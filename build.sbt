import com.typesafe.sbt.SbtNativePackager.autoImport.NativePackagerHelper._
import com.typesafe.sbt.packager.docker.DockerPlugin.autoImport.{Docker, dockerRepository}
import com.typesafe.sbt.packager.docker.{Cmd, ExecCmd}
import org.knora.Dependencies

import sbt._
import sbt.Keys.version
import sbt.librarymanagement.Resolver

import scala.language.postfixOps
import scala.sys.process.Process

//////////////////////////////////////
// GLOBAL SETTINGS
//////////////////////////////////////

<<<<<<< HEAD
lazy val aggregatedProjects: Seq[ProjectReference] = Seq(webapi, knoraJenaFuseki)

lazy val buildSettings = Dependencies.Versions ++ Seq(
=======
lazy val buildSettings = Seq(
>>>>>>> 54cee7a6
  organization := "org.knora",
  version := (ThisBuild / version).value
)

lazy val rootBaseDir = ThisBuild / baseDirectory

lazy val root: Project = Project(id = "root", file("."))
  .aggregate(webapi, apiMain)
  .enablePlugins(GitVersioning, GitBranchPrompt)
  .settings(
    // values set for all sub-projects
    // These are normal sbt settings to configure for release, skip if already defined
    Global / onChangedBuildSource := ReloadOnSourceChanges,
    ThisBuild / licenses := Seq("Apache License, Version 2.0" -> url("http://www.apache.org/licenses/LICENSE-2.0")),
    ThisBuild / homepage := Some(url("https://github.com/dasch-swiss/dsp-api")),
    ThisBuild / scmInfo := Some(
      ScmInfo(url("https://github.com/dasch-swiss/dsp-api"), "scm:git:git@github.com:dasch-swiss/dsp-api.git")
    ),
    Global / scalaVersion := Dependencies.scalaVersion,
    // use 'git describe' for deriving the version
    git.useGitDescribe := true,
    // override generated version string because docker hub rejects '+' in tags
    ThisBuild / version ~= (_.replace('+', '-')),
    // use Ctrl-c to stop current task but not quit SBT
    Global / cancelable := true,
    publish / skip := true
    //   Dependencies.sysProps := sys.props.toString(),
    //   Dependencies.sysEnvs := sys.env.toString(),
    // dockerImageCreationTask := Seq(
    //   (salsah1 / Docker / publishLocal).value,
    //   (webapi / Docker / publishLocal).value
    //   (knoraJenaFuseki / Docker / publishLocal).value,
    //   (knoraSipi / Docker / publishLocal).value
    //)
  )

//////////////////////////////////////
// Knora's custom Jena Fuseki
//////////////////////////////////////

lazy val jenaFusekiCommonSettings = Seq(
  name := "knora-jena-fuseki"
)

lazy val knoraJenaFuseki: Project = Project(id = "knora-jena-fuseki", base = file("knora-jena-fuseki"))
  .enablePlugins(DockerPlugin, JavaAppPackaging)
  .settings(
    jenaFusekiCommonSettings
  )
  .settings(
    Compile / packageDoc / mappings := Seq(),
    Compile / packageSrc / mappings := Seq(),
    Universal / mappings ++= {
      // copy the jena-fuseki folder
      directory("jena-fuseki")
    },
    // add 'config' file to the classpath of the start script,
    Universal / scriptClasspath := Seq("webapi/src/test/resources/fuseki.conf") ++ scriptClasspath.value,
    Docker / dockerRepository := Some("daschswiss"),
    Docker / packageName := "knora-jena-fuseki",
    dockerUpdateLatest := true,
    dockerBaseImage := fusekiImage,
    //dockerBaseImage := "eclipse-temurin:11-jre-focal",
    Docker / maintainer := "support@dasch.swiss",
    Docker / dockerExposedPorts ++= Seq(3030),
    Docker / defaultLinuxInstallLocation := "/opt/docker"
  )

//////////////////////////////////////
// WEBAPI (./webapi)
//////////////////////////////////////

run / connectInput := true

lazy val webApiCommonSettings = Seq(
  name := "webapi"
)

// GatlingPlugin - load testing
// JavaAgent - adds AspectJ Weaver configuration
// BuildInfoPlugin - allows generation of scala code with version information

lazy val webapi: Project = Project(id = "webapi", base = file("webapi"))
  .settings(buildSettings)
  .enablePlugins(SbtTwirl, JavaAppPackaging, DockerPlugin, GatlingPlugin, JavaAgent, RevolverPlugin, BuildInfoPlugin)
  .settings(
    webApiCommonSettings,
    resolvers ++= Seq(
      Resolver.bintrayRepo("hseeberger", "maven")
    ),
    Dependencies.webapiLibraryDependencies
  )
  .settings(
    inConfig(Test)(Defaults.testTasks ++ baseAssemblySettings)
  )
  .settings(
    exportJars := true, // everything is put into the jar --> good for testing what's inside the jar
    Compile / unmanagedResourceDirectories += (rootBaseDir.value / "knora-ontologies"),
    // add needed files to jar
    Compile / packageBin / mappings ++= Seq(
      (rootBaseDir.value / "knora-ontologies" / "knora-admin.ttl") -> "knora-ontologies/knora-admin.ttl",
      (rootBaseDir.value / "knora-ontologies" / "knora-base.ttl") -> "knora-ontologies/knora-base.ttl",
      (rootBaseDir.value / "knora-ontologies" / "salsah-gui.ttl") -> "knora-ontologies/salsah-gui.ttl",
      (rootBaseDir.value / "knora-ontologies" / "standoff-data.ttl") -> "knora-ontologies/standoff-data.ttl",
      (rootBaseDir.value / "knora-ontologies" / "standoff-onto.ttl") -> "knora-ontologies/standoff-onto.ttl",
      (rootBaseDir.value / "webapi" / "scripts" / "fuseki-repository-config.ttl.template") -> "webapi/scripts/fuseki-repository-config.ttl.template" // needed for initialization of triplestore
    ),
    // put additional files into the jar when running tests which are needed by testcontainers
    // this is NOT needed here --> move it to the sipi project (see Universal...)
    Test / packageBin / mappings ++= Seq(
      (rootBaseDir.value / "sipi" / "scripts" / "sipi.init-knora.lua") -> "sipi/scripts/sipi.init-knora.lua",
      (rootBaseDir.value / "sipi" / "config" / "sipi.knora-docker-config.lua") -> "sipi/config/sipi.knora-docker-config.lua"
    )
  )
  .settings(
    scalacOptions ++= Seq("-feature", "-unchecked", "-deprecation", "-Yresolve-term-conflict:package"),
    logLevel := Level.Info,
    run / javaOptions := webapiJavaRunOptions,
    reStart / javaOptions ++= resolvedJavaAgents.value map { resolved =>
      "-javaagent:" + resolved.artifact.absolutePath + resolved.agent.arguments
    }, // allows sbt-javaagent to work with sbt-revolver
    reStart / javaOptions ++= webapiJavaRunOptions,
    javaAgents += Dependencies.Compile.aspectJWeaver,
    fork := true, // run tests in a forked JVM
    Test / testForkedParallel := false, // run forked tests in parallel
    Test / parallelExecution := false, // run non-forked tests in parallel
    // Global / concurrentRestrictions += Tags.limit(Tags.Test, 1), // restrict the number of concurrently executing tests in all projects
    Test / javaOptions ++= Seq("-Dconfig.resource=fuseki.conf") ++ webapiJavaTestOptions,
    // Test / javaOptions ++= Seq("-Dakka.log-config-on-start=on"), // prints out akka config
    // Test / javaOptions ++= Seq("-Dconfig.trace=loads"), // prints out config locations
    Test / testOptions += Tests.Argument("-oDF") // show full stack traces and test case durations

    // enable publishing the jars for test and it
    // Test / packageBin / publishArtifact := true,
    // IntegrationTest / packageBin / publishArtifact := true,
    // addArtifact(artifact in (IntegrationTest, packageBin), packageBin in IntegrationTest)
  )
  .settings(
    // prepare for publishing

    // Skip packageDoc and packageSrc task on stage
    Compile / packageDoc / mappings := Seq(),
    Compile / packageSrc / mappings := Seq(),
    // define folders inside container
    Universal / mappings ++= {
      // copy the scripts folder
      directory("webapi/scripts") ++
        // add knora-ontologies
        directory("knora-ontologies") ++
        // copy configuration files to config directory
        contentOf("webapi/src/main/resources").toMap.mapValues("config/" + _)
    },
    // add 'config' directory to the classpath of the start script,
    Universal / scriptClasspath := Seq("webapi/scripts", "knora-ontologies", "../config/") ++ scriptClasspath.value,
    // need this here, so that the Manifest inside the jars has the correct main class set.
    Compile / mainClass := Some("org.knora.webapi.app.Main"),
    // add dockerCommands used to create the image
    // docker:stage, docker:publishLocal, docker:publish, docker:clean
    Docker / dockerRepository := Some("daschswiss"),
    Docker / packageName := "knora-api",
    dockerUpdateLatest := true,
    dockerBaseImage := "eclipse-temurin:11-jre-focal",
    Docker / maintainer := "support@dasch.swiss",
    Docker / dockerExposedPorts ++= Seq(3333),
    Docker / defaultLinuxInstallLocation := "/opt/docker"
  )
  .settings(
    buildInfoKeys ++= Seq[BuildInfoKey](
      name,
      version,
      "akkaHttp" -> Dependencies.akkaHttpVersion,
      "sipi" -> Dependencies.sipiImage,
      "fuseki" -> Dependencies.fusekiImage
    ),
    buildInfoPackage := "org.knora.webapi.http.version"
  )

lazy val webapiJavaRunOptions = Seq(
  // "-showversion",
  "-Xms1G",
  "-Xmx1G",
  // "-verbose:gc",
  //"-XX:+UseG1GC",
  //"-XX:MaxGCPauseMillis=500"
  "-Dcom.sun.management.jmxremote",
  // "-Dcom.sun.management.jmxremote.port=1617",
  "-Dcom.sun.management.jmxremote.authenticate=false",
  "-Dcom.sun.management.jmxremote.ssl=false"
  //"-agentpath:/Applications/YourKit-Java-Profiler-2018.04.app/Contents/Resources/bin/mac/libyjpagent.jnilib"
)

lazy val webapiJavaTestOptions = Seq(
  // "-showversion",
  "-Xms1G",
  "-Xmx1G"
  // "-verbose:gc",
  //"-XX:+UseG1GC",
  //"-XX:MaxGCPauseMillis=500",
  //"-XX:MaxMetaspaceSize=4096m"
)


lazy val apiMain = project
  .in(file("dsp-api-main"))
  .settings(
    name := "dsp-api-main",
    Dependencies.webapiLibraryDependencies,
    testFrameworks := Seq(new TestFramework("zio.test.sbt.ZTestFramework"))
  )
  .dependsOn(schemaCore, schemaRepo, schemaApi)


lazy val schemaApi = project
  .in(file("dsp-schema-api"))
  .settings(
    name := "schemaApi",
    Dependencies.webapiLibraryDependencies,
    testFrameworks := Seq(new TestFramework("zio.test.sbt.ZTestFramework"))
  )
  .dependsOn(schemaCore)

lazy val schemaCore = project
  .in(file("dsp-schema-core"))
  .settings(
    name := "schemaCore",
    Dependencies.webapiLibraryDependencies,
    testFrameworks := Seq(new TestFramework("zio.test.sbt.ZTestFramework"))
  )

lazy val schemaRepo = project
  .in(file("dsp-schema-repo"))
  .settings(
    name := "schemaRepo",
    Dependencies.webapiLibraryDependencies,
    testFrameworks := Seq(new TestFramework("zio.test.sbt.ZTestFramework"))
  )
  .dependsOn(schemaCore)

lazy val schemaRepoEventStoreService = project
  .in(file("dsp-schema-repo-eventstore-service"))
  .settings(
    name := "schemaRepoEventstoreService",
    Dependencies.webapiLibraryDependencies,
    testFrameworks := Seq(new TestFramework("zio.test.sbt.ZTestFramework"))
  )
  .dependsOn(schemaRepo)

lazy val schemaRepoSearchService = project
  .in(file("dsp-schema-repo-search-service"))
  .settings(
    name := "dsp-schema-repo-search-service",
    Dependencies.webapiLibraryDependencies,
    testFrameworks := Seq(new TestFramework("zio.test.sbt.ZTestFramework"))
  )
  .dependsOn(schemaRepo)<|MERGE_RESOLUTION|>--- conflicted
+++ resolved
@@ -14,13 +14,9 @@
 // GLOBAL SETTINGS
 //////////////////////////////////////
 
-<<<<<<< HEAD
 lazy val aggregatedProjects: Seq[ProjectReference] = Seq(webapi, knoraJenaFuseki)
 
 lazy val buildSettings = Dependencies.Versions ++ Seq(
-=======
-lazy val buildSettings = Seq(
->>>>>>> 54cee7a6
   organization := "org.knora",
   version := (ThisBuild / version).value
 )
@@ -222,7 +218,6 @@
   //"-XX:MaxMetaspaceSize=4096m"
 )
 
-
 lazy val apiMain = project
   .in(file("dsp-api-main"))
   .settings(
@@ -232,7 +227,6 @@
   )
   .dependsOn(schemaCore, schemaRepo, schemaApi)
 
-
 lazy val schemaApi = project
   .in(file("dsp-schema-api"))
   .settings(
