--- conflicted
+++ resolved
@@ -232,19 +232,6 @@
 // DSP's new codebase
 //////////////////////////////////////
 
-<<<<<<< HEAD
-=======
-lazy val apiMain = project
-  .in(file("dsp-api-main"))
-  .settings(
-    name := "dsp-api-main",
-    libraryDependencies ++= Dependencies.dspApiMainLibraryDependencies,
-    resolvers += "Sonatype" at "https://oss.sonatype.org/content/repositories/snapshots",
-    testFrameworks := Seq(new TestFramework("zio.test.sbt.ZTestFramework"))
-  )
-  .dependsOn(schemaCore, schemaRepo, schemaApi)
-
->>>>>>> 9e038ec8
 // Value Objects project
 
 lazy val valueObjects = project
@@ -255,60 +242,6 @@
     testFrameworks := Seq(new TestFramework("zio.test.sbt.ZTestFramework"))
   )
 
-<<<<<<< HEAD
-=======
-// Schema projects
-
-lazy val schemaApi = project
-  .in(file("dsp-schema/api"))
-  .settings(
-    name := "schemaApi",
-    libraryDependencies ++= Dependencies.schemaApiLibraryDependencies,
-    resolvers += "Sonatype" at "https://oss.sonatype.org/content/repositories/snapshots",
-    testFrameworks := Seq(new TestFramework("zio.test.sbt.ZTestFramework"))
-  )
-  .dependsOn(schemaCore)
-
-lazy val schemaCore = project
-  .in(file("dsp-schema/core"))
-  .settings(
-    name := "schemaCore",
-    libraryDependencies ++= Dependencies.schemaCoreLibraryDependencies,
-    resolvers += "Sonatype" at "https://oss.sonatype.org/content/repositories/snapshots",
-    testFrameworks := Seq(new TestFramework("zio.test.sbt.ZTestFramework"))
-  )
-
-lazy val schemaRepo = project
-  .in(file("dsp-schema/repo"))
-  .settings(
-    name := "schemaRepo",
-    libraryDependencies ++= Dependencies.schemaRepoLibraryDependencies,
-    resolvers += "Sonatype" at "https://oss.sonatype.org/content/repositories/snapshots",
-    testFrameworks := Seq(new TestFramework("zio.test.sbt.ZTestFramework"))
-  )
-  .dependsOn(schemaCore)
-
-lazy val schemaRepoEventStoreService = project
-  .in(file("dsp-schema/repo-eventstore-service"))
-  .settings(
-    name := "schemaRepoEventstoreService",
-    libraryDependencies ++= Dependencies.schemaRepoEventStoreServiceLibraryDependencies,
-    resolvers += "Sonatype" at "https://oss.sonatype.org/content/repositories/snapshots",
-    testFrameworks := Seq(new TestFramework("zio.test.sbt.ZTestFramework"))
-  )
-  .dependsOn(schemaRepo)
-
-lazy val schemaRepoSearchService = project
-  .in(file("dsp-schema/repo-search-service"))
-  .settings(
-    name := "dsp-schema-repo-search-service",
-    libraryDependencies ++= Dependencies.schemaRepoSearchServiceLibraryDependencies,
-    resolvers += "Sonatype" at "https://oss.sonatype.org/content/repositories/snapshots",
-    testFrameworks := Seq(new TestFramework("zio.test.sbt.ZTestFramework"))
-  )
-  .dependsOn(schemaRepo)
-
->>>>>>> 9e038ec8
 // User projects
 
 lazy val userInterface = project
