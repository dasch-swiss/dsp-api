import rapture.core.booleanRepresentations.trueFalse
import com.typesafe.sbt.SbtNativePackager.autoImport.NativePackagerHelper._
import com.typesafe.sbt.packager.docker.DockerPlugin.autoImport.{Docker, dockerRepository}
import com.typesafe.sbt.packager.docker.{Cmd, ExecCmd}
import org.knora.Dependencies

import sbt._
import sbt.Keys.version
import sbt.librarymanagement.Resolver

import scala.language.postfixOps
import scala.sys.process.Process

//////////////////////////////////////
// GLOBAL SETTINGS
//////////////////////////////////////

// when true enables run cancellation w/o exiting sbt
cancelable in Global := true

lazy val aggregatedProjects: Seq[ProjectReference] = Seq(webapi, sipi)

lazy val buildSettings = Seq(
  organization := "org.knora",
  version := (ThisBuild / version).value
)

lazy val rootBaseDir = ThisBuild / baseDirectory

lazy val root: Project = Project(id = "root", file("."))
  .aggregate(webapi, apiMain)
  .enablePlugins(GitVersioning, GitBranchPrompt)
  .settings(
    // values set for all sub-projects
    // These are normal sbt settings to configure for release, skip if already defined
    Global / onChangedBuildSource := ReloadOnSourceChanges,
    ThisBuild / licenses := Seq("Apache License, Version 2.0" -> url("http://www.apache.org/licenses/LICENSE-2.0")),
    ThisBuild / homepage := Some(url("https://github.com/dasch-swiss/dsp-api")),
    ThisBuild / scmInfo := Some(
      ScmInfo(url("https://github.com/dasch-swiss/dsp-api"), "scm:git:git@github.com:dasch-swiss/dsp-api.git")
    ),
    Global / scalaVersion := Dependencies.scalaVersion,
    // use 'git describe' for deriving the version
    git.useGitDescribe := true,
    // override generated version string because docker hub rejects '+' in tags
    ThisBuild / version ~= (_.replace('+', '-')),
    // use Ctrl-c to stop current task but not quit SBT
    Global / cancelable := true,
    publish / skip := true
  )

addCommandAlias("fmt", "all root/scalafmtSbt root/scalafmtAll")
addCommandAlias("check", "all root/scalafmtSbtCheck root/scalafmtCheckAll")

//////////////////////////////////////
// DSP's custom SIPI
//////////////////////////////////////

lazy val sipi: Project = Project(id = "sipi", base = file("sipi"))
  .enablePlugins(DockerPlugin)
  .settings(
    Compile / packageDoc / mappings := Seq(),
    Compile / packageSrc / mappings := Seq(),
    Docker / dockerRepository := Some("daschswiss"),
    Docker / packageName := "knora-sipi",
    dockerUpdateLatest := true,
    dockerBaseImage := Dependencies.sipiImage,
    Docker / maintainer := "support@dasch.swiss",
    Docker / dockerExposedPorts ++= Seq(1024),
    Docker / defaultLinuxInstallLocation := "/sipi",
    Universal / mappings ++= {
      // copy the sipi/scripts folder
      directory("sipi/scripts")
    },
    // use filterNot to return all items that do NOT meet the criteria
    dockerCommands := dockerCommands.value.filterNot {

      // ExecCmd is a case class, and args is a varargs variable, so you need to bind it with @
      // remove ENTRYPOINT
      case ExecCmd("ENTRYPOINT", args @ _*) => true

      // remove CMD
      case ExecCmd("CMD", args @ _*) => true

      case Cmd("USER", args @ _*) => true

      // don't filter the rest; don't filter out anything that doesn't match a pattern
      case cmd => false
    }
  )

//////////////////////////////////////
// WEBAPI (./webapi)
//////////////////////////////////////

run / connectInput := true

lazy val webApiCommonSettings = Seq(
  name := "webapi"
)

lazy val webapi: Project = Project(id = "webapi", base = file("webapi"))
  .settings(buildSettings)
  .enablePlugins(SbtTwirl, JavaAppPackaging, DockerPlugin, GatlingPlugin, JavaAgent, BuildInfoPlugin)
  .settings(
    name := "webapi",
    resolvers ++= Seq(
      Resolver.bintrayRepo("hseeberger", "maven")
    ),
    libraryDependencies ++= Dependencies.webapiLibraryDependencies
  )
  .settings(
    inConfig(Test)(Defaults.testTasks ++ baseAssemblySettings)
  )
  .settings(
    // add needed files to production jar
    Compile / packageBin / mappings ++= Seq(
      (rootBaseDir.value / "knora-ontologies" / "knora-admin.ttl")                         -> "knora-ontologies/knora-admin.ttl",
      (rootBaseDir.value / "knora-ontologies" / "knora-base.ttl")                          -> "knora-ontologies/knora-base.ttl",
      (rootBaseDir.value / "knora-ontologies" / "salsah-gui.ttl")                          -> "knora-ontologies/salsah-gui.ttl",
      (rootBaseDir.value / "knora-ontologies" / "standoff-data.ttl")                       -> "knora-ontologies/standoff-data.ttl",
      (rootBaseDir.value / "knora-ontologies" / "standoff-onto.ttl")                       -> "knora-ontologies/standoff-onto.ttl",
      (rootBaseDir.value / "webapi" / "scripts" / "fuseki-repository-config.ttl.template") -> "webapi/scripts/fuseki-repository-config.ttl.template" // needed for initialization of triplestore
    ),
    // use packaged jars (through packageBin) on classpaths instead of class directories for production
    Compile / exportJars := true,
    // add needed files to test jar
    Test / packageBin / mappings ++= Seq(
      (rootBaseDir.value / "webapi" / "scripts" / "fuseki-repository-config.ttl.template") -> "webapi/scripts/fuseki-repository-config.ttl.template", // needed for initialization of triplestore
      (rootBaseDir.value / "sipi" / "config" / "sipi.docker-config.lua")                   -> "sipi/config/sipi.docker-config.lua"
    ),
    // use packaged jars (through packageBin) on classpaths instead of class directories for test
    Test / exportJars := true
  )
  .settings(
    scalacOptions ++= Seq(
      "-feature",
      "-unchecked",
      "-deprecation",
      "-Yresolve-term-conflict:package",
      "-Ymacro-annotations"
    ),
    logLevel := Level.Info,
    run / javaOptions := webapiJavaRunOptions,
    javaAgents += Dependencies.aspectjweaver,
    fork := true,                       // run tests in a forked JVM
    Test / testForkedParallel := false, // run forked tests in parallel
    Test / parallelExecution := false,  // run non-forked tests in parallel
    // Global / concurrentRestrictions += Tags.limit(Tags.Test, 1), // restrict the number of concurrently executing tests in all projects
    Test / javaOptions ++= Seq("-Dconfig.resource=fuseki.conf") ++ webapiJavaTestOptions,
    // Test / javaOptions ++= Seq("-Dakka.log-config-on-start=on"), // prints out akka config
    // Test / javaOptions ++= Seq("-Dconfig.trace=loads"), // prints out config locations
    Test / testOptions += Tests.Argument("-oDF"), // show full stack traces and test case durations
    // add test framework for running zio-tests
    Test / testFrameworks ++= Seq(new TestFramework("zio.test.sbt.ZTestFramework"))
  )
  .settings(
    // prepare for publishing

    // Skip packageDoc and packageSrc task on stage
    Compile / packageDoc / mappings := Seq(),
    Compile / packageSrc / mappings := Seq(),
    // define folders inside container
    Universal / mappings ++= {
      // copy the scripts folder
      directory("webapi/scripts") ++
        // add knora-ontologies
        directory("knora-ontologies") ++
        // copy configuration files to config directory
        contentOf("webapi/src/main/resources").toMap.mapValues("config/" + _)
    },
    // add 'config' directory to the classpath of the start script,
    Universal / scriptClasspath := Seq("webapi/scripts", "knora-ontologies", "../config/") ++ scriptClasspath.value,
    // need this here, so that the Manifest inside the jars has the correct main class set.
    Compile / mainClass := Some("org.knora.webapi.app.Main"),
    // add dockerCommands used to create the image
    // docker:stage, docker:publishLocal, docker:publish, docker:clean
    Docker / dockerRepository := Some("daschswiss"),
    Docker / packageName := "knora-api",
    dockerUpdateLatest := true,
    dockerBaseImage := "eclipse-temurin:17-jre-focal",
    Docker / maintainer := "support@dasch.swiss",
    Docker / dockerExposedPorts ++= Seq(3333),
    Docker / defaultLinuxInstallLocation := "/opt/docker",
    // use filterNot to return all items that do NOT meet the criteria
    dockerCommands := dockerCommands.value.filterNot {
      // Remove USER command
      case Cmd("USER", args @ _*) => true

      // don't filter the rest; don't filter out anything that doesn't match a pattern
      case cmd => false
    }
  )
  .settings(
    buildInfoKeys ++= Seq[BuildInfoKey](
      name,
      version,
      "akkaHttp" -> Dependencies.akkaHttpVersion,
      "sipi"     -> Dependencies.sipiImage,
      "fuseki"   -> Dependencies.fusekiImage
    ),
    buildInfoPackage := "org.knora.webapi.http.version"
  )
  .dependsOn(shared)

lazy val webapiJavaRunOptions = Seq(
  // "-showversion",
  "-Xms1G",
  "-Xmx1G",
  // "-verbose:gc",
  //"-XX:+UseG1GC",
  //"-XX:MaxGCPauseMillis=500"
  "-Dcom.sun.management.jmxremote",
  // "-Dcom.sun.management.jmxremote.port=1617",
  "-Dcom.sun.management.jmxremote.authenticate=false",
  "-Dcom.sun.management.jmxremote.ssl=false"
  //"-agentpath:/Applications/YourKit-Java-Profiler-2018.04.app/Contents/Resources/bin/mac/libyjpagent.jnilib"
)

lazy val webapiJavaTestOptions = Seq(
  // "-showversion",
  "-Xms1G",
  "-Xmx1G"
  // "-verbose:gc",
  //"-XX:+UseG1GC",
  //"-XX:MaxGCPauseMillis=500",
  //"-XX:MaxMetaspaceSize=4096m"
)

//////////////////////////////////////
// DSP's new codebase
//////////////////////////////////////

lazy val apiMain = project
  .in(file("dsp-api-main"))
  .settings(
    name := "dsp-api-main",
    libraryDependencies ++= Dependencies.dspApiMainLibraryDependencies,
    testFrameworks := Seq(new TestFramework("zio.test.sbt.ZTestFramework"))
  )
  .dependsOn(schemaCore, schemaRepo, schemaApi)

// Value Objects project

lazy val valueObjects = project
  .in(file("dsp-value-objects"))
  .settings(
    name := "valueObjects",
    libraryDependencies ++= Dependencies.valueObjectsLibraryDependencies,
    testFrameworks := Seq(new TestFramework("zio.test.sbt.ZTestFramework"))
  )

// Schema projects

lazy val schemaApi = project
  .in(file("dsp-schema/api"))
  .settings(
    name := "schemaApi",
    libraryDependencies ++= Dependencies.schemaApiLibraryDependencies,
    testFrameworks := Seq(new TestFramework("zio.test.sbt.ZTestFramework"))
  )
  .dependsOn(schemaCore)

lazy val schemaCore = project
  .in(file("dsp-schema/core"))
  .settings(
    name := "schemaCore",
    libraryDependencies ++= Dependencies.schemaCoreLibraryDependencies,
    testFrameworks := Seq(new TestFramework("zio.test.sbt.ZTestFramework"))
  )

lazy val schemaRepo = project
  .in(file("dsp-schema/repo"))
  .settings(
    name := "schemaRepo",
    libraryDependencies ++= Dependencies.schemaRepoLibraryDependencies,
    testFrameworks := Seq(new TestFramework("zio.test.sbt.ZTestFramework"))
  )
  .dependsOn(schemaCore)

lazy val schemaRepoEventStoreService = project
  .in(file("dsp-schema/repo-eventstore-service"))
  .settings(
    name := "schemaRepoEventstoreService",
    libraryDependencies ++= Dependencies.schemaRepoEventStoreServiceLibraryDependencies,
    testFrameworks := Seq(new TestFramework("zio.test.sbt.ZTestFramework"))
  )
  .dependsOn(schemaRepo)

lazy val schemaRepoSearchService = project
  .in(file("dsp-schema/repo-search-service"))
  .settings(
    name := "dsp-schema-repo-search-service",
    libraryDependencies ++= Dependencies.schemaRepoSearchServiceLibraryDependencies,
    testFrameworks := Seq(new TestFramework("zio.test.sbt.ZTestFramework"))
  )
  .dependsOn(schemaRepo)

<<<<<<< HEAD
// User projects

lazy val userInterface = project
  .in(file("dsp-user/interface"))
  .settings(
    scalacOptions ++= Seq(
      "-feature",
      "-unchecked",
      "-deprecation",
      "-Yresolve-term-conflict:package",
      "-Ymacro-annotations"
    ),
    name := "userInterface",
    libraryDependencies ++= Dependencies.userInterfaceLibraryDependencies,
=======
lazy val shared = project
  .in(file("dsp-shared"))
  .settings(
    name := "shared",
    libraryDependencies ++= Dependencies.sharedLibraryDependencies,
>>>>>>> c09392d7
    testFrameworks := Seq(new TestFramework("zio.test.sbt.ZTestFramework"))
  )
  .dependsOn(userHandler)

lazy val userHandler = project
  .in(file("dsp-user/handler"))
  .settings(
    scalacOptions ++= Seq(
      "-feature",
      "-unchecked",
      "-deprecation",
      "-Yresolve-term-conflict:package",
      "-Ymacro-annotations"
    ),
    name := "userHandler",
    libraryDependencies ++= Dependencies.userHandlerLibraryDependencies,
    testFrameworks := Seq(new TestFramework("zio.test.sbt.ZTestFramework"))
  )
  .dependsOn(userCore, userRepo % "test->test") //userHandler tests need mock implementation of UserRepo

lazy val userCore = project
  .in(file("dsp-user/core"))
  .settings(
    scalacOptions ++= Seq(
      "-feature",
      "-unchecked",
      "-deprecation",
      "-Yresolve-term-conflict:package",
      "-Ymacro-annotations"
    ),
    name := "userCore",
    libraryDependencies ++= Dependencies.userCoreLibraryDependencies,
    testFrameworks := Seq(new TestFramework("zio.test.sbt.ZTestFramework"))
  ) //.dependsOn(valueObjects)

lazy val userRepo = project
  .in(file("dsp-user/repo"))
  .settings(
    scalacOptions ++= Seq(
      "-feature",
      "-unchecked",
      "-deprecation",
      "-Yresolve-term-conflict:package",
      "-Ymacro-annotations"
    ),
    name := "userRepo",
    libraryDependencies ++= Dependencies.userRepoLibraryDependencies,
    testFrameworks := Seq(new TestFramework("zio.test.sbt.ZTestFramework"))
  )
  .dependsOn(userCore)
//.dependsOn(userHandler % "compile->compile;test->test", userDomain)<|MERGE_RESOLUTION|>--- conflicted
+++ resolved
@@ -296,7 +296,6 @@
   )
   .dependsOn(schemaRepo)
 
-<<<<<<< HEAD
 // User projects
 
 lazy val userInterface = project
@@ -311,61 +310,62 @@
     ),
     name := "userInterface",
     libraryDependencies ++= Dependencies.userInterfaceLibraryDependencies,
-=======
+    testFrameworks := Seq(new TestFramework("zio.test.sbt.ZTestFramework"))
+  )
+  .dependsOn(userHandler)
+
+lazy val userHandler = project
+  .in(file("dsp-user/handler"))
+  .settings(
+    scalacOptions ++= Seq(
+      "-feature",
+      "-unchecked",
+      "-deprecation",
+      "-Yresolve-term-conflict:package",
+      "-Ymacro-annotations"
+    ),
+    name := "userHandler",
+    libraryDependencies ++= Dependencies.userHandlerLibraryDependencies,
+    testFrameworks := Seq(new TestFramework("zio.test.sbt.ZTestFramework"))
+  )
+  .dependsOn(userCore, userRepo % "test->test") //userHandler tests need mock implementation of UserRepo
+
+lazy val userCore = project
+  .in(file("dsp-user/core"))
+  .settings(
+    scalacOptions ++= Seq(
+      "-feature",
+      "-unchecked",
+      "-deprecation",
+      "-Yresolve-term-conflict:package",
+      "-Ymacro-annotations"
+    ),
+    name := "userCore",
+    libraryDependencies ++= Dependencies.userCoreLibraryDependencies,
+    testFrameworks := Seq(new TestFramework("zio.test.sbt.ZTestFramework"))
+  ) //.dependsOn(valueObjects)
+
+lazy val userRepo = project
+  .in(file("dsp-user/repo"))
+  .settings(
+    scalacOptions ++= Seq(
+      "-feature",
+      "-unchecked",
+      "-deprecation",
+      "-Yresolve-term-conflict:package",
+      "-Ymacro-annotations"
+    ),
+    name := "userRepo",
+    libraryDependencies ++= Dependencies.userRepoLibraryDependencies,
+    testFrameworks := Seq(new TestFramework("zio.test.sbt.ZTestFramework"))
+  )
+  .dependsOn(userCore)
+//.dependsOn(userHandler % "compile->compile;test->test", userDomain)
+
 lazy val shared = project
   .in(file("dsp-shared"))
   .settings(
     name := "shared",
     libraryDependencies ++= Dependencies.sharedLibraryDependencies,
->>>>>>> c09392d7
-    testFrameworks := Seq(new TestFramework("zio.test.sbt.ZTestFramework"))
-  )
-  .dependsOn(userHandler)
-
-lazy val userHandler = project
-  .in(file("dsp-user/handler"))
-  .settings(
-    scalacOptions ++= Seq(
-      "-feature",
-      "-unchecked",
-      "-deprecation",
-      "-Yresolve-term-conflict:package",
-      "-Ymacro-annotations"
-    ),
-    name := "userHandler",
-    libraryDependencies ++= Dependencies.userHandlerLibraryDependencies,
-    testFrameworks := Seq(new TestFramework("zio.test.sbt.ZTestFramework"))
-  )
-  .dependsOn(userCore, userRepo % "test->test") //userHandler tests need mock implementation of UserRepo
-
-lazy val userCore = project
-  .in(file("dsp-user/core"))
-  .settings(
-    scalacOptions ++= Seq(
-      "-feature",
-      "-unchecked",
-      "-deprecation",
-      "-Yresolve-term-conflict:package",
-      "-Ymacro-annotations"
-    ),
-    name := "userCore",
-    libraryDependencies ++= Dependencies.userCoreLibraryDependencies,
-    testFrameworks := Seq(new TestFramework("zio.test.sbt.ZTestFramework"))
-  ) //.dependsOn(valueObjects)
-
-lazy val userRepo = project
-  .in(file("dsp-user/repo"))
-  .settings(
-    scalacOptions ++= Seq(
-      "-feature",
-      "-unchecked",
-      "-deprecation",
-      "-Yresolve-term-conflict:package",
-      "-Ymacro-annotations"
-    ),
-    name := "userRepo",
-    libraryDependencies ++= Dependencies.userRepoLibraryDependencies,
-    testFrameworks := Seq(new TestFramework("zio.test.sbt.ZTestFramework"))
-  )
-  .dependsOn(userCore)
-//.dependsOn(userHandler % "compile->compile;test->test", userDomain)+    testFrameworks := Seq(new TestFramework("zio.test.sbt.ZTestFramework"))
+  )