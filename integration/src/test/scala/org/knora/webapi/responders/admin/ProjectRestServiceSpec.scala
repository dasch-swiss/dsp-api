--- conflicted
+++ resolved
@@ -122,19 +122,8 @@
       }
 
       "return 'NotFoundException' when the project IRI is unknown" in {
-<<<<<<< HEAD
-        val exit = UnsafeZioRun.run(
-          ProjectRestService(
-            _.getProjectRestrictedViewSettingsById(
-              ProjectIri.unsafeFrom(notExistingProjectButValidProjectIri),
-            ),
-          ),
-        )
-        assertFailsWithA[NotFoundException](exit, s"Project with id $notExistingProjectButValidProjectIri not found.")
-=======
         val exit = UnsafeZioRun.run(ProjectRestService(_.getProjectRestrictedViewSettingsById(notExistingProjectIri)))
         assertFailsWithA[NotFoundException](exit, s"Project with id ${notExistingProjectIri.value} not found.")
->>>>>>> fda17f5d
       }
 
       "return 'NotFoundException' when the project SHORTCODE is unknown" in {
@@ -482,20 +471,9 @@
 
       "return 'Forbidden' when the project IRI is unknown (project membership)" in {
         val exit = UnsafeZioRun.run(
-<<<<<<< HEAD
-          ProjectRestService(
-            _.getProjectMembersById(
-              SharedTestDataADM.rootUser,
-              ProjectIri.unsafeFrom(notExistingProjectButValidProjectIri),
-            ),
-          ),
-        )
-        assertFailsWithA[ForbiddenException](exit, s"Project with id $notExistingProjectButValidProjectIri not found.")
-=======
           ProjectRestService(_.getProjectMembersById(SharedTestDataADM.rootUser, notExistingProjectIri)),
         )
         assertFailsWithA[ForbiddenException](exit, s"Project with id ${notExistingProjectIri.value} not found.")
->>>>>>> fda17f5d
       }
 
       "return 'Forbidden' when the project shortname is unknown (project membership)" in {
@@ -569,20 +547,9 @@
 
       "return 'Forbidden' when the project IRI is unknown (project admin membership)" in {
         val exit = UnsafeZioRun.run(
-<<<<<<< HEAD
-          ProjectRestService(
-            _.getProjectAdminMembersById(
-              SharedTestDataADM.rootUser,
-              ProjectIri.unsafeFrom(notExistingProjectButValidProjectIri),
-            ),
-          ),
-        )
-        assertFailsWithA[ForbiddenException](exit, s"Project with id $notExistingProjectButValidProjectIri not found.")
-=======
           ProjectRestService(_.getProjectAdminMembersById(SharedTestDataADM.rootUser, notExistingProjectIri)),
         )
         assertFailsWithA[ForbiddenException](exit, s"Project with id ${notExistingProjectIri.value} not found.")
->>>>>>> fda17f5d
       }
 
       "return 'Forbidden' when the project shortname is unknown (project admin membership)" in {
