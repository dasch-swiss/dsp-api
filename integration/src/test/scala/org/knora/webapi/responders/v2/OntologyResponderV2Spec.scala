/*
 * Copyright © 2021 - 2025 Swiss National Data and Service Center for the Humanities and/or DaSCH Service Platform contributors.
 * SPDX-License-Identifier: Apache-2.0
 */

package org.knora.webapi.responders.v2

import eu.timepit.refined.types.string.NonEmptyString
import org.apache.pekko.actor.Status.Failure
import org.apache.pekko.pattern.ask
import org.apache.pekko.testkit.ImplicitSender
import zio.ZIO

import java.time.Instant
import java.util.UUID

import dsp.constants.SalsahGui
import dsp.errors.*
import dsp.valueobjects.Iri
import dsp.valueobjects.Schema
import org.knora.webapi.*
import org.knora.webapi.messages.IriConversions.*
import org.knora.webapi.messages.OntologyConstants
import org.knora.webapi.messages.OntologyConstants.Rdfs
import org.knora.webapi.messages.SmartIri
import org.knora.webapi.messages.StringFormatter
import org.knora.webapi.messages.store.triplestoremessages.*
import org.knora.webapi.messages.util.rdf.SparqlSelectResult
import org.knora.webapi.messages.v2.responder.CanDoResponseV2
import org.knora.webapi.messages.v2.responder.SuccessResponseV2
import org.knora.webapi.messages.v2.responder.ontologymessages.*
import org.knora.webapi.messages.v2.responder.ontologymessages.LabelOrComment
import org.knora.webapi.messages.v2.responder.ontologymessages.OwlCardinality.KnoraCardinalityInfo
import org.knora.webapi.messages.v2.responder.resourcemessages.CreateResourceRequestV2
import org.knora.webapi.messages.v2.responder.resourcemessages.CreateResourceV2
import org.knora.webapi.messages.v2.responder.resourcemessages.CreateValueInNewResourceV2
import org.knora.webapi.messages.v2.responder.valuemessages.IntegerValueContentV2
import org.knora.webapi.routing.UnsafeZioRun
import org.knora.webapi.sharedtestdata.SharedTestDataADM
import org.knora.webapi.slice.admin.domain.model.KnoraProject.ProjectIri
import org.knora.webapi.slice.common.KnoraIris.OntologyIri
import org.knora.webapi.slice.common.KnoraIris.PropertyIri
import org.knora.webapi.slice.ontology.api.AddCardinalitiesToClassRequestV2
import org.knora.webapi.slice.ontology.api.ChangePropertyLabelsOrCommentsRequestV2
import org.knora.webapi.slice.ontology.api.CreateClassRequestV2
import org.knora.webapi.slice.ontology.domain.model.Cardinality.*
import org.knora.webapi.slice.ontology.repo.service.OntologyCache
import org.knora.webapi.store.triplestore.api.TriplestoreService
import org.knora.webapi.store.triplestore.api.TriplestoreService.Queries.Select
import org.knora.webapi.util.MutableTestIri
import org.knora.webapi.util.ZioScalaTestUtil.assertFailsWithA

/**
 * Tests [[OntologyResponderV2]].
 */
class OntologyResponderV2Spec extends CoreSpec with ImplicitSender {

  private implicit val stringFormatter: StringFormatter = StringFormatter.getGeneralInstance

  private val imagesUser           = SharedTestDataADM.imagesUser01
  private val imagesProjectIri     = SharedTestDataADM.imagesProjectIri
  private val anythingAdminUser    = SharedTestDataADM.anythingAdminUser
  private val anythingNonAdminUser = SharedTestDataADM.anythingUser1
  private val anythingProjectIri   = SharedTestDataADM.anythingProjectIri
  private val ontologyResponder    = ZIO.serviceWithZIO[OntologyResponderV2]
  private val triplestoreService   = ZIO.serviceWithZIO[TriplestoreService]

  override lazy val rdfDataObjects: List[RdfDataObject] =
    List(
      RdfDataObject(
        path = "test_data/project_ontologies/example-box.ttl",
        name = "http://www.knora.org/ontology/shared/example-box",
      ),
      RdfDataObject(
        path = "test_data/project_data/anything-data.ttl",
        name = "http://www.knora.org/data/0001/anything",
      ),
      RdfDataObject(
        path = "test_data/project_ontologies/anything-onto.ttl",
        name = "http://www.knora.org/ontology/0001/anything",
      ),
      RdfDataObject(
        path = "test_data/project_ontologies/freetest-onto.ttl",
        name = "http://www.knora.org/ontology/0001/freetest",
      ),
      RdfDataObject(
        path = "test_data/project_data/freetest-data.ttl",
        name = "http://www.knora.org/data/0001/freetest",
      ),
    )

  // The default timeout for receiving reply messages from actors.
  private val fooIri                       = new MutableTestIri
  private val barIri                       = new MutableTestIri
  private val chairIri                     = new MutableTestIri
  private val ExampleSharedOntologyIri     = "http://api.knora.org/ontology/shared/example-box/v2".toSmartIri
  private val IncunabulaOntologyIri        = "http://0.0.0.0:3333/ontology/0803/incunabula/v2".toSmartIri
  private val AnythingOntologyIri          = OntologyIri.unsafeFrom("http://0.0.0.0:3333/ontology/0001/anything/v2".toSmartIri)
  private val FreeTestOntologyIri          = OntologyIri.unsafeFrom("http://0.0.0.0:3333/ontology/0001/freetest/v2".toSmartIri)
  private var fooLastModDate: Instant      = Instant.now
  private var barLastModDate: Instant      = Instant.now
  private var anythingLastModDate: Instant = Instant.parse("2017-12-19T15:23:42.166Z")
  private var freetestLastModDate: Instant = Instant.parse("2012-12-12T12:12:12.12Z")

  val anythingOntology                     = "http://0.0.0.0:3333/ontology/0001/anything/v2#"
  val anythingThing: IRI                   = anythingOntology + "Thing"
  val anythingHasBoolean: IRI              = anythingOntology + "hasBoolean"
  val anythingHasColor: IRI                = anythingOntology + "hasColor"
  val anythingHasDate: IRI                 = anythingOntology + "hasDate"
  val anythingHasDecimal: IRI              = anythingOntology + "hasDecimal"
  val anythingHasGeometry: IRI             = anythingOntology + "hasGeometry"
  val anythingHasGeoname: IRI              = anythingOntology + "hasGeoname"
  val anythingHasInteger: IRI              = anythingOntology + "hasInteger"
  val anythingHasInterval: IRI             = anythingOntology + "hasInterval"
  val anythingHasListItem: IRI             = anythingOntology + "hasListItem"
  val anythingHasName: IRI                 = anythingOntology + "hasName"
  val anythingHasOtherListItem: IRI        = anythingOntology + "hasOtherListItem"
  val anythingHasOtherThing: IRI           = anythingOntology + "hasOtherThing"
  val anythingHasOtherThingValue: IRI      = anythingOntology + "hasOtherThingValue"
  val anythingHasRichtext: IRI             = anythingOntology + "hasRichtext"
  val anythingHasText: IRI                 = anythingOntology + "hasText"
  val anythingHasThingDocument: IRI        = anythingOntology + "hasThingDocument"
  val anythingHasThingDocumentValue: IRI   = anythingOntology + "hasThingDocumentValue"
  val anythingHasThingPicture: IRI         = anythingOntology + "hasThingPicture"
  val anythingHasThingPictureValue: IRI    = anythingOntology + "hasThingPictureValue"
  val anythingHasTimeStamp: IRI            = anythingOntology + "hasTimeStamp"
  val anythingHasUri: IRI                  = anythingOntology + "hasUri"
  val anythingIsPartOfOtherThing: IRI      = anythingOntology + "isPartOfOtherThing"
  val anythingIsPartOfOtherThingValue: IRI = anythingOntology + "isPartOfOtherThingValue"
  val anythingHasStandoffLinkTo: IRI       = "http://api.knora.org/ontology/knora-api/v2#hasStandoffLinkTo"
  val anythingHasStandoffLinkToValue: IRI  = "http://api.knora.org/ontology/knora-api/v2#hasStandoffLinkToValue"

  private val validPropertyInfo: PropertyInfoContentV2 = PropertyInfoContentV2(
    propertyIri = AnythingOntologyIri.makeEntityIri("hasNothingness"),
    predicates = Map(
      OntologyConstants.Rdf.Type.toSmartIri -> PredicateInfoV2(
        predicateIri = OntologyConstants.Rdf.Type.toSmartIri,
        objects = Seq(SmartIriLiteralV2(OntologyConstants.Owl.ObjectProperty.toSmartIri)),
      ),
      OntologyConstants.KnoraApiV2Complex.SubjectType.toSmartIri -> PredicateInfoV2(
        predicateIri = OntologyConstants.KnoraApiV2Complex.SubjectType.toSmartIri,
        objects = Seq(SmartIriLiteralV2(AnythingOntologyIri.makeEntityIri("Nothing"))),
      ),
      OntologyConstants.KnoraApiV2Complex.ObjectType.toSmartIri -> PredicateInfoV2(
        predicateIri = OntologyConstants.KnoraApiV2Complex.ObjectType.toSmartIri,
        objects = Seq(SmartIriLiteralV2(OntologyConstants.KnoraApiV2Complex.BooleanValue.toSmartIri)),
      ),
      Rdfs.Label.toSmartIri -> PredicateInfoV2(
        predicateIri = Rdfs.Label.toSmartIri,
        objects = Seq(
          StringLiteralV2.from("has nothingness", Some("en")),
          StringLiteralV2.from("hat Nichtsein", Some("de")),
        ),
      ),
      Rdfs.Comment.toSmartIri -> PredicateInfoV2(
        predicateIri = Rdfs.Comment.toSmartIri,
        objects = Seq(
          StringLiteralV2.from("Indicates whether a Nothing has nothingness", Some("en")),
          StringLiteralV2.from("Anzeigt, ob ein Nichts Nichtsein hat", Some("de")),
        ),
      ),
      SalsahGui.External.GuiElementProp.toSmartIri -> PredicateInfoV2(
        predicateIri = SalsahGui.External.GuiElementProp.toSmartIri,
        objects = Seq(SmartIriLiteralV2("http://api.knora.org/ontology/salsah-gui/v2#Checkbox".toSmartIri)),
      ),
    ),
    subPropertyOf = Set(OntologyConstants.KnoraApiV2Complex.HasValue.toSmartIri),
    ontologySchema = ApiV2Complex,
  )

  private val validClassInfoContentV2: ClassInfoContentV2 =
    ClassInfoContentV2(
      classIri = AnythingOntologyIri.makeEntityIri("Void"),
      predicates = Map(
        OntologyConstants.Rdf.Type.toSmartIri -> PredicateInfoV2(
          predicateIri = OntologyConstants.Rdf.Type.toSmartIri,
          objects = Seq(SmartIriLiteralV2(OntologyConstants.Owl.Class.toSmartIri)),
        ),
        Rdfs.Label.toSmartIri -> PredicateInfoV2(
          predicateIri = Rdfs.Label.toSmartIri,
          objects = Seq(StringLiteralV2.from("void", Some("en"))),
        ),
        Rdfs.Comment.toSmartIri -> PredicateInfoV2(
          predicateIri = Rdfs.Comment.toSmartIri,
          objects = Seq(StringLiteralV2.from("Represents a void", Some("en"))),
        ),
      ),
      subClassOf = Set(AnythingOntologyIri.makeEntityIri("Nothing")),
      ontologySchema = ApiV2Complex,
    )

  "The ontology responder v2" should {
    "create an empty ontology called 'foo' with a project code" in {
      val createReq =
        CreateOntologyRequestV2(
          "foo",
          imagesProjectIri,
          false,
          "The foo ontology",
          None,
          UUID.randomUUID,
          imagesUser,
        )
      val response = UnsafeZioRun.runOrThrow(ontologyResponder(_.createOntology(createReq)))

      assert(response.ontologies.size == 1)
      val metadata = response.ontologies.head
      assert(metadata.ontologyIri.toString == "http://www.knora.org/ontology/00FF/foo")
      fooIri.set(metadata.ontologyIri.toString)
      fooLastModDate = metadata.lastModificationDate.getOrElse(
        throw AssertionException(s"${metadata.ontologyIri} has no last modification date"),
      )
    }

    "change the label in the metadata of 'foo'" in {
      val newLabel = "The modified foo ontology"

      val response = UnsafeZioRun.runOrThrow(
        ontologyResponder(
          _.changeOntologyMetadata(
<<<<<<< HEAD
            ontologyIri = fooIri.asOntologyIri,
            label = Some(newLabel),
            lastModificationDate = fooLastModDate,
            apiRequestID = UUID.randomUUID,
            requestingUser = imagesUser,
=======
            OntologyIri.unsafeFrom(fooIri.get.toSmartIri.toComplexSchema),
            Some(newLabel),
            None,
            fooLastModDate,
            UUID.randomUUID,
            imagesUser,
>>>>>>> 43d57c15
          ),
        ),
      )

      assert(response.ontologies.size == 1)
      val metadata = response.ontologies.head
      assert(metadata.ontologyIri == fooIri.get.toSmartIri)
      assert(metadata.label.contains(newLabel))
      val newFooLastModDate = metadata.lastModificationDate.getOrElse(
        throw AssertionException(s"${metadata.ontologyIri} has no last modification date"),
      )
      assert(newFooLastModDate.isAfter(fooLastModDate))
      fooLastModDate = newFooLastModDate
    }

    "add a comment to the metadata of 'foo' ontology" in {
      val aComment = NonEmptyString.unsafeFrom("a comment")

      val response = UnsafeZioRun.runOrThrow(
        ontologyResponder(
          _.changeOntologyMetadata(
<<<<<<< HEAD
            ontologyIri = fooIri.asOntologyIri,
            comment = Some(aComment),
            lastModificationDate = fooLastModDate,
            apiRequestID = UUID.randomUUID,
            requestingUser = imagesUser,
=======
            OntologyIri.unsafeFrom(fooIri.get.toSmartIri.toComplexSchema),
            None,
            Some(aComment),
            fooLastModDate,
            UUID.randomUUID,
            imagesUser,
>>>>>>> 43d57c15
          ),
        ),
      )

      assert(response.ontologies.size == 1)
      val metadata = response.ontologies.head
      assert(metadata.ontologyIri == fooIri.get.toSmartIri)
      assert(metadata.comment.contains(aComment))
      val newFooLastModDate = metadata.lastModificationDate.getOrElse(
        throw AssertionException(s"${metadata.ontologyIri} has no last modification date"),
      )
      assert(newFooLastModDate.isAfter(fooLastModDate))
      fooLastModDate = newFooLastModDate
    }

    "change both the label and the comment of the 'foo' ontology" in {
      val aLabel   = "a changed label"
      val aComment = NonEmptyString.unsafeFrom("a changed comment")

      val response = UnsafeZioRun.runOrThrow(
        ontologyResponder(
          _.changeOntologyMetadata(
<<<<<<< HEAD
            ontologyIri = fooIri.asOntologyIri,
            label = Some(aLabel),
            comment = Some(aComment),
            lastModificationDate = fooLastModDate,
            apiRequestID = UUID.randomUUID,
            requestingUser = imagesUser,
=======
            OntologyIri.unsafeFrom(fooIri.get.toSmartIri.toComplexSchema),
            Some(aLabel),
            Some(aComment),
            fooLastModDate,
            UUID.randomUUID,
            imagesUser,
>>>>>>> 43d57c15
          ),
        ),
      )

      assert(response.ontologies.size == 1)
      val metadata = response.ontologies.head
      assert(metadata.ontologyIri == fooIri.get.toSmartIri)
      assert(metadata.label.contains(aLabel))
      assert(metadata.comment.contains(aComment))
      val newFooLastModDate = metadata.lastModificationDate.getOrElse(
        throw AssertionException(s"${metadata.ontologyIri} has no last modification date"),
      )
      assert(newFooLastModDate.isAfter(fooLastModDate))
      fooLastModDate = newFooLastModDate
    }

    "change the label of 'foo' again" in {
      val newLabel = "a label changed again"

      val response = UnsafeZioRun.runOrThrow(
        ontologyResponder(
          _.changeOntologyMetadata(
<<<<<<< HEAD
            ontologyIri = fooIri.asOntologyIri,
            label = Some(newLabel),
            lastModificationDate = fooLastModDate,
            apiRequestID = UUID.randomUUID,
            requestingUser = imagesUser,
=======
            OntologyIri.unsafeFrom(fooIri.get.toSmartIri.toComplexSchema),
            Some(newLabel),
            None,
            fooLastModDate,
            UUID.randomUUID,
            imagesUser,
>>>>>>> 43d57c15
          ),
        ),
      )

      assert(response.ontologies.size == 1)
      val metadata = response.ontologies.head
      assert(metadata.ontologyIri == fooIri.get.toSmartIri)
      assert(metadata.label.contains(newLabel))
      assert(metadata.comment.contains("a changed comment"))
      val newFooLastModDate = metadata.lastModificationDate.getOrElse(
        throw AssertionException(s"${metadata.ontologyIri} has no last modification date"),
      )
      assert(newFooLastModDate.isAfter(fooLastModDate))
      fooLastModDate = newFooLastModDate
    }

    "delete the comment from 'foo'" in {
      val response = UnsafeZioRun.runOrThrow(
        ontologyResponder(_.deleteOntologyComment(fooIri.asOntologyIri, fooLastModDate, UUID.randomUUID, imagesUser)),
      )
      assert(response.ontologies.size == 1)
      val metadata = response.ontologies.head
      assert(metadata.ontologyIri == fooIri.get.toSmartIri)
      assert(metadata.label.contains("a label changed again"))
      assert(metadata.comment.isEmpty)
      val newFooLastModDate = metadata.lastModificationDate.getOrElse(
        throw AssertionException(s"${metadata.ontologyIri} has no last modification date"),
      )
      assert(newFooLastModDate.isAfter(fooLastModDate))
      fooLastModDate = newFooLastModDate
    }

    "not create an ontology if the given name matches NCName pattern but is not URL safe" in {
      val createReq =
        CreateOntologyRequestV2(
          "bär",
          imagesProjectIri,
          false,
          "The bär ontology",
          Some(NonEmptyString.unsafeFrom("some comment")),
          UUID.randomUUID,
          imagesUser,
        )
      val exit = UnsafeZioRun.run(ontologyResponder(_.createOntology(createReq)))
      assertFailsWithA[BadRequestException](exit)
    }

    "create an empty ontology called 'bar' with a comment" in {
      val comment = NonEmptyString.unsafeFrom("some comment")
      val createReq = CreateOntologyRequestV2(
        "bar",
        imagesProjectIri,
        false,
        "The bar ontology",
        Some(comment),
        UUID.randomUUID,
        imagesUser,
      )
      val response = UnsafeZioRun.runOrThrow(ontologyResponder(_.createOntology(createReq)))
      assert(response.ontologies.size == 1)
      val metadata = response.ontologies.head
      assert(metadata.ontologyIri.toString == "http://www.knora.org/ontology/00FF/bar")
      assert(metadata.comment.contains(comment))
      barIri.set(metadata.ontologyIri.toString)
      barLastModDate = metadata.lastModificationDate.getOrElse(
        throw AssertionException(s"${metadata.ontologyIri} has no last modification date"),
      )
    }

    "change the existing comment in the metadata of 'bar' ontology" in {
      val newComment = NonEmptyString.unsafeFrom("a new comment")

      val response = UnsafeZioRun.runOrThrow(
        ontologyResponder(
          _.changeOntologyMetadata(
            OntologyIri.unsafeFrom(barIri.get.toSmartIri.toComplexSchema),
            None,
            Some(newComment),
            barLastModDate,
            UUID.randomUUID,
            imagesUser,
          ),
        ),
      )

      assert(response.ontologies.size == 1)
      val metadata = response.ontologies.head
      assert(metadata.ontologyIri == barIri.get.toSmartIri)
      assert(metadata.comment.contains(newComment))
      val newBarLastModDate = metadata.lastModificationDate.getOrElse(
        throw AssertionException(s"${metadata.ontologyIri} has no last modification date"),
      )
      assert(newBarLastModDate.isAfter(barLastModDate))
      barLastModDate = newBarLastModDate
    }

    "not create 'foo' again" in {
      val createReq =
        CreateOntologyRequestV2("foo", imagesProjectIri, false, "ignored", None, UUID.randomUUID, imagesUser)
      val exit = UnsafeZioRun.run(ontologyResponder(_.createOntology(createReq)))
      assertFailsWithA[BadRequestException](exit)
    }

    "not delete an ontology that doesn't exist" in {
      val exit = UnsafeZioRun.run(
        ontologyResponder(
          _.deleteOntology(
            ontologyIri = OntologyIri.unsafeFrom("http://0.0.0.0:3333/ontology/1234/nonexistent/v2".toSmartIri),
            lastModificationDate = fooLastModDate,
            apiRequestID = UUID.randomUUID,
          ),
        ),
      )
      assertFailsWithA[NotFoundException](exit)
    }

    "delete the 'foo' ontology" in {
      val _ = UnsafeZioRun.runOrThrow(
        ontologyResponder(_.deleteOntology(fooIri.asOntologyIri, fooLastModDate, UUID.randomUUID)),
      )

      // Request the metadata of all ontologies to check that 'foo' isn't listed.
      val cachedMetadataResponse = UnsafeZioRun.runOrThrow(ontologyResponder(_.getOntologyMetadataForAllProjects))
      assert(!cachedMetadataResponse.ontologies.exists(_.ontologyIri == fooIri.get.toSmartIri))

      // Reload the ontologies from the triplestore and check again.
      UnsafeZioRun.runOrThrow(ZIO.serviceWithZIO[OntologyCache](_.refreshCache()))
      val loadedMetadataResponse = UnsafeZioRun.runOrThrow(ontologyResponder(_.getOntologyMetadataForAllProjects))
      assert(!loadedMetadataResponse.ontologies.exists(_.ontologyIri == fooIri.get.toSmartIri))
    }

    "not delete the 'anything' ontology, because it is used in data and in the 'something' ontology" in {
      val metadataResponse =
        UnsafeZioRun.runOrThrow(ontologyResponder(_.getOntologyMetadataForProject(anythingProjectIri)))
      assert(metadataResponse.ontologies.size == 3)
      anythingLastModDate = metadataResponse
        .toOntologySchema(ApiV2Complex)
        .ontologies
        .find(_.ontologyIri == AnythingOntologyIri.smartIri)
        .get
        .lastModificationDate
        .get

      val exit = UnsafeZioRun.run(
        ontologyResponder(
          _.deleteOntology(
            ontologyIri = AnythingOntologyIri,
            lastModificationDate = anythingLastModDate,
            apiRequestID = UUID.randomUUID,
          ),
        ),
      )
      val expectedSubjects = Set(
        "<http://rdfh.ch/0001/a-thing>",                                   // rdf:type anything:Thing
        "<http://rdfh.ch/0001/a-blue-thing>",                              // rdf:type anything:BlueThing, a subclass of anything:Thing
        "<http://www.knora.org/ontology/0001/something#Something>",        // a subclass of anything:Thing in another ontology
        "<http://www.knora.org/ontology/0001/something#hasOtherSomething>", // a subproperty of anything:hasOtherThing in another ontology
      )
      assertFailsWithA[BadRequestException](exit, e => expectedSubjects.forall(e.getMessage.contains))
    }

    "not create an ontology called 'rdfs'" in {
      val createReq =
        CreateOntologyRequestV2("rdfs", imagesProjectIri, false, "The rdfs ontology", None, UUID.randomUUID, imagesUser)
      val exit = UnsafeZioRun.run(ontologyResponder(_.createOntology(createReq)))
      assertFailsWithA[BadRequestException](exit)
    }

    "not create an ontology called '0000'" in {
      val createReq =
        CreateOntologyRequestV2("0000", imagesProjectIri, false, "The 0000 ontology", None, UUID.randomUUID, imagesUser)
      val exit = UnsafeZioRun.run(ontologyResponder(_.createOntology(createReq)))
      assertFailsWithA[BadRequestException](exit)
    }

    "not create an ontology called '-foo'" in {
      val createReq =
        CreateOntologyRequestV2("-foo", imagesProjectIri, false, "The -foo ontology", None, UUID.randomUUID, imagesUser)
      val exit = UnsafeZioRun.run(ontologyResponder(_.createOntology(createReq)))
      assertFailsWithA[BadRequestException](exit)
    }

    "not create an ontology called 'v3'" in {
      val createReq =
        CreateOntologyRequestV2("v3", imagesProjectIri, false, "The v3 ontology", None, UUID.randomUUID, imagesUser)
      val exit = UnsafeZioRun.run(ontologyResponder(_.createOntology(createReq)))
      assertFailsWithA[BadRequestException](exit)
    }

    "not create an ontology called 'ontology'" in {
      val createReq =
        CreateOntologyRequestV2("ontology", imagesProjectIri, false, "ignored", None, UUID.randomUUID, imagesUser)
      val exit = UnsafeZioRun.run(ontologyResponder(_.createOntology(createReq)))
      assertFailsWithA[BadRequestException](exit)
    }

    "not create an ontology called 'knora'" in {
      val createReq =
        CreateOntologyRequestV2("knora", imagesProjectIri, false, "ignored", None, UUID.randomUUID, imagesUser)
      val exit = UnsafeZioRun.run(ontologyResponder(_.createOntology(createReq)))
      assertFailsWithA[BadRequestException](exit)
    }

    "not create an ontology called 'simple'" in {
      val createReq =
        CreateOntologyRequestV2("simple", imagesProjectIri, false, "ignored", None, UUID.randomUUID, imagesUser)
      val exit = UnsafeZioRun.run(ontologyResponder(_.createOntology(createReq)))
      assertFailsWithA[BadRequestException](exit)
    }

    "not create an ontology called 'shared'" in {
      val createReq =
        CreateOntologyRequestV2("shared", imagesProjectIri, false, "ignored", None, UUID.randomUUID, imagesUser)
      val exit = UnsafeZioRun.run(ontologyResponder(_.createOntology(createReq)))
      assertFailsWithA[BadRequestException](exit)
    }

    "not create a shared ontology in the wrong project" in {
      val createReq =
        CreateOntologyRequestV2("misplaced", imagesProjectIri, true, "ignored", None, UUID.randomUUID, imagesUser)
      val exit = UnsafeZioRun.run(ontologyResponder(_.createOntology(createReq)))
      assertFailsWithA[BadRequestException](exit)
    }

    "not create a non-shared ontology in the shared ontologies project" in {
      val createReq =
        CreateOntologyRequestV2(
          "misplaced",
          OntologyConstants.KnoraAdmin.DefaultSharedOntologiesProject,
          false,
          "ignored",
          None,
          UUID.randomUUID,
          imagesUser,
        )
      val exit = UnsafeZioRun.run(ontologyResponder(_.createOntology(createReq)))
      assertFailsWithA[BadRequestException](exit)
    }

    "create a shared ontology" in {
      val createReq =
        CreateOntologyRequestV2(
          "chair",
          OntologyConstants.KnoraAdmin.DefaultSharedOntologiesProject,
          true,
          "a chaired ontology",
          None,
          UUID.randomUUID,
          SharedTestDataADM.superUser,
        )
      val response = UnsafeZioRun.runOrThrow(ontologyResponder(_.createOntology(createReq)))
      assert(response.ontologies.size == 1)
      val metadata = response.ontologies.head
      assert(metadata.ontologyIri.toString == "http://www.knora.org/ontology/shared/chair")
      chairIri.set(metadata.ontologyIri.toOntologySchema(ApiV2Complex).toString)
      metadata.lastModificationDate.getOrElse(
        throw AssertionException(s"${metadata.ontologyIri} has no last modification date"),
      )
    }

    "not allow a user to create a property if they are not a sysadmin or an admin in the ontology's project" in {
      val metadataResponse =
        UnsafeZioRun.runOrThrow(ontologyResponder(_.getOntologyMetadataForProject(anythingProjectIri)))
      assert(metadataResponse.ontologies.size == 3)
      anythingLastModDate = metadataResponse
        .toOntologySchema(ApiV2Complex)
        .ontologies
        .find(_.ontologyIri == AnythingOntologyIri.smartIri)
        .get
        .lastModificationDate
        .get

      val propertyIri = AnythingOntologyIri.makeEntityIri("hasName")

      val propertyInfoContent = PropertyInfoContentV2(
        propertyIri = propertyIri,
        predicates = Map(
          OntologyConstants.Rdf.Type.toSmartIri -> PredicateInfoV2(
            predicateIri = OntologyConstants.Rdf.Type.toSmartIri,
            objects = Seq(SmartIriLiteralV2(OntologyConstants.Owl.ObjectProperty.toSmartIri)),
          ),
          OntologyConstants.KnoraApiV2Complex.SubjectType.toSmartIri -> PredicateInfoV2(
            predicateIri = OntologyConstants.KnoraApiV2Complex.SubjectType.toSmartIri,
            objects = Seq(SmartIriLiteralV2(AnythingOntologyIri.makeEntityIri("Thing"))),
          ),
          OntologyConstants.KnoraApiV2Complex.ObjectType.toSmartIri -> PredicateInfoV2(
            predicateIri = OntologyConstants.KnoraApiV2Complex.ObjectType.toSmartIri,
            objects = Seq(SmartIriLiteralV2(OntologyConstants.KnoraApiV2Complex.TextValue.toSmartIri)),
          ),
          Rdfs.Label.toSmartIri -> PredicateInfoV2(
            predicateIri = Rdfs.Label.toSmartIri,
            objects = Seq(
              StringLiteralV2.from("has name", Some("en")),
              StringLiteralV2.from("hat Namen", Some("de")),
            ),
          ),
          Rdfs.Comment.toSmartIri -> PredicateInfoV2(
            predicateIri = Rdfs.Comment.toSmartIri,
            objects = Seq(
              StringLiteralV2.from("The name of a Thing", Some("en")),
              StringLiteralV2.from("Der Name eines Dinges", Some("de")),
            ),
          ),
        ),
        subPropertyOf =
          Set(OntologyConstants.KnoraApiV2Complex.HasValue.toSmartIri, OntologyConstants.SchemaOrg.Name.toSmartIri),
        ontologySchema = ApiV2Complex,
      )

      val actual = UnsafeZioRun.run(
        ontologyResponder(
          _.createProperty(propertyInfoContent, anythingLastModDate, UUID.randomUUID, anythingNonAdminUser),
        ),
      )
      assertFailsWithA[ForbiddenException](actual)
    }

    "create a property anything:hasName as a subproperty of knora-api:hasValue and schema:name" in {
      val metadataResponse = UnsafeZioRun.runOrThrow(
        ontologyResponder(_.getOntologyMetadataForProject(anythingProjectIri)),
      )
      assert(metadataResponse.ontologies.size == 3)
      anythingLastModDate = metadataResponse
        .toOntologySchema(ApiV2Complex)
        .ontologies
        .find(_.ontologyIri == AnythingOntologyIri.smartIri)
        .get
        .lastModificationDate
        .get

      val propertyIri = AnythingOntologyIri.makeEntityIri("hasName")

      val propertyInfoContent = PropertyInfoContentV2(
        propertyIri = propertyIri,
        predicates = Map(
          OntologyConstants.Rdf.Type.toSmartIri -> PredicateInfoV2(
            predicateIri = OntologyConstants.Rdf.Type.toSmartIri,
            objects = Seq(SmartIriLiteralV2(OntologyConstants.Owl.ObjectProperty.toSmartIri)),
          ),
          OntologyConstants.KnoraApiV2Complex.SubjectType.toSmartIri -> PredicateInfoV2(
            predicateIri = OntologyConstants.KnoraApiV2Complex.SubjectType.toSmartIri,
            objects = Seq(SmartIriLiteralV2(AnythingOntologyIri.makeEntityIri("Thing"))),
          ),
          OntologyConstants.KnoraApiV2Complex.ObjectType.toSmartIri -> PredicateInfoV2(
            predicateIri = OntologyConstants.KnoraApiV2Complex.ObjectType.toSmartIri,
            objects = Seq(SmartIriLiteralV2(OntologyConstants.KnoraApiV2Complex.TextValue.toSmartIri)),
          ),
          Rdfs.Label.toSmartIri -> PredicateInfoV2(
            predicateIri = Rdfs.Label.toSmartIri,
            objects = Seq(
              StringLiteralV2.from("has name", Some("en")),
              StringLiteralV2.from("hat Namen", Some("de")),
            ),
          ),
          Rdfs.Comment.toSmartIri -> PredicateInfoV2(
            predicateIri = Rdfs.Comment.toSmartIri,
            objects = Seq(
              StringLiteralV2.from("The name of a Thing", Some("en")),
              StringLiteralV2.from("Der Name eines Dinges", Some("de")),
            ),
          ),
        ),
        subPropertyOf =
          Set(OntologyConstants.KnoraApiV2Complex.HasValue.toSmartIri, OntologyConstants.SchemaOrg.Name.toSmartIri),
        ontologySchema = ApiV2Complex,
      )

      val msg = UnsafeZioRun.runOrThrow(
        ontologyResponder(
          _.createProperty(propertyInfoContent, anythingLastModDate, UUID.randomUUID, anythingAdminUser),
        ),
      )

      val externalOntology = msg.toOntologySchema(ApiV2Complex)
      val property         = externalOntology.properties(propertyIri)
      property.entityInfoContent should ===(propertyInfoContent)
      val metadata = externalOntology.ontologyMetadata
      val newAnythingLastModDate = metadata.lastModificationDate.getOrElse(
        throw AssertionException(s"${metadata.ontologyIri} has no last modification date"),
      )
      assert(newAnythingLastModDate.isAfter(anythingLastModDate))
      anythingLastModDate = newAnythingLastModDate

      // Reload the ontology cache and see if we get the same result.
      UnsafeZioRun.runOrThrow(
        ZIO.serviceWithZIO[OntologyCache](_.refreshCache()),
      )

      {
        val msg = UnsafeZioRun.runOrThrow(
          ontologyResponder(
            _.getPropertiesFromOntologyV2(
              Set(PropertyIri.unsafeFrom(propertyIri)),
              allLanguages = true,
              requestingUser = anythingAdminUser,
            ),
          ),
        )
        val externalOntology = msg.toOntologySchema(ApiV2Complex)
        assert(externalOntology.properties.size == 1)
        val readPropertyInfo: ReadPropertyInfoV2 = externalOntology.properties.values.head
        readPropertyInfo.entityInfoContent should ===(propertyInfoContent)
      }
    }

    "create a link property in the 'anything' ontology, and automatically create the corresponding link value property" in {
      val metadataResponse = UnsafeZioRun.runOrThrow(
        ontologyResponder(_.getOntologyMetadataForProject(anythingProjectIri)),
      )
      assert(metadataResponse.ontologies.size == 3)
      anythingLastModDate = metadataResponse
        .toOntologySchema(ApiV2Complex)
        .ontologies
        .find(_.ontologyIri == AnythingOntologyIri.smartIri)
        .get
        .lastModificationDate
        .get

      val propertyIri = AnythingOntologyIri.makeEntityIri("hasInterestingThing")

      val propertyInfoContent = PropertyInfoContentV2(
        propertyIri = propertyIri,
        predicates = Map(
          OntologyConstants.Rdf.Type.toSmartIri -> PredicateInfoV2(
            predicateIri = OntologyConstants.Rdf.Type.toSmartIri,
            objects = Seq(SmartIriLiteralV2(OntologyConstants.Owl.ObjectProperty.toSmartIri)),
          ),
          OntologyConstants.KnoraApiV2Complex.SubjectType.toSmartIri -> PredicateInfoV2(
            predicateIri = OntologyConstants.KnoraApiV2Complex.SubjectType.toSmartIri,
            objects = Seq(SmartIriLiteralV2(AnythingOntologyIri.makeEntityIri("Thing"))),
          ),
          OntologyConstants.KnoraApiV2Complex.ObjectType.toSmartIri -> PredicateInfoV2(
            predicateIri = OntologyConstants.KnoraApiV2Complex.ObjectType.toSmartIri,
            objects = Seq(SmartIriLiteralV2(AnythingOntologyIri.makeEntityIri("Thing"))),
          ),
          Rdfs.Label.toSmartIri -> PredicateInfoV2(
            predicateIri = Rdfs.Label.toSmartIri,
            objects = Seq(
              StringLiteralV2.from("has interesting thing", Some("en")),
            ),
          ),
          Rdfs.Comment.toSmartIri -> PredicateInfoV2(
            predicateIri = Rdfs.Comment.toSmartIri,
            objects = Seq(
              StringLiteralV2.from("an interesting Thing", Some("en")),
            ),
          ),
        ),
        subPropertyOf = Set(OntologyConstants.KnoraApiV2Complex.HasLinkTo.toSmartIri),
        ontologySchema = ApiV2Complex,
      )

      val msg = UnsafeZioRun.runOrThrow(
        ontologyResponder(
          _.createProperty(propertyInfoContent, anythingLastModDate, UUID.randomUUID, anythingAdminUser),
        ),
      )

      val externalOntology = msg.toOntologySchema(ApiV2Complex)
      val property         = externalOntology.properties(propertyIri)
      assert(property.isLinkProp)
      assert(!property.isLinkValueProp)
      externalOntology.properties(propertyIri).entityInfoContent should ===(propertyInfoContent)
      val metadata = externalOntology.ontologyMetadata
      val newAnythingLastModDate = metadata.lastModificationDate.getOrElse(
        throw AssertionException(s"${metadata.ontologyIri} has no last modification date"),
      )
      assert(newAnythingLastModDate.isAfter(anythingLastModDate))
      anythingLastModDate = newAnythingLastModDate

      // Check that the link value property was created.

      val linkValuePropIri = propertyIri.fromLinkPropToLinkValueProp

      {
        val msg = UnsafeZioRun.runOrThrow(
          ontologyResponder(
            _.getPropertiesFromOntologyV2(
              propertyIris = Set(PropertyIri.unsafeFrom(linkValuePropIri)),
              allLanguages = true,
              requestingUser = anythingAdminUser,
            ),
          ),
        )
        val externalOntology = msg.toOntologySchema(ApiV2Complex)
        assert(externalOntology.properties.size == 1)
        val readPropertyInfo: ReadPropertyInfoV2 = externalOntology.properties.values.head
        assert(readPropertyInfo.entityInfoContent.propertyIri == linkValuePropIri)
        assert(!readPropertyInfo.isLinkProp)
        assert(readPropertyInfo.isLinkValueProp)
      }

      // Reload the ontology cache and see if we get the same result.
      UnsafeZioRun.runOrThrow(
        ZIO.serviceWithZIO[OntologyCache](_.refreshCache()),
      )

      {
        val msg = UnsafeZioRun.runOrThrow(
          ontologyResponder(
            _.getPropertiesFromOntologyV2(
              propertyIris = Set(PropertyIri.unsafeFrom(propertyIri)),
              allLanguages = true,
              requestingUser = anythingAdminUser,
            ),
          ),
        )
        val externalOntology = msg.toOntologySchema(ApiV2Complex)
        assert(externalOntology.properties.size == 1)
        val readPropertyInfo: ReadPropertyInfoV2 = externalOntology.properties.values.head
        assert(readPropertyInfo.isLinkProp)
        assert(!readPropertyInfo.isLinkValueProp)
        assert(readPropertyInfo.entityInfoContent == propertyInfoContent)
      }

      {
        val msg = UnsafeZioRun.runOrThrow(
          ontologyResponder(
            _.getPropertiesFromOntologyV2(
              propertyIris = Set(PropertyIri.unsafeFrom(linkValuePropIri)),
              allLanguages = true,
              requestingUser = anythingAdminUser,
            ),
          ),
        )
        val externalOntology = msg.toOntologySchema(ApiV2Complex)
        assert(externalOntology.properties.size == 1)
        val readPropertyInfo: ReadPropertyInfoV2 = externalOntology.properties.values.head
        assert(readPropertyInfo.entityInfoContent.propertyIri == linkValuePropIri)
        assert(!readPropertyInfo.isLinkProp)
        assert(readPropertyInfo.isLinkValueProp)
      }
    }

    "create a subproperty of an existing custom link property and add it to a resource class, check if the correct link and link value properties were added to the class" in {
      val metadataResponse = UnsafeZioRun.runOrThrow(
        ontologyResponder(_.getOntologyMetadataForProject(anythingProjectIri)),
      )
      assert(metadataResponse.ontologies.size == 3)
      freetestLastModDate = metadataResponse
        .toOntologySchema(ApiV2Complex)
        .ontologies
        .find(_.ontologyIri == FreeTestOntologyIri.toComplexSchema)
        .get
        .lastModificationDate
        .get

      // Create class freetest:ComicBook which is a subclass of freetest:Book

      val comicBookClassIri = FreeTestOntologyIri.makeEntityIri("ComicBook")

      val comicBookClassInfoContent = ClassInfoContentV2(
        classIri = comicBookClassIri,
        predicates = Map(
          OntologyConstants.Rdf.Type.toSmartIri -> PredicateInfoV2(
            predicateIri = OntologyConstants.Rdf.Type.toSmartIri,
            objects = Seq(SmartIriLiteralV2(OntologyConstants.Owl.Class.toSmartIri)),
          ),
          Rdfs.Label.toSmartIri -> PredicateInfoV2(
            predicateIri = Rdfs.Label.toSmartIri,
            objects = Seq(StringLiteralV2.from("Comic Book", Some("en"))),
          ),
          Rdfs.Comment.toSmartIri -> PredicateInfoV2(
            predicateIri = Rdfs.Comment.toSmartIri,
            objects = Seq(StringLiteralV2.from("A comic book", Some("en"))),
          ),
        ),
        directCardinalities = Map(),
        subClassOf = Set(FreeTestOntologyIri.makeEntityIri("Book")),
        ontologySchema = ApiV2Complex,
      )

      {
        val msg = UnsafeZioRun.runOrThrow(
          ontologyResponder(
            _.createClass(
              CreateClassRequestV2(comicBookClassInfoContent, freetestLastModDate, UUID.randomUUID, anythingAdminUser),
            ),
          ),
        )

        val externalOntology = msg.toOntologySchema(ApiV2Complex)
        val metadata         = externalOntology.ontologyMetadata
        val newFreetestLastModDate = metadata.lastModificationDate.getOrElse(
          throw AssertionException(s"${metadata.ontologyIri} has no last modification date"),
        )
        assert(newFreetestLastModDate.isAfter(freetestLastModDate))
        freetestLastModDate = newFreetestLastModDate
      }

      // Create class freetest:ComicAuthor which is a subclass of freetest:Author

      val comicAuthorClassIri = FreeTestOntologyIri.makeEntityIri("ComicAuthor")

      val comicAuthorClassInfoContent = ClassInfoContentV2(
        classIri = comicAuthorClassIri,
        predicates = Map(
          OntologyConstants.Rdf.Type.toSmartIri -> PredicateInfoV2(
            predicateIri = OntologyConstants.Rdf.Type.toSmartIri,
            objects = Seq(SmartIriLiteralV2(OntologyConstants.Owl.Class.toSmartIri)),
          ),
          Rdfs.Label.toSmartIri -> PredicateInfoV2(
            predicateIri = Rdfs.Label.toSmartIri,
            objects = Seq(StringLiteralV2.from("Comic Author", Some("en"))),
          ),
          Rdfs.Comment.toSmartIri -> PredicateInfoV2(
            predicateIri = Rdfs.Comment.toSmartIri,
            objects = Seq(StringLiteralV2.from("A comic author", Some("en"))),
          ),
        ),
        directCardinalities = Map(),
        subClassOf = Set(FreeTestOntologyIri.makeEntityIri("Author")),
        ontologySchema = ApiV2Complex,
      )

      {
        val msg = UnsafeZioRun.runOrThrow(
          ontologyResponder(
            _.createClass(
              CreateClassRequestV2(comicAuthorClassInfoContent, freetestLastModDate, UUID.randomUUID, anythingAdminUser),
            ),
          ),
        )
        val externalOntology = msg.toOntologySchema(ApiV2Complex)
        val metadata         = externalOntology.ontologyMetadata
        val newFreetestLastModDate = metadata.lastModificationDate.getOrElse(
          throw AssertionException(s"${metadata.ontologyIri} has no last modification date"),
        )
        assert(newFreetestLastModDate.isAfter(freetestLastModDate))
        freetestLastModDate = newFreetestLastModDate
      }

      // Create property freetest:hasComicBookAuthor which is a subproperty of freetest:hasAuthor and links freetest:ComicBook and freetest:ComicAuthor

      val comicAuthorPropertyIri = FreeTestOntologyIri.makeEntityIri("hasComicAuthor")

      val comicAuthorPropertyInfoContent = PropertyInfoContentV2(
        propertyIri = comicAuthorPropertyIri,
        predicates = Map(
          OntologyConstants.Rdf.Type.toSmartIri -> PredicateInfoV2(
            predicateIri = OntologyConstants.Rdf.Type.toSmartIri,
            objects = Seq(SmartIriLiteralV2(OntologyConstants.Owl.ObjectProperty.toSmartIri)),
          ),
          OntologyConstants.KnoraApiV2Complex.SubjectType.toSmartIri -> PredicateInfoV2(
            predicateIri = OntologyConstants.KnoraApiV2Complex.SubjectType.toSmartIri,
            objects = Seq(SmartIriLiteralV2(FreeTestOntologyIri.makeEntityIri("ComicBook"))),
          ),
          OntologyConstants.KnoraApiV2Complex.ObjectType.toSmartIri -> PredicateInfoV2(
            predicateIri = OntologyConstants.KnoraApiV2Complex.ObjectType.toSmartIri,
            objects = Seq(SmartIriLiteralV2(FreeTestOntologyIri.makeEntityIri("ComicAuthor"))),
          ),
          Rdfs.Label.toSmartIri -> PredicateInfoV2(
            predicateIri = Rdfs.Label.toSmartIri,
            objects = Seq(
              StringLiteralV2.from("Comic author", Some("en")),
            ),
          ),
          Rdfs.Comment.toSmartIri -> PredicateInfoV2(
            predicateIri = Rdfs.Comment.toSmartIri,
            objects = Seq(
              StringLiteralV2.from("A comic author of a comic book", Some("en")),
            ),
          ),
        ),
        subPropertyOf = Set(FreeTestOntologyIri.makeEntityIri("hasAuthor")),
        ontologySchema = ApiV2Complex,
      )

      val msg = UnsafeZioRun.runOrThrow(
        ontologyResponder(
          _.createProperty(comicAuthorPropertyInfoContent, freetestLastModDate, UUID.randomUUID, anythingAdminUser),
        ),
      )

      val externalOntology = msg.toOntologySchema(ApiV2Complex)
      val property         = externalOntology.properties(comicAuthorPropertyIri)
      assert(property.isLinkProp)
      assert(!property.isLinkValueProp)
      externalOntology.properties(comicAuthorPropertyIri).entityInfoContent should ===(
        comicAuthorPropertyInfoContent,
      )
      val metadata = externalOntology.ontologyMetadata
      val newFreetestLastModDate = metadata.lastModificationDate.getOrElse(
        throw AssertionException(s"${metadata.ontologyIri} has no last modification date"),
      )
      assert(newFreetestLastModDate.isAfter(freetestLastModDate))
      freetestLastModDate = newFreetestLastModDate

      // Add new subproperty freetest:hasComicBookAuthor to class freetest:ComicBook
      {
        val msg = UnsafeZioRun.runOrThrow(
          ontologyResponder(
            _.addCardinalitiesToClass(
              AddCardinalitiesToClassRequestV2(
                classInfoContent = ClassInfoContentV2(
                  predicates = Map(
                    "http://www.w3.org/1999/02/22-rdf-syntax-ns#type".toSmartIri -> PredicateInfoV2(
                      predicateIri = "http://www.w3.org/1999/02/22-rdf-syntax-ns#type".toSmartIri,
                      objects = Vector(SmartIriLiteralV2(value = "http://www.w3.org/2002/07/owl#Class".toSmartIri)),
                    ),
                  ),
                  classIri = "http://0.0.0.0:3333/ontology/0001/freetest/v2#ComicBook".toSmartIri,
                  ontologySchema = ApiV2Complex,
                  directCardinalities = Map(
                    "http://0.0.0.0:3333/ontology/0001/freetest/v2#hasComicAuthor".toSmartIri -> KnoraCardinalityInfo(
                      cardinality = ZeroOrOne,
                    ),
                  ),
                ),
                lastModificationDate = freetestLastModDate,
                apiRequestID = UUID.randomUUID,
                requestingUser = anythingAdminUser,
              ),
            ),
          ),
        )

        val comicBookClass =
          msg.classes("http://www.knora.org/ontology/0001/freetest#ComicBook".toSmartIri)
        val linkProperties      = comicBookClass.linkProperties
        val linkValueProperties = comicBookClass.linkValueProperties
        assert(
          linkProperties.contains(
            "http://www.knora.org/ontology/0001/freetest#hasComicAuthor".toSmartIri,
          ),
        )
        assert(
          linkValueProperties.contains(
            "http://www.knora.org/ontology/0001/freetest#hasComicAuthorValue".toSmartIri,
          ),
        )
        assert(
          !linkProperties.contains(
            "http://www.knora.org/ontology/0001/freetest#hasAuthor".toSmartIri,
          ),
        )
        assert(
          !linkValueProperties.contains(
            "http://www.knora.org/ontology/0001/freetest#hasAuthorValue".toSmartIri,
          ),
        )
        val newFreetestLastModDate = msg.ontologyMetadata.lastModificationDate
          .getOrElse(throw AssertionException(s"${msg.ontologyMetadata.ontologyIri} has no last modification date"))
        assert(newFreetestLastModDate.isAfter(freetestLastModDate))
        freetestLastModDate = newFreetestLastModDate

        // Verify the cardinality of the new property and its link value where created in the subclass
        val queryResult: SparqlSelectResult =
          UnsafeZioRun.runOrThrow(
            triplestoreService(_.query(Select("""
                                                |PREFIX rdf: <http://www.w3.org/1999/02/22-rdf-syntax-ns#>
                                                |PREFIX rdfs: <http://www.w3.org/2000/01/rdf-schema#>
                                                |PREFIX owl: <http://www.w3.org/2002/07/owl#>
                                                |PREFIX freetest: <http://www.knora.org/ontology/0001/freetest#>
                                                |
                                                |SELECT ?property ?maxCardinality
                                                |WHERE {
                                                |  freetest:ComicBook rdfs:subClassOf ?restriction .
                                                |  ?restriction rdf:type owl:Restriction .
                                                |  ?restriction owl:onProperty ?property .
                                                |  ?restriction owl:maxCardinality ?maxCardinality .
                                                |}""".stripMargin))),
          )
        assert(
          queryResult.results.bindings.exists(row =>
            row.rowMap.get("property").contains("http://www.knora.org/ontology/0001/freetest#hasComicAuthor")
              && row.rowMap.get("maxCardinality").contains("1"),
          ),
        )
        assert(
          queryResult.results.bindings.exists(row =>
            row.rowMap.get("property").contains("http://www.knora.org/ontology/0001/freetest#hasComicAuthorValue")
              && row.rowMap.get("maxCardinality").contains("1"),
          ),
        )
      }
    }

    "not create a property without an rdf:type" in {

      val propertyIri = AnythingOntologyIri.makeEntityIri("wrongProperty")

      val propertyInfoContent = PropertyInfoContentV2(
        propertyIri = propertyIri,
        predicates = Map(
          OntologyConstants.KnoraApiV2Complex.SubjectType.toSmartIri -> PredicateInfoV2(
            predicateIri = OntologyConstants.KnoraApiV2Complex.SubjectType.toSmartIri,
            objects = Seq(SmartIriLiteralV2(AnythingOntologyIri.makeEntityIri("Thing"))),
          ),
          OntologyConstants.KnoraApiV2Complex.ObjectType.toSmartIri -> PredicateInfoV2(
            predicateIri = OntologyConstants.KnoraApiV2Complex.ObjectType.toSmartIri,
            objects = Seq(SmartIriLiteralV2(OntologyConstants.KnoraApiV2Complex.TextValue.toSmartIri)),
          ),
          Rdfs.Label.toSmartIri -> PredicateInfoV2(
            predicateIri = Rdfs.Label.toSmartIri,
            objects = Seq(
              StringLiteralV2.from("wrong property", Some("en")),
            ),
          ),
          Rdfs.Comment.toSmartIri -> PredicateInfoV2(
            predicateIri = Rdfs.Comment.toSmartIri,
            objects = Seq(
              StringLiteralV2.from("An invalid property definition", Some("en")),
            ),
          ),
        ),
        subPropertyOf = Set(OntologyConstants.KnoraApiV2Complex.HasValue.toSmartIri),
        ontologySchema = ApiV2Complex,
      )

      val exit = UnsafeZioRun.run(
        ontologyResponder(
          _.createProperty(propertyInfoContent, anythingLastModDate, UUID.randomUUID, anythingAdminUser),
        ),
      )
      assertFailsWithA[BadRequestException](exit)
    }

    "not create a property with the wrong rdf:type" in {

      val propertyIri = AnythingOntologyIri.makeEntityIri("wrongProperty")

      val propertyInfoContent = PropertyInfoContentV2(
        propertyIri = propertyIri,
        predicates = Map(
          OntologyConstants.Rdf.Type.toSmartIri -> PredicateInfoV2(
            predicateIri = OntologyConstants.Rdf.Type.toSmartIri,
            objects = Seq(SmartIriLiteralV2(OntologyConstants.Owl.Class.toSmartIri)),
          ),
          OntologyConstants.KnoraApiV2Complex.SubjectType.toSmartIri -> PredicateInfoV2(
            predicateIri = OntologyConstants.KnoraApiV2Complex.SubjectType.toSmartIri,
            objects = Seq(SmartIriLiteralV2(AnythingOntologyIri.makeEntityIri("Thing"))),
          ),
          OntologyConstants.KnoraApiV2Complex.ObjectType.toSmartIri -> PredicateInfoV2(
            predicateIri = OntologyConstants.KnoraApiV2Complex.ObjectType.toSmartIri,
            objects = Seq(SmartIriLiteralV2(OntologyConstants.KnoraApiV2Complex.TextValue.toSmartIri)),
          ),
          Rdfs.Label.toSmartIri -> PredicateInfoV2(
            predicateIri = Rdfs.Label.toSmartIri,
            objects = Seq(
              StringLiteralV2.from("wrong property", Some("en")),
            ),
          ),
          Rdfs.Comment.toSmartIri -> PredicateInfoV2(
            predicateIri = Rdfs.Comment.toSmartIri,
            objects = Seq(
              StringLiteralV2.from("An invalid property definition", Some("en")),
            ),
          ),
        ),
        subPropertyOf = Set(OntologyConstants.KnoraApiV2Complex.HasValue.toSmartIri),
        ontologySchema = ApiV2Complex,
      )

      val exit = UnsafeZioRun.run(
        ontologyResponder(
          _.createProperty(propertyInfoContent, anythingLastModDate, UUID.randomUUID, anythingAdminUser),
        ),
      )
      assertFailsWithA[BadRequestException](exit)
    }

    "not create a property that already exists" in {

      val propertyIri = AnythingOntologyIri.makeEntityIri("hasInteger")

      val propertyInfoContent = PropertyInfoContentV2(
        propertyIri = propertyIri,
        predicates = Map(
          OntologyConstants.Rdf.Type.toSmartIri -> PredicateInfoV2(
            predicateIri = OntologyConstants.Rdf.Type.toSmartIri,
            objects = Seq(SmartIriLiteralV2(OntologyConstants.Owl.ObjectProperty.toSmartIri)),
          ),
          OntologyConstants.KnoraApiV2Complex.SubjectType.toSmartIri -> PredicateInfoV2(
            predicateIri = OntologyConstants.KnoraApiV2Complex.SubjectType.toSmartIri,
            objects = Seq(SmartIriLiteralV2(AnythingOntologyIri.makeEntityIri("Thing"))),
          ),
          OntologyConstants.KnoraApiV2Complex.ObjectType.toSmartIri -> PredicateInfoV2(
            predicateIri = OntologyConstants.KnoraApiV2Complex.ObjectType.toSmartIri,
            objects = Seq(SmartIriLiteralV2(OntologyConstants.KnoraApiV2Complex.IntValue.toSmartIri)),
          ),
          Rdfs.Label.toSmartIri -> PredicateInfoV2(
            predicateIri = Rdfs.Label.toSmartIri,
            objects = Seq(
              StringLiteralV2.from("wrong property", Some("en")),
            ),
          ),
          Rdfs.Comment.toSmartIri -> PredicateInfoV2(
            predicateIri = Rdfs.Comment.toSmartIri,
            objects = Seq(
              StringLiteralV2.from("An invalid property definition", Some("en")),
            ),
          ),
        ),
        subPropertyOf = Set(OntologyConstants.KnoraApiV2Complex.HasValue.toSmartIri),
        ontologySchema = ApiV2Complex,
      )

      val exit = UnsafeZioRun.run(
        ontologyResponder(
          _.createProperty(propertyInfoContent, anythingLastModDate, UUID.randomUUID, anythingAdminUser),
        ),
      )
      assertFailsWithA[BadRequestException](exit)
    }

    "not create a property with a nonexistent Knora superproperty" in {

      val propertyIri = AnythingOntologyIri.makeEntityIri("wrongProperty")

      val propertyInfoContent = PropertyInfoContentV2(
        propertyIri = propertyIri,
        predicates = Map(
          OntologyConstants.Rdf.Type.toSmartIri -> PredicateInfoV2(
            predicateIri = OntologyConstants.Rdf.Type.toSmartIri,
            objects = Seq(SmartIriLiteralV2(OntologyConstants.Owl.ObjectProperty.toSmartIri)),
          ),
          OntologyConstants.KnoraApiV2Complex.SubjectType.toSmartIri -> PredicateInfoV2(
            predicateIri = OntologyConstants.KnoraApiV2Complex.SubjectType.toSmartIri,
            objects = Seq(SmartIriLiteralV2(AnythingOntologyIri.makeEntityIri("Thing"))),
          ),
          OntologyConstants.KnoraApiV2Complex.ObjectType.toSmartIri -> PredicateInfoV2(
            predicateIri = OntologyConstants.KnoraApiV2Complex.ObjectType.toSmartIri,
            objects = Seq(SmartIriLiteralV2(OntologyConstants.KnoraApiV2Complex.IntValue.toSmartIri)),
          ),
          Rdfs.Label.toSmartIri -> PredicateInfoV2(
            predicateIri = Rdfs.Label.toSmartIri,
            objects = Seq(
              StringLiteralV2.from("wrong property", Some("en")),
            ),
          ),
          Rdfs.Comment.toSmartIri -> PredicateInfoV2(
            predicateIri = Rdfs.Comment.toSmartIri,
            objects = Seq(
              StringLiteralV2.from("An invalid property definition", Some("en")),
            ),
          ),
        ),
        subPropertyOf = Set(AnythingOntologyIri.makeEntityIri("nonexistentProperty")),
        ontologySchema = ApiV2Complex,
      )

      val exit = UnsafeZioRun.run(
        ontologyResponder(
          _.createProperty(propertyInfoContent, anythingLastModDate, UUID.randomUUID, anythingAdminUser),
        ),
      )
      assertFailsWithA[BadRequestException](exit)
    }

    "not create a property that is not a subproperty of knora-api:hasValue or knora-api:hasLinkTo" in {

      val propertyIri = AnythingOntologyIri.makeEntityIri("wrongProperty")

      val propertyInfoContent = PropertyInfoContentV2(
        propertyIri = propertyIri,
        predicates = Map(
          OntologyConstants.Rdf.Type.toSmartIri -> PredicateInfoV2(
            predicateIri = OntologyConstants.Rdf.Type.toSmartIri,
            objects = Seq(SmartIriLiteralV2(OntologyConstants.Owl.ObjectProperty.toSmartIri)),
          ),
          OntologyConstants.KnoraApiV2Complex.SubjectType.toSmartIri -> PredicateInfoV2(
            predicateIri = OntologyConstants.KnoraApiV2Complex.SubjectType.toSmartIri,
            objects = Seq(SmartIriLiteralV2(AnythingOntologyIri.makeEntityIri("Thing"))),
          ),
          OntologyConstants.KnoraApiV2Complex.ObjectType.toSmartIri -> PredicateInfoV2(
            predicateIri = OntologyConstants.KnoraApiV2Complex.ObjectType.toSmartIri,
            objects = Seq(SmartIriLiteralV2(OntologyConstants.KnoraApiV2Complex.TextValue.toSmartIri)),
          ),
          Rdfs.Label.toSmartIri -> PredicateInfoV2(
            predicateIri = Rdfs.Label.toSmartIri,
            objects = Seq(
              StringLiteralV2.from("wrong property", Some("en")),
            ),
          ),
          Rdfs.Comment.toSmartIri -> PredicateInfoV2(
            predicateIri = Rdfs.Comment.toSmartIri,
            objects = Seq(
              StringLiteralV2.from("An invalid property definition", Some("en")),
            ),
          ),
        ),
        subPropertyOf = Set("http://xmlns.com/foaf/0.1/name".toSmartIri),
        ontologySchema = ApiV2Complex,
      )

      val exit = UnsafeZioRun.run(
        ontologyResponder(
          _.createProperty(propertyInfoContent, anythingLastModDate, UUID.randomUUID, anythingAdminUser),
        ),
      )
      assertFailsWithA[BadRequestException](exit)
    }

    "not create a property that is a subproperty of both knora-api:hasValue and knora-api:hasLinkTo" in {

      val propertyIri = AnythingOntologyIri.makeEntityIri("wrongProperty")

      val propertyInfoContent = PropertyInfoContentV2(
        propertyIri = propertyIri,
        predicates = Map(
          OntologyConstants.Rdf.Type.toSmartIri -> PredicateInfoV2(
            predicateIri = OntologyConstants.Rdf.Type.toSmartIri,
            objects = Seq(SmartIriLiteralV2(OntologyConstants.Owl.ObjectProperty.toSmartIri)),
          ),
          OntologyConstants.KnoraApiV2Complex.SubjectType.toSmartIri -> PredicateInfoV2(
            predicateIri = OntologyConstants.KnoraApiV2Complex.SubjectType.toSmartIri,
            objects = Seq(SmartIriLiteralV2(AnythingOntologyIri.makeEntityIri("Thing"))),
          ),
          OntologyConstants.KnoraApiV2Complex.ObjectType.toSmartIri -> PredicateInfoV2(
            predicateIri = OntologyConstants.KnoraApiV2Complex.ObjectType.toSmartIri,
            objects = Seq(SmartIriLiteralV2(OntologyConstants.KnoraApiV2Complex.TextValue.toSmartIri)),
          ),
          Rdfs.Label.toSmartIri -> PredicateInfoV2(
            predicateIri = Rdfs.Label.toSmartIri,
            objects = Seq(
              StringLiteralV2.from("wrong property", Some("en")),
            ),
          ),
          Rdfs.Comment.toSmartIri -> PredicateInfoV2(
            predicateIri = Rdfs.Comment.toSmartIri,
            objects = Seq(
              StringLiteralV2.from("An invalid property definition", Some("en")),
            ),
          ),
        ),
        subPropertyOf = Set(
          AnythingOntologyIri.makeEntityIri("hasText"),
          AnythingOntologyIri.makeEntityIri("hasOtherThing"),
        ),
        ontologySchema = ApiV2Complex,
      )

      val exit = UnsafeZioRun.run(
        ontologyResponder(
          _.createProperty(propertyInfoContent, anythingLastModDate, UUID.randomUUID, anythingAdminUser),
        ),
      )
      assertFailsWithA[BadRequestException](exit)
    }

    "not create a property with a knora-base:subjectType that refers to a nonexistent class" in {

      val propertyIri = AnythingOntologyIri.makeEntityIri("wrongProperty")

      val propertyInfoContent = PropertyInfoContentV2(
        propertyIri = propertyIri,
        predicates = Map(
          OntologyConstants.Rdf.Type.toSmartIri -> PredicateInfoV2(
            predicateIri = OntologyConstants.Rdf.Type.toSmartIri,
            objects = Seq(SmartIriLiteralV2(OntologyConstants.Owl.ObjectProperty.toSmartIri)),
          ),
          OntologyConstants.KnoraApiV2Complex.SubjectType.toSmartIri -> PredicateInfoV2(
            predicateIri = OntologyConstants.KnoraApiV2Complex.SubjectType.toSmartIri,
            objects = Seq(SmartIriLiteralV2(AnythingOntologyIri.makeEntityIri("NonexistentClass"))),
          ),
          OntologyConstants.KnoraApiV2Complex.ObjectType.toSmartIri -> PredicateInfoV2(
            predicateIri = OntologyConstants.KnoraApiV2Complex.ObjectType.toSmartIri,
            objects = Seq(SmartIriLiteralV2(OntologyConstants.KnoraApiV2Complex.TextValue.toSmartIri)),
          ),
          Rdfs.Label.toSmartIri -> PredicateInfoV2(
            predicateIri = Rdfs.Label.toSmartIri,
            objects = Seq(
              StringLiteralV2.from("wrong property", Some("en")),
            ),
          ),
          Rdfs.Comment.toSmartIri -> PredicateInfoV2(
            predicateIri = Rdfs.Comment.toSmartIri,
            objects = Seq(
              StringLiteralV2.from("An invalid property definition", Some("en")),
            ),
          ),
        ),
        subPropertyOf = Set(OntologyConstants.KnoraApiV2Complex.HasValue.toSmartIri),
        ontologySchema = ApiV2Complex,
      )

      val exit = UnsafeZioRun.run(
        ontologyResponder(
          _.createProperty(propertyInfoContent, anythingLastModDate, UUID.randomUUID, anythingAdminUser),
        ),
      )
      assertFailsWithA[BadRequestException](exit)
    }

    "not create a property with a knora-base:objectType that refers to a nonexistent class" in {

      val propertyIri = AnythingOntologyIri.makeEntityIri("wrongProperty")

      val propertyInfoContent = PropertyInfoContentV2(
        propertyIri = propertyIri,
        predicates = Map(
          OntologyConstants.Rdf.Type.toSmartIri -> PredicateInfoV2(
            predicateIri = OntologyConstants.Rdf.Type.toSmartIri,
            objects = Seq(SmartIriLiteralV2(OntologyConstants.Owl.ObjectProperty.toSmartIri)),
          ),
          OntologyConstants.KnoraApiV2Complex.SubjectType.toSmartIri -> PredicateInfoV2(
            predicateIri = OntologyConstants.KnoraApiV2Complex.SubjectType.toSmartIri,
            objects = Seq(SmartIriLiteralV2(AnythingOntologyIri.makeEntityIri("Thing"))),
          ),
          OntologyConstants.KnoraApiV2Complex.ObjectType.toSmartIri -> PredicateInfoV2(
            predicateIri = OntologyConstants.KnoraApiV2Complex.ObjectType.toSmartIri,
            objects = Seq(
              SmartIriLiteralV2(
                (OntologyConstants.KnoraApiV2Complex.KnoraApiV2PrefixExpansion + "NonexistentClass").toSmartIri,
              ),
            ),
          ),
          Rdfs.Label.toSmartIri -> PredicateInfoV2(
            predicateIri = Rdfs.Label.toSmartIri,
            objects = Seq(
              StringLiteralV2.from("wrong property", Some("en")),
            ),
          ),
          Rdfs.Comment.toSmartIri -> PredicateInfoV2(
            predicateIri = Rdfs.Comment.toSmartIri,
            objects = Seq(
              StringLiteralV2.from("An invalid property definition", Some("en")),
            ),
          ),
        ),
        subPropertyOf = Set(OntologyConstants.KnoraApiV2Complex.HasValue.toSmartIri),
        ontologySchema = ApiV2Complex,
      )
      val exit = UnsafeZioRun.run(
        ontologyResponder(
          _.createProperty(propertyInfoContent, anythingLastModDate, UUID.randomUUID, anythingAdminUser),
        ),
      )
      assertFailsWithA[BadRequestException](exit)
    }

    "not create a subproperty of anything:hasInteger with a knora-base:subjectType of knora-api:Representation" in {

      val propertyIri = AnythingOntologyIri.makeEntityIri("wrongProperty")

      val propertyInfoContent = PropertyInfoContentV2(
        propertyIri = propertyIri,
        predicates = Map(
          OntologyConstants.Rdf.Type.toSmartIri -> PredicateInfoV2(
            predicateIri = OntologyConstants.Rdf.Type.toSmartIri,
            objects = Seq(SmartIriLiteralV2(OntologyConstants.Owl.ObjectProperty.toSmartIri)),
          ),
          OntologyConstants.KnoraApiV2Complex.SubjectType.toSmartIri -> PredicateInfoV2(
            predicateIri = OntologyConstants.KnoraApiV2Complex.SubjectType.toSmartIri,
            objects = Seq(SmartIriLiteralV2(OntologyConstants.KnoraApiV2Complex.Representation.toSmartIri)),
          ),
          OntologyConstants.KnoraApiV2Complex.ObjectType.toSmartIri -> PredicateInfoV2(
            predicateIri = OntologyConstants.KnoraApiV2Complex.ObjectType.toSmartIri,
            objects = Seq(SmartIriLiteralV2(OntologyConstants.KnoraApiV2Complex.TextValue.toSmartIri)),
          ),
          Rdfs.Label.toSmartIri -> PredicateInfoV2(
            predicateIri = Rdfs.Label.toSmartIri,
            objects = Seq(
              StringLiteralV2.from("wrong property", Some("en")),
            ),
          ),
          Rdfs.Comment.toSmartIri -> PredicateInfoV2(
            predicateIri = Rdfs.Comment.toSmartIri,
            objects = Seq(
              StringLiteralV2.from("An invalid property definition", Some("en")),
            ),
          ),
        ),
        subPropertyOf = Set(AnythingOntologyIri.makeEntityIri("hasInteger")),
        ontologySchema = ApiV2Complex,
      )

      val exit = UnsafeZioRun.run(
        ontologyResponder(
          _.createProperty(propertyInfoContent, anythingLastModDate, UUID.randomUUID, anythingAdminUser),
        ),
      )
      assertFailsWithA[BadRequestException](exit)
    }

    "not create a file value property" in {

      val propertyIri = AnythingOntologyIri.makeEntityIri("wrongProperty")

      val propertyInfoContent = PropertyInfoContentV2(
        propertyIri = propertyIri,
        predicates = Map(
          OntologyConstants.Rdf.Type.toSmartIri -> PredicateInfoV2(
            predicateIri = OntologyConstants.Rdf.Type.toSmartIri,
            objects = Seq(SmartIriLiteralV2(OntologyConstants.Owl.ObjectProperty.toSmartIri)),
          ),
          OntologyConstants.KnoraApiV2Complex.SubjectType.toSmartIri -> PredicateInfoV2(
            predicateIri = OntologyConstants.KnoraApiV2Complex.SubjectType.toSmartIri,
            objects = Seq(SmartIriLiteralV2(AnythingOntologyIri.makeEntityIri("Thing"))),
          ),
          OntologyConstants.KnoraApiV2Complex.ObjectType.toSmartIri -> PredicateInfoV2(
            predicateIri = OntologyConstants.KnoraApiV2Complex.ObjectType.toSmartIri,
            objects = Seq(SmartIriLiteralV2(OntologyConstants.KnoraApiV2Complex.FileValue.toSmartIri)),
          ),
          Rdfs.Label.toSmartIri -> PredicateInfoV2(
            predicateIri = Rdfs.Label.toSmartIri,
            objects = Seq(
              StringLiteralV2.from("wrong property", Some("en")),
            ),
          ),
          Rdfs.Comment.toSmartIri -> PredicateInfoV2(
            predicateIri = Rdfs.Comment.toSmartIri,
            objects = Seq(
              StringLiteralV2.from("An invalid property definition", Some("en")),
            ),
          ),
        ),
        subPropertyOf = Set(OntologyConstants.KnoraApiV2Complex.HasFileValue.toSmartIri),
        ontologySchema = ApiV2Complex,
      )

      val exit = UnsafeZioRun.run(
        ontologyResponder(
          _.createProperty(propertyInfoContent, anythingLastModDate, UUID.randomUUID, anythingAdminUser),
        ),
      )
      assertFailsWithA[BadRequestException](exit)
    }

    "not directly create a link value property" in {

      val propertyIri = AnythingOntologyIri.makeEntityIri("wrongProperty")

      val propertyInfoContent = PropertyInfoContentV2(
        propertyIri = propertyIri,
        predicates = Map(
          OntologyConstants.Rdf.Type.toSmartIri -> PredicateInfoV2(
            predicateIri = OntologyConstants.Rdf.Type.toSmartIri,
            objects = Seq(SmartIriLiteralV2(OntologyConstants.Owl.ObjectProperty.toSmartIri)),
          ),
          OntologyConstants.KnoraApiV2Complex.SubjectType.toSmartIri -> PredicateInfoV2(
            predicateIri = OntologyConstants.KnoraApiV2Complex.SubjectType.toSmartIri,
            objects = Seq(SmartIriLiteralV2(AnythingOntologyIri.makeEntityIri("Thing"))),
          ),
          OntologyConstants.KnoraApiV2Complex.ObjectType.toSmartIri -> PredicateInfoV2(
            predicateIri = OntologyConstants.KnoraApiV2Complex.ObjectType.toSmartIri,
            objects = Seq(SmartIriLiteralV2(OntologyConstants.KnoraApiV2Complex.LinkValue.toSmartIri)),
          ),
          Rdfs.Label.toSmartIri -> PredicateInfoV2(
            predicateIri = Rdfs.Label.toSmartIri,
            objects = Seq(
              StringLiteralV2.from("wrong property", Some("en")),
            ),
          ),
          Rdfs.Comment.toSmartIri -> PredicateInfoV2(
            predicateIri = Rdfs.Comment.toSmartIri,
            objects = Seq(
              StringLiteralV2.from("An invalid property definition", Some("en")),
            ),
          ),
        ),
        subPropertyOf = Set(OntologyConstants.KnoraApiV2Complex.HasLinkToValue.toSmartIri),
        ontologySchema = ApiV2Complex,
      )

      val exit = UnsafeZioRun.run(
        ontologyResponder(
          _.createProperty(propertyInfoContent, anythingLastModDate, UUID.randomUUID, anythingAdminUser),
        ),
      )
      assertFailsWithA[BadRequestException](exit)
    }

    "not directly create a property with a knora-api:objectType of knora-api:LinkValue" in {

      val propertyIri = AnythingOntologyIri.makeEntityIri("wrongProperty")

      val propertyInfoContent = PropertyInfoContentV2(
        propertyIri = propertyIri,
        predicates = Map(
          OntologyConstants.Rdf.Type.toSmartIri -> PredicateInfoV2(
            predicateIri = OntologyConstants.Rdf.Type.toSmartIri,
            objects = Seq(SmartIriLiteralV2(OntologyConstants.Owl.ObjectProperty.toSmartIri)),
          ),
          OntologyConstants.KnoraApiV2Complex.SubjectType.toSmartIri -> PredicateInfoV2(
            predicateIri = OntologyConstants.KnoraApiV2Complex.SubjectType.toSmartIri,
            objects = Seq(SmartIriLiteralV2(AnythingOntologyIri.makeEntityIri("Thing"))),
          ),
          OntologyConstants.KnoraApiV2Complex.ObjectType.toSmartIri -> PredicateInfoV2(
            predicateIri = OntologyConstants.KnoraApiV2Complex.ObjectType.toSmartIri,
            objects = Seq(SmartIriLiteralV2(OntologyConstants.KnoraApiV2Complex.LinkValue.toSmartIri)),
          ),
          Rdfs.Label.toSmartIri -> PredicateInfoV2(
            predicateIri = Rdfs.Label.toSmartIri,
            objects = Seq(
              StringLiteralV2.from("wrong property", Some("en")),
            ),
          ),
          Rdfs.Comment.toSmartIri -> PredicateInfoV2(
            predicateIri = Rdfs.Comment.toSmartIri,
            objects = Seq(
              StringLiteralV2.from("An invalid property definition", Some("en")),
            ),
          ),
        ),
        subPropertyOf = Set(OntologyConstants.KnoraApiV2Complex.HasValue.toSmartIri),
        ontologySchema = ApiV2Complex,
      )

      val exit = UnsafeZioRun.run(
        ontologyResponder(
          _.createProperty(propertyInfoContent, anythingLastModDate, UUID.randomUUID, anythingAdminUser),
        ),
      )
      assertFailsWithA[BadRequestException](exit)
    }

    "not create a property with a knora-api:objectType of xsd:string" in {

      val propertyIri = AnythingOntologyIri.makeEntityIri("wrongProperty")

      val propertyInfoContent = PropertyInfoContentV2(
        propertyIri = propertyIri,
        predicates = Map(
          OntologyConstants.Rdf.Type.toSmartIri -> PredicateInfoV2(
            predicateIri = OntologyConstants.Rdf.Type.toSmartIri,
            objects = Seq(SmartIriLiteralV2(OntologyConstants.Owl.ObjectProperty.toSmartIri)),
          ),
          OntologyConstants.KnoraApiV2Complex.SubjectType.toSmartIri -> PredicateInfoV2(
            predicateIri = OntologyConstants.KnoraApiV2Complex.SubjectType.toSmartIri,
            objects = Seq(SmartIriLiteralV2(AnythingOntologyIri.makeEntityIri("Thing"))),
          ),
          OntologyConstants.KnoraApiV2Complex.ObjectType.toSmartIri -> PredicateInfoV2(
            predicateIri = OntologyConstants.KnoraApiV2Complex.ObjectType.toSmartIri,
            objects = Seq(SmartIriLiteralV2(OntologyConstants.Xsd.String.toSmartIri)),
          ),
          Rdfs.Label.toSmartIri -> PredicateInfoV2(
            predicateIri = Rdfs.Label.toSmartIri,
            objects = Seq(
              StringLiteralV2.from("wrong property", Some("en")),
            ),
          ),
          Rdfs.Comment.toSmartIri -> PredicateInfoV2(
            predicateIri = Rdfs.Comment.toSmartIri,
            objects = Seq(
              StringLiteralV2.from("An invalid property definition", Some("en")),
            ),
          ),
        ),
        subPropertyOf = Set(OntologyConstants.KnoraApiV2Complex.HasValue.toSmartIri),
        ontologySchema = ApiV2Complex,
      )

      val exit = UnsafeZioRun.run(
        ontologyResponder(
          _.createProperty(propertyInfoContent, anythingLastModDate, UUID.randomUUID, anythingAdminUser),
        ),
      )
      assertFailsWithA[BadRequestException](exit)
    }

    "not create a property whose object type is knora-api:StillImageFileValue" in {

      val propertyIri = AnythingOntologyIri.makeEntityIri("wrongProperty")

      val propertyInfoContent = PropertyInfoContentV2(
        propertyIri = propertyIri,
        predicates = Map(
          OntologyConstants.Rdf.Type.toSmartIri -> PredicateInfoV2(
            predicateIri = OntologyConstants.Rdf.Type.toSmartIri,
            objects = Seq(SmartIriLiteralV2(OntologyConstants.Owl.ObjectProperty.toSmartIri)),
          ),
          OntologyConstants.KnoraApiV2Complex.SubjectType.toSmartIri -> PredicateInfoV2(
            predicateIri = OntologyConstants.KnoraApiV2Complex.SubjectType.toSmartIri,
            objects = Seq(SmartIriLiteralV2(AnythingOntologyIri.makeEntityIri("Thing"))),
          ),
          OntologyConstants.KnoraApiV2Complex.ObjectType.toSmartIri -> PredicateInfoV2(
            predicateIri = OntologyConstants.KnoraApiV2Complex.ObjectType.toSmartIri,
            objects = Seq(SmartIriLiteralV2(OntologyConstants.KnoraApiV2Complex.StillImageFileValue.toSmartIri)),
          ),
          Rdfs.Label.toSmartIri -> PredicateInfoV2(
            predicateIri = Rdfs.Label.toSmartIri,
            objects = Seq(
              StringLiteralV2.from("wrong property", Some("en")),
            ),
          ),
          Rdfs.Comment.toSmartIri -> PredicateInfoV2(
            predicateIri = Rdfs.Comment.toSmartIri,
            objects = Seq(
              StringLiteralV2.from("An invalid property definition", Some("en")),
            ),
          ),
        ),
        subPropertyOf = Set(OntologyConstants.KnoraApiV2Complex.HasValue.toSmartIri),
        ontologySchema = ApiV2Complex,
      )

      val exit = UnsafeZioRun.run(
        ontologyResponder(
          _.createProperty(propertyInfoContent, anythingLastModDate, UUID.randomUUID, anythingAdminUser),
        ),
      )
      assertFailsWithA[BadRequestException](exit)
    }

    "not create a property whose object type is a Knora resource class if the property isn't a subproperty of knora-api:hasLinkValue" in {

      val propertyIri = AnythingOntologyIri.makeEntityIri("wrongProperty")

      val propertyInfoContent = PropertyInfoContentV2(
        propertyIri = propertyIri,
        predicates = Map(
          OntologyConstants.Rdf.Type.toSmartIri -> PredicateInfoV2(
            predicateIri = OntologyConstants.Rdf.Type.toSmartIri,
            objects = Seq(SmartIriLiteralV2(OntologyConstants.Owl.ObjectProperty.toSmartIri)),
          ),
          OntologyConstants.KnoraApiV2Complex.SubjectType.toSmartIri -> PredicateInfoV2(
            predicateIri = OntologyConstants.KnoraApiV2Complex.SubjectType.toSmartIri,
            objects = Seq(SmartIriLiteralV2(AnythingOntologyIri.makeEntityIri("Thing"))),
          ),
          OntologyConstants.KnoraApiV2Complex.ObjectType.toSmartIri -> PredicateInfoV2(
            predicateIri = OntologyConstants.KnoraApiV2Complex.ObjectType.toSmartIri,
            objects = Seq(SmartIriLiteralV2(AnythingOntologyIri.makeEntityIri("Thing"))),
          ),
          Rdfs.Label.toSmartIri -> PredicateInfoV2(
            predicateIri = Rdfs.Label.toSmartIri,
            objects = Seq(
              StringLiteralV2.from("wrong property", Some("en")),
            ),
          ),
          Rdfs.Comment.toSmartIri -> PredicateInfoV2(
            predicateIri = Rdfs.Comment.toSmartIri,
            objects = Seq(
              StringLiteralV2.from("An invalid property definition", Some("en")),
            ),
          ),
        ),
        subPropertyOf = Set(OntologyConstants.KnoraApiV2Complex.HasValue.toSmartIri),
        ontologySchema = ApiV2Complex,
      )

      val exit = UnsafeZioRun.run(
        ontologyResponder(
          _.createProperty(propertyInfoContent, anythingLastModDate, UUID.randomUUID, anythingAdminUser),
        ),
      )
      assertFailsWithA[BadRequestException](exit)
    }

    "not create a link property whose object type is knora-api:TextValue" in {

      val propertyIri = AnythingOntologyIri.makeEntityIri("wrongProperty")

      val propertyInfoContent = PropertyInfoContentV2(
        propertyIri = propertyIri,
        predicates = Map(
          OntologyConstants.Rdf.Type.toSmartIri -> PredicateInfoV2(
            predicateIri = OntologyConstants.Rdf.Type.toSmartIri,
            objects = Seq(SmartIriLiteralV2(OntologyConstants.Owl.ObjectProperty.toSmartIri)),
          ),
          OntologyConstants.KnoraApiV2Complex.SubjectType.toSmartIri -> PredicateInfoV2(
            predicateIri = OntologyConstants.KnoraApiV2Complex.SubjectType.toSmartIri,
            objects = Seq(SmartIriLiteralV2(AnythingOntologyIri.makeEntityIri("Thing"))),
          ),
          OntologyConstants.KnoraApiV2Complex.ObjectType.toSmartIri -> PredicateInfoV2(
            predicateIri = OntologyConstants.KnoraApiV2Complex.ObjectType.toSmartIri,
            objects = Seq(SmartIriLiteralV2(OntologyConstants.KnoraApiV2Complex.TextValue.toSmartIri)),
          ),
          Rdfs.Label.toSmartIri -> PredicateInfoV2(
            predicateIri = Rdfs.Label.toSmartIri,
            objects = Seq(
              StringLiteralV2.from("wrong property", Some("en")),
            ),
          ),
          Rdfs.Comment.toSmartIri -> PredicateInfoV2(
            predicateIri = Rdfs.Comment.toSmartIri,
            objects = Seq(
              StringLiteralV2.from("An invalid property definition", Some("en")),
            ),
          ),
        ),
        subPropertyOf = Set(OntologyConstants.KnoraApiV2Complex.HasLinkTo.toSmartIri),
        ontologySchema = ApiV2Complex,
      )

      val exit = UnsafeZioRun.run(
        ontologyResponder(
          _.createProperty(propertyInfoContent, anythingLastModDate, UUID.randomUUID, anythingAdminUser),
        ),
      )
      assertFailsWithA[BadRequestException](exit)
    }

    "not create a subproperty of anything:hasText with a knora-api:objectType of knora-api:IntegerValue" in {

      val propertyIri = AnythingOntologyIri.makeEntityIri("wrongProperty")

      val propertyInfoContent = PropertyInfoContentV2(
        propertyIri = propertyIri,
        predicates = Map(
          OntologyConstants.Rdf.Type.toSmartIri -> PredicateInfoV2(
            predicateIri = OntologyConstants.Rdf.Type.toSmartIri,
            objects = Seq(SmartIriLiteralV2(OntologyConstants.Owl.ObjectProperty.toSmartIri)),
          ),
          OntologyConstants.KnoraApiV2Complex.SubjectType.toSmartIri -> PredicateInfoV2(
            predicateIri = OntologyConstants.KnoraApiV2Complex.SubjectType.toSmartIri,
            objects = Seq(SmartIriLiteralV2(AnythingOntologyIri.makeEntityIri("Thing"))),
          ),
          OntologyConstants.KnoraApiV2Complex.ObjectType.toSmartIri -> PredicateInfoV2(
            predicateIri = OntologyConstants.KnoraApiV2Complex.ObjectType.toSmartIri,
            objects = Seq(SmartIriLiteralV2(OntologyConstants.KnoraApiV2Complex.IntValue.toSmartIri)),
          ),
          Rdfs.Label.toSmartIri -> PredicateInfoV2(
            predicateIri = Rdfs.Label.toSmartIri,
            objects = Seq(
              StringLiteralV2.from("wrong property", Some("en")),
            ),
          ),
          Rdfs.Comment.toSmartIri -> PredicateInfoV2(
            predicateIri = Rdfs.Comment.toSmartIri,
            objects = Seq(
              StringLiteralV2.from("An invalid property definition", Some("en")),
            ),
          ),
        ),
        subPropertyOf = Set(AnythingOntologyIri.makeEntityIri("hasText")),
        ontologySchema = ApiV2Complex,
      )

      val exit = UnsafeZioRun.run(
        ontologyResponder(
          _.createProperty(propertyInfoContent, anythingLastModDate, UUID.randomUUID, anythingAdminUser),
        ),
      )
      assertFailsWithA[BadRequestException](exit)
    }

    "not create a subproperty of anything:hasBlueThing with a knora-api:objectType of anything:Thing" in {

      val propertyIri = AnythingOntologyIri.makeEntityIri("wrongProperty")

      val propertyInfoContent = PropertyInfoContentV2(
        propertyIri = propertyIri,
        predicates = Map(
          OntologyConstants.Rdf.Type.toSmartIri -> PredicateInfoV2(
            predicateIri = OntologyConstants.Rdf.Type.toSmartIri,
            objects = Seq(SmartIriLiteralV2(OntologyConstants.Owl.ObjectProperty.toSmartIri)),
          ),
          OntologyConstants.KnoraApiV2Complex.SubjectType.toSmartIri -> PredicateInfoV2(
            predicateIri = OntologyConstants.KnoraApiV2Complex.SubjectType.toSmartIri,
            objects = Seq(SmartIriLiteralV2(AnythingOntologyIri.makeEntityIri("Thing"))),
          ),
          OntologyConstants.KnoraApiV2Complex.ObjectType.toSmartIri -> PredicateInfoV2(
            predicateIri = OntologyConstants.KnoraApiV2Complex.ObjectType.toSmartIri,
            objects = Seq(SmartIriLiteralV2(AnythingOntologyIri.makeEntityIri("Thing"))),
          ),
          Rdfs.Label.toSmartIri -> PredicateInfoV2(
            predicateIri = Rdfs.Label.toSmartIri,
            objects = Seq(
              StringLiteralV2.from("wrong property", Some("en")),
            ),
          ),
          Rdfs.Comment.toSmartIri -> PredicateInfoV2(
            predicateIri = Rdfs.Comment.toSmartIri,
            objects = Seq(
              StringLiteralV2.from("An invalid property definition", Some("en")),
            ),
          ),
        ),
        subPropertyOf = Set(AnythingOntologyIri.makeEntityIri("hasBlueThing")),
        ontologySchema = ApiV2Complex,
      )

      val exit = UnsafeZioRun.run(
        ontologyResponder(
          _.createProperty(propertyInfoContent, anythingLastModDate, UUID.randomUUID, anythingAdminUser),
        ),
      )
      assertFailsWithA[BadRequestException](exit)
    }

    "not allow a user to change the labels of a property if they are not a sysadmin or an admin in the ontology's project" in {

      val propertyIri = AnythingOntologyIri.makeProperty("hasName")

      val newObjects = Seq(
        StringLiteralV2.from("has name", Some("en")),
        StringLiteralV2.from("a nom", Some("fr")),
        StringLiteralV2.from("hat Namen", Some("de")),
      )

      val exit = UnsafeZioRun.run(
        ontologyResponder(
          _.changePropertyLabelsOrComments(
            ChangePropertyLabelsOrCommentsRequestV2(
              propertyIri,
              LabelOrComment.Label,
              newObjects,
              anythingLastModDate,
              UUID.randomUUID,
              anythingNonAdminUser,
            ),
          ),
        ),
      )
      assertFailsWithA[ForbiddenException](exit)
    }

    "change the labels of a property" in {
      val propertyIri = AnythingOntologyIri.makeProperty("hasName")

      val newObjects = Seq(
        StringLiteralV2.from("has name", Some("en")),
        StringLiteralV2.from("hat Namen", Some("de")),
        StringLiteralV2.from("a nom", Some("fr")),
      )

      {
        val msg = UnsafeZioRun.runOrThrow(
          ontologyResponder(
            _.changePropertyLabelsOrComments(
              ChangePropertyLabelsOrCommentsRequestV2(
                propertyIri,
                LabelOrComment.Label,
                newObjects,
                anythingLastModDate,
                UUID.randomUUID,
                anythingAdminUser,
              ),
            ),
          ),
        )
        val externalOntology = msg.toOntologySchema(ApiV2Complex)
        assert(externalOntology.properties.size == 1)
        val readPropertyInfo = externalOntology.properties(propertyIri.smartIri)
        readPropertyInfo.entityInfoContent.predicates(Rdfs.Label.toSmartIri).objects should ===(
          newObjects,
        )

        val metadata = externalOntology.ontologyMetadata
        val newAnythingLastModDate = metadata.lastModificationDate.getOrElse(
          throw AssertionException(s"${metadata.ontologyIri} has no last modification date"),
        )
        assert(newAnythingLastModDate.isAfter(anythingLastModDate))
        anythingLastModDate = newAnythingLastModDate
      }
    }

    "change the labels of a property, submitting the same labels again" in {
      val propertyIri = AnythingOntologyIri.makeProperty("hasName")

      val newObjects = Seq(
        StringLiteralV2.from("has name", Some("en")),
        StringLiteralV2.from("hat Namen", Some("de")),
        StringLiteralV2.from("a nom", Some("fr")),
      )

      val changeReq = ChangePropertyLabelsOrCommentsRequestV2(
        propertyIri,
        LabelOrComment.Label,
        newObjects,
        anythingLastModDate,
        UUID.randomUUID,
        anythingAdminUser,
      )
      val msg = UnsafeZioRun.runOrThrow(ontologyResponder(_.changePropertyLabelsOrComments(changeReq)))

      val externalOntology = msg.toOntologySchema(ApiV2Complex)
      assert(externalOntology.properties.size == 1)
      val readPropertyInfo = externalOntology.properties(propertyIri.smartIri)
      readPropertyInfo.entityInfoContent.predicates(Rdfs.Label.toSmartIri).objects should ===(newObjects)

      val metadata = externalOntology.ontologyMetadata
      val newAnythingLastModDate = metadata.lastModificationDate.getOrElse(
        throw AssertionException(s"${metadata.ontologyIri} has no last modification date"),
      )
      assert(newAnythingLastModDate.isAfter(anythingLastModDate))
      anythingLastModDate = newAnythingLastModDate
    }

    "not allow a user to change the comments of a property if they are not a sysadmin or an admin in the ontology's project" in {

      val propertyIri = AnythingOntologyIri.makeProperty("hasName")

      val newObjects = Seq(
        StringLiteralV2.from("The name of a Thing", Some("en")),
        StringLiteralV2.from(
          "Le nom d\\'une chose",
          Some("fr"),
        ), // This is SPARQL-escaped as it would be if taken from a JSON-LD request.
        StringLiteralV2.from("Der Name eines Dinges", Some("de")),
      )

      val exit = UnsafeZioRun.run(
        ontologyResponder(
          _.changePropertyLabelsOrComments(
            ChangePropertyLabelsOrCommentsRequestV2(
              propertyIri,
              LabelOrComment.Comment,
              newObjects,
              anythingLastModDate,
              UUID.randomUUID,
              anythingNonAdminUser,
            ),
          ),
        ),
      )
      assertFailsWithA[ForbiddenException](exit)
    }

    "change the comments of a property" in {
      val propertyIri = AnythingOntologyIri.makeProperty("hasName")

      val newObjects = Seq(
        StringLiteralV2.from("The name of a Thing", Some("en")),
        StringLiteralV2.from("Der Name eines Dinges", Some("de")),
        StringLiteralV2.from(
          "Le nom d\\'une chose",
          Some("fr"),
        ), // This is SPARQL-escaped as it would be if taken from a JSON-LD request.
      )

      // Make an unescaped copy of the new comments, because this is how we will receive them in the API response.
      val newObjectsUnescaped = newObjects.map { case StringLiteralV2(text, lang) =>
        StringLiteralV2.from(Iri.fromSparqlEncodedString(text), lang)
      }

      {
        val msg = UnsafeZioRun.runOrThrow(
          ontologyResponder(
            _.changePropertyLabelsOrComments(
              ChangePropertyLabelsOrCommentsRequestV2(
                propertyIri,
                LabelOrComment.Comment,
                newObjects,
                anythingLastModDate,
                UUID.randomUUID,
                anythingAdminUser,
              ),
            ),
          ),
        )
        val externalOntology = msg.toOntologySchema(ApiV2Complex)
        assert(externalOntology.properties.size == 1)
        val readPropertyInfo = externalOntology.properties(propertyIri.smartIri)
        readPropertyInfo.entityInfoContent.predicates(Rdfs.Comment.toSmartIri).objects should ===(
          newObjectsUnescaped,
        )

        val metadata = externalOntology.ontologyMetadata
        val newAnythingLastModDate = metadata.lastModificationDate.getOrElse(
          throw AssertionException(s"${metadata.ontologyIri} has no last modification date"),
        )
        assert(newAnythingLastModDate.isAfter(anythingLastModDate))
        anythingLastModDate = newAnythingLastModDate
      }
    }

    "change the comments of a property, submitting the same comments again" in {
      val propertyIri = AnythingOntologyIri.makeProperty("hasName")

      val newObjects = Seq(
        StringLiteralV2.from("The name of a Thing", Some("en")),
        StringLiteralV2.from("Der Name eines Dinges", Some("de")),
        StringLiteralV2.from(
          "Le nom d\\'une chose",
          Some("fr"),
        ), // This is SPARQL-escaped as it would be if taken from a JSON-LD request.
      )

      // Make an unescaped copy of the new comments, because this is how we will receive them in the API response.
      val newObjectsUnescaped = newObjects.map { case StringLiteralV2(text, lang) =>
        StringLiteralV2.from(Iri.fromSparqlEncodedString(text), lang)
      }

      {
        val msg = UnsafeZioRun.runOrThrow(
          ontologyResponder(
            _.changePropertyLabelsOrComments(
              ChangePropertyLabelsOrCommentsRequestV2(
                propertyIri,
                LabelOrComment.Comment,
                newObjects,
                anythingLastModDate,
                UUID.randomUUID,
                anythingAdminUser,
              ),
            ),
          ),
        )

        val externalOntology = msg.toOntologySchema(ApiV2Complex)
        assert(externalOntology.properties.size == 1)
        val readPropertyInfo = externalOntology.properties(propertyIri.smartIri)
        readPropertyInfo.entityInfoContent.predicates(Rdfs.Comment.toSmartIri).objects should ===(
          newObjectsUnescaped,
        )

        val metadata = externalOntology.ontologyMetadata
        val newAnythingLastModDate = metadata.lastModificationDate.getOrElse(
          throw AssertionException(s"${metadata.ontologyIri} has no last modification date"),
        )
        assert(newAnythingLastModDate.isAfter(anythingLastModDate))
        anythingLastModDate = newAnythingLastModDate
      }
    }

    "delete the comment of a property that has a comment" in {
      val propertyIri = FreeTestOntologyIri.makeProperty("hasPropertyWithComment")
      val msg = UnsafeZioRun.runOrThrow(
        ontologyResponder(_.deletePropertyComment(propertyIri, freetestLastModDate, UUID.randomUUID, anythingAdminUser)),
      )

      val externalOntology: ReadOntologyV2 = msg.toOntologySchema(ApiV2Complex)
      assert(externalOntology.properties.size == 1)
      val readPropertyInfo: ReadPropertyInfoV2 = externalOntology.properties(propertyIri.toComplexSchema)
      readPropertyInfo.entityInfoContent.predicates.contains(
        Rdfs.Comment.toSmartIri,
      ) should ===(false)
      val metadata: OntologyMetadataV2 = externalOntology.ontologyMetadata
      val newFreeTestLastModDate: Instant = metadata.lastModificationDate.getOrElse(
        throw AssertionException(s"${metadata.ontologyIri} has no last modification date"),
      )
      assert(newFreeTestLastModDate.isAfter(freetestLastModDate))
      freetestLastModDate = newFreeTestLastModDate
    }

    "not update the ontology when trying to delete a comment of a property that has no comment" in {
      val propertyIri = FreeTestOntologyIri.makeProperty("hasPropertyWithoutComment")
      val msg = UnsafeZioRun.runOrThrow(
        ontologyResponder(_.deletePropertyComment(propertyIri, freetestLastModDate, UUID.randomUUID, anythingAdminUser)),
      )

      val externalOntology: ReadOntologyV2 = msg.toOntologySchema(ApiV2Complex)
      assert(externalOntology.properties.size == 1)
      val readPropertyInfo: ReadPropertyInfoV2 = externalOntology.properties(propertyIri.toComplexSchema)
      readPropertyInfo.entityInfoContent.predicates.contains(
        Rdfs.Comment.toSmartIri,
      ) should ===(false)
      val metadata: OntologyMetadataV2 = externalOntology.ontologyMetadata
      val newFreeTestLastModDate: Instant = metadata.lastModificationDate.getOrElse(
        throw AssertionException(s"${metadata.ontologyIri} has no last modification date"),
      )
      // the ontology was not changed and thus should not have a new last modification date
      assert(newFreeTestLastModDate == freetestLastModDate)
      freetestLastModDate = newFreeTestLastModDate
    }

    "delete the comment of a class that has a comment" in {
      val classIri = FreeTestOntologyIri.makeClass("BookWithComment")
      val msg = UnsafeZioRun.runOrThrow(
        ontologyResponder(_.deleteClassComment(classIri, freetestLastModDate, UUID.randomUUID, anythingAdminUser)),
      )
      val externalOntology: ReadOntologyV2 = msg.toOntologySchema(ApiV2Complex)
      assert(externalOntology.classes.size == 1)
      val readClassInfo: ReadClassInfoV2 = externalOntology.classes(classIri.toComplexSchema)
      readClassInfo.entityInfoContent.predicates.contains(
        Rdfs.Comment.toSmartIri,
      ) should ===(false)
      val metadata: OntologyMetadataV2 = externalOntology.ontologyMetadata
      val newFreeTestLastModDate: Instant = metadata.lastModificationDate.getOrElse(
        throw AssertionException(s"${metadata.ontologyIri} has no last modification date"),
      )
      assert(newFreeTestLastModDate.isAfter(freetestLastModDate))
      freetestLastModDate = newFreeTestLastModDate
    }

    "not update the ontology when trying to delete a comment of a class that has no comment" in {
      val classIri = FreeTestOntologyIri.makeClass("BookWithoutComment")
      val msg = UnsafeZioRun.runOrThrow(
        ontologyResponder(_.deleteClassComment(classIri, freetestLastModDate, UUID.randomUUID, anythingAdminUser)),
      )
      val externalOntology: ReadOntologyV2 = msg.toOntologySchema(ApiV2Complex)
      assert(externalOntology.classes.size == 1)
      val readClassInfo: ReadClassInfoV2 = externalOntology.classes(classIri.toComplexSchema)
      readClassInfo.entityInfoContent.predicates.contains(
        Rdfs.Comment.toSmartIri,
      ) should ===(false)
      val metadata: OntologyMetadataV2 = externalOntology.ontologyMetadata
      val newFreeTestLastModDate: Instant = metadata.lastModificationDate.getOrElse(
        throw AssertionException(s"${metadata.ontologyIri} has no last modification date"),
      )
      // the ontology was not changed and thus should not have a new last modification date
      assert(newFreeTestLastModDate == freetestLastModDate)
      freetestLastModDate = newFreeTestLastModDate
    }

    "delete the comment of a link property and remove the comment of the link value property as well" in {
      val linkPropertyIri = FreeTestOntologyIri.makeProperty("hasLinkPropertyWithComment")
      val linkValueIri    = linkPropertyIri.fromLinkPropToLinkValueProp

      // delete the comment of the link property
      {
        val msg = UnsafeZioRun.runOrThrow(
          ontologyResponder(
            _.deletePropertyComment(linkPropertyIri, freetestLastModDate, UUID.randomUUID, anythingAdminUser),
          ),
        )
        val externalOntology: ReadOntologyV2 = msg.toOntologySchema(ApiV2Complex)
        assert(externalOntology.properties.size == 1)

        val propertyReadPropertyInfo: ReadPropertyInfoV2 = externalOntology.properties(linkPropertyIri.toComplexSchema)
        propertyReadPropertyInfo.entityInfoContent.predicates.contains(
          Rdfs.Comment.toSmartIri,
        ) should ===(false)

        val metadata: OntologyMetadataV2 = externalOntology.ontologyMetadata
        val newFreeTestLastModDate: Instant = metadata.lastModificationDate.getOrElse(
          throw AssertionException(s"${metadata.ontologyIri} has no last modification date"),
        )
        assert(newFreeTestLastModDate.isAfter(freetestLastModDate))
        freetestLastModDate = newFreeTestLastModDate
      }

      // check that the comment of the link value property was deleted as well
      val msg = UnsafeZioRun.runOrThrow(
        ontologyResponder(
          _.getPropertiesFromOntologyV2(
            propertyIris = Set(linkValueIri),
            allLanguages = true,
            requestingUser = anythingAdminUser,
          ),
        ),
      )
      val externalOntology: ReadOntologyV2              = msg.toOntologySchema(ApiV2Complex)
      val linkValueReadPropertyInfo: ReadPropertyInfoV2 = externalOntology.properties(linkValueIri.toComplexSchema)

      linkValueReadPropertyInfo.entityInfoContent.predicates.contains(
        Rdfs.Comment.toSmartIri,
      ) should ===(false)
    }

    "not allow a user to create a class if they are not a sysadmin or an admin in the ontology's project" in {

      val classIri = AnythingOntologyIri.makeEntityIri("WildThing")

      val classInfoContent = ClassInfoContentV2(
        classIri = classIri,
        predicates = Map(
          OntologyConstants.Rdf.Type.toSmartIri -> PredicateInfoV2(
            predicateIri = OntologyConstants.Rdf.Type.toSmartIri,
            objects = Seq(SmartIriLiteralV2(OntologyConstants.Owl.Class.toSmartIri)),
          ),
          Rdfs.Label.toSmartIri -> PredicateInfoV2(
            predicateIri = Rdfs.Label.toSmartIri,
            objects = Seq(StringLiteralV2.from("wild thing", Some("en"))),
          ),
          Rdfs.Comment.toSmartIri -> PredicateInfoV2(
            predicateIri = Rdfs.Comment.toSmartIri,
            objects = Seq(StringLiteralV2.from("A thing that is wild", Some("en"))),
          ),
        ),
        directCardinalities = Map(
          AnythingOntologyIri.makeEntityIri("hasName") -> KnoraCardinalityInfo(ZeroOrOne),
          AnythingOntologyIri.makeEntityIri("hasInteger") -> KnoraCardinalityInfo(
            cardinality = ZeroOrOne,
            guiOrder = Some(20),
          ),
        ),
        subClassOf = Set(AnythingOntologyIri.makeEntityIri("Thing")),
        ontologySchema = ApiV2Complex,
      )

      val exit = UnsafeZioRun.run(
        ontologyResponder(
          _.createClass(
            CreateClassRequestV2(classInfoContent, anythingLastModDate, UUID.randomUUID, anythingNonAdminUser),
          ),
        ),
      )
      assertFailsWithA[ForbiddenException](exit)
    }

    "not allow a user to create a class with cardinalities both on property P and on a subproperty of P" in {

      val classIri = AnythingOntologyIri.makeEntityIri("InvalidThing")

      val classInfoContent = ClassInfoContentV2(
        classIri = classIri,
        predicates = Map(
          OntologyConstants.Rdf.Type.toSmartIri -> PredicateInfoV2(
            predicateIri = OntologyConstants.Rdf.Type.toSmartIri,
            objects = Seq(SmartIriLiteralV2(OntologyConstants.Owl.Class.toSmartIri)),
          ),
          Rdfs.Label.toSmartIri -> PredicateInfoV2(
            predicateIri = Rdfs.Label.toSmartIri,
            objects = Seq(StringLiteralV2.from("invalid thing", Some("en"))),
          ),
          Rdfs.Comment.toSmartIri -> PredicateInfoV2(
            predicateIri = Rdfs.Comment.toSmartIri,
            objects = Seq(StringLiteralV2.from("A thing that is invalid", Some("en"))),
          ),
        ),
        directCardinalities = Map(
          AnythingOntologyIri.makeEntityIri("hasOtherThing") -> KnoraCardinalityInfo(ExactlyOne),
          AnythingOntologyIri.makeEntityIri("hasBlueThing") -> KnoraCardinalityInfo(
            cardinality = ExactlyOne,
          ),
        ),
        subClassOf = Set(AnythingOntologyIri.makeEntityIri("Thing")),
        ontologySchema = ApiV2Complex,
      )

      val exit = UnsafeZioRun.run(
        ontologyResponder(
          _.createClass(CreateClassRequestV2(classInfoContent, anythingLastModDate, UUID.randomUUID, anythingAdminUser)),
        ),
      )
      assertFailsWithA[BadRequestException](exit)
    }

    "not allow the user to submit a direct cardinality on anything:hasInterestingThingValue" in {
      val classIri = AnythingOntologyIri.makeEntityIri("WildThing")

      val classInfoContent = ClassInfoContentV2(
        classIri = classIri,
        predicates = Map(
          OntologyConstants.Rdf.Type.toSmartIri -> PredicateInfoV2(
            predicateIri = OntologyConstants.Rdf.Type.toSmartIri,
            objects = Seq(SmartIriLiteralV2(OntologyConstants.Owl.Class.toSmartIri)),
          ),
          Rdfs.Label.toSmartIri -> PredicateInfoV2(
            predicateIri = Rdfs.Label.toSmartIri,
            objects = Seq(StringLiteralV2.from("wild thing", Some("en"))),
          ),
          Rdfs.Comment.toSmartIri -> PredicateInfoV2(
            predicateIri = Rdfs.Comment.toSmartIri,
            objects = Seq(StringLiteralV2.from("A thing that is wild", Some("en"))),
          ),
        ),
        directCardinalities = Map(
          AnythingOntologyIri.makeEntityIri("hasInterestingThingValue") -> KnoraCardinalityInfo(ZeroOrOne),
        ),
        subClassOf = Set(AnythingOntologyIri.makeEntityIri("Thing")),
        ontologySchema = ApiV2Complex,
      )

      val exit = UnsafeZioRun.run(
        ontologyResponder(
          _.createClass(CreateClassRequestV2(classInfoContent, anythingLastModDate, UUID.randomUUID, anythingAdminUser)),
        ),
      )
      assertFailsWithA[BadRequestException](exit)
    }

    "not create a class if rdfs:label is missing" in {
      val invalid =
        validClassInfoContentV2.copy(predicates = validClassInfoContentV2.predicates - Rdfs.Label.toSmartIri)
      val req  = CreateClassRequestV2(invalid, anythingLastModDate, UUID.randomUUID, anythingAdminUser)
      val exit = UnsafeZioRun.run(ontologyResponder(_.createClass(req)))
      assertFailsWithA[BadRequestException](exit, s"Missing ${Rdfs.Label}")
    }

    "not create a class if rdfs:label does not have a language code" in {
      val invalid: ClassInfoContentV2 =
        validClassInfoContentV2.copy(predicates =
          validClassInfoContentV2.predicates.updated(
            Rdfs.Label.toSmartIri,
            PredicateInfoV2(
              Rdfs.Label.toSmartIri,
              Seq(StringLiteralV2.unsafeFrom("without language code", None)),
            ),
          ),
        )
      val req  = CreateClassRequestV2(invalid, anythingLastModDate, UUID.randomUUID, anythingAdminUser)
      val exit = UnsafeZioRun.run(ontologyResponder(_.createClass(req)))
      assertFailsWithA[BadRequestException](
        exit,
        s"All values of ${Rdfs.Label} must be string literals with a language code",
      )
    }

    "not create a class if rdfs:comment does not have a language code" in {
      val invalid: ClassInfoContentV2 =
        validClassInfoContentV2.copy(predicates =
          validClassInfoContentV2.predicates.updated(
            Rdfs.Comment.toSmartIri,
            PredicateInfoV2(
              Rdfs.Comment.toSmartIri,
              Seq(StringLiteralV2.unsafeFrom("without language code", None)),
            ),
          ),
        )
      val req  = CreateClassRequestV2(invalid, anythingLastModDate, UUID.randomUUID, anythingAdminUser)
      val exit = UnsafeZioRun.run(ontologyResponder(_.createClass(req)))
      assertFailsWithA[BadRequestException](
        exit,
        s"All values of ${Rdfs.Comment} must be string literals with a language code",
      )
    }

    "create a class anything:CardinalityThing with cardinalities on anything:hasInterestingThing and anything:hasInterestingThingValue" in {
      val classIri = AnythingOntologyIri.makeEntityIri("CardinalityThing")

      val classInfoContent = ClassInfoContentV2(
        classIri = classIri,
        predicates = Map(
          OntologyConstants.Rdf.Type.toSmartIri -> PredicateInfoV2(
            predicateIri = OntologyConstants.Rdf.Type.toSmartIri,
            objects = Seq(SmartIriLiteralV2(OntologyConstants.Owl.Class.toSmartIri)),
          ),
          Rdfs.Label.toSmartIri -> PredicateInfoV2(
            predicateIri = Rdfs.Label.toSmartIri,
            objects = Seq(StringLiteralV2.from("thing with cardinalities", Some("en"))),
          ),
          Rdfs.Comment.toSmartIri -> PredicateInfoV2(
            predicateIri = Rdfs.Comment.toSmartIri,
            objects = Seq(StringLiteralV2.from("A thing that has cardinalities", Some("en"))),
          ),
        ),
        directCardinalities = Map(
          AnythingOntologyIri.makeEntityIri("hasInterestingThing") -> KnoraCardinalityInfo(ZeroOrOne),
        ),
        subClassOf = Set(AnythingOntologyIri.makeEntityIri("Thing")),
        ontologySchema = ApiV2Complex,
      )

      {
        val msg = UnsafeZioRun.runOrThrow(
          ontologyResponder(
            _.createClass(
              CreateClassRequestV2(classInfoContent, anythingLastModDate, UUID.randomUUID, anythingAdminUser),
            ),
          ),
        )
        val externalOntology = msg.toOntologySchema(ApiV2Complex)
        assert(externalOntology.classes.size == 1)
        val readClassInfo = externalOntology.classes(classIri)
        Set(
          AnythingOntologyIri.makeEntityIri("hasInterestingThing"),
          AnythingOntologyIri.makeEntityIri("hasInterestingThingValue"),
        )
          .subsetOf(readClassInfo.allResourcePropertyCardinalities.keySet) should ===(true)

        val metadata = externalOntology.ontologyMetadata
        val newAnythingLastModDate = metadata.lastModificationDate.getOrElse(
          throw AssertionException(s"${metadata.ontologyIri} has no last modification date"),
        )
        assert(newAnythingLastModDate.isAfter(anythingLastModDate))
        anythingLastModDate = newAnythingLastModDate
      }
    }

    "create classes anything:wholeThing and anything:partThing with a isPartOf relation and its corresponding value property" in {

      // Create class partThing

      val partThingClassIri = AnythingOntologyIri.makeEntityIri("partThing")

      val partThingClassInfoContent = ClassInfoContentV2(
        classIri = partThingClassIri,
        predicates = Map(
          OntologyConstants.Rdf.Type.toSmartIri -> PredicateInfoV2(
            predicateIri = OntologyConstants.Rdf.Type.toSmartIri,
            objects = Seq(SmartIriLiteralV2(OntologyConstants.Owl.Class.toSmartIri)),
          ),
          Rdfs.Label.toSmartIri -> PredicateInfoV2(
            predicateIri = Rdfs.Label.toSmartIri,
            objects = Seq(StringLiteralV2.from("Thing as part", Some("en"))),
          ),
          Rdfs.Comment.toSmartIri -> PredicateInfoV2(
            predicateIri = Rdfs.Comment.toSmartIri,
            objects = Seq(StringLiteralV2.from("Thing that is part of something else", Some("en"))),
          ),
        ),
        subClassOf = Set(OntologyConstants.KnoraApiV2Complex.Resource.toSmartIri),
        ontologySchema = ApiV2Complex,
      )

      {
        val msg: ReadOntologyV2 = UnsafeZioRun.runOrThrow(
          ontologyResponder(
            _.createClass(
              CreateClassRequestV2(partThingClassInfoContent, anythingLastModDate, UUID.randomUUID, anythingAdminUser),
            ),
          ),
        )
        val externalOntology = msg.toOntologySchema(ApiV2Complex)
        val metadata         = externalOntology.ontologyMetadata
        val newAnythingLastModDate = metadata.lastModificationDate.getOrElse(
          throw AssertionException(s"${metadata.ontologyIri} has no last modification date"),
        )
        anythingLastModDate = newAnythingLastModDate
      }

      // Create class wholeThing

      val wholeThingClassIri = AnythingOntologyIri.makeEntityIri("wholeThing")

      val wholeThingClassInfoContent = ClassInfoContentV2(
        classIri = wholeThingClassIri,
        predicates = Map(
          OntologyConstants.Rdf.Type.toSmartIri -> PredicateInfoV2(
            predicateIri = OntologyConstants.Rdf.Type.toSmartIri,
            objects = Seq(SmartIriLiteralV2(OntologyConstants.Owl.Class.toSmartIri)),
          ),
          Rdfs.Label.toSmartIri -> PredicateInfoV2(
            predicateIri = Rdfs.Label.toSmartIri,
            objects = Seq(StringLiteralV2.from("Thing as a whole", Some("en"))),
          ),
          Rdfs.Comment.toSmartIri -> PredicateInfoV2(
            predicateIri = Rdfs.Comment.toSmartIri,
            objects = Seq(StringLiteralV2.from("A thing that has multiple parts", Some("en"))),
          ),
        ),
        subClassOf = Set(OntologyConstants.KnoraApiV2Complex.Resource.toSmartIri),
        ontologySchema = ApiV2Complex,
      )

      {
        val msg = UnsafeZioRun.runOrThrow(
          ontologyResponder(
            _.createClass(
              CreateClassRequestV2(wholeThingClassInfoContent, anythingLastModDate, UUID.randomUUID, anythingAdminUser),
            ),
          ),
        )
        val externalOntology = msg.toOntologySchema(ApiV2Complex)
        val metadata         = externalOntology.ontologyMetadata
        val newAnythingLastModDate = metadata.lastModificationDate.getOrElse(
          throw AssertionException(s"${metadata.ontologyIri} has no last modification date"),
        )
        anythingLastModDate = newAnythingLastModDate
      }

      // Create property partOf with subject partThing and object wholeThing

      val partOfPropertyIri = AnythingOntologyIri.makeEntityIri("partOf")

      val partOfPropertyInfoContent = PropertyInfoContentV2(
        propertyIri = partOfPropertyIri,
        predicates = Map(
          OntologyConstants.Rdf.Type.toSmartIri -> PredicateInfoV2(
            predicateIri = OntologyConstants.Rdf.Type.toSmartIri,
            objects = Seq(SmartIriLiteralV2(OntologyConstants.Owl.ObjectProperty.toSmartIri)),
          ),
          OntologyConstants.KnoraApiV2Complex.SubjectType.toSmartIri -> PredicateInfoV2(
            predicateIri = OntologyConstants.KnoraApiV2Complex.SubjectType.toSmartIri,
            objects = Seq(SmartIriLiteralV2(AnythingOntologyIri.makeEntityIri("partThing"))),
          ),
          OntologyConstants.KnoraApiV2Complex.ObjectType.toSmartIri -> PredicateInfoV2(
            predicateIri = OntologyConstants.KnoraApiV2Complex.ObjectType.toSmartIri,
            objects = Seq(SmartIriLiteralV2(AnythingOntologyIri.makeEntityIri("wholeThing"))),
          ),
          Rdfs.Label.toSmartIri -> PredicateInfoV2(
            predicateIri = Rdfs.Label.toSmartIri,
            objects = Seq(
              StringLiteralV2.from("is part of", Some("en")),
              StringLiteralV2.from("ist Teil von", Some("de")),
            ),
          ),
          Rdfs.Comment.toSmartIri -> PredicateInfoV2(
            predicateIri = Rdfs.Comment.toSmartIri,
            objects = Seq(
              StringLiteralV2.from("Represents a part of a whole relation", Some("en")),
              StringLiteralV2.from("Repräsentiert eine Teil-Ganzes-Beziehung", Some("de")),
            ),
          ),
          SalsahGui.External.GuiElementProp.toSmartIri -> PredicateInfoV2(
            predicateIri = SalsahGui.External.GuiElementProp.toSmartIri,
            objects = Seq(SmartIriLiteralV2("http://api.knora.org/ontology/salsah-gui/v2#Searchbox".toSmartIri)),
          ),
        ),
        subPropertyOf = Set(OntologyConstants.KnoraBase.IsPartOf.toSmartIri),
        ontologySchema = ApiV2Complex,
      )

      val msg = UnsafeZioRun.runOrThrow(
        ontologyResponder(
          _.createProperty(partOfPropertyInfoContent, anythingLastModDate, UUID.randomUUID, anythingAdminUser),
        ),
      )

      val externalOntology = msg.toOntologySchema(ApiV2Complex)
      assert(externalOntology.properties.size == 1)
      val property = externalOntology.properties(partOfPropertyIri)
      // check that partOf is a subproperty of knora-api:isPartOf
      property.entityInfoContent.subPropertyOf.contains(
        OntologyConstants.KnoraApiV2Complex.IsPartOf.toSmartIri,
      ) should ===(true)
      val metadata = externalOntology.ontologyMetadata
      val newAnythingLastModDate = metadata.lastModificationDate.getOrElse(
        throw AssertionException(s"${metadata.ontologyIri} has no last modification date"),
      )
      assert(newAnythingLastModDate.isAfter(anythingLastModDate))
      anythingLastModDate = newAnythingLastModDate

      // Check that the corresponding partOfValue was created
      val partOfValuePropertyIri = AnythingOntologyIri.makeEntityIri("partOfValue")

      {
        val msg = UnsafeZioRun.runOrThrow(
          ontologyResponder(
            _.getPropertiesFromOntologyV2(
              propertyIris = Set(PropertyIri.unsafeFrom(partOfValuePropertyIri)),
              allLanguages = true,
              requestingUser = anythingAdminUser,
            ),
          ),
        )
        val externalOntology = msg.toOntologySchema(ApiV2Complex)
        assert(externalOntology.properties.size == 1)
        val property = externalOntology.properties(partOfValuePropertyIri)
        // check that partOfValue is a subproperty of knora-api:isPartOfValue
        property.entityInfoContent.subPropertyOf.contains(
          OntologyConstants.KnoraApiV2Complex.IsPartOfValue.toSmartIri,
        ) should ===(true)
        val metadata = externalOntology.ontologyMetadata
        val newAnythingLastModDate = metadata.lastModificationDate.getOrElse(
          throw AssertionException(s"${metadata.ontologyIri} has no last modification date"),
        )
        anythingLastModDate = newAnythingLastModDate
      }
    }

    "change the metadata of the 'anything' ontology" in {
      val newLabel = "The modified anything ontology"

      val response = UnsafeZioRun.runOrThrow(
        ontologyResponder(
          _.changeOntologyMetadata(
            AnythingOntologyIri,
            Some(newLabel),
            None,
            anythingLastModDate,
            UUID.randomUUID,
            anythingAdminUser,
          ),
        ),
      )

      assert(response.ontologies.size == 1)
      val metadata = response.ontologies.head
      assert(metadata.ontologyIri.toOntologySchema(ApiV2Complex) == AnythingOntologyIri.smartIri)
      assert(metadata.label.contains(newLabel))
      val newAnythingLastModDate = metadata.lastModificationDate.getOrElse(
        throw AssertionException(s"${metadata.ontologyIri} has no last modification date"),
      )
      assert(newAnythingLastModDate.isAfter(anythingLastModDate))
      anythingLastModDate = newAnythingLastModDate
    }

    "delete the class anything:CardinalityThing" in {
      val classIri = AnythingOntologyIri.makeEntityIri("CardinalityThing")

      appActor ! DeleteClassRequestV2(
        classIri = classIri,
        lastModificationDate = anythingLastModDate,
        apiRequestID = UUID.randomUUID,
        requestingUser = anythingAdminUser,
      )

      expectMsgPF(timeout) { case msg: ReadOntologyMetadataV2 =>
        assert(msg.ontologies.size == 1)
        val metadata = msg.ontologies.head
        val newAnythingLastModDate = metadata.lastModificationDate.getOrElse(
          throw AssertionException(s"${metadata.ontologyIri} has no last modification date"),
        )
        assert(newAnythingLastModDate.isAfter(anythingLastModDate))
        anythingLastModDate = newAnythingLastModDate
      }
    }

    "create a class anything:WildThing that is a subclass of anything:Thing, with a direct cardinality for anything:hasName, overriding the cardinality for anything:hasInteger" in {
      val classIri = AnythingOntologyIri.makeEntityIri("WildThing")

      val classInfoContent = ClassInfoContentV2(
        classIri = classIri,
        predicates = Map(
          OntologyConstants.Rdf.Type.toSmartIri -> PredicateInfoV2(
            predicateIri = OntologyConstants.Rdf.Type.toSmartIri,
            objects = Seq(SmartIriLiteralV2(OntologyConstants.Owl.Class.toSmartIri)),
          ),
          Rdfs.Label.toSmartIri -> PredicateInfoV2(
            predicateIri = Rdfs.Label.toSmartIri,
            objects = Seq(StringLiteralV2.from("wild thing", Some("en"))),
          ),
          Rdfs.Comment.toSmartIri -> PredicateInfoV2(
            predicateIri = Rdfs.Comment.toSmartIri,
            objects = Seq(StringLiteralV2.from("A thing that is wild", Some("en"))),
          ),
        ),
        directCardinalities = Map(
          AnythingOntologyIri.makeEntityIri("hasName") -> KnoraCardinalityInfo(ZeroOrOne),
          AnythingOntologyIri.makeEntityIri("hasInteger") -> KnoraCardinalityInfo(
            cardinality = ZeroOrOne,
            guiOrder = Some(20),
          ),
        ),
        subClassOf = Set(AnythingOntologyIri.makeEntityIri("Thing")),
        ontologySchema = ApiV2Complex,
      )

      val expectedProperties: Set[SmartIri] = Set(
        anythingHasBoolean,
        anythingHasColor,
        anythingHasDate,
        anythingHasDecimal,
        anythingHasGeometry,
        anythingHasGeoname,
        anythingHasInteger,
        anythingHasInterval,
        anythingHasListItem,
        anythingHasName,
        anythingHasOtherListItem,
        anythingHasOtherThing,
        anythingHasOtherThingValue,
        anythingHasRichtext,
        anythingHasText,
        anythingHasThingDocument,
        anythingHasThingDocumentValue,
        anythingHasThingPicture,
        anythingHasThingPictureValue,
        anythingHasTimeStamp,
        anythingHasUri,
        anythingIsPartOfOtherThing,
        anythingIsPartOfOtherThingValue,
        anythingHasStandoffLinkTo,
        anythingHasStandoffLinkToValue,
      ).map(_.toSmartIri)

      val expectedAllBaseClasses: Seq[SmartIri] = Seq(
        (anythingOntology + "WildThing").toSmartIri,
        anythingThing.toSmartIri,
        "http://api.knora.org/ontology/knora-api/v2#Resource".toSmartIri,
      )

      {
        val msg = UnsafeZioRun.runOrThrow(
          ontologyResponder(
            _.createClass(
              CreateClassRequestV2(classInfoContent, anythingLastModDate, UUID.randomUUID, anythingAdminUser),
            ),
          ),
        )
        val externalOntology = msg.toOntologySchema(ApiV2Complex)
        assert(externalOntology.classes.size == 1)
        val readClassInfo = externalOntology.classes(classIri)
        readClassInfo.allBaseClasses should ===(expectedAllBaseClasses)
        readClassInfo.entityInfoContent should ===(classInfoContent)
        readClassInfo.inheritedCardinalities.keySet
          .contains(anythingHasInteger.toSmartIri) should ===(false)
        readClassInfo.allResourcePropertyCardinalities.keySet should ===(expectedProperties)

        val metadata = externalOntology.ontologyMetadata
        val newAnythingLastModDate = metadata.lastModificationDate.getOrElse(
          throw AssertionException(s"${metadata.ontologyIri} has no last modification date"),
        )
        assert(newAnythingLastModDate.isAfter(anythingLastModDate))
        anythingLastModDate = newAnythingLastModDate
      }
    }

    "not allow inherited property to be deleted on subclass" in {
      val classIri = AnythingOntologyIri.makeEntityIri("SubThing")

      val classInfoContent = ClassInfoContentV2(
        classIri = classIri,
        predicates = Map(
          OntologyConstants.Rdf.Type.toSmartIri -> PredicateInfoV2(
            predicateIri = OntologyConstants.Rdf.Type.toSmartIri,
            objects = Seq(SmartIriLiteralV2(OntologyConstants.Owl.Class.toSmartIri)),
          ),
          Rdfs.Label.toSmartIri -> PredicateInfoV2(
            predicateIri = Rdfs.Label.toSmartIri,
            objects = Seq(StringLiteralV2.from("sub thing", Some("en"))),
          ),
          Rdfs.Comment.toSmartIri -> PredicateInfoV2(
            predicateIri = Rdfs.Comment.toSmartIri,
            objects = Seq(StringLiteralV2.from("A subclass thing of thing", Some("en"))),
          ),
        ),
        directCardinalities = Map(
          AnythingOntologyIri.makeEntityIri("hasName") -> KnoraCardinalityInfo(ZeroOrOne),
        ),
        subClassOf = Set(AnythingOntologyIri.makeEntityIri("Thing")),
        ontologySchema = ApiV2Complex,
      )

      val expectedProperties: Set[SmartIri] = Set(
        anythingHasBoolean,
        anythingHasColor,
        anythingHasDate,
        anythingHasDecimal,
        anythingHasGeometry,
        anythingHasGeoname,
        anythingHasInteger,
        anythingHasInterval,
        anythingHasListItem,
        anythingHasName,
        anythingHasOtherListItem,
        anythingHasOtherThing,
        anythingHasOtherThingValue,
        anythingHasRichtext,
        anythingHasText,
        anythingHasThingDocument,
        anythingHasThingDocumentValue,
        anythingHasThingPicture,
        anythingHasThingPictureValue,
        anythingHasTimeStamp,
        anythingHasUri,
        anythingIsPartOfOtherThing,
        anythingIsPartOfOtherThingValue,
        anythingHasStandoffLinkTo,
        anythingHasStandoffLinkToValue,
      ).map(_.toSmartIri)

      val expectedAllBaseClasses: Seq[SmartIri] = Seq(
        (anythingOntology + "SubThing").toSmartIri,
        anythingThing.toSmartIri,
        "http://api.knora.org/ontology/knora-api/v2#Resource".toSmartIri,
      )

      {
        val msg = UnsafeZioRun.runOrThrow(
          ontologyResponder(
            _.createClass(
              CreateClassRequestV2(classInfoContent, anythingLastModDate, UUID.randomUUID, anythingAdminUser),
            ),
          ),
        )

        val externalOntology = msg.toOntologySchema(ApiV2Complex)
        val readClassInfo    = externalOntology.classes(classIri)
        readClassInfo.allBaseClasses should ===(expectedAllBaseClasses)
        readClassInfo.entityInfoContent should ===(classInfoContent)
        readClassInfo.inheritedCardinalities.keySet
          .contains(anythingHasInteger.toSmartIri) should ===(true)
        readClassInfo.allResourcePropertyCardinalities.keySet should ===(expectedProperties)

        val metadata = externalOntology.ontologyMetadata
        val newAnythingLastModDate = metadata.lastModificationDate.getOrElse(
          throw AssertionException(s"${metadata.ontologyIri} has no last modification date"),
        )
        assert(newAnythingLastModDate.isAfter(anythingLastModDate))
        anythingLastModDate = newAnythingLastModDate
      }

      val classInfoContentWithCardinalityToDeleteDontAllow = ClassInfoContentV2(
        classIri = classIri,
        predicates = Map(
          OntologyConstants.Rdf.Type.toSmartIri -> PredicateInfoV2(
            predicateIri = OntologyConstants.Rdf.Type.toSmartIri,
            objects = Seq(SmartIriLiteralV2(OntologyConstants.Owl.Class.toSmartIri)),
          ),
          Rdfs.Label.toSmartIri -> PredicateInfoV2(
            predicateIri = Rdfs.Label.toSmartIri,
            objects = Seq(StringLiteralV2.from("sub thing", Some("en"))),
          ),
          Rdfs.Comment.toSmartIri -> PredicateInfoV2(
            predicateIri = Rdfs.Comment.toSmartIri,
            objects = Seq(StringLiteralV2.from("A subclass thing of thing", Some("en"))),
          ),
        ),
        directCardinalities = Map(
          AnythingOntologyIri.makeEntityIri("hasInteger") -> KnoraCardinalityInfo(ZeroOrOne),
        ),
        subClassOf = Set(AnythingOntologyIri.makeEntityIri("Thing")),
        ontologySchema = ApiV2Complex,
      )

      appActor ! CanDeleteCardinalitiesFromClassRequestV2(
        classInfoContent = classInfoContentWithCardinalityToDeleteDontAllow,
        lastModificationDate = anythingLastModDate,
        apiRequestID = UUID.randomUUID,
        requestingUser = anythingAdminUser,
      )

      expectMsgPF(timeout) { case msg: CanDoResponseV2 =>
        assert(!msg.canDo.value)
      }
    }

    "allow direct property to be deleted on subclass" in {
      val classIri = AnythingOntologyIri.makeEntityIri("OtherSubThing")

      val classInfoContent = ClassInfoContentV2(
        classIri = classIri,
        predicates = Map(
          OntologyConstants.Rdf.Type.toSmartIri -> PredicateInfoV2(
            predicateIri = OntologyConstants.Rdf.Type.toSmartIri,
            objects = Seq(SmartIriLiteralV2(OntologyConstants.Owl.Class.toSmartIri)),
          ),
          Rdfs.Label.toSmartIri -> PredicateInfoV2(
            predicateIri = Rdfs.Label.toSmartIri,
            objects = Seq(StringLiteralV2.from("other sub thing", Some("en"))),
          ),
          Rdfs.Comment.toSmartIri -> PredicateInfoV2(
            predicateIri = Rdfs.Comment.toSmartIri,
            objects = Seq(StringLiteralV2.from("Another subclass thing of thing", Some("en"))),
          ),
        ),
        directCardinalities = Map(
          AnythingOntologyIri.makeEntityIri("hasName") -> KnoraCardinalityInfo(ZeroOrOne),
        ),
        subClassOf = Set(AnythingOntologyIri.makeEntityIri("Thing")),
        ontologySchema = ApiV2Complex,
      )

      val expectedProperties: Set[SmartIri] = Set(
        anythingHasBoolean,
        anythingHasColor,
        anythingHasDate,
        anythingHasDecimal,
        anythingHasGeometry,
        anythingHasGeoname,
        anythingHasInteger,
        anythingHasInterval,
        anythingHasListItem,
        anythingHasName,
        anythingHasOtherListItem,
        anythingHasOtherThing,
        anythingHasOtherThingValue,
        anythingHasRichtext,
        anythingHasText,
        anythingHasThingDocument,
        anythingHasThingDocumentValue,
        anythingHasThingPicture,
        anythingHasThingPictureValue,
        anythingHasTimeStamp,
        anythingHasUri,
        anythingIsPartOfOtherThing,
        anythingIsPartOfOtherThingValue,
        anythingHasStandoffLinkTo,
        anythingHasStandoffLinkToValue,
      ).map(_.toSmartIri)

      val expectedAllBaseClasses: Seq[SmartIri] = Seq(
        (anythingOntology + "OtherSubThing").toSmartIri,
        anythingThing.toSmartIri,
        "http://api.knora.org/ontology/knora-api/v2#Resource".toSmartIri,
      )

      {
        val msg = UnsafeZioRun.runOrThrow(
          ontologyResponder(
            _.createClass(
              CreateClassRequestV2(classInfoContent, anythingLastModDate, UUID.randomUUID, anythingAdminUser),
            ),
          ),
        )
        val externalOntology = msg.toOntologySchema(ApiV2Complex)
        val readClassInfo    = externalOntology.classes(classIri)
        readClassInfo.allBaseClasses should ===(expectedAllBaseClasses)
        readClassInfo.entityInfoContent should ===(classInfoContent)
        readClassInfo.inheritedCardinalities.keySet
          .contains(anythingHasName.toSmartIri) should ===(false)
        readClassInfo.allResourcePropertyCardinalities.keySet should ===(expectedProperties)

        val metadata = externalOntology.ontologyMetadata
        val newAnythingLastModDate = metadata.lastModificationDate.getOrElse(
          throw AssertionException(s"${metadata.ontologyIri} has no last modification date"),
        )
        assert(newAnythingLastModDate.isAfter(anythingLastModDate))
        anythingLastModDate = newAnythingLastModDate
      }

      val classInfoContentWithCardinalityToDeleteAllow = ClassInfoContentV2(
        classIri = classIri,
        predicates = Map(
          OntologyConstants.Rdf.Type.toSmartIri -> PredicateInfoV2(
            predicateIri = OntologyConstants.Rdf.Type.toSmartIri,
            objects = Seq(SmartIriLiteralV2(OntologyConstants.Owl.Class.toSmartIri)),
          ),
          Rdfs.Label.toSmartIri -> PredicateInfoV2(
            predicateIri = Rdfs.Label.toSmartIri,
            objects = Seq(StringLiteralV2.from("other sub thing", Some("en"))),
          ),
          Rdfs.Comment.toSmartIri -> PredicateInfoV2(
            predicateIri = Rdfs.Comment.toSmartIri,
            objects = Seq(StringLiteralV2.from("Another subclass thing of thing", Some("en"))),
          ),
        ),
        directCardinalities = Map(
          AnythingOntologyIri.makeEntityIri("hasName") -> KnoraCardinalityInfo(ZeroOrOne),
        ),
        subClassOf = Set(AnythingOntologyIri.makeEntityIri("Thing")),
        ontologySchema = ApiV2Complex,
      )

      appActor ! CanDeleteCardinalitiesFromClassRequestV2(
        classInfoContent = classInfoContentWithCardinalityToDeleteAllow,
        lastModificationDate = anythingLastModDate,
        apiRequestID = UUID.randomUUID,
        requestingUser = anythingAdminUser,
      )

      expectMsgPF(timeout) { case msg: CanDoResponseV2 =>
        assert(msg.canDo.value)
      }
    }

    "create a class anything:Nothing with no properties" in {
      val classIri = AnythingOntologyIri.makeEntityIri("Nothing")

      val classInfoContent = ClassInfoContentV2(
        classIri = classIri,
        predicates = Map(
          OntologyConstants.Rdf.Type.toSmartIri -> PredicateInfoV2(
            predicateIri = OntologyConstants.Rdf.Type.toSmartIri,
            objects = Seq(SmartIriLiteralV2(OntologyConstants.Owl.Class.toSmartIri)),
          ),
          Rdfs.Label.toSmartIri -> PredicateInfoV2(
            predicateIri = Rdfs.Label.toSmartIri,
            objects = Seq(
              StringLiteralV2.from("nothing", Some("en")),
              StringLiteralV2.from("Nichts", Some("de")),
            ),
          ),
          Rdfs.Comment.toSmartIri -> PredicateInfoV2(
            predicateIri = Rdfs.Comment.toSmartIri,
            objects = Seq(
              StringLiteralV2.from("Represents nothing", Some("en")),
              StringLiteralV2.from("Stellt nichts dar", Some("de")),
            ),
          ),
        ),
        subClassOf = Set(OntologyConstants.KnoraApiV2Complex.Resource.toSmartIri),
        ontologySchema = ApiV2Complex,
      )

      val expectedProperties = Set(
        anythingHasStandoffLinkTo,
        anythingHasStandoffLinkToValue,
      ).map(_.toSmartIri)

      {
        val msg = UnsafeZioRun.runOrThrow(
          ontologyResponder(
            _.createClass(
              CreateClassRequestV2(classInfoContent, anythingLastModDate, UUID.randomUUID, anythingAdminUser),
            ),
          ),
        )
        val externalOntology = msg.toOntologySchema(ApiV2Complex)
        assert(externalOntology.classes.size == 1)
        val readClassInfo = externalOntology.classes(classIri)
        readClassInfo.entityInfoContent should ===(classInfoContent)
        readClassInfo.allResourcePropertyCardinalities.keySet should ===(expectedProperties)

        val metadata = externalOntology.ontologyMetadata
        val newAnythingLastModDate = metadata.lastModificationDate.getOrElse(
          throw AssertionException(s"${metadata.ontologyIri} has no last modification date"),
        )
        assert(newAnythingLastModDate.isAfter(anythingLastModDate))
        anythingLastModDate = newAnythingLastModDate
      }
    }

    "not allow a user to change the labels of a class if they are not a sysadmin or an admin in the ontology's project" in {

      val classIri = AnythingOntologyIri.makeClass("Nothing")

      val newObjects = Seq(
        StringLiteralV2.from("nothing", Some("en")),
        StringLiteralV2.from("rien", Some("fr")),
      )

      appActor ! ChangeClassLabelsOrCommentsRequestV2(
        classIri = classIri,
        predicateToUpdate = LabelOrComment.Label,
        newObjects = newObjects,
        lastModificationDate = anythingLastModDate,
        apiRequestID = UUID.randomUUID,
        requestingUser = anythingNonAdminUser,
      )

      expectMsgPF(timeout) { case msg: Failure =>
        msg.cause.isInstanceOf[ForbiddenException] should ===(true)
      }

    }

    "change the labels of a class" in {
      val classIri = AnythingOntologyIri.makeClass("Nothing")

      val newObjects = Seq(
        StringLiteralV2.from("nothing", Some("en")),
        StringLiteralV2.from("rien", Some("fr")),
      )

      appActor ! ChangeClassLabelsOrCommentsRequestV2(
        classIri = classIri,
        predicateToUpdate = LabelOrComment.Label,
        newObjects = newObjects,
        lastModificationDate = anythingLastModDate,
        apiRequestID = UUID.randomUUID,
        requestingUser = anythingAdminUser,
      )

      expectMsgPF(timeout) { case msg: ReadOntologyV2 =>
        val externalOntology = msg.toOntologySchema(ApiV2Complex)
        assert(externalOntology.classes.size == 1)
        val readClassInfo = externalOntology.classes(classIri.smartIri)
        readClassInfo.entityInfoContent.predicates(Rdfs.Label.toSmartIri).objects should ===(
          newObjects,
        )

        val metadata = externalOntology.ontologyMetadata
        val newAnythingLastModDate = metadata.lastModificationDate.getOrElse(
          throw AssertionException(s"${metadata.ontologyIri} has no last modification date"),
        )
        assert(newAnythingLastModDate.isAfter(anythingLastModDate))
        anythingLastModDate = newAnythingLastModDate
      }
    }

    "change the labels of a class, submitting the same labels again" in {
      val classIri = AnythingOntologyIri.makeClass("Nothing")

      val newObjects = Seq(
        StringLiteralV2.from("nothing", Some("en")),
        StringLiteralV2.from("rien", Some("fr")),
      )

      appActor ! ChangeClassLabelsOrCommentsRequestV2(
        classIri = classIri,
        predicateToUpdate = LabelOrComment.Label,
        newObjects = newObjects,
        lastModificationDate = anythingLastModDate,
        apiRequestID = UUID.randomUUID,
        requestingUser = anythingAdminUser,
      )

      expectMsgPF(timeout) { case msg: ReadOntologyV2 =>
        val externalOntology = msg.toOntologySchema(ApiV2Complex)
        assert(externalOntology.classes.size == 1)
        val readClassInfo = externalOntology.classes(classIri.smartIri)
        readClassInfo.entityInfoContent.predicates(Rdfs.Label.toSmartIri).objects should ===(
          newObjects,
        )

        val metadata = externalOntology.ontologyMetadata
        val newAnythingLastModDate = metadata.lastModificationDate.getOrElse(
          throw AssertionException(s"${metadata.ontologyIri} has no last modification date"),
        )
        assert(newAnythingLastModDate.isAfter(anythingLastModDate))
        anythingLastModDate = newAnythingLastModDate
      }
    }

    "not allow a user to change the comments of a class if they are not a sysadmin or an admin in the ontology's project" in {

      val classIri = AnythingOntologyIri.makeClass("Nothing")

      val newObjects = Seq(
        StringLiteralV2.from("Represents nothing", Some("en")),
        StringLiteralV2.from("ne représente rien", Some("fr")),
      )

      appActor ! ChangeClassLabelsOrCommentsRequestV2(
        classIri = classIri,
        predicateToUpdate = LabelOrComment.Comment,
        newObjects = newObjects,
        lastModificationDate = anythingLastModDate,
        apiRequestID = UUID.randomUUID,
        requestingUser = anythingNonAdminUser,
      )

      expectMsgPF(timeout) { case msg: Failure =>
        msg.cause.isInstanceOf[ForbiddenException] should ===(true)
      }

    }

    "change the comments of a class" in {
      val classIri = AnythingOntologyIri.makeClass("Nothing")

      val newObjects = Seq(
        StringLiteralV2.from("Represents nothing", Some("en")),
        StringLiteralV2.from("ne représente rien", Some("fr")),
      )

      // Make an unescaped copy of the new comments, because this is how we will receive them in the API response.
      val newObjectsUnescaped = newObjects.map { case StringLiteralV2(text, lang) =>
        StringLiteralV2.from(Iri.fromSparqlEncodedString(text), lang)
      }

      appActor ! ChangeClassLabelsOrCommentsRequestV2(
        classIri = classIri,
        predicateToUpdate = LabelOrComment.Comment,
        newObjects = newObjects,
        lastModificationDate = anythingLastModDate,
        apiRequestID = UUID.randomUUID,
        requestingUser = anythingAdminUser,
      )

      expectMsgPF(timeout) { case msg: ReadOntologyV2 =>
        val externalOntology = msg.toOntologySchema(ApiV2Complex)
        assert(externalOntology.classes.size == 1)
        val readClassInfo = externalOntology.classes(classIri.smartIri)
        readClassInfo.entityInfoContent.predicates(Rdfs.Comment.toSmartIri).objects should ===(
          newObjectsUnescaped,
        )

        val metadata = externalOntology.ontologyMetadata
        val newAnythingLastModDate = metadata.lastModificationDate.getOrElse(
          throw AssertionException(s"${metadata.ontologyIri} has no last modification date"),
        )
        assert(newAnythingLastModDate.isAfter(anythingLastModDate))
        anythingLastModDate = newAnythingLastModDate
      }
    }

    "change the comments of a class, submitting the same comments again" in {
      val classIri = AnythingOntologyIri.makeClass("Nothing")

      val newObjects = Seq(
        StringLiteralV2.from("Represents nothing", Some("en")),
        StringLiteralV2.from("ne représente rien", Some("fr")),
      )

      // Make an unescaped copy of the new comments, because this is how we will receive them in the API response.
      val newObjectsUnescaped = newObjects.map { case StringLiteralV2(text, lang) =>
        StringLiteralV2.from(Iri.fromSparqlEncodedString(text), lang)
      }

      appActor ! ChangeClassLabelsOrCommentsRequestV2(
        classIri = classIri,
        predicateToUpdate = LabelOrComment.Comment,
        newObjects = newObjects,
        lastModificationDate = anythingLastModDate,
        apiRequestID = UUID.randomUUID,
        requestingUser = anythingAdminUser,
      )

      expectMsgPF(timeout) { case msg: ReadOntologyV2 =>
        val externalOntology = msg.toOntologySchema(ApiV2Complex)
        assert(externalOntology.classes.size == 1)
        val readClassInfo = externalOntology.classes(classIri.smartIri)
        readClassInfo.entityInfoContent.predicates(Rdfs.Comment.toSmartIri).objects should ===(
          newObjectsUnescaped,
        )

        val metadata = externalOntology.ontologyMetadata
        val newAnythingLastModDate = metadata.lastModificationDate.getOrElse(
          throw AssertionException(s"${metadata.ontologyIri} has no last modification date"),
        )
        assert(newAnythingLastModDate.isAfter(anythingLastModDate))
        anythingLastModDate = newAnythingLastModDate
      }
    }

    "not create a class with the wrong rdf:type" in {
      val classIri = AnythingOntologyIri.makeEntityIri("WrongClass")

      val classInfoContent = ClassInfoContentV2(
        classIri = classIri,
        predicates = Map(
          OntologyConstants.Rdf.Type.toSmartIri -> PredicateInfoV2(
            predicateIri = OntologyConstants.Rdf.Type.toSmartIri,
            objects = Seq(SmartIriLiteralV2(OntologyConstants.Owl.ObjectProperty.toSmartIri)),
          ),
          Rdfs.Label.toSmartIri -> PredicateInfoV2(
            predicateIri = Rdfs.Label.toSmartIri,
            objects = Seq(
              StringLiteralV2.from("wrong class", Some("en")),
            ),
          ),
          Rdfs.Comment.toSmartIri -> PredicateInfoV2(
            predicateIri = Rdfs.Comment.toSmartIri,
            objects = Seq(
              StringLiteralV2.from("An invalid class definition", Some("en")),
            ),
          ),
        ),
        subClassOf = Set(OntologyConstants.KnoraApiV2Complex.Resource.toSmartIri),
        ontologySchema = ApiV2Complex,
      )

      val exit = UnsafeZioRun.run(
        ontologyResponder(
          _.createClass(CreateClassRequestV2(classInfoContent, anythingLastModDate, UUID.randomUUID, anythingAdminUser)),
        ),
      )
      assertFailsWithA[BadRequestException](exit)
    }

    "not create a class that already exists" in {
      val classIri = AnythingOntologyIri.makeEntityIri("Thing")

      val classInfoContent = ClassInfoContentV2(
        classIri = classIri,
        predicates = Map(
          OntologyConstants.Rdf.Type.toSmartIri -> PredicateInfoV2(
            predicateIri = OntologyConstants.Rdf.Type.toSmartIri,
            objects = Seq(SmartIriLiteralV2(OntologyConstants.Owl.Class.toSmartIri)),
          ),
          Rdfs.Label.toSmartIri -> PredicateInfoV2(
            predicateIri = Rdfs.Label.toSmartIri,
            objects = Seq(
              StringLiteralV2.from("wrong class", Some("en")),
            ),
          ),
          Rdfs.Comment.toSmartIri -> PredicateInfoV2(
            predicateIri = Rdfs.Comment.toSmartIri,
            objects = Seq(
              StringLiteralV2.from("An invalid class definition", Some("en")),
            ),
          ),
        ),
        subClassOf = Set(OntologyConstants.KnoraApiV2Complex.Resource.toSmartIri),
        ontologySchema = ApiV2Complex,
      )

      val exit = UnsafeZioRun.run(
        ontologyResponder(
          _.createClass(CreateClassRequestV2(classInfoContent, anythingLastModDate, UUID.randomUUID, anythingAdminUser)),
        ),
      )
      assertFailsWithA[BadRequestException](exit)
    }

    "not create a class with a nonexistent base class" in {
      val classIri = AnythingOntologyIri.makeEntityIri("WrongClass")

      val classInfoContent = ClassInfoContentV2(
        classIri = classIri,
        predicates = Map(
          OntologyConstants.Rdf.Type.toSmartIri -> PredicateInfoV2(
            predicateIri = OntologyConstants.Rdf.Type.toSmartIri,
            objects = Seq(SmartIriLiteralV2(OntologyConstants.Owl.Class.toSmartIri)),
          ),
          Rdfs.Label.toSmartIri -> PredicateInfoV2(
            predicateIri = Rdfs.Label.toSmartIri,
            objects = Seq(
              StringLiteralV2.from("wrong class", Some("en")),
            ),
          ),
          Rdfs.Comment.toSmartIri -> PredicateInfoV2(
            predicateIri = Rdfs.Comment.toSmartIri,
            objects = Seq(
              StringLiteralV2.from("An invalid class definition", Some("en")),
            ),
          ),
        ),
        subClassOf = Set(AnythingOntologyIri.makeEntityIri("NonexistentClass")),
        ontologySchema = ApiV2Complex,
      )

      val exit = UnsafeZioRun.run(
        ontologyResponder(
          _.createClass(CreateClassRequestV2(classInfoContent, anythingLastModDate, UUID.randomUUID, anythingAdminUser)),
        ),
      )
      assertFailsWithA[BadRequestException](exit)
    }

    "not create a class that is not a subclass of knora-api:Resource" in {
      val classIri = AnythingOntologyIri.makeEntityIri("WrongClass")

      val classInfoContent = ClassInfoContentV2(
        classIri = classIri,
        predicates = Map(
          OntologyConstants.Rdf.Type.toSmartIri -> PredicateInfoV2(
            predicateIri = OntologyConstants.Rdf.Type.toSmartIri,
            objects = Seq(SmartIriLiteralV2(OntologyConstants.Owl.Class.toSmartIri)),
          ),
          Rdfs.Label.toSmartIri -> PredicateInfoV2(
            predicateIri = Rdfs.Label.toSmartIri,
            objects = Seq(
              StringLiteralV2.from("wrong class", Some("en")),
            ),
          ),
          Rdfs.Comment.toSmartIri -> PredicateInfoV2(
            predicateIri = Rdfs.Comment.toSmartIri,
            objects = Seq(
              StringLiteralV2.from("An invalid class definition", Some("en")),
            ),
          ),
        ),
        subClassOf = Set("http://xmlns.com/foaf/0.1/Person".toSmartIri),
        ontologySchema = ApiV2Complex,
      )

      val exit = UnsafeZioRun.run(
        ontologyResponder(
          _.createClass(CreateClassRequestV2(classInfoContent, anythingLastModDate, UUID.randomUUID, anythingAdminUser)),
        ),
      )
      assertFailsWithA[BadRequestException](exit)
    }

    "not create a class with a cardinality for a Knora property that doesn't exist" in {
      val classIri = AnythingOntologyIri.makeEntityIri("WrongClass")

      val classInfoContent = ClassInfoContentV2(
        classIri = classIri,
        predicates = Map(
          OntologyConstants.Rdf.Type.toSmartIri -> PredicateInfoV2(
            predicateIri = OntologyConstants.Rdf.Type.toSmartIri,
            objects = Seq(SmartIriLiteralV2(OntologyConstants.Owl.Class.toSmartIri)),
          ),
          Rdfs.Label.toSmartIri -> PredicateInfoV2(
            predicateIri = Rdfs.Label.toSmartIri,
            objects = Seq(
              StringLiteralV2.from("wrong class", Some("en")),
            ),
          ),
          Rdfs.Comment.toSmartIri -> PredicateInfoV2(
            predicateIri = Rdfs.Comment.toSmartIri,
            objects = Seq(
              StringLiteralV2.from("An invalid class definition", Some("en")),
            ),
          ),
        ),
        directCardinalities =
          Map(AnythingOntologyIri.makeEntityIri("nonexistentProperty") -> KnoraCardinalityInfo(ZeroOrOne)),
        subClassOf = Set(OntologyConstants.KnoraApiV2Complex.Resource.toSmartIri),
        ontologySchema = ApiV2Complex,
      )

      val exit = UnsafeZioRun.run(
        ontologyResponder(
          _.createClass(CreateClassRequestV2(classInfoContent, anythingLastModDate, UUID.randomUUID, anythingAdminUser)),
        ),
      )
      assertFailsWithA[NotFoundException](exit)
    }

    "not create a class that has a cardinality for anything:hasInteger but is not a subclass of anything:Thing" in {
      val classIri = AnythingOntologyIri.makeEntityIri("WrongClass")

      val classInfoContent = ClassInfoContentV2(
        classIri = classIri,
        predicates = Map(
          OntologyConstants.Rdf.Type.toSmartIri -> PredicateInfoV2(
            predicateIri = OntologyConstants.Rdf.Type.toSmartIri,
            objects = Seq(SmartIriLiteralV2(OntologyConstants.Owl.Class.toSmartIri)),
          ),
          Rdfs.Label.toSmartIri -> PredicateInfoV2(
            predicateIri = Rdfs.Label.toSmartIri,
            objects = Seq(
              StringLiteralV2.from("wrong class", Some("en")),
            ),
          ),
          Rdfs.Comment.toSmartIri -> PredicateInfoV2(
            predicateIri = Rdfs.Comment.toSmartIri,
            objects = Seq(
              StringLiteralV2.from("An invalid class definition", Some("en")),
            ),
          ),
        ),
        directCardinalities = Map(AnythingOntologyIri.makeEntityIri("hasInteger") -> KnoraCardinalityInfo(ZeroOrOne)),
        subClassOf = Set(OntologyConstants.KnoraApiV2Complex.Resource.toSmartIri),
        ontologySchema = ApiV2Complex,
      )

      val exit = UnsafeZioRun.run(
        ontologyResponder(
          _.createClass(CreateClassRequestV2(classInfoContent, anythingLastModDate, UUID.randomUUID, anythingAdminUser)),
        ),
      )
      assertFailsWithA[BadRequestException](exit)
    }

    "create a subclass of anything:Thing that has cardinality 1 for anything:hasBoolean" in {
      val classIri = AnythingOntologyIri.makeEntityIri("RestrictiveThing")

      val classInfoContent = ClassInfoContentV2(
        classIri = classIri,
        predicates = Map(
          OntologyConstants.Rdf.Type.toSmartIri -> PredicateInfoV2(
            predicateIri = OntologyConstants.Rdf.Type.toSmartIri,
            objects = Seq(SmartIriLiteralV2(OntologyConstants.Owl.Class.toSmartIri)),
          ),
          Rdfs.Label.toSmartIri -> PredicateInfoV2(
            predicateIri = Rdfs.Label.toSmartIri,
            objects = Seq(
              StringLiteralV2.from("restrictive thing", Some("en")),
            ),
          ),
          Rdfs.Comment.toSmartIri -> PredicateInfoV2(
            predicateIri = Rdfs.Comment.toSmartIri,
            objects = Seq(
              StringLiteralV2.from("A more restrictive Thing", Some("en")),
            ),
          ),
        ),
        directCardinalities = Map(AnythingOntologyIri.makeEntityIri("hasBoolean") -> KnoraCardinalityInfo(ExactlyOne)),
        subClassOf = Set(AnythingOntologyIri.makeEntityIri("Thing")),
        ontologySchema = ApiV2Complex,
      )

      {
        val msg = UnsafeZioRun.runOrThrow(
          ontologyResponder(
            _.createClass(
              CreateClassRequestV2(classInfoContent, anythingLastModDate, UUID.randomUUID, anythingAdminUser),
            ),
          ),
        )
        val externalOntology = msg.toOntologySchema(ApiV2Complex)
        assert(externalOntology.classes.size == 1)
        val readClassInfo = externalOntology.classes(classIri)
        readClassInfo.entityInfoContent should ===(classInfoContent)
        readClassInfo.allCardinalities(AnythingOntologyIri.makeEntityIri("hasBoolean")).cardinality should ===(
          ExactlyOne,
        )

        val metadata = externalOntology.ontologyMetadata
        val newAnythingLastModDate = metadata.lastModificationDate.getOrElse(
          throw AssertionException(s"${metadata.ontologyIri} has no last modification date"),
        )
        assert(newAnythingLastModDate.isAfter(anythingLastModDate))
        anythingLastModDate = newAnythingLastModDate
      }
    }

    "not create a subclass of anything:Thing that has cardinality 0-n for anything:hasBoolean" in {
      val classIri = AnythingOntologyIri.makeEntityIri("WrongClass")

      val classInfoContent = ClassInfoContentV2(
        classIri = classIri,
        predicates = Map(
          OntologyConstants.Rdf.Type.toSmartIri -> PredicateInfoV2(
            predicateIri = OntologyConstants.Rdf.Type.toSmartIri,
            objects = Seq(SmartIriLiteralV2(OntologyConstants.Owl.Class.toSmartIri)),
          ),
          Rdfs.Label.toSmartIri -> PredicateInfoV2(
            predicateIri = Rdfs.Label.toSmartIri,
            objects = Seq(
              StringLiteralV2.from("wrong class", Some("en")),
            ),
          ),
          Rdfs.Comment.toSmartIri -> PredicateInfoV2(
            predicateIri = Rdfs.Comment.toSmartIri,
            objects = Seq(
              StringLiteralV2.from("An invalid class definition", Some("en")),
            ),
          ),
        ),
        directCardinalities = Map(AnythingOntologyIri.makeEntityIri("hasBoolean") -> KnoraCardinalityInfo(Unbounded)),
        subClassOf = Set(AnythingOntologyIri.makeEntityIri("Thing")),
        ontologySchema = ApiV2Complex,
      )

      val exit = UnsafeZioRun.run(
        ontologyResponder(
          _.createClass(
            CreateClassRequestV2(classInfoContent, anythingLastModDate, UUID.randomUUID, anythingAdminUser),
          ),
        ),
      )
      assertFailsWithA[BadRequestException](exit)
    }

    "reject a request to delete a link value property directly" in {
      val hasInterestingThingValue = AnythingOntologyIri.makeProperty("hasInterestingThingValue")
      val exit = UnsafeZioRun.run(
        ontologyResponder(
          _.deleteProperty(
            propertyIri = hasInterestingThingValue,
            lastModificationDate = anythingLastModDate,
            apiRequestID = UUID.randomUUID,
            requestingUser = anythingAdminUser,
          ),
        ),
      )
      assertFailsWithA[BadRequestException](exit)
    }

    "delete a link property and automatically delete the corresponding link value property" in {
      val linkPropIri = AnythingOntologyIri.makeProperty("hasInterestingThing")
      val msg = UnsafeZioRun.runOrThrow(
        ontologyResponder(
          _.deleteProperty(
            propertyIri = linkPropIri,
            lastModificationDate = anythingLastModDate,
            apiRequestID = UUID.randomUUID,
            requestingUser = anythingAdminUser,
          ),
        ),
      )
      assert(msg.ontologies.size == 1)
      val metadata = msg.ontologies.head
      val newAnythingLastModDate = metadata.lastModificationDate.getOrElse(
        throw AssertionException(s"${metadata.ontologyIri} has no last modification date"),
      )
      assert(newAnythingLastModDate.isAfter(anythingLastModDate))
      anythingLastModDate = newAnythingLastModDate

      // Reload the ontology cache and see if we get the same result.
      UnsafeZioRun.runOrThrow(
        ZIO.serviceWithZIO[OntologyCache](_.refreshCache()),
      )
      // Check that both properties were deleted.
      val exit = UnsafeZioRun.run(
        ontologyResponder(
          _.getPropertiesFromOntologyV2(
            propertyIris = Set(linkPropIri),
            allLanguages = true,
            requestingUser = anythingAdminUser,
          ),
        ),
      )
      assertFailsWithA[NotFoundException](exit)

      val linkValuePropIri = linkPropIri.fromLinkPropToLinkValueProp
      val exit2 = UnsafeZioRun.run(
        ontologyResponder(_.getPropertiesFromOntologyV2(Set(linkValuePropIri), true, anythingAdminUser)),
      )
      assertFailsWithA[NotFoundException](exit2)
    }

    "not create a property if rdfs:label is missing" in {
      val invalid = validPropertyInfo.copy(predicates = validPropertyInfo.predicates - Rdfs.Label.toSmartIri)
      assertFailsWithA[BadRequestException](
        UnsafeZioRun.run(
          ontologyResponder(_.createProperty(invalid, anythingLastModDate, UUID.randomUUID, anythingAdminUser)),
        ),
        s"Missing ${Rdfs.Label}",
      )
    }

    "not create a property if rdfs:label is missing a language" in {
      val invalid =
        validPropertyInfo.copy(predicates =
          validPropertyInfo.predicates.updated(
            Rdfs.Label.toSmartIri,
            PredicateInfoV2(Rdfs.Label.toSmartIri, List(StringLiteralV2.unsafeFrom("foo", None))),
          ),
        )
      assertFailsWithA[BadRequestException](
        UnsafeZioRun.run(
          ontologyResponder(_.createProperty(invalid, anythingLastModDate, UUID.randomUUID, anythingAdminUser)),
        ),
        s"All values of ${Rdfs.Label} must be string literals with a language code",
      )
    }

    "not create a property if rdfs:comment is missing a language" in {
      val invalid =
        validPropertyInfo.copy(predicates =
          validPropertyInfo.predicates.updated(
            Rdfs.Comment.toSmartIri,
            PredicateInfoV2(Rdfs.Comment.toSmartIri, List(StringLiteralV2.unsafeFrom("foo", None))),
          ),
        )
      assertFailsWithA[BadRequestException](
        UnsafeZioRun.run(
          ontologyResponder(_.createProperty(invalid, anythingLastModDate, UUID.randomUUID, anythingAdminUser)),
        ),
        s"All values of ${Rdfs.Comment} must be string literals with a language code",
      )
    }

    "create a property anything:hasNothingness with knora-api:subjectType anything:Nothing" in {
      val propertyIri = AnythingOntologyIri.makeEntityIri("hasNothingness")

      val propertyInfoContent = PropertyInfoContentV2(
        propertyIri = propertyIri,
        predicates = Map(
          OntologyConstants.Rdf.Type.toSmartIri -> PredicateInfoV2(
            predicateIri = OntologyConstants.Rdf.Type.toSmartIri,
            objects = Seq(SmartIriLiteralV2(OntologyConstants.Owl.ObjectProperty.toSmartIri)),
          ),
          OntologyConstants.KnoraApiV2Complex.SubjectType.toSmartIri -> PredicateInfoV2(
            predicateIri = OntologyConstants.KnoraApiV2Complex.SubjectType.toSmartIri,
            objects = Seq(SmartIriLiteralV2(AnythingOntologyIri.makeEntityIri("Nothing"))),
          ),
          OntologyConstants.KnoraApiV2Complex.ObjectType.toSmartIri -> PredicateInfoV2(
            predicateIri = OntologyConstants.KnoraApiV2Complex.ObjectType.toSmartIri,
            objects = Seq(SmartIriLiteralV2(OntologyConstants.KnoraApiV2Complex.BooleanValue.toSmartIri)),
          ),
          Rdfs.Label.toSmartIri -> PredicateInfoV2(
            predicateIri = Rdfs.Label.toSmartIri,
            objects = Seq(
              StringLiteralV2.from("has nothingness", Some("en")),
              StringLiteralV2.from("hat Nichtsein", Some("de")),
            ),
          ),
          Rdfs.Comment.toSmartIri -> PredicateInfoV2(
            predicateIri = Rdfs.Comment.toSmartIri,
            objects = Seq(
              StringLiteralV2.from("Indicates whether a Nothing has nothingness", Some("en")),
              StringLiteralV2.from("Anzeigt, ob ein Nichts Nichtsein hat", Some("de")),
            ),
          ),
          SalsahGui.External.GuiElementProp.toSmartIri -> PredicateInfoV2(
            predicateIri = SalsahGui.External.GuiElementProp.toSmartIri,
            objects = Seq(SmartIriLiteralV2("http://api.knora.org/ontology/salsah-gui/v2#Checkbox".toSmartIri)),
          ),
        ),
        subPropertyOf = Set(OntologyConstants.KnoraApiV2Complex.HasValue.toSmartIri),
        ontologySchema = ApiV2Complex,
      )

      val msg = UnsafeZioRun.runOrThrow(
        ontologyResponder(
          _.createProperty(propertyInfoContent, anythingLastModDate, UUID.randomUUID, anythingAdminUser),
        ),
      )

      val externalOntology = msg.toOntologySchema(ApiV2Complex)
      assert(externalOntology.properties.size == 1)
      val property = externalOntology.properties(propertyIri)
      property.entityInfoContent should ===(propertyInfoContent)

      val metadata = externalOntology.ontologyMetadata
      val newAnythingLastModDate = metadata.lastModificationDate.getOrElse(
        throw AssertionException(s"${metadata.ontologyIri} has no last modification date"),
      )
      assert(newAnythingLastModDate.isAfter(anythingLastModDate))
      anythingLastModDate = newAnythingLastModDate
    }

    "change the salsah-gui:guiElement and salsah-gui:guiAttribute of anything:hasNothingness" in {
      val propertyIri = AnythingOntologyIri.makeProperty("hasNothingness")
      val guiElement =
        Schema.GuiElement
          .make("http://www.knora.org/ontology/salsah-gui#SimpleText")
          .fold(e => throw e.head, v => Some(v))
      val guiAttributes =
        Set("size=80")
          .map(attribute =>
            Schema.GuiAttribute
              .make(attribute)
              .fold(e => throw e.head, v => v),
          )
      val guiObject =
        Schema.GuiObject
          .make(guiAttributes, guiElement)
          .fold(e => throw e.head, v => v)

      appActor ! ChangePropertyGuiElementRequest(
        propertyIri = propertyIri,
        newGuiObject = guiObject,
        lastModificationDate = anythingLastModDate,
        apiRequestID = UUID.randomUUID,
        requestingUser = anythingAdminUser,
      )

      expectMsgPF(timeout) { case msg: ReadOntologyV2 =>
        msg.properties.head._2.entityInfoContent.predicates
          .get(stringFormatter.toSmartIri(SalsahGui.GuiElementProp)) match {
          case Some(predicateInfo) =>
            val guiElementTypeFromMessage = predicateInfo.objects.head.asInstanceOf[SmartIriLiteralV2]
            val guiElementTypeInternal    = guiElementTypeFromMessage.toOntologySchema(InternalSchema)
            guiElementTypeFromMessage should equal(guiElementTypeInternal)
          case None => ()
        }

        // Check that the salsah-gui:guiElement from the message is as expected
        val externalOntology = msg.toOntologySchema(ApiV2Complex)
        assert(externalOntology.properties.size == 1)
        val property = externalOntology.properties(propertyIri.smartIri)

        val guiElementPropComplex = property.entityInfoContent.predicates(
          SalsahGui.External.GuiElementProp.toSmartIri,
        )

        val guiElementPropComplexExpected = PredicateInfoV2(
          predicateIri = SalsahGui.External.GuiElementProp.toSmartIri,
          objects = Seq(SmartIriLiteralV2("http://api.knora.org/ontology/salsah-gui/v2#SimpleText".toSmartIri)),
        )

        guiElementPropComplex should equal(guiElementPropComplexExpected)

        val guiAttributeComplex = property.entityInfoContent.predicates(
          SalsahGui.External.GuiAttribute.toSmartIri,
        )

        val guiAttributeComplexExpected = PredicateInfoV2(
          predicateIri = SalsahGui.External.GuiAttribute.toSmartIri,
          objects = Seq(StringLiteralV2.from("size=80", None)),
        )

        guiAttributeComplex should equal(guiAttributeComplexExpected)

        val metadata = externalOntology.ontologyMetadata
        val newAnythingLastModDate = metadata.lastModificationDate.getOrElse(
          throw AssertionException(s"${metadata.ontologyIri} has no last modification date"),
        )
        assert(newAnythingLastModDate.isAfter(anythingLastModDate))
        anythingLastModDate = newAnythingLastModDate
      }
    }

    "delete the salsah-gui:guiElement and salsah-gui:guiAttribute of anything:hasNothingness" in {
      val propertyIri                             = AnythingOntologyIri.makeProperty("hasNothingness")
      val guiElement                              = None
      val guiAttributes: Set[Schema.GuiAttribute] = Set.empty
      val guiObject =
        Schema.GuiObject
          .make(guiAttributes, guiElement)
          .fold(e => throw e.head, v => v)

      appActor ! ChangePropertyGuiElementRequest(
        propertyIri = propertyIri,
        newGuiObject = guiObject,
        lastModificationDate = anythingLastModDate,
        apiRequestID = UUID.randomUUID,
        requestingUser = anythingAdminUser,
      )

      expectMsgPF(timeout) { case msg: ReadOntologyV2 =>
        val externalOntology = msg.toOntologySchema(ApiV2Complex)
        assert(externalOntology.properties.size == 1)
        val property = externalOntology.properties(propertyIri.smartIri)

        property.entityInfoContent.predicates
          .get(SalsahGui.External.GuiElementProp.toSmartIri) should ===(None)

        property.entityInfoContent.predicates
          .get(SalsahGui.External.GuiAttribute.toSmartIri) should ===(None)

        val metadata = externalOntology.ontologyMetadata
        val newAnythingLastModDate = metadata.lastModificationDate.getOrElse(
          throw AssertionException(s"${metadata.ontologyIri} has no last modification date"),
        )
        assert(newAnythingLastModDate.isAfter(anythingLastModDate))
        anythingLastModDate = newAnythingLastModDate
      }
    }

    "not create a property called anything:Thing, because that IRI is already used for a class" in {
      val propertyIri = AnythingOntologyIri.makeEntityIri("Thing")

      val propertyInfoContent = PropertyInfoContentV2(
        propertyIri = propertyIri,
        predicates = Map(
          OntologyConstants.Rdf.Type.toSmartIri -> PredicateInfoV2(
            predicateIri = OntologyConstants.Rdf.Type.toSmartIri,
            objects = Seq(SmartIriLiteralV2(OntologyConstants.Owl.ObjectProperty.toSmartIri)),
          ),
          OntologyConstants.KnoraApiV2Complex.SubjectType.toSmartIri -> PredicateInfoV2(
            predicateIri = OntologyConstants.KnoraApiV2Complex.SubjectType.toSmartIri,
            objects = Seq(SmartIriLiteralV2(AnythingOntologyIri.makeEntityIri("Nothing"))),
          ),
          OntologyConstants.KnoraApiV2Complex.ObjectType.toSmartIri -> PredicateInfoV2(
            predicateIri = OntologyConstants.KnoraApiV2Complex.ObjectType.toSmartIri,
            objects = Seq(SmartIriLiteralV2(OntologyConstants.KnoraApiV2Complex.BooleanValue.toSmartIri)),
          ),
          Rdfs.Label.toSmartIri -> PredicateInfoV2(
            predicateIri = Rdfs.Label.toSmartIri,
            objects = Seq(
              StringLiteralV2.from("wrong property", Some("en")),
            ),
          ),
          Rdfs.Comment.toSmartIri -> PredicateInfoV2(
            predicateIri = Rdfs.Comment.toSmartIri,
            objects = Seq(
              StringLiteralV2.from("An invalid property definition", Some("en")),
            ),
          ),
        ),
        subPropertyOf = Set(OntologyConstants.KnoraApiV2Complex.HasValue.toSmartIri),
        ontologySchema = ApiV2Complex,
      )

      val exit = UnsafeZioRun.run(
        ontologyResponder(
          _.createProperty(propertyInfoContent, anythingLastModDate, UUID.randomUUID, anythingAdminUser),
        ),
      )
      assertFailsWithA[BadRequestException](exit)
    }

    "not create a class called anything:hasNothingness, because that IRI is already used for a property" in {
      val classIri = AnythingOntologyIri.makeEntityIri("hasNothingness")

      val classInfoContent = ClassInfoContentV2(
        classIri = classIri,
        predicates = Map(
          OntologyConstants.Rdf.Type.toSmartIri -> PredicateInfoV2(
            predicateIri = OntologyConstants.Rdf.Type.toSmartIri,
            objects = Seq(SmartIriLiteralV2(OntologyConstants.Owl.Class.toSmartIri)),
          ),
          Rdfs.Label.toSmartIri -> PredicateInfoV2(
            predicateIri = Rdfs.Label.toSmartIri,
            objects = Seq(
              StringLiteralV2.from("wrong class", Some("en")),
            ),
          ),
          Rdfs.Comment.toSmartIri -> PredicateInfoV2(
            predicateIri = Rdfs.Comment.toSmartIri,
            objects = Seq(
              StringLiteralV2.from("An invalid class definition", Some("en")),
            ),
          ),
        ),
        subClassOf = Set(OntologyConstants.KnoraApiV2Complex.Resource.toSmartIri),
        ontologySchema = ApiV2Complex,
      )

      val exit = UnsafeZioRun.run(
        ontologyResponder(
          _.createClass(
            CreateClassRequestV2(classInfoContent, anythingLastModDate, UUID.randomUUID, anythingAdminUser),
          ),
        ),
      )
      assertFailsWithA[BadRequestException](exit)
    }

    "create a class anything:Void as a subclass of anything:Nothing" in {
      val classIri = AnythingOntologyIri.makeEntityIri("Void")

      val classInfoContent = ClassInfoContentV2(
        classIri = classIri,
        predicates = Map(
          OntologyConstants.Rdf.Type.toSmartIri -> PredicateInfoV2(
            predicateIri = OntologyConstants.Rdf.Type.toSmartIri,
            objects = Seq(SmartIriLiteralV2(OntologyConstants.Owl.Class.toSmartIri)),
          ),
          Rdfs.Label.toSmartIri -> PredicateInfoV2(
            predicateIri = Rdfs.Label.toSmartIri,
            objects = Seq(StringLiteralV2.from("void", Some("en"))),
          ),
          Rdfs.Comment.toSmartIri -> PredicateInfoV2(
            predicateIri = Rdfs.Comment.toSmartIri,
            objects = Seq(StringLiteralV2.from("Represents a void", Some("en"))),
          ),
        ),
        subClassOf = Set(AnythingOntologyIri.makeEntityIri("Nothing")),
        ontologySchema = ApiV2Complex,
      )

      {
        val msg = UnsafeZioRun.runOrThrow(
          ontologyResponder(
            _.createClass(
              CreateClassRequestV2(classInfoContent, anythingLastModDate, UUID.randomUUID, anythingAdminUser),
            ),
          ),
        )
        val externalOntology = msg.toOntologySchema(ApiV2Complex)
        assert(externalOntology.classes.size == 1)
        val readClassInfo = externalOntology.classes(classIri)
        readClassInfo.entityInfoContent should ===(classInfoContent)

        val metadata = externalOntology.ontologyMetadata
        val newAnythingLastModDate = metadata.lastModificationDate.getOrElse(
          throw AssertionException(s"${metadata.ontologyIri} has no last modification date"),
        )
        assert(newAnythingLastModDate.isAfter(anythingLastModDate))
        anythingLastModDate = newAnythingLastModDate
      }
    }

    "add a cardinality=1 to the class anything:Nothing which has a subclass" in {
      val classIri = AnythingOntologyIri.makeEntityIri("Nothing")

      val classInfoContent = ClassInfoContentV2(
        classIri = classIri,
        predicates = Map(
          OntologyConstants.Rdf.Type.toSmartIri -> PredicateInfoV2(
            predicateIri = OntologyConstants.Rdf.Type.toSmartIri,
            objects = Seq(SmartIriLiteralV2(OntologyConstants.Owl.Class.toSmartIri)),
          ),
        ),
        directCardinalities = Map(
          AnythingOntologyIri.makeEntityIri("hasNothingness") -> KnoraCardinalityInfo(ExactlyOne),
        ),
        ontologySchema = ApiV2Complex,
      )

      {
        val msg = UnsafeZioRun.runOrThrow(
          ontologyResponder(
            _.addCardinalitiesToClass(
              AddCardinalitiesToClassRequestV2(
                classInfoContent,
                anythingLastModDate,
                UUID.randomUUID,
                anythingAdminUser,
              ),
            ),
          ),
        )
        val externalOntology = msg.toOntologySchema(ApiV2Complex)
        assert(externalOntology.classes.size == 1)

        val metadata = externalOntology.ontologyMetadata
        val newAnythingLastModDate = metadata.lastModificationDate.getOrElse(
          throw AssertionException(s"${metadata.ontologyIri} has no last modification date"),
        )
        assert(newAnythingLastModDate.isAfter(anythingLastModDate))
        anythingLastModDate = newAnythingLastModDate
      }

      appActor ! DeleteCardinalitiesFromClassRequestV2(
        classInfoContent = classInfoContent,
        lastModificationDate = anythingLastModDate,
        apiRequestID = UUID.randomUUID,
        requestingUser = anythingAdminUser,
      )

      expectMsgPF(timeout) { case msg: ReadOntologyV2 =>
        val externalOntology = msg.toOntologySchema(ApiV2Complex)
        val metadata         = externalOntology.ontologyMetadata
        val newAnythingLastModDate = metadata.lastModificationDate.getOrElse(
          throw AssertionException(s"${metadata.ontologyIri} has no last modification date"),
        )
        assert(newAnythingLastModDate.isAfter(anythingLastModDate))
        anythingLastModDate = newAnythingLastModDate
      }
    }

    "not allow a user to delete a class if they are not a sysadmin or an admin in the ontology's project" in {
      val classIri = AnythingOntologyIri.makeEntityIri("Void")

      appActor ! DeleteClassRequestV2(
        classIri = classIri,
        lastModificationDate = anythingLastModDate,
        apiRequestID = UUID.randomUUID,
        requestingUser = anythingNonAdminUser,
      )

      expectMsgPF(timeout) { case msg: Failure =>
        msg.cause.isInstanceOf[ForbiddenException] should ===(true)
      }
    }

    "delete the class anything:Void" in {
      val classIri = AnythingOntologyIri.makeEntityIri("Void")

      appActor ! DeleteClassRequestV2(
        classIri = classIri,
        lastModificationDate = anythingLastModDate,
        apiRequestID = UUID.randomUUID,
        requestingUser = anythingAdminUser,
      )

      expectMsgPF(timeout) { case msg: ReadOntologyMetadataV2 =>
        assert(msg.ontologies.size == 1)
        val metadata = msg.ontologies.head
        val newAnythingLastModDate = metadata.lastModificationDate.getOrElse(
          throw AssertionException(s"${metadata.ontologyIri} has no last modification date"),
        )
        assert(newAnythingLastModDate.isAfter(anythingLastModDate))
        anythingLastModDate = newAnythingLastModDate
      }
    }

    "not allow a user to add a cardinality to a class if they are not a sysadmin or an admin in the user's project" in {

      val classIri = AnythingOntologyIri.makeEntityIri("Nothing")

      val classInfoContent = ClassInfoContentV2(
        classIri = classIri,
        predicates = Map(
          OntologyConstants.Rdf.Type.toSmartIri -> PredicateInfoV2(
            predicateIri = OntologyConstants.Rdf.Type.toSmartIri,
            objects = Seq(SmartIriLiteralV2(OntologyConstants.Owl.Class.toSmartIri)),
          ),
        ),
        directCardinalities = Map(
          AnythingOntologyIri.makeEntityIri("hasNothingness") -> KnoraCardinalityInfo(
            cardinality = ZeroOrOne,
            guiOrder = Some(0),
          ),
        ),
        ontologySchema = ApiV2Complex,
      )

      val exit = UnsafeZioRun.run(
        ontologyResponder(
          _.addCardinalitiesToClass(
            AddCardinalitiesToClassRequestV2(
              classInfoContent,
              anythingLastModDate,
              UUID.randomUUID,
              anythingNonAdminUser,
            ),
          ),
        ),
      )
      assertFailsWithA[ForbiddenException](exit)
    }

    "create a link property, anything:hasOtherNothing, and add a cardinality for it to the class anything:Nothing" in {
      val classIri    = AnythingOntologyIri.makeEntityIri("Nothing")
      val propertyIri = AnythingOntologyIri.makeEntityIri("hasOtherNothing")

      val propertyInfoContent = PropertyInfoContentV2(
        propertyIri = propertyIri,
        predicates = Map(
          OntologyConstants.Rdf.Type.toSmartIri -> PredicateInfoV2(
            predicateIri = OntologyConstants.Rdf.Type.toSmartIri,
            objects = Seq(SmartIriLiteralV2(OntologyConstants.Owl.ObjectProperty.toSmartIri)),
          ),
          OntologyConstants.KnoraApiV2Complex.SubjectType.toSmartIri -> PredicateInfoV2(
            predicateIri = OntologyConstants.KnoraApiV2Complex.SubjectType.toSmartIri,
            objects = Seq(SmartIriLiteralV2(classIri)),
          ),
          OntologyConstants.KnoraApiV2Complex.ObjectType.toSmartIri -> PredicateInfoV2(
            predicateIri = OntologyConstants.KnoraApiV2Complex.ObjectType.toSmartIri,
            objects = Seq(SmartIriLiteralV2(classIri)),
          ),
          Rdfs.Label.toSmartIri -> PredicateInfoV2(
            predicateIri = Rdfs.Label.toSmartIri,
            objects = Seq(
              StringLiteralV2.from("has other nothing", Some("en")),
            ),
          ),
          Rdfs.Comment.toSmartIri -> PredicateInfoV2(
            predicateIri = Rdfs.Comment.toSmartIri,
            objects = Seq(
              StringLiteralV2.from("Indicates whether a Nothing has another Nothing", Some("en")),
            ),
          ),
        ),
        subPropertyOf = Set(OntologyConstants.KnoraApiV2Complex.HasLinkTo.toSmartIri),
        ontologySchema = ApiV2Complex,
      )

      val msg = UnsafeZioRun.runOrThrow(
        ontologyResponder(
          _.createProperty(propertyInfoContent, anythingLastModDate, UUID.randomUUID, anythingAdminUser),
        ),
      )
      val externalOntology = msg.toOntologySchema(ApiV2Complex)
      val metadata         = externalOntology.ontologyMetadata
      val newAnythingLastModDate = metadata.lastModificationDate.getOrElse(
        throw AssertionException(s"${metadata.ontologyIri} has no last modification date"),
      )
      assert(newAnythingLastModDate.isAfter(anythingLastModDate))
      anythingLastModDate = newAnythingLastModDate

      val classInfoContent = ClassInfoContentV2(
        classIri = classIri,
        predicates = Map(
          OntologyConstants.Rdf.Type.toSmartIri -> PredicateInfoV2(
            predicateIri = OntologyConstants.Rdf.Type.toSmartIri,
            objects = Seq(SmartIriLiteralV2(OntologyConstants.Owl.Class.toSmartIri)),
          ),
        ),
        directCardinalities = Map(
          propertyIri -> KnoraCardinalityInfo(cardinality = ZeroOrOne, guiOrder = Some(0)),
        ),
        ontologySchema = ApiV2Complex,
      )

      val expectedDirectCardinalities = Map(
        propertyIri -> KnoraCardinalityInfo(cardinality = ZeroOrOne, guiOrder = Some(0)),
        propertyIri.fromLinkPropToLinkValueProp -> KnoraCardinalityInfo(
          cardinality = ZeroOrOne,
          guiOrder = Some(0),
        ),
      )

      val expectedProperties = Set(
        OntologyConstants.KnoraApiV2Complex.HasStandoffLinkTo.toSmartIri,
        OntologyConstants.KnoraApiV2Complex.HasStandoffLinkToValue.toSmartIri,
        propertyIri,
        propertyIri.fromLinkPropToLinkValueProp,
      )

      val expectedAllBaseClasses: Seq[SmartIri] = Seq(
        (anythingOntology + "Nothing").toSmartIri,
        "http://api.knora.org/ontology/knora-api/v2#Resource".toSmartIri,
      )

      {
        val msg = UnsafeZioRun.runOrThrow(
          ontologyResponder(
            _.addCardinalitiesToClass(
              AddCardinalitiesToClassRequestV2(
                classInfoContent,
                anythingLastModDate,
                UUID.randomUUID,
                anythingAdminUser,
              ),
            ),
          ),
        )
        val externalOntology = msg.toOntologySchema(ApiV2Complex)
        assert(externalOntology.classes.size == 1)
        val readClassInfo = externalOntology.classes(classIri)
        assert(readClassInfo.allBaseClasses == expectedAllBaseClasses)
        readClassInfo.entityInfoContent.directCardinalities should ===(expectedDirectCardinalities)
        readClassInfo.allResourcePropertyCardinalities.keySet should ===(expectedProperties)

        val metadata = externalOntology.ontologyMetadata
        val newAnythingLastModDate = metadata.lastModificationDate.getOrElse(
          throw AssertionException(s"${metadata.ontologyIri} has no last modification date"),
        )
        assert(newAnythingLastModDate.isAfter(anythingLastModDate))
        anythingLastModDate = newAnythingLastModDate
      }
    }

    "not add an 0-n cardinality for a boolean property" in {
      val classIri = AnythingOntologyIri.makeEntityIri("Nothing")

      val classInfoContent = ClassInfoContentV2(
        classIri = classIri,
        predicates = Map(
          OntologyConstants.Rdf.Type.toSmartIri -> PredicateInfoV2(
            predicateIri = OntologyConstants.Rdf.Type.toSmartIri,
            objects = Seq(SmartIriLiteralV2(OntologyConstants.Owl.Class.toSmartIri)),
          ),
        ),
        directCardinalities = Map(
          AnythingOntologyIri.makeEntityIri("hasNothingness") -> KnoraCardinalityInfo(
            cardinality = Unbounded,
            guiOrder = Some(0),
          ),
        ),
        ontologySchema = ApiV2Complex,
      )

      val exit = UnsafeZioRun.run(
        ontologyResponder(
          _.addCardinalitiesToClass(
            AddCardinalitiesToClassRequestV2(
              classInfoContent,
              anythingLastModDate,
              UUID.randomUUID,
              anythingAdminUser,
            ),
          ),
        ),
      )
      assertFailsWithA[BadRequestException](exit)
    }

    "add a cardinality for the property anything:hasNothingness to the class anything:Nothing" in {
      val classIri = AnythingOntologyIri.makeEntityIri("Nothing")

      val classInfoContent = ClassInfoContentV2(
        classIri = classIri,
        predicates = Map(
          OntologyConstants.Rdf.Type.toSmartIri -> PredicateInfoV2(
            predicateIri = OntologyConstants.Rdf.Type.toSmartIri,
            objects = Seq(SmartIriLiteralV2(OntologyConstants.Owl.Class.toSmartIri)),
          ),
        ),
        directCardinalities = Map(
          AnythingOntologyIri.makeEntityIri("hasNothingness") -> KnoraCardinalityInfo(
            cardinality = ZeroOrOne,
            guiOrder = Some(0),
          ),
        ),
        ontologySchema = ApiV2Complex,
      )

      val expectedDirectCardinalities = Map(
        AnythingOntologyIri.makeEntityIri("hasOtherNothing") -> KnoraCardinalityInfo(
          cardinality = ZeroOrOne,
          guiOrder = Some(0),
        ),
        AnythingOntologyIri.makeEntityIri("hasOtherNothingValue") -> KnoraCardinalityInfo(
          cardinality = ZeroOrOne,
          guiOrder = Some(0),
        ),
        AnythingOntologyIri.makeEntityIri("hasNothingness") -> KnoraCardinalityInfo(
          cardinality = ZeroOrOne,
          guiOrder = Some(0),
        ),
      )

      val expectedProperties = Set(
        OntologyConstants.KnoraApiV2Complex.HasStandoffLinkTo.toSmartIri,
        OntologyConstants.KnoraApiV2Complex.HasStandoffLinkToValue.toSmartIri,
        AnythingOntologyIri.makeEntityIri("hasOtherNothing"),
        AnythingOntologyIri.makeEntityIri("hasOtherNothingValue"),
        AnythingOntologyIri.makeEntityIri("hasNothingness"),
      )

      {
        val msg = UnsafeZioRun.runOrThrow(
          ontologyResponder(
            _.addCardinalitiesToClass(
              AddCardinalitiesToClassRequestV2(
                classInfoContent,
                anythingLastModDate,
                UUID.randomUUID,
                anythingAdminUser,
              ),
            ),
          ),
        )
        val externalOntology = msg.toOntologySchema(ApiV2Complex)
        assert(externalOntology.classes.size == 1)
        val readClassInfo = externalOntology.classes(classIri)
        readClassInfo.entityInfoContent.directCardinalities should ===(expectedDirectCardinalities)
        readClassInfo.allResourcePropertyCardinalities.keySet should ===(expectedProperties)

        val metadata = externalOntology.ontologyMetadata
        val newAnythingLastModDate = metadata.lastModificationDate.getOrElse(
          throw AssertionException(s"${metadata.ontologyIri} has no last modification date"),
        )
        assert(newAnythingLastModDate.isAfter(anythingLastModDate))
        anythingLastModDate = newAnythingLastModDate
      }
    }

    "not add a minCardinality>0 for property anything:hasName to class anything:BlueThing, because the class is used in data" in {
      val classIri = AnythingOntologyIri.makeEntityIri("BlueThing")

      val classInfoContent = ClassInfoContentV2(
        classIri = classIri,
        predicates = Map(
          OntologyConstants.Rdf.Type.toSmartIri -> PredicateInfoV2(
            predicateIri = OntologyConstants.Rdf.Type.toSmartIri,
            objects = Seq(SmartIriLiteralV2(OntologyConstants.Owl.Class.toSmartIri)),
          ),
        ),
        directCardinalities = Map(
          AnythingOntologyIri.makeEntityIri("hasName") -> KnoraCardinalityInfo(AtLeastOne),
        ),
        ontologySchema = ApiV2Complex,
      )

      val exit = UnsafeZioRun.run(
        ontologyResponder(
          _.addCardinalitiesToClass(
            AddCardinalitiesToClassRequestV2(
              classInfoContent,
              anythingLastModDate,
              UUID.randomUUID,
              anythingAdminUser,
            ),
          ),
        ),
      )
      assertFailsWithA[BadRequestException](exit)
    }

    "add a maxCardinality=1 for property anything:hasName to class anything:BlueThing even though the class is used in data" in {
      val classIri = AnythingOntologyIri.makeEntityIri("BlueThing")

      val classInfoContent = ClassInfoContentV2(
        classIri = classIri,
        predicates = Map(
          OntologyConstants.Rdf.Type.toSmartIri -> PredicateInfoV2(
            predicateIri = OntologyConstants.Rdf.Type.toSmartIri,
            objects = Seq(SmartIriLiteralV2(OntologyConstants.Owl.Class.toSmartIri)),
          ),
        ),
        directCardinalities = Map(
          AnythingOntologyIri.makeEntityIri("hasName") -> KnoraCardinalityInfo(ZeroOrOne),
        ),
        ontologySchema = ApiV2Complex,
      )

      {
        val msg = UnsafeZioRun.runOrThrow(
          ontologyResponder(
            _.addCardinalitiesToClass(
              AddCardinalitiesToClassRequestV2(
                classInfoContent,
                anythingLastModDate,
                UUID.randomUUID,
                anythingAdminUser,
              ),
            ),
          ),
        )

        val externalOntology = msg.toOntologySchema(ApiV2Complex)
        assert(externalOntology.classes.size == 1)

        val metadata = externalOntology.ontologyMetadata
        val newAnythingLastModDate = metadata.lastModificationDate.getOrElse(
          throw AssertionException(s"${metadata.ontologyIri} has no last modification date"),
        )
        assert(newAnythingLastModDate.isAfter(anythingLastModDate))
        anythingLastModDate = newAnythingLastModDate
      }
    }

    "create a property anything:hasEmptiness with knora-api:subjectType anything:Nothing" in {
      val propertyIri = AnythingOntologyIri.makeEntityIri("hasEmptiness")

      val propertyInfoContent = PropertyInfoContentV2(
        propertyIri = propertyIri,
        predicates = Map(
          OntologyConstants.Rdf.Type.toSmartIri -> PredicateInfoV2(
            predicateIri = OntologyConstants.Rdf.Type.toSmartIri,
            objects = Seq(SmartIriLiteralV2(OntologyConstants.Owl.ObjectProperty.toSmartIri)),
          ),
          OntologyConstants.KnoraApiV2Complex.SubjectType.toSmartIri -> PredicateInfoV2(
            predicateIri = OntologyConstants.KnoraApiV2Complex.SubjectType.toSmartIri,
            objects = Seq(SmartIriLiteralV2(AnythingOntologyIri.makeEntityIri("Nothing"))),
          ),
          OntologyConstants.KnoraApiV2Complex.ObjectType.toSmartIri -> PredicateInfoV2(
            predicateIri = OntologyConstants.KnoraApiV2Complex.ObjectType.toSmartIri,
            objects = Seq(SmartIriLiteralV2(OntologyConstants.KnoraApiV2Complex.BooleanValue.toSmartIri)),
          ),
          Rdfs.Label.toSmartIri -> PredicateInfoV2(
            predicateIri = Rdfs.Label.toSmartIri,
            objects = Seq(
              StringLiteralV2.from("has emptiness", Some("en")),
              StringLiteralV2.from("hat Leerheit", Some("de")),
            ),
          ),
          Rdfs.Comment.toSmartIri -> PredicateInfoV2(
            predicateIri = Rdfs.Comment.toSmartIri,
            objects = Seq(
              StringLiteralV2.from("Indicates whether a Nothing has emptiness", Some("en")),
              StringLiteralV2.from("Anzeigt, ob ein Nichts Leerheit hat", Some("de")),
            ),
          ),
        ),
        subPropertyOf = Set(OntologyConstants.KnoraApiV2Complex.HasValue.toSmartIri),
        ontologySchema = ApiV2Complex,
      )

      val msg = UnsafeZioRun.runOrThrow(
        ontologyResponder(
          _.createProperty(propertyInfoContent, anythingLastModDate, UUID.randomUUID, anythingAdminUser),
        ),
      )
      val externalOntology = msg.toOntologySchema(ApiV2Complex)
      assert(externalOntology.properties.size == 1)
      val property = externalOntology.properties(propertyIri)

      property.entityInfoContent should ===(propertyInfoContent)
      val metadata = externalOntology.ontologyMetadata
      val newAnythingLastModDate = metadata.lastModificationDate.getOrElse(
        throw AssertionException(s"${metadata.ontologyIri} has no last modification date"),
      )
      assert(newAnythingLastModDate.isAfter(anythingLastModDate))
      anythingLastModDate = newAnythingLastModDate
    }

    "add a cardinality for the property anything:hasEmptiness to the class anything:Nothing" in {
      val classIri = AnythingOntologyIri.makeEntityIri("Nothing")

      val classInfoContent = ClassInfoContentV2(
        classIri = classIri,
        predicates = Map(
          OntologyConstants.Rdf.Type.toSmartIri -> PredicateInfoV2(
            predicateIri = OntologyConstants.Rdf.Type.toSmartIri,
            objects = Seq(SmartIriLiteralV2(OntologyConstants.Owl.Class.toSmartIri)),
          ),
        ),
        directCardinalities = Map(
          AnythingOntologyIri.makeEntityIri("hasEmptiness") -> KnoraCardinalityInfo(
            cardinality = ZeroOrOne,
            guiOrder = Some(1),
          ),
        ),
        ontologySchema = ApiV2Complex,
      )

      val expectedDirectCardinalities = Map(
        AnythingOntologyIri.makeEntityIri("hasOtherNothing") -> KnoraCardinalityInfo(
          cardinality = ZeroOrOne,
          guiOrder = Some(0),
        ),
        AnythingOntologyIri.makeEntityIri("hasOtherNothingValue") -> KnoraCardinalityInfo(
          cardinality = ZeroOrOne,
          guiOrder = Some(0),
        ),
        AnythingOntologyIri.makeEntityIri("hasNothingness") -> KnoraCardinalityInfo(
          cardinality = ZeroOrOne,
          guiOrder = Some(0),
        ),
        AnythingOntologyIri.makeEntityIri("hasEmptiness") -> KnoraCardinalityInfo(
          cardinality = ZeroOrOne,
          guiOrder = Some(1),
        ),
      )

      val expectedProperties = Set(
        OntologyConstants.KnoraApiV2Complex.HasStandoffLinkTo.toSmartIri,
        OntologyConstants.KnoraApiV2Complex.HasStandoffLinkToValue.toSmartIri,
        AnythingOntologyIri.makeEntityIri("hasOtherNothing"),
        AnythingOntologyIri.makeEntityIri("hasOtherNothingValue"),
        AnythingOntologyIri.makeEntityIri("hasNothingness"),
        AnythingOntologyIri.makeEntityIri("hasEmptiness"),
      )

      val addReq = AddCardinalitiesToClassRequestV2(
        classInfoContent,
        anythingLastModDate,
        UUID.randomUUID,
        anythingAdminUser,
      )
      val msg = UnsafeZioRun.runOrThrow(ontologyResponder(_.addCardinalitiesToClass(addReq)))

      val externalOntology = msg.toOntologySchema(ApiV2Complex)
      assert(externalOntology.classes.size == 1)
      val readClassInfo = externalOntology.classes(classIri)
      readClassInfo.entityInfoContent.directCardinalities should ===(expectedDirectCardinalities)
      readClassInfo.allResourcePropertyCardinalities.keySet should ===(expectedProperties)

      val metadata = externalOntology.ontologyMetadata
      val newAnythingLastModDate = metadata.lastModificationDate.getOrElse(
        throw AssertionException(s"${metadata.ontologyIri} has no last modification date"),
      )
      assert(newAnythingLastModDate.isAfter(anythingLastModDate))
      anythingLastModDate = newAnythingLastModDate
    }

    "not allow a user to change the cardinalities of a class if they are not a sysadmin or an admin in the user's project" in {

      val classIri = AnythingOntologyIri.makeEntityIri("Nothing")

      val classInfoContent = ClassInfoContentV2(
        classIri = classIri,
        predicates = Map(
          OntologyConstants.Rdf.Type.toSmartIri -> PredicateInfoV2(
            predicateIri = OntologyConstants.Rdf.Type.toSmartIri,
            objects = Seq(SmartIriLiteralV2(OntologyConstants.Owl.Class.toSmartIri)),
          ),
        ),
        directCardinalities = Map(
          AnythingOntologyIri.makeEntityIri("hasEmptiness") -> KnoraCardinalityInfo(
            cardinality = ZeroOrOne,
            guiOrder = Some(0),
          ),
        ),
        ontologySchema = ApiV2Complex,
      )

      appActor ! ReplaceClassCardinalitiesRequestV2(
        classInfoContent = classInfoContent,
        lastModificationDate = anythingLastModDate,
        apiRequestID = UUID.randomUUID,
        requestingUser = anythingNonAdminUser,
      )

      expectMsgPF(timeout) { case msg: Failure =>
        msg.cause.isInstanceOf[ForbiddenException] should ===(true)
      }

    }

    "change the GUI order of the cardinalities of the class anything:Nothing" in {
      val classIri = AnythingOntologyIri.makeEntityIri("Nothing")

      val classInfoContent = ClassInfoContentV2(
        classIri = classIri,
        predicates = Map(
          OntologyConstants.Rdf.Type.toSmartIri -> PredicateInfoV2(
            predicateIri = OntologyConstants.Rdf.Type.toSmartIri,
            objects = Seq(SmartIriLiteralV2(OntologyConstants.Owl.Class.toSmartIri)),
          ),
        ),
        directCardinalities = Map(
          AnythingOntologyIri.makeEntityIri("hasOtherNothing") -> KnoraCardinalityInfo(
            cardinality = ZeroOrOne,
            guiOrder = Some(1),
          ),
          AnythingOntologyIri.makeEntityIri("hasNothingness") -> KnoraCardinalityInfo(
            cardinality = ZeroOrOne,
            guiOrder = Some(2),
          ),
          AnythingOntologyIri.makeEntityIri("hasEmptiness") -> KnoraCardinalityInfo(
            cardinality = ZeroOrOne,
            guiOrder = Some(3),
          ),
        ),
        ontologySchema = ApiV2Complex,
      )

      appActor ! ChangeGuiOrderRequestV2(
        classInfoContent = classInfoContent,
        lastModificationDate = anythingLastModDate,
        apiRequestID = UUID.randomUUID,
        requestingUser = anythingAdminUser,
      )

      val expectedCardinalities = Map(
        AnythingOntologyIri.makeEntityIri("hasOtherNothing") -> KnoraCardinalityInfo(
          cardinality = ZeroOrOne,
          guiOrder = Some(1),
        ),
        AnythingOntologyIri.makeEntityIri("hasOtherNothingValue") -> KnoraCardinalityInfo(
          cardinality = ZeroOrOne,
          guiOrder = Some(1),
        ),
        AnythingOntologyIri.makeEntityIri("hasNothingness") -> KnoraCardinalityInfo(
          cardinality = ZeroOrOne,
          guiOrder = Some(2),
        ),
        AnythingOntologyIri.makeEntityIri("hasEmptiness") -> KnoraCardinalityInfo(
          cardinality = ZeroOrOne,
          guiOrder = Some(3),
        ),
      )

      expectMsgPF(timeout) { case msg: ReadOntologyV2 =>
        val externalOntology = msg.toOntologySchema(ApiV2Complex)
        assert(externalOntology.classes.size == 1)
        val readClassInfo = externalOntology.classes(classIri)
        readClassInfo.entityInfoContent.directCardinalities should ===(expectedCardinalities)

        val metadata = externalOntology.ontologyMetadata
        val newAnythingLastModDate = metadata.lastModificationDate.getOrElse(
          throw AssertionException(s"${metadata.ontologyIri} has no last modification date"),
        )
        assert(newAnythingLastModDate.isAfter(anythingLastModDate))
        anythingLastModDate = newAnythingLastModDate
      }
    }

    "change the cardinalities of the class anything:Nothing, removing anything:hasOtherNothing and anything:hasNothingness and leaving anything:hasEmptiness" in {
      val classIri = AnythingOntologyIri.makeEntityIri("Nothing")

      val classInfoContent = ClassInfoContentV2(
        classIri = classIri,
        predicates = Map(
          OntologyConstants.Rdf.Type.toSmartIri -> PredicateInfoV2(
            predicateIri = OntologyConstants.Rdf.Type.toSmartIri,
            objects = Seq(SmartIriLiteralV2(OntologyConstants.Owl.Class.toSmartIri)),
          ),
        ),
        directCardinalities = Map(
          AnythingOntologyIri.makeEntityIri("hasEmptiness") -> KnoraCardinalityInfo(
            cardinality = ZeroOrOne,
            guiOrder = Some(0),
          ),
        ),
        ontologySchema = ApiV2Complex,
      )

      appActor ! ReplaceClassCardinalitiesRequestV2(
        classInfoContent = classInfoContent,
        lastModificationDate = anythingLastModDate,
        apiRequestID = UUID.randomUUID,
        requestingUser = anythingAdminUser,
      )

      val expectedProperties = Set(
        OntologyConstants.KnoraApiV2Complex.HasStandoffLinkTo.toSmartIri,
        OntologyConstants.KnoraApiV2Complex.HasStandoffLinkToValue.toSmartIri,
        AnythingOntologyIri.makeEntityIri("hasEmptiness"),
      )

      val expectedAllBaseClasses: Seq[SmartIri] = Seq(
        (anythingOntology + "Nothing").toSmartIri,
        "http://api.knora.org/ontology/knora-api/v2#Resource".toSmartIri,
      )

      expectMsgPF(timeout) { case msg: ReadOntologyV2 =>
        val externalOntology = msg.toOntologySchema(ApiV2Complex)
        assert(externalOntology.classes.size == 1)
        val readClassInfo = externalOntology.classes(classIri)
        assert(readClassInfo.allBaseClasses == expectedAllBaseClasses)
        readClassInfo.entityInfoContent.directCardinalities should ===(classInfoContent.directCardinalities)
        readClassInfo.allResourcePropertyCardinalities.keySet should ===(expectedProperties)

        val metadata = externalOntology.ontologyMetadata
        val newAnythingLastModDate = metadata.lastModificationDate.getOrElse(
          throw AssertionException(s"${metadata.ontologyIri} has no last modification date"),
        )
        assert(newAnythingLastModDate.isAfter(anythingLastModDate))
        anythingLastModDate = newAnythingLastModDate
      }
    }

    "not delete the class anything:Nothing, because the property anything:hasEmptiness refers to it" in {
      val classIri = AnythingOntologyIri.makeEntityIri("Nothing")

      appActor ! DeleteClassRequestV2(
        classIri = classIri,
        lastModificationDate = anythingLastModDate,
        apiRequestID = UUID.randomUUID,
        requestingUser = anythingAdminUser,
      )

      expectMsgPF(timeout) { case msg: Failure =>
        msg.cause.isInstanceOf[BadRequestException] should ===(true)
      }
    }

    "delete the property anything:hasNothingness" in {
      val hasNothingness = AnythingOntologyIri.makeProperty("hasNothingness")
      val msg = UnsafeZioRun.runOrThrow(
        ontologyResponder(
          _.deleteProperty(
            propertyIri = hasNothingness,
            lastModificationDate = anythingLastModDate,
            apiRequestID = UUID.randomUUID,
            requestingUser = anythingAdminUser,
          ),
        ),
      )
      assert(msg.ontologies.size == 1)
      val metadata = msg.ontologies.head
      val newAnythingLastModDate = metadata.lastModificationDate.getOrElse(
        throw AssertionException(s"${metadata.ontologyIri} has no last modification date"),
      )
      assert(newAnythingLastModDate.isAfter(anythingLastModDate))
      anythingLastModDate = newAnythingLastModDate
    }

    "not delete the property anything:hasEmptiness, because the class anything:Nothing refers to it" in {
      val hasNothingness = AnythingOntologyIri.makeProperty("hasEmptiness")
      val exit = UnsafeZioRun.run(
        ontologyResponder(
          _.deleteProperty(
            propertyIri = hasNothingness,
            lastModificationDate = anythingLastModDate,
            apiRequestID = UUID.randomUUID,
            requestingUser = anythingAdminUser,
          ),
        ),
      )
      assertFailsWithA[BadRequestException](exit)
    }

    "not allow a user to remove all cardinalities from a class if they are not a sysadmin or an admin in the user's project" in {

      val classIri = AnythingOntologyIri.makeEntityIri("Nothing")

      val classInfoContent = ClassInfoContentV2(
        classIri = classIri,
        predicates = Map(
          OntologyConstants.Rdf.Type.toSmartIri -> PredicateInfoV2(
            predicateIri = OntologyConstants.Rdf.Type.toSmartIri,
            objects = Seq(SmartIriLiteralV2(OntologyConstants.Owl.Class.toSmartIri)),
          ),
        ),
        ontologySchema = ApiV2Complex,
      )

      appActor ! ReplaceClassCardinalitiesRequestV2(
        classInfoContent = classInfoContent,
        lastModificationDate = anythingLastModDate,
        apiRequestID = UUID.randomUUID,
        requestingUser = anythingNonAdminUser,
      )

      expectMsgPF(timeout) { case msg: Failure =>
        msg.cause.isInstanceOf[ForbiddenException] should ===(true)
      }
    }

    "remove all cardinalities from the class anything:Nothing" in {
      val classIri = AnythingOntologyIri.makeEntityIri("Nothing")

      val classInfoContent = ClassInfoContentV2(
        classIri = classIri,
        predicates = Map(
          OntologyConstants.Rdf.Type.toSmartIri -> PredicateInfoV2(
            predicateIri = OntologyConstants.Rdf.Type.toSmartIri,
            objects = Seq(SmartIriLiteralV2(OntologyConstants.Owl.Class.toSmartIri)),
          ),
        ),
        ontologySchema = ApiV2Complex,
      )

      appActor ! ReplaceClassCardinalitiesRequestV2(
        classInfoContent = classInfoContent,
        lastModificationDate = anythingLastModDate,
        apiRequestID = UUID.randomUUID,
        requestingUser = anythingAdminUser,
      )

      val expectedProperties = Set(
        OntologyConstants.KnoraApiV2Complex.HasStandoffLinkTo.toSmartIri,
        OntologyConstants.KnoraApiV2Complex.HasStandoffLinkToValue.toSmartIri,
      )

      expectMsgPF(timeout) { case msg: ReadOntologyV2 =>
        val externalOntology = msg.toOntologySchema(ApiV2Complex)
        assert(externalOntology.classes.size == 1)
        val readClassInfo = externalOntology.classes(classIri)
        readClassInfo.entityInfoContent.directCardinalities should ===(classInfoContent.directCardinalities)
        readClassInfo.allResourcePropertyCardinalities.keySet should ===(expectedProperties)

        val metadata = externalOntology.ontologyMetadata
        val newAnythingLastModDate = metadata.lastModificationDate.getOrElse(
          throw AssertionException(s"${metadata.ontologyIri} has no last modification date"),
        )
        assert(newAnythingLastModDate.isAfter(anythingLastModDate))
        anythingLastModDate = newAnythingLastModDate
      }
    }

    "not delete the property anything:hasEmptiness with the wrong knora-api:lastModificationDate" in {
      val hasEmptiness = AnythingOntologyIri.makeProperty("hasEmptiness")
      val exit = UnsafeZioRun.run(
        ontologyResponder(
          _.deleteProperty(
            propertyIri = hasEmptiness,
            lastModificationDate = anythingLastModDate.minusSeconds(60),
            apiRequestID = UUID.randomUUID,
            requestingUser = anythingAdminUser,
          ),
        ),
      )
      assertFailsWithA[EditConflictException](exit)
    }

    "not allow a user to delete a property if they are not a sysadmin or an admin in the ontology's project" in {
      val hasEmptiness = AnythingOntologyIri.makeProperty("hasEmptiness")
      val exit = UnsafeZioRun.run(
        ontologyResponder(
          _.deleteProperty(
            propertyIri = hasEmptiness,
            lastModificationDate = anythingLastModDate,
            apiRequestID = UUID.randomUUID,
            requestingUser = anythingNonAdminUser,
          ),
        ),
      )
      assertFailsWithA[ForbiddenException](exit)
    }

    "delete the properties anything:hasOtherNothing and anything:hasEmptiness" in {
      val hasOtherNothing = AnythingOntologyIri.makeProperty("hasOtherNothing")
      val msg = UnsafeZioRun.runOrThrow(
        ontologyResponder(
          _.deleteProperty(
            propertyIri = hasOtherNothing,
            lastModificationDate = anythingLastModDate,
            apiRequestID = UUID.randomUUID,
            requestingUser = anythingAdminUser,
          ),
        ),
      )
      assert(msg.ontologies.size == 1)
      val metadata = msg.ontologies.head
      val newAnythingLastModDate = metadata.lastModificationDate.getOrElse(
        throw AssertionException(s"${metadata.ontologyIri} has no last modification date"),
      )
      assert(newAnythingLastModDate.isAfter(anythingLastModDate))
      anythingLastModDate = newAnythingLastModDate

      { // prop2
        val hasEmptiness = AnythingOntologyIri.makeProperty("hasEmptiness")
        val msg = UnsafeZioRun.runOrThrow(
          ontologyResponder(
            _.deleteProperty(
              propertyIri = hasEmptiness,
              lastModificationDate = anythingLastModDate,
              apiRequestID = UUID.randomUUID,
              requestingUser = anythingAdminUser,
            ),
          ),
        )

        assert(msg.ontologies.size == 1)
        val metadata = msg.ontologies.head
        val newAnythingLastModDate = metadata.lastModificationDate.getOrElse(
          throw AssertionException(s"${metadata.ontologyIri} has no last modification date"),
        )
        assert(newAnythingLastModDate.isAfter(anythingLastModDate))
        anythingLastModDate = newAnythingLastModDate
      }
    }

    "delete the class anything:Nothing" in {
      val classIri = AnythingOntologyIri.makeEntityIri("Nothing")

      appActor ! DeleteClassRequestV2(
        classIri = classIri,
        lastModificationDate = anythingLastModDate,
        apiRequestID = UUID.randomUUID,
        requestingUser = anythingAdminUser,
      )

      expectMsgPF(timeout) { case msg: ReadOntologyMetadataV2 =>
        assert(msg.ontologies.size == 1)
        val metadata = msg.ontologies.head
        val newAnythingLastModDate = metadata.lastModificationDate.getOrElse(
          throw AssertionException(s"${metadata.ontologyIri} has no last modification date"),
        )
        assert(newAnythingLastModDate.isAfter(anythingLastModDate))
        anythingLastModDate = newAnythingLastModDate
      }
    }

    "not create a class whose base class is in a non-shared ontology in another project" in {
      val classIri = AnythingOntologyIri.makeEntityIri("InvalidClass")

      val classInfoContent = ClassInfoContentV2(
        classIri = classIri,
        predicates = Map(
          OntologyConstants.Rdf.Type.toSmartIri -> PredicateInfoV2(
            predicateIri = OntologyConstants.Rdf.Type.toSmartIri,
            objects = Seq(SmartIriLiteralV2(OntologyConstants.Owl.Class.toSmartIri)),
          ),
          Rdfs.Label.toSmartIri -> PredicateInfoV2(
            predicateIri = Rdfs.Label.toSmartIri,
            objects = Seq(StringLiteralV2.from("invalid class", Some("en"))),
          ),
          Rdfs.Comment.toSmartIri -> PredicateInfoV2(
            predicateIri = Rdfs.Comment.toSmartIri,
            objects = Seq(StringLiteralV2.from("Represents an invalid class", Some("en"))),
          ),
        ),
        subClassOf = Set(IncunabulaOntologyIri.makeEntityIri("book")),
        ontologySchema = ApiV2Complex,
      )

      val exit = UnsafeZioRun.run(
        ontologyResponder(
          _.createClass(
            CreateClassRequestV2(classInfoContent, anythingLastModDate, UUID.randomUUID, anythingAdminUser),
          ),
        ),
      )
      assertFailsWithA[BadRequestException](exit)
    }

    "not create a class with a cardinality on a property defined in a non-shared ontology in another project" in {
      val classIri = AnythingOntologyIri.makeEntityIri("InvalidClass")

      val classInfoContent = ClassInfoContentV2(
        classIri = classIri,
        predicates = Map(
          OntologyConstants.Rdf.Type.toSmartIri -> PredicateInfoV2(
            predicateIri = OntologyConstants.Rdf.Type.toSmartIri,
            objects = Seq(SmartIriLiteralV2(OntologyConstants.Owl.Class.toSmartIri)),
          ),
          Rdfs.Label.toSmartIri -> PredicateInfoV2(
            predicateIri = Rdfs.Label.toSmartIri,
            objects = Seq(StringLiteralV2.from("invalid class", Some("en"))),
          ),
          Rdfs.Comment.toSmartIri -> PredicateInfoV2(
            predicateIri = Rdfs.Comment.toSmartIri,
            objects = Seq(StringLiteralV2.from("Represents an invalid class", Some("en"))),
          ),
        ),
        subClassOf = Set(OntologyConstants.KnoraApiV2Complex.Resource.toSmartIri),
        directCardinalities =
          Map(IncunabulaOntologyIri.makeEntityIri("description") -> KnoraCardinalityInfo(ZeroOrOne)),
        ontologySchema = ApiV2Complex,
      )

      val exit = UnsafeZioRun.run(
        ontologyResponder(
          _.createClass(
            CreateClassRequestV2(classInfoContent, anythingLastModDate, UUID.randomUUID, anythingAdminUser),
          ),
        ),
      )
      assertFailsWithA[BadRequestException](exit)
    }

    "not create a subproperty of a property defined in a non-shared ontology in another project" in {

      val propertyIri = AnythingOntologyIri.makeEntityIri("invalidProperty")

      val propertyInfoContent = PropertyInfoContentV2(
        propertyIri = propertyIri,
        predicates = Map(
          OntologyConstants.Rdf.Type.toSmartIri -> PredicateInfoV2(
            predicateIri = OntologyConstants.Rdf.Type.toSmartIri,
            objects = Seq(SmartIriLiteralV2(OntologyConstants.Owl.ObjectProperty.toSmartIri)),
          ),
          OntologyConstants.KnoraApiV2Complex.ObjectType.toSmartIri -> PredicateInfoV2(
            predicateIri = OntologyConstants.KnoraApiV2Complex.ObjectType.toSmartIri,
            objects = Seq(SmartIriLiteralV2(OntologyConstants.KnoraApiV2Complex.TextValue.toSmartIri)),
          ),
          Rdfs.Label.toSmartIri -> PredicateInfoV2(
            predicateIri = Rdfs.Label.toSmartIri,
            objects = Seq(
              StringLiteralV2.from("invalid property", Some("en")),
            ),
          ),
          Rdfs.Comment.toSmartIri -> PredicateInfoV2(
            predicateIri = Rdfs.Comment.toSmartIri,
            objects = Seq(
              StringLiteralV2.from("An invalid property definition", Some("en")),
            ),
          ),
        ),
        subPropertyOf = Set(IncunabulaOntologyIri.makeEntityIri("description")),
        ontologySchema = ApiV2Complex,
      )

      val exit = UnsafeZioRun.run(
        ontologyResponder(
          _.createProperty(propertyInfoContent, anythingLastModDate, UUID.randomUUID, anythingAdminUser),
        ),
      )
      assertFailsWithA[BadRequestException](exit)
    }

    "not create property with a subject type defined in a non-shared ontology in another project" in {

      val propertyIri = AnythingOntologyIri.makeEntityIri("invalidProperty")

      val propertyInfoContent = PropertyInfoContentV2(
        propertyIri = propertyIri,
        predicates = Map(
          OntologyConstants.Rdf.Type.toSmartIri -> PredicateInfoV2(
            predicateIri = OntologyConstants.Rdf.Type.toSmartIri,
            objects = Seq(SmartIriLiteralV2(OntologyConstants.Owl.ObjectProperty.toSmartIri)),
          ),
          OntologyConstants.KnoraApiV2Complex.SubjectType.toSmartIri -> PredicateInfoV2(
            predicateIri = OntologyConstants.KnoraApiV2Complex.SubjectType.toSmartIri,
            objects = Seq(SmartIriLiteralV2(IncunabulaOntologyIri.makeEntityIri("book"))),
          ),
          OntologyConstants.KnoraApiV2Complex.ObjectType.toSmartIri -> PredicateInfoV2(
            predicateIri = OntologyConstants.KnoraApiV2Complex.ObjectType.toSmartIri,
            objects = Seq(SmartIriLiteralV2(OntologyConstants.KnoraApiV2Complex.TextValue.toSmartIri)),
          ),
          Rdfs.Label.toSmartIri -> PredicateInfoV2(
            predicateIri = Rdfs.Label.toSmartIri,
            objects = Seq(
              StringLiteralV2.from("invalid property", Some("en")),
            ),
          ),
          Rdfs.Comment.toSmartIri -> PredicateInfoV2(
            predicateIri = Rdfs.Comment.toSmartIri,
            objects = Seq(
              StringLiteralV2.from("An invalid property definition", Some("en")),
            ),
          ),
        ),
        subPropertyOf = Set(OntologyConstants.KnoraApiV2Complex.HasValue.toSmartIri),
        ontologySchema = ApiV2Complex,
      )

      val exit = UnsafeZioRun.run(
        ontologyResponder(
          _.createProperty(propertyInfoContent, anythingLastModDate, UUID.randomUUID, anythingAdminUser),
        ),
      )
      assertFailsWithA[BadRequestException](exit)
    }

    "not create property with an object type defined in a non-shared ontology in another project" in {

      val propertyIri = AnythingOntologyIri.makeEntityIri("invalidProperty")

      val propertyInfoContent = PropertyInfoContentV2(
        propertyIri = propertyIri,
        predicates = Map(
          OntologyConstants.Rdf.Type.toSmartIri -> PredicateInfoV2(
            predicateIri = OntologyConstants.Rdf.Type.toSmartIri,
            objects = Seq(SmartIriLiteralV2(OntologyConstants.Owl.ObjectProperty.toSmartIri)),
          ),
          OntologyConstants.KnoraApiV2Complex.ObjectType.toSmartIri -> PredicateInfoV2(
            predicateIri = OntologyConstants.KnoraApiV2Complex.ObjectType.toSmartIri,
            objects = Seq(SmartIriLiteralV2(IncunabulaOntologyIri.makeEntityIri("book"))),
          ),
          Rdfs.Label.toSmartIri -> PredicateInfoV2(
            predicateIri = Rdfs.Label.toSmartIri,
            objects = Seq(
              StringLiteralV2.from("invalid property", Some("en")),
            ),
          ),
          Rdfs.Comment.toSmartIri -> PredicateInfoV2(
            predicateIri = Rdfs.Comment.toSmartIri,
            objects = Seq(
              StringLiteralV2.from("An invalid property definition", Some("en")),
            ),
          ),
        ),
        subPropertyOf = Set(OntologyConstants.KnoraApiV2Complex.HasLinkTo.toSmartIri),
        ontologySchema = ApiV2Complex,
      )

      val exit = UnsafeZioRun.run(
        ontologyResponder(
          _.createProperty(propertyInfoContent, anythingLastModDate, UUID.randomUUID, anythingAdminUser),
        ),
      )
      assertFailsWithA[BadRequestException](exit)
    }

    "create a class anything:AnyBox1 as a subclass of example-box:Box" in {
      val classIri = AnythingOntologyIri.makeEntityIri("AnyBox1")

      val classInfoContent = ClassInfoContentV2(
        classIri = classIri,
        predicates = Map(
          OntologyConstants.Rdf.Type.toSmartIri -> PredicateInfoV2(
            predicateIri = OntologyConstants.Rdf.Type.toSmartIri,
            objects = Seq(SmartIriLiteralV2(OntologyConstants.Owl.Class.toSmartIri)),
          ),
          Rdfs.Label.toSmartIri -> PredicateInfoV2(
            predicateIri = Rdfs.Label.toSmartIri,
            objects = Seq(StringLiteralV2.from("any box", Some("en"))),
          ),
          Rdfs.Comment.toSmartIri -> PredicateInfoV2(
            predicateIri = Rdfs.Comment.toSmartIri,
            objects = Seq(StringLiteralV2.from("Represents any box", Some("en"))),
          ),
        ),
        subClassOf = Set(ExampleSharedOntologyIri.makeEntityIri("Box")),
        ontologySchema = ApiV2Complex,
      )

      {
        val msg = UnsafeZioRun.runOrThrow(
          ontologyResponder(
            _.createClass(
              CreateClassRequestV2(classInfoContent, anythingLastModDate, UUID.randomUUID, anythingAdminUser),
            ),
          ),
        )
        val externalOntology = msg.toOntologySchema(ApiV2Complex)
        assert(externalOntology.classes.size == 1)
        val readClassInfo = externalOntology.classes(classIri)
        readClassInfo.entityInfoContent should ===(classInfoContent)

        val metadata = externalOntology.ontologyMetadata
        val newAnythingLastModDate = metadata.lastModificationDate.getOrElse(
          throw AssertionException(s"${metadata.ontologyIri} has no last modification date"),
        )
        assert(newAnythingLastModDate.isAfter(anythingLastModDate))
        anythingLastModDate = newAnythingLastModDate
      }
    }

    "delete the class anything:AnyBox1" in {
      val classIri = AnythingOntologyIri.makeEntityIri("AnyBox1")

      appActor ! DeleteClassRequestV2(
        classIri = classIri,
        lastModificationDate = anythingLastModDate,
        apiRequestID = UUID.randomUUID,
        requestingUser = anythingAdminUser,
      )

      expectMsgPF(timeout) { case msg: ReadOntologyMetadataV2 =>
        assert(msg.ontologies.size == 1)
        val metadata = msg.ontologies.head
        val newAnythingLastModDate = metadata.lastModificationDate.getOrElse(
          throw AssertionException(s"${metadata.ontologyIri} has no last modification date"),
        )
        assert(newAnythingLastModDate.isAfter(anythingLastModDate))
        anythingLastModDate = newAnythingLastModDate
      }
    }

    "create a class anything:AnyBox2 with a cardinality on example-box:hasName" in {
      val classIri = AnythingOntologyIri.makeEntityIri("AnyBox2")

      val classInfoContent = ClassInfoContentV2(
        classIri = classIri,
        predicates = Map(
          OntologyConstants.Rdf.Type.toSmartIri -> PredicateInfoV2(
            predicateIri = OntologyConstants.Rdf.Type.toSmartIri,
            objects = Seq(SmartIriLiteralV2(OntologyConstants.Owl.Class.toSmartIri)),
          ),
          Rdfs.Label.toSmartIri -> PredicateInfoV2(
            predicateIri = Rdfs.Label.toSmartIri,
            objects = Seq(StringLiteralV2.from("any box", Some("en"))),
          ),
          Rdfs.Comment.toSmartIri -> PredicateInfoV2(
            predicateIri = Rdfs.Comment.toSmartIri,
            objects = Seq(StringLiteralV2.from("Represents any box", Some("en"))),
          ),
        ),
        subClassOf = Set(ExampleSharedOntologyIri.makeEntityIri("Box")),
        directCardinalities = Map(ExampleSharedOntologyIri.makeEntityIri("hasName") -> KnoraCardinalityInfo(ZeroOrOne)),
        ontologySchema = ApiV2Complex,
      )

      {
        val msg = UnsafeZioRun.runOrThrow(
          ontologyResponder(
            _.createClass(
              CreateClassRequestV2(classInfoContent, anythingLastModDate, UUID.randomUUID, anythingAdminUser),
            ),
          ),
        )
        val externalOntology = msg.toOntologySchema(ApiV2Complex)
        assert(externalOntology.classes.size == 1)
        val readClassInfo = externalOntology.classes(classIri)
        readClassInfo.entityInfoContent should ===(classInfoContent)

        val metadata = externalOntology.ontologyMetadata
        val newAnythingLastModDate = metadata.lastModificationDate.getOrElse(
          throw AssertionException(s"${metadata.ontologyIri} has no last modification date"),
        )
        assert(newAnythingLastModDate.isAfter(anythingLastModDate))
        anythingLastModDate = newAnythingLastModDate
      }
    }

    "delete the class anything:AnyBox2" in {
      val classIri = AnythingOntologyIri.makeEntityIri("AnyBox2")

      appActor ! DeleteClassRequestV2(
        classIri = classIri,
        lastModificationDate = anythingLastModDate,
        apiRequestID = UUID.randomUUID,
        requestingUser = anythingAdminUser,
      )

      expectMsgPF(timeout) { case msg: ReadOntologyMetadataV2 =>
        assert(msg.ontologies.size == 1)
        val metadata = msg.ontologies.head
        val newAnythingLastModDate = metadata.lastModificationDate.getOrElse(
          throw AssertionException(s"${metadata.ontologyIri} has no last modification date"),
        )
        assert(newAnythingLastModDate.isAfter(anythingLastModDate))
        anythingLastModDate = newAnythingLastModDate
      }
    }

    "create a property anything:hasAnyName with base property example-box:hasName" in {
      val propertyIri = AnythingOntologyIri.makeEntityIri("hasAnyName")

      val propertyInfoContent = PropertyInfoContentV2(
        propertyIri = propertyIri,
        predicates = Map(
          OntologyConstants.Rdf.Type.toSmartIri -> PredicateInfoV2(
            predicateIri = OntologyConstants.Rdf.Type.toSmartIri,
            objects = Seq(SmartIriLiteralV2(OntologyConstants.Owl.ObjectProperty.toSmartIri)),
          ),
          OntologyConstants.KnoraApiV2Complex.ObjectType.toSmartIri -> PredicateInfoV2(
            predicateIri = OntologyConstants.KnoraApiV2Complex.ObjectType.toSmartIri,
            objects = Seq(SmartIriLiteralV2(OntologyConstants.KnoraApiV2Complex.TextValue.toSmartIri)),
          ),
          Rdfs.Label.toSmartIri -> PredicateInfoV2(
            predicateIri = Rdfs.Label.toSmartIri,
            objects = Seq(StringLiteralV2.from("has any shared name", Some("en"))),
          ),
          Rdfs.Comment.toSmartIri -> PredicateInfoV2(
            predicateIri = Rdfs.Comment.toSmartIri,
            objects = Seq(StringLiteralV2.from("Represents a shared name", Some("en"))),
          ),
        ),
        subPropertyOf = Set(ExampleSharedOntologyIri.makeEntityIri("hasName")),
        ontologySchema = ApiV2Complex,
      )

      val msg = UnsafeZioRun.runOrThrow(
        ontologyResponder(
          _.createProperty(propertyInfoContent, anythingLastModDate, UUID.randomUUID, anythingAdminUser),
        ),
      )
      val externalOntology = msg.toOntologySchema(ApiV2Complex)
      assert(externalOntology.properties.size == 1)
      val property = externalOntology.properties(propertyIri)

      property.entityInfoContent should ===(propertyInfoContent)
      val metadata = externalOntology.ontologyMetadata
      val newAnythingLastModDate = metadata.lastModificationDate.getOrElse(
        throw AssertionException(s"${metadata.ontologyIri} has no last modification date"),
      )
      assert(newAnythingLastModDate.isAfter(anythingLastModDate))
      anythingLastModDate = newAnythingLastModDate
    }

    "delete the property anything:hasAnyName" in {
      val propertyIri = AnythingOntologyIri.makeProperty("hasAnyName")
      val msg = UnsafeZioRun.runOrThrow(
        ontologyResponder(
          _.deleteProperty(
            propertyIri = propertyIri,
            lastModificationDate = anythingLastModDate,
            apiRequestID = UUID.randomUUID,
            requestingUser = anythingAdminUser,
          ),
        ),
      )
      assert(msg.ontologies.size == 1)
      val metadata = msg.ontologies.head
      val newAnythingLastModDate = metadata.lastModificationDate.getOrElse(
        throw AssertionException(s"${metadata.ontologyIri} has no last modification date"),
      )
      assert(newAnythingLastModDate.isAfter(anythingLastModDate))
      anythingLastModDate = newAnythingLastModDate
    }

    "create a property anything:BoxHasBoolean with subject type example-box:Box" in {
      val propertyIri = AnythingOntologyIri.makeEntityIri("BoxHasBoolean")

      val propertyInfoContent = PropertyInfoContentV2(
        propertyIri = propertyIri,
        predicates = Map(
          OntologyConstants.Rdf.Type.toSmartIri -> PredicateInfoV2(
            predicateIri = OntologyConstants.Rdf.Type.toSmartIri,
            objects = Seq(SmartIriLiteralV2(OntologyConstants.Owl.ObjectProperty.toSmartIri)),
          ),
          OntologyConstants.KnoraApiV2Complex.SubjectType.toSmartIri -> PredicateInfoV2(
            predicateIri = OntologyConstants.KnoraApiV2Complex.SubjectType.toSmartIri,
            objects = Seq(SmartIriLiteralV2(ExampleSharedOntologyIri.makeEntityIri("Box"))),
          ),
          OntologyConstants.KnoraApiV2Complex.ObjectType.toSmartIri -> PredicateInfoV2(
            predicateIri = OntologyConstants.KnoraApiV2Complex.ObjectType.toSmartIri,
            objects = Seq(SmartIriLiteralV2(OntologyConstants.KnoraApiV2Complex.BooleanValue.toSmartIri)),
          ),
          Rdfs.Label.toSmartIri -> PredicateInfoV2(
            predicateIri = Rdfs.Label.toSmartIri,
            objects = Seq(StringLiteralV2.from("has boolean", Some("en"))),
          ),
          Rdfs.Comment.toSmartIri -> PredicateInfoV2(
            predicateIri = Rdfs.Comment.toSmartIri,
            objects = Seq(StringLiteralV2.from("Represents a boolean", Some("en"))),
          ),
        ),
        subPropertyOf = Set(OntologyConstants.KnoraApiV2Complex.HasValue.toSmartIri),
        ontologySchema = ApiV2Complex,
      )

      val msg = UnsafeZioRun.runOrThrow(
        ontologyResponder(
          _.createProperty(propertyInfoContent, anythingLastModDate, UUID.randomUUID, anythingAdminUser),
        ),
      )
      val externalOntology = msg.toOntologySchema(ApiV2Complex)
      assert(externalOntology.properties.size == 1)
      val property = externalOntology.properties(propertyIri)

      property.entityInfoContent should ===(propertyInfoContent)
      val metadata = externalOntology.ontologyMetadata
      val newAnythingLastModDate = metadata.lastModificationDate.getOrElse(
        throw AssertionException(s"${metadata.ontologyIri} has no last modification date"),
      )
      assert(newAnythingLastModDate.isAfter(anythingLastModDate))
      anythingLastModDate = newAnythingLastModDate
    }

    "delete the property anything:BoxHasBoolean" in {
      val propertyIri = AnythingOntologyIri.makeProperty("BoxHasBoolean")
      val msg = UnsafeZioRun.runOrThrow(
        ontologyResponder(
          _.deleteProperty(
            propertyIri = propertyIri,
            lastModificationDate = anythingLastModDate,
            apiRequestID = UUID.randomUUID,
            requestingUser = anythingAdminUser,
          ),
        ),
      )
      assert(msg.ontologies.size == 1)
      val metadata = msg.ontologies.head
      val newAnythingLastModDate = metadata.lastModificationDate.getOrElse(
        throw AssertionException(s"${metadata.ontologyIri} has no last modification date"),
      )
      assert(newAnythingLastModDate.isAfter(anythingLastModDate))
      anythingLastModDate = newAnythingLastModDate
    }

    "create a property anything:hasBox with object type example-box:Box" in {
      val propertyIri = AnythingOntologyIri.makeEntityIri("hasBox")

      val propertyInfoContent = PropertyInfoContentV2(
        propertyIri = propertyIri,
        predicates = Map(
          OntologyConstants.Rdf.Type.toSmartIri -> PredicateInfoV2(
            predicateIri = OntologyConstants.Rdf.Type.toSmartIri,
            objects = Seq(SmartIriLiteralV2(OntologyConstants.Owl.ObjectProperty.toSmartIri)),
          ),
          OntologyConstants.KnoraApiV2Complex.ObjectType.toSmartIri -> PredicateInfoV2(
            predicateIri = OntologyConstants.KnoraApiV2Complex.ObjectType.toSmartIri,
            objects = Seq(SmartIriLiteralV2(ExampleSharedOntologyIri.makeEntityIri("Box"))),
          ),
          Rdfs.Label.toSmartIri -> PredicateInfoV2(
            predicateIri = Rdfs.Label.toSmartIri,
            objects = Seq(StringLiteralV2.from("has box", Some("en"))),
          ),
          Rdfs.Comment.toSmartIri -> PredicateInfoV2(
            predicateIri = Rdfs.Comment.toSmartIri,
            objects = Seq(StringLiteralV2.from("Has a box", Some("en"))),
          ),
        ),
        subPropertyOf = Set(OntologyConstants.KnoraApiV2Complex.HasLinkTo.toSmartIri),
        ontologySchema = ApiV2Complex,
      )

      val msg = UnsafeZioRun.runOrThrow(
        ontologyResponder(
          _.createProperty(propertyInfoContent, anythingLastModDate, UUID.randomUUID, anythingAdminUser),
        ),
      )

      val externalOntology = msg.toOntologySchema(ApiV2Complex)
      assert(externalOntology.properties.size == 1)
      val property = externalOntology.properties(propertyIri)

      property.entityInfoContent should ===(propertyInfoContent)
      val metadata = externalOntology.ontologyMetadata
      val newAnythingLastModDate = metadata.lastModificationDate.getOrElse(
        throw AssertionException(s"${metadata.ontologyIri} has no last modification date"),
      )
      assert(newAnythingLastModDate.isAfter(anythingLastModDate))
      anythingLastModDate = newAnythingLastModDate
    }

    "delete the property anything:hasBox" in {
      val propertyIri = AnythingOntologyIri.makeProperty("hasBox")
      val msg = UnsafeZioRun.runOrThrow(
        ontologyResponder(
          _.deleteProperty(
            propertyIri = propertyIri,
            lastModificationDate = anythingLastModDate,
            apiRequestID = UUID.randomUUID,
            requestingUser = anythingAdminUser,
          ),
        ),
      )
      assert(msg.ontologies.size == 1)
      val metadata = msg.ontologies.head
      val newAnythingLastModDate = metadata.lastModificationDate.getOrElse(
        throw AssertionException(s"${metadata.ontologyIri} has no last modification date"),
      )
      assert(newAnythingLastModDate.isAfter(anythingLastModDate))
      anythingLastModDate = newAnythingLastModDate
    }

    "create a class with several cardinalities, then remove one of the cardinalities" in {
      // Create a class with no cardinalities.

      {
        val msg = UnsafeZioRun.runOrThrow(
          ontologyResponder(
            _.createClass(
              CreateClassRequestV2(
                classInfoContent = ClassInfoContentV2(
                  predicates = Map(
                    "http://www.w3.org/2000/01/rdf-schema#label".toSmartIri -> PredicateInfoV2(
                      predicateIri = "http://www.w3.org/2000/01/rdf-schema#label".toSmartIri,
                      objects = Vector(
                        StringLiteralV2.from(
                          value = "test class",
                          language = Some("en"),
                        ),
                      ),
                    ),
                    "http://www.w3.org/2000/01/rdf-schema#comment".toSmartIri -> PredicateInfoV2(
                      predicateIri = "http://www.w3.org/2000/01/rdf-schema#comment".toSmartIri,
                      objects = Vector(
                        StringLiteralV2.from(
                          value = "A test class",
                          language = Some("en"),
                        ),
                      ),
                    ),
                    "http://www.w3.org/1999/02/22-rdf-syntax-ns#type".toSmartIri -> PredicateInfoV2(
                      predicateIri = "http://www.w3.org/1999/02/22-rdf-syntax-ns#type".toSmartIri,
                      objects = Vector(SmartIriLiteralV2(value = "http://www.w3.org/2002/07/owl#Class".toSmartIri)),
                    ),
                  ),
                  classIri = (anythingOntology + "TestClass").toSmartIri,
                  ontologySchema = ApiV2Complex,
                  subClassOf = Set("http://api.knora.org/ontology/knora-api/v2#Resource".toSmartIri),
                ),
                lastModificationDate = anythingLastModDate,
                apiRequestID = UUID.randomUUID,
                requestingUser = anythingAdminUser,
              ),
            ),
          ),
        )
        val newAnythingLastModDate = msg.ontologyMetadata.lastModificationDate
          .getOrElse(throw AssertionException(s"${msg.ontologyMetadata.ontologyIri} has no last modification date"))
        assert(newAnythingLastModDate.isAfter(anythingLastModDate))
        anythingLastModDate = newAnythingLastModDate
      }

      // Create a text property.
      val msg = UnsafeZioRun.runOrThrow(
        ontologyResponder(
          _.createProperty(
            propertyInfoContent = PropertyInfoContentV2(
              propertyIri = (anythingOntology + "testTextProp").toSmartIri,
              predicates = Map(
                "http://www.w3.org/2000/01/rdf-schema#label".toSmartIri -> PredicateInfoV2(
                  predicateIri = "http://www.w3.org/2000/01/rdf-schema#label".toSmartIri,
                  objects = Vector(
                    StringLiteralV2.from(
                      value = "test text property",
                      language = Some("en"),
                    ),
                  ),
                ),
                "http://api.knora.org/ontology/knora-api/v2#subjectType".toSmartIri -> PredicateInfoV2(
                  predicateIri = "http://api.knora.org/ontology/knora-api/v2#subjectType".toSmartIri,
                  objects = Vector(SmartIriLiteralV2(value = (anythingOntology + "TestClass").toSmartIri)),
                ),
                "http://www.w3.org/2000/01/rdf-schema#comment".toSmartIri -> PredicateInfoV2(
                  predicateIri = "http://www.w3.org/2000/01/rdf-schema#comment".toSmartIri,
                  objects = Vector(
                    StringLiteralV2.from(
                      value = "A test text property",
                      language = Some("en"),
                    ),
                  ),
                ),
                "http://api.knora.org/ontology/knora-api/v2#objectType".toSmartIri -> PredicateInfoV2(
                  predicateIri = "http://api.knora.org/ontology/knora-api/v2#objectType".toSmartIri,
                  objects =
                    Vector(SmartIriLiteralV2(value = "http://api.knora.org/ontology/knora-api/v2#TextValue".toSmartIri)),
                ),
                "http://www.w3.org/1999/02/22-rdf-syntax-ns#type".toSmartIri -> PredicateInfoV2(
                  predicateIri = "http://www.w3.org/1999/02/22-rdf-syntax-ns#type".toSmartIri,
                  objects = Vector(SmartIriLiteralV2(value = "http://www.w3.org/2002/07/owl#ObjectProperty".toSmartIri)),
                ),
              ),
              subPropertyOf = Set("http://api.knora.org/ontology/knora-api/v2#hasValue".toSmartIri),
              ontologySchema = ApiV2Complex,
            ),
            lastModificationDate = anythingLastModDate,
            apiRequestID = UUID.randomUUID,
            requestingUser = anythingAdminUser,
          ),
        ),
      )

      val newAnythingLastModDate = msg.ontologyMetadata.lastModificationDate
        .getOrElse(throw AssertionException(s"${msg.ontologyMetadata.ontologyIri} has no last modification date"))
      assert(newAnythingLastModDate.isAfter(anythingLastModDate))
      anythingLastModDate = newAnythingLastModDate

      // Create an integer property.

      val msg2 = UnsafeZioRun.runOrThrow(
        ontologyResponder(
          _.createProperty(
            propertyInfoContent = PropertyInfoContentV2(
              propertyIri = (anythingOntology + "testIntProp").toSmartIri,
              predicates = Map(
                "http://www.w3.org/2000/01/rdf-schema#label".toSmartIri -> PredicateInfoV2(
                  predicateIri = "http://www.w3.org/2000/01/rdf-schema#label".toSmartIri,
                  objects = Vector(
                    StringLiteralV2.from(
                      value = "test int property",
                      language = Some("en"),
                    ),
                  ),
                ),
                "http://api.knora.org/ontology/knora-api/v2#subjectType".toSmartIri -> PredicateInfoV2(
                  predicateIri = "http://api.knora.org/ontology/knora-api/v2#subjectType".toSmartIri,
                  objects = Vector(SmartIriLiteralV2(value = (anythingOntology + "TestClass").toSmartIri)),
                ),
                "http://www.w3.org/2000/01/rdf-schema#comment".toSmartIri -> PredicateInfoV2(
                  predicateIri = "http://www.w3.org/2000/01/rdf-schema#comment".toSmartIri,
                  objects = Vector(
                    StringLiteralV2.from(
                      value = "A test int property",
                      language = Some("en"),
                    ),
                  ),
                ),
                "http://api.knora.org/ontology/knora-api/v2#objectType".toSmartIri -> PredicateInfoV2(
                  predicateIri = "http://api.knora.org/ontology/knora-api/v2#objectType".toSmartIri,
                  objects =
                    Vector(SmartIriLiteralV2(value = "http://api.knora.org/ontology/knora-api/v2#IntValue".toSmartIri)),
                ),
                "http://www.w3.org/1999/02/22-rdf-syntax-ns#type".toSmartIri -> PredicateInfoV2(
                  predicateIri = "http://www.w3.org/1999/02/22-rdf-syntax-ns#type".toSmartIri,
                  objects = Vector(SmartIriLiteralV2(value = "http://www.w3.org/2002/07/owl#ObjectProperty".toSmartIri)),
                ),
              ),
              subPropertyOf = Set("http://api.knora.org/ontology/knora-api/v2#hasValue".toSmartIri),
              ontologySchema = ApiV2Complex,
            ),
            lastModificationDate = anythingLastModDate,
            apiRequestID = UUID.randomUUID,
            requestingUser = anythingAdminUser,
          ),
        ),
      )

      val newAnythingLastModDate2 = msg2.ontologyMetadata.lastModificationDate
        .getOrElse(throw AssertionException(s"${msg.ontologyMetadata.ontologyIri} has no last modification date"))
      assert(newAnythingLastModDate2.isAfter(anythingLastModDate))
      anythingLastModDate = newAnythingLastModDate2

      // Create a link property.
      val msg3 = UnsafeZioRun.runOrThrow(
        ontologyResponder(
          _.createProperty(
            propertyInfoContent = PropertyInfoContentV2(
              propertyIri = (anythingOntology + "testLinkProp").toSmartIri,
              predicates = Map(
                "http://www.w3.org/2000/01/rdf-schema#label".toSmartIri -> PredicateInfoV2(
                  predicateIri = "http://www.w3.org/2000/01/rdf-schema#label".toSmartIri,
                  objects = Vector(
                    StringLiteralV2.from(
                      value = "test link property",
                      language = Some("en"),
                    ),
                  ),
                ),
                "http://api.knora.org/ontology/knora-api/v2#subjectType".toSmartIri -> PredicateInfoV2(
                  predicateIri = "http://api.knora.org/ontology/knora-api/v2#subjectType".toSmartIri,
                  objects = Vector(SmartIriLiteralV2(value = (anythingOntology + "TestClass").toSmartIri)),
                ),
                "http://www.w3.org/2000/01/rdf-schema#comment".toSmartIri -> PredicateInfoV2(
                  predicateIri = "http://www.w3.org/2000/01/rdf-schema#comment".toSmartIri,
                  objects = Vector(
                    StringLiteralV2.from(
                      value = "A test link property",
                      language = Some("en"),
                    ),
                  ),
                ),
                "http://api.knora.org/ontology/knora-api/v2#objectType".toSmartIri -> PredicateInfoV2(
                  predicateIri = "http://api.knora.org/ontology/knora-api/v2#objectType".toSmartIri,
                  objects = Vector(SmartIriLiteralV2(value = (anythingOntology + "TestClass").toSmartIri)),
                ),
                "http://www.w3.org/1999/02/22-rdf-syntax-ns#type".toSmartIri -> PredicateInfoV2(
                  predicateIri = "http://www.w3.org/1999/02/22-rdf-syntax-ns#type".toSmartIri,
                  objects = Vector(SmartIriLiteralV2(value = "http://www.w3.org/2002/07/owl#ObjectProperty".toSmartIri)),
                ),
              ),
              subPropertyOf = Set("http://api.knora.org/ontology/knora-api/v2#hasLinkTo".toSmartIri),
              ontologySchema = ApiV2Complex,
            ),
            lastModificationDate = anythingLastModDate,
            apiRequestID = UUID.randomUUID,
            requestingUser = anythingAdminUser,
          ),
        ),
      )

      val newAnythingLastModDate3 = msg3.ontologyMetadata.lastModificationDate
        .getOrElse(throw AssertionException(s"${msg.ontologyMetadata.ontologyIri} has no last modification date"))
      assert(newAnythingLastModDate3.isAfter(anythingLastModDate))
      anythingLastModDate = newAnythingLastModDate3

      // Add cardinalities to the class.
      {
        val msg = UnsafeZioRun.runOrThrow(
          ontologyResponder(
            _.addCardinalitiesToClass(
              AddCardinalitiesToClassRequestV2(
                classInfoContent = ClassInfoContentV2(
                  predicates = Map(
                    "http://www.w3.org/1999/02/22-rdf-syntax-ns#type".toSmartIri -> PredicateInfoV2(
                      predicateIri = "http://www.w3.org/1999/02/22-rdf-syntax-ns#type".toSmartIri,
                      objects = Vector(SmartIriLiteralV2(value = "http://www.w3.org/2002/07/owl#Class".toSmartIri)),
                    ),
                  ),
                  classIri = (anythingOntology + "TestClass").toSmartIri,
                  ontologySchema = ApiV2Complex,
                  directCardinalities = Map(
                    (anythingOntology + "testTextProp").toSmartIri -> KnoraCardinalityInfo(
                      cardinality = ZeroOrOne,
                    ),
                    (anythingOntology + "testIntProp").toSmartIri -> KnoraCardinalityInfo(
                      cardinality = ZeroOrOne,
                    ),
                    (anythingOntology + "testLinkProp").toSmartIri -> KnoraCardinalityInfo(
                      cardinality = ZeroOrOne,
                    ),
                  ),
                ),
                lastModificationDate = anythingLastModDate,
                apiRequestID = UUID.randomUUID,
                requestingUser = anythingAdminUser,
              ),
            ),
          ),
        )
        val newAnythingLastModDate = msg.ontologyMetadata.lastModificationDate
          .getOrElse(throw AssertionException(s"${msg.ontologyMetadata.ontologyIri} has no last modification date"))
        assert(newAnythingLastModDate.isAfter(anythingLastModDate))
        anythingLastModDate = newAnythingLastModDate
      }

      // Remove the link value cardinality from the class.

      appActor ! ReplaceClassCardinalitiesRequestV2(
        classInfoContent = ClassInfoContentV2(
          predicates = Map(
            "http://www.w3.org/1999/02/22-rdf-syntax-ns#type".toSmartIri -> PredicateInfoV2(
              predicateIri = "http://www.w3.org/1999/02/22-rdf-syntax-ns#type".toSmartIri,
              objects = Vector(SmartIriLiteralV2(value = "http://www.w3.org/2002/07/owl#Class".toSmartIri)),
            ),
          ),
          classIri = (anythingOntology + "TestClass").toSmartIri,
          ontologySchema = ApiV2Complex,
          directCardinalities = Map(
            (anythingOntology + "testTextProp").toSmartIri -> KnoraCardinalityInfo(
              cardinality = ZeroOrOne,
            ),
            (anythingOntology + "testIntProp").toSmartIri -> KnoraCardinalityInfo(
              cardinality = ZeroOrOne,
            ),
          ),
        ),
        lastModificationDate = anythingLastModDate,
        apiRequestID = UUID.randomUUID,
        requestingUser = anythingAdminUser,
      )

      expectMsgPF(timeout) { case msg: ReadOntologyV2 =>
        val newAnythingLastModDate = msg.ontologyMetadata.lastModificationDate
          .getOrElse(throw AssertionException(s"${msg.ontologyMetadata.ontologyIri} has no last modification date"))
        assert(newAnythingLastModDate.isAfter(anythingLastModDate))
        anythingLastModDate = newAnythingLastModDate
      }

      // Check that the correct blank nodes were stored for the cardinalities.
      val actual = UnsafeZioRun.runOrThrow(
        ZIO.serviceWithZIO[TriplestoreService](
          _.query(
            Select(
              """PREFIX rdfs: <http://www.w3.org/2000/01/rdf-schema#>
                |PREFIX owl: <http://www.w3.org/2002/07/owl#>
                |
                |SELECT ?cardinalityProp
                |WHERE {
                |  <http://www.knora.org/ontology/0001/anything#TestClass> rdfs:subClassOf ?restriction .
                |  FILTER isBlank(?restriction)
                |  ?restriction owl:onProperty ?cardinalityProp .
                |}""".stripMargin,
            ),
          ),
        ),
      )

      assert(
        actual.getColOrThrow("cardinalityProp").sorted == Seq(
          "http://www.knora.org/ontology/0001/anything#testIntProp",
          "http://www.knora.org/ontology/0001/anything#testTextProp",
        ),
      )
    }

    "create a class with two cardinalities, use one in data, and allow only removal of the cardinality for the property not used in data" in {

      // Create a class with no cardinalities.

      {
        val msg = UnsafeZioRun.runOrThrow(
          ontologyResponder(
            _.createClass(
              CreateClassRequestV2(
                classInfoContent = ClassInfoContentV2(
                  predicates = Map(
                    "http://www.w3.org/2000/01/rdf-schema#label".toSmartIri -> PredicateInfoV2(
                      predicateIri = "http://www.w3.org/2000/01/rdf-schema#label".toSmartIri,
                      objects = Vector(
                        StringLiteralV2.from(
                          value = "A Blue Free Test class",
                          language = Some("en"),
                        ),
                      ),
                    ),
                    "http://www.w3.org/2000/01/rdf-schema#comment".toSmartIri -> PredicateInfoV2(
                      predicateIri = "http://www.w3.org/2000/01/rdf-schema#comment".toSmartIri,
                      objects = Vector(
                        StringLiteralV2.from(
                          value = "A Blue Free Test class used for testing cardinalities",
                          language = Some("en"),
                        ),
                      ),
                    ),
                    "http://www.w3.org/1999/02/22-rdf-syntax-ns#type".toSmartIri -> PredicateInfoV2(
                      predicateIri = "http://www.w3.org/1999/02/22-rdf-syntax-ns#type".toSmartIri,
                      objects = Vector(SmartIriLiteralV2(value = "http://www.w3.org/2002/07/owl#Class".toSmartIri)),
                    ),
                  ),
                  classIri = "http://0.0.0.0:3333/ontology/0001/freetest/v2#BlueFreeTestClass".toSmartIri,
                  ontologySchema = ApiV2Complex,
                  subClassOf = Set("http://api.knora.org/ontology/knora-api/v2#Resource".toSmartIri),
                ),
                lastModificationDate = freetestLastModDate,
                apiRequestID = UUID.randomUUID,
                requestingUser = anythingAdminUser,
              ),
            ),
          ),
        )

        val newFreetestLastModDate = msg.ontologyMetadata.lastModificationDate
          .getOrElse(throw AssertionException(s"${msg.ontologyMetadata.ontologyIri} has no last modification date"))
        assert(newFreetestLastModDate.isAfter(freetestLastModDate))
        freetestLastModDate = newFreetestLastModDate
      }

      // Create a text property.
      val msg = UnsafeZioRun.runOrThrow(
        ontologyResponder(
          _.createProperty(
            propertyInfoContent = PropertyInfoContentV2(
              propertyIri = "http://0.0.0.0:3333/ontology/0001/freetest/v2#hasBlueTestTextProp".toSmartIri,
              predicates = Map(
                "http://www.w3.org/2000/01/rdf-schema#label".toSmartIri -> PredicateInfoV2(
                  predicateIri = "http://www.w3.org/2000/01/rdf-schema#label".toSmartIri,
                  objects = Vector(
                    StringLiteralV2.from(
                      value = "blue test text property",
                      language = Some("en"),
                    ),
                  ),
                ),
                "http://api.knora.org/ontology/knora-api/v2#subjectType".toSmartIri -> PredicateInfoV2(
                  predicateIri = "http://api.knora.org/ontology/knora-api/v2#subjectType".toSmartIri,
                  objects = Vector(
                    SmartIriLiteralV2(value =
                      "http://0.0.0.0:3333/ontology/0001/freetest/v2#BlueFreeTestClass".toSmartIri,
                    ),
                  ),
                ),
                "http://www.w3.org/2000/01/rdf-schema#comment".toSmartIri -> PredicateInfoV2(
                  predicateIri = "http://www.w3.org/2000/01/rdf-schema#comment".toSmartIri,
                  objects = Vector(
                    StringLiteralV2.from(
                      value = "A blue test text property",
                      language = Some("en"),
                    ),
                  ),
                ),
                "http://api.knora.org/ontology/knora-api/v2#objectType".toSmartIri -> PredicateInfoV2(
                  predicateIri = "http://api.knora.org/ontology/knora-api/v2#objectType".toSmartIri,
                  objects =
                    Vector(SmartIriLiteralV2(value = "http://api.knora.org/ontology/knora-api/v2#TextValue".toSmartIri)),
                ),
                "http://www.w3.org/1999/02/22-rdf-syntax-ns#type".toSmartIri -> PredicateInfoV2(
                  predicateIri = "http://www.w3.org/1999/02/22-rdf-syntax-ns#type".toSmartIri,
                  objects = Vector(SmartIriLiteralV2(value = "http://www.w3.org/2002/07/owl#ObjectProperty".toSmartIri)),
                ),
              ),
              subPropertyOf = Set("http://api.knora.org/ontology/knora-api/v2#hasValue".toSmartIri),
              ontologySchema = ApiV2Complex,
            ),
            lastModificationDate = freetestLastModDate,
            apiRequestID = UUID.randomUUID,
            requestingUser = anythingAdminUser,
          ),
        ),
      )

      val newFreetestLastModDate = msg.ontologyMetadata.lastModificationDate
        .getOrElse(throw AssertionException(s"${msg.ontologyMetadata.ontologyIri} has no last modification date"))
      assert(newFreetestLastModDate.isAfter(freetestLastModDate))
      freetestLastModDate = newFreetestLastModDate

      // Create an integer property.
      val msg2 = UnsafeZioRun.runOrThrow(
        ontologyResponder(
          _.createProperty(
            propertyInfoContent = PropertyInfoContentV2(
              propertyIri = "http://0.0.0.0:3333/ontology/0001/freetest/v2#hasBlueTestIntProp".toSmartIri,
              predicates = Map(
                "http://www.w3.org/2000/01/rdf-schema#label".toSmartIri -> PredicateInfoV2(
                  predicateIri = "http://www.w3.org/2000/01/rdf-schema#label".toSmartIri,
                  objects = Vector(
                    StringLiteralV2.from(
                      value = "blue test integer property",
                      language = Some("en"),
                    ),
                  ),
                ),
                "http://api.knora.org/ontology/knora-api/v2#subjectType".toSmartIri -> PredicateInfoV2(
                  predicateIri = "http://api.knora.org/ontology/knora-api/v2#subjectType".toSmartIri,
                  objects = Vector(
                    SmartIriLiteralV2(value =
                      "http://0.0.0.0:3333/ontology/0001/freetest/v2#BlueFreeTestClass".toSmartIri,
                    ),
                  ),
                ),
                "http://www.w3.org/2000/01/rdf-schema#comment".toSmartIri -> PredicateInfoV2(
                  predicateIri = "http://www.w3.org/2000/01/rdf-schema#comment".toSmartIri,
                  objects = Vector(
                    StringLiteralV2.from(
                      value = "A blue test integer property",
                      language = Some("en"),
                    ),
                  ),
                ),
                "http://api.knora.org/ontology/knora-api/v2#objectType".toSmartIri -> PredicateInfoV2(
                  predicateIri = "http://api.knora.org/ontology/knora-api/v2#objectType".toSmartIri,
                  objects =
                    Vector(SmartIriLiteralV2(value = "http://api.knora.org/ontology/knora-api/v2#IntValue".toSmartIri)),
                ),
                "http://www.w3.org/1999/02/22-rdf-syntax-ns#type".toSmartIri -> PredicateInfoV2(
                  predicateIri = "http://www.w3.org/1999/02/22-rdf-syntax-ns#type".toSmartIri,
                  objects = Vector(SmartIriLiteralV2(value = "http://www.w3.org/2002/07/owl#ObjectProperty".toSmartIri)),
                ),
              ),
              subPropertyOf = Set("http://api.knora.org/ontology/knora-api/v2#hasValue".toSmartIri),
              ontologySchema = ApiV2Complex,
            ),
            lastModificationDate = freetestLastModDate,
            apiRequestID = UUID.randomUUID,
            requestingUser = anythingAdminUser,
          ),
        ),
      )

      val newFreetestLastModDate2 = msg2.ontologyMetadata.lastModificationDate
        .getOrElse(throw AssertionException(s"${msg.ontologyMetadata.ontologyIri} has no last modification date"))
      assert(newFreetestLastModDate2.isAfter(freetestLastModDate))
      freetestLastModDate = newFreetestLastModDate2

      // Add cardinalities to the class.
      {
        val msg = UnsafeZioRun.runOrThrow(
          ontologyResponder(
            _.addCardinalitiesToClass(
              AddCardinalitiesToClassRequestV2(
                classInfoContent = ClassInfoContentV2(
                  predicates = Map(
                    "http://www.w3.org/1999/02/22-rdf-syntax-ns#type".toSmartIri -> PredicateInfoV2(
                      predicateIri = "http://www.w3.org/1999/02/22-rdf-syntax-ns#type".toSmartIri,
                      objects = Vector(SmartIriLiteralV2(value = "http://www.w3.org/2002/07/owl#Class".toSmartIri)),
                    ),
                  ),
                  classIri = "http://0.0.0.0:3333/ontology/0001/freetest/v2#BlueFreeTestClass".toSmartIri,
                  ontologySchema = ApiV2Complex,
                  directCardinalities = Map(
                    "http://0.0.0.0:3333/ontology/0001/freetest/v2#hasBlueTestTextProp".toSmartIri -> KnoraCardinalityInfo(
                      cardinality = ZeroOrOne,
                    ),
                    "http://0.0.0.0:3333/ontology/0001/freetest/v2#hasBlueTestIntProp".toSmartIri -> KnoraCardinalityInfo(
                      cardinality = ZeroOrOne,
                    ),
                  ),
                ),
                lastModificationDate = freetestLastModDate,
                apiRequestID = UUID.randomUUID,
                requestingUser = anythingAdminUser,
              ),
            ),
          ),
        )

        val newFreetestLastModDate = msg.ontologyMetadata.lastModificationDate
          .getOrElse(throw AssertionException(s"${msg.ontologyMetadata.ontologyIri} has no last modification date"))
        assert(newFreetestLastModDate.isAfter(freetestLastModDate))
        freetestLastModDate = newFreetestLastModDate
      }

      // Create a resource of #BlueTestClass using only #hasBlueTestIntProp.

      val resourceIri: IRI = stringFormatter.makeRandomResourceIri(SharedTestDataADM.anythingProject.shortcode)

      val inputValues: Map[SmartIri, Seq[CreateValueInNewResourceV2]] = Map(
        "http://0.0.0.0:3333/ontology/0001/freetest/v2#hasBlueTestIntProp".toSmartIri -> Seq(
          CreateValueInNewResourceV2(
            valueContent = IntegerValueContentV2(
              ontologySchema = ApiV2Complex,
              valueHasInteger = 5,
              comment = Some("this is the number five"),
            ),
            permissions = Some("CR knora-admin:Creator|V http://rdfh.ch/groups/0001/thing-searcher"),
          ),
        ),
      )

      val inputResource = CreateResourceV2(
        resourceIri = Some(resourceIri.toSmartIri),
        resourceClassIri = "http://0.0.0.0:3333/ontology/0001/freetest/v2#BlueFreeTestClass".toSmartIri,
        label = "my blue test class thing instance",
        values = inputValues,
        projectADM = SharedTestDataADM.anythingProject,
      )

      appActor.ask(
        CreateResourceRequestV2(
          createResource = inputResource,
          requestingUser = anythingAdminUser,
          apiRequestID = UUID.randomUUID,
        ),
      )(timeout)

      // Successfully check if the cardinality can be deleted

      appActor ! CanDeleteCardinalitiesFromClassRequestV2(
        classInfoContent = ClassInfoContentV2(
          predicates = Map(
            "http://www.w3.org/1999/02/22-rdf-syntax-ns#type".toSmartIri -> PredicateInfoV2(
              predicateIri = "http://www.w3.org/1999/02/22-rdf-syntax-ns#type".toSmartIri,
              objects = Vector(SmartIriLiteralV2(value = "http://www.w3.org/2002/07/owl#Class".toSmartIri)),
            ),
          ),
          classIri = "http://0.0.0.0:3333/ontology/0001/freetest/v2#BlueFreeTestClass".toSmartIri,
          ontologySchema = ApiV2Complex,
          directCardinalities = Map(
            "http://0.0.0.0:3333/ontology/0001/freetest/v2#hasBlueTestTextProp".toSmartIri -> KnoraCardinalityInfo(
              cardinality = ZeroOrOne,
            ),
          ),
        ),
        lastModificationDate = freetestLastModDate,
        apiRequestID = UUID.randomUUID,
        requestingUser = anythingAdminUser,
      )

      expectMsgPF(timeout) { case msg: CanDoResponseV2 =>
        assert(msg.canDo.value)
      }

      // Successfully remove the (unused) text value cardinality from the class.

      appActor ! DeleteCardinalitiesFromClassRequestV2(
        classInfoContent = ClassInfoContentV2(
          predicates = Map(
            "http://www.w3.org/1999/02/22-rdf-syntax-ns#type".toSmartIri -> PredicateInfoV2(
              predicateIri = "http://www.w3.org/1999/02/22-rdf-syntax-ns#type".toSmartIri,
              objects = Vector(SmartIriLiteralV2(value = "http://www.w3.org/2002/07/owl#Class".toSmartIri)),
            ),
          ),
          classIri = "http://0.0.0.0:3333/ontology/0001/freetest/v2#BlueFreeTestClass".toSmartIri,
          ontologySchema = ApiV2Complex,
          directCardinalities = Map(
            "http://0.0.0.0:3333/ontology/0001/freetest/v2#hasBlueTestTextProp".toSmartIri -> KnoraCardinalityInfo(
              cardinality = ZeroOrOne,
            ),
          ),
        ),
        lastModificationDate = freetestLastModDate,
        apiRequestID = UUID.randomUUID,
        requestingUser = anythingAdminUser,
      )

      expectMsgPF(timeout) { case msg: ReadOntologyV2 =>
        val newFreetestLastModDate = msg.ontologyMetadata.lastModificationDate
          .getOrElse(throw AssertionException(s"${msg.ontologyMetadata.ontologyIri} has no last modification date"))
        assert(newFreetestLastModDate.isAfter(freetestLastModDate))
        freetestLastModDate = newFreetestLastModDate
      }

      // Check that the correct blank nodes were stored for the cardinalities.
      val actual = UnsafeZioRun.runOrThrow(
        ZIO.serviceWithZIO[TriplestoreService](
          _.query(
            Select(
              """PREFIX rdfs: <http://www.w3.org/2000/01/rdf-schema#>
                |PREFIX owl: <http://www.w3.org/2002/07/owl#>
                |
                |SELECT ?cardinalityProp
                |WHERE {
                |  <http://www.knora.org/ontology/0001/freetest#BlueFreeTestClass> rdfs:subClassOf ?restriction .
                |  FILTER isBlank(?restriction)
                |  ?restriction owl:onProperty ?cardinalityProp .
                |}""".stripMargin,
            ),
          ),
        ),
      )

      assert(
        actual.getColOrThrow("cardinalityProp").sorted == Seq(
          "http://www.knora.org/ontology/0001/freetest#hasBlueTestIntProp",
        ),
      )
    }

    "create a class anything:FoafPerson as a subclass of foaf:Person" in {
      // create the class anything:FoafPerson
      val classIri: SmartIri = AnythingOntologyIri.makeEntityIri("FoafPerson")

      val classInfoContent: ClassInfoContentV2 = ClassInfoContentV2(
        classIri = classIri,
        predicates = Map(
          OntologyConstants.Rdf.Type.toSmartIri -> PredicateInfoV2(
            predicateIri = OntologyConstants.Rdf.Type.toSmartIri,
            objects = Seq(SmartIriLiteralV2(OntologyConstants.Owl.Class.toSmartIri)),
          ),
          Rdfs.Label.toSmartIri -> PredicateInfoV2(
            predicateIri = Rdfs.Label.toSmartIri,
            objects = Seq(StringLiteralV2.from("FOAF person", Some("en"))),
          ),
          Rdfs.Comment.toSmartIri -> PredicateInfoV2(
            predicateIri = Rdfs.Comment.toSmartIri,
            objects = Seq(StringLiteralV2.from("FOAF person with reference to foaf:Person", Some("en"))),
          ),
        ),
        subClassOf = Set(
          "http://api.knora.org/ontology/knora-api/v2#Resource".toSmartIri,
          "http://xmlns.com/foaf/0.1/Person".toSmartIri,
        ),
        directCardinalities = Map(ExampleSharedOntologyIri.makeEntityIri("hasName") -> KnoraCardinalityInfo(ZeroOrOne)),
        ontologySchema = ApiV2Complex,
      )

      {
        val msg = UnsafeZioRun.runOrThrow(
          ontologyResponder(
            _.createClass(
              CreateClassRequestV2(classInfoContent, anythingLastModDate, UUID.randomUUID, anythingAdminUser),
            ),
          ),
        )
        // check if class was created correctly
        val externalOntology: ReadOntologyV2 = msg.toOntologySchema(ApiV2Complex)
        assert(externalOntology.classes.size == 1)
        val readClassInfo: ReadClassInfoV2 = externalOntology.classes(classIri)
        readClassInfo.entityInfoContent should ===(classInfoContent)

        val metadata: OntologyMetadataV2 = externalOntology.ontologyMetadata
        val newAnythingLastModDate: Instant = metadata.lastModificationDate.getOrElse(
          throw AssertionException(s"${metadata.ontologyIri} has no last modification date"),
        )
        assert(newAnythingLastModDate.isAfter(anythingLastModDate))
        anythingLastModDate = newAnythingLastModDate
      }

    }

    "create a property anything:hasFoafName as a subproperty of foaf:name" in {
      // get the class IRI for anything:FoafPerson
      val classIri: SmartIri = AnythingOntologyIri.makeEntityIri("FoafPerson")

      // create the property anything:hasFoafName
      val metadataResponse: ReadOntologyMetadataV2 =
        UnsafeZioRun.runOrThrow(ontologyResponder(_.getOntologyMetadataForProject(anythingProjectIri)))
      assert(metadataResponse.ontologies.size == 3)
      anythingLastModDate = metadataResponse
        .toOntologySchema(ApiV2Complex)
        .ontologies
        .find(_.ontologyIri == AnythingOntologyIri.smartIri)
        .get
        .lastModificationDate
        .get

      val propertyIri: SmartIri = AnythingOntologyIri.makeEntityIri("hasFoafName")

      val propertyInfoContent: PropertyInfoContentV2 = PropertyInfoContentV2(
        propertyIri = propertyIri,
        predicates = Map(
          OntologyConstants.Rdf.Type.toSmartIri -> PredicateInfoV2(
            predicateIri = OntologyConstants.Rdf.Type.toSmartIri,
            objects = Seq(SmartIriLiteralV2(OntologyConstants.Owl.ObjectProperty.toSmartIri)),
          ),
          OntologyConstants.KnoraApiV2Complex.SubjectType.toSmartIri -> PredicateInfoV2(
            predicateIri = OntologyConstants.KnoraApiV2Complex.SubjectType.toSmartIri,
            objects = Seq(SmartIriLiteralV2(classIri)),
          ),
          OntologyConstants.KnoraApiV2Complex.ObjectType.toSmartIri -> PredicateInfoV2(
            predicateIri = OntologyConstants.KnoraApiV2Complex.ObjectType.toSmartIri,
            objects = Seq(SmartIriLiteralV2(OntologyConstants.KnoraApiV2Complex.TextValue.toSmartIri)),
          ),
          Rdfs.Label.toSmartIri -> PredicateInfoV2(
            predicateIri = Rdfs.Label.toSmartIri,
            objects = Seq(
              StringLiteralV2.from("has foaf name", Some("en")),
              StringLiteralV2.from("hat foaf Namen", Some("de")),
            ),
          ),
          Rdfs.Comment.toSmartIri -> PredicateInfoV2(
            predicateIri = Rdfs.Comment.toSmartIri,
            objects = Seq(
              StringLiteralV2.from("The foaf name of something", Some("en")),
              StringLiteralV2.from("Der foaf Name eines Dinges", Some("de")),
            ),
          ),
        ),
        subPropertyOf =
          Set(OntologyConstants.KnoraApiV2Complex.HasValue.toSmartIri, "http://xmlns.com/foaf/0.1/name".toSmartIri),
        ontologySchema = ApiV2Complex,
      )

      val msg = UnsafeZioRun.runOrThrow(
        ontologyResponder(
          _.createProperty(propertyInfoContent, anythingLastModDate, UUID.randomUUID, anythingAdminUser),
        ),
      )

      val externalOntology: ReadOntologyV2 = msg.toOntologySchema(ApiV2Complex)
      val property: ReadPropertyInfoV2     = externalOntology.properties(propertyIri)
      property.entityInfoContent should ===(propertyInfoContent)
      val metadata: OntologyMetadataV2 = externalOntology.ontologyMetadata
      val newAnythingLastModDate: Instant = metadata.lastModificationDate.getOrElse(
        throw AssertionException(s"${metadata.ontologyIri} has no last modification date"),
      )
      assert(newAnythingLastModDate.isAfter(anythingLastModDate))
      anythingLastModDate = newAnythingLastModDate
    }

    "add property anything:hasFoafName to the class anything:FoafPerson" in {
      // get the class IRI for anything:FoafPerson
      val classIri: SmartIri = AnythingOntologyIri.makeEntityIri("FoafPerson")

      val propertyIri: SmartIri = AnythingOntologyIri.makeEntityIri("hasFoafName")

      // add a cardinality for the property anything:hasFoafName to the class anything:FoafPerson
      val classWithNewCardinalityInfoContent = ClassInfoContentV2(
        classIri = classIri,
        predicates = Map(
          OntologyConstants.Rdf.Type.toSmartIri -> PredicateInfoV2(
            predicateIri = OntologyConstants.Rdf.Type.toSmartIri,
            objects = Seq(SmartIriLiteralV2(OntologyConstants.Owl.Class.toSmartIri)),
          ),
        ),
        directCardinalities = Map(
          propertyIri -> KnoraCardinalityInfo(
            cardinality = ZeroOrOne,
            guiOrder = Some(0),
          ),
        ),
        ontologySchema = ApiV2Complex,
      )

      // check if cardinality was added correctly
      val expectedDirectCardinalities: Map[SmartIri, KnoraCardinalityInfo] = Map(
        propertyIri -> KnoraCardinalityInfo(
          cardinality = ZeroOrOne,
          guiOrder = Some(0),
        ),
        ExampleSharedOntologyIri.makeEntityIri("hasName") -> KnoraCardinalityInfo(
          cardinality = ZeroOrOne,
        ),
      )

      val expectedProperties: Set[SmartIri] = Set(
        OntologyConstants.KnoraApiV2Complex.HasStandoffLinkTo.toSmartIri,
        OntologyConstants.KnoraApiV2Complex.HasStandoffLinkToValue.toSmartIri,
        ExampleSharedOntologyIri.makeEntityIri("hasName"),
        propertyIri,
      )

      {
        val msg = UnsafeZioRun.runOrThrow(
          ontologyResponder(
            _.addCardinalitiesToClass(
              AddCardinalitiesToClassRequestV2(
                classWithNewCardinalityInfoContent,
                anythingLastModDate,
                UUID.randomUUID,
                anythingAdminUser,
              ),
            ),
          ),
        )
        val externalOntology: ReadOntologyV2 = msg.toOntologySchema(ApiV2Complex)
        assert(externalOntology.classes.size == 1)
        val readClassInfo: ReadClassInfoV2 = externalOntology.classes(classIri)
        readClassInfo.entityInfoContent.directCardinalities should ===(expectedDirectCardinalities)
        readClassInfo.allResourcePropertyCardinalities.keySet should ===(expectedProperties)

        val metadata: OntologyMetadataV2 = externalOntology.ontologyMetadata
        val newAnythingLastModDate: Instant = metadata.lastModificationDate.getOrElse(
          throw AssertionException(s"${metadata.ontologyIri} has no last modification date"),
        )
        assert(newAnythingLastModDate.isAfter(anythingLastModDate))
        anythingLastModDate = newAnythingLastModDate
      }
    }

    "remove all properties from class anything:FoafPerson" in {
      // get the class IRI for anything:FoafPerson
      val classIri: SmartIri = AnythingOntologyIri.makeEntityIri("FoafPerson")

      val propertyIri: SmartIri = AnythingOntologyIri.makeEntityIri("hasFoafName")

      // check if cardinalities on class anything:FoafPerson can be removed

      val classInfoContentWithCardinalityToDeleteAllow: ClassInfoContentV2 = ClassInfoContentV2(
        classIri = classIri,
        predicates = Map(
          OntologyConstants.Rdf.Type.toSmartIri -> PredicateInfoV2(
            predicateIri = OntologyConstants.Rdf.Type.toSmartIri,
            objects = Seq(SmartIriLiteralV2(OntologyConstants.Owl.Class.toSmartIri)),
          ),
        ),
        directCardinalities = Map(
          propertyIri -> KnoraCardinalityInfo(
            cardinality = ZeroOrOne,
            guiOrder = Some(0),
          ),
        ),
        ontologySchema = ApiV2Complex,
      )

      appActor ! CanDeleteCardinalitiesFromClassRequestV2(
        classInfoContent = classInfoContentWithCardinalityToDeleteAllow,
        lastModificationDate = anythingLastModDate,
        apiRequestID = UUID.randomUUID,
        requestingUser = anythingAdminUser,
      )

      expectMsgPF(timeout) { case msg: CanDoResponseV2 =>
        assert(msg.canDo.value)
      }

      // remove cardinalities on the class anything:FoafPerson
      val classChangeInfoContent: ClassInfoContentV2 = ClassInfoContentV2(
        classIri = classIri,
        predicates = Map(
          OntologyConstants.Rdf.Type.toSmartIri -> PredicateInfoV2(
            predicateIri = OntologyConstants.Rdf.Type.toSmartIri,
            objects = Seq(SmartIriLiteralV2(OntologyConstants.Owl.Class.toSmartIri)),
          ),
        ),
        ontologySchema = ApiV2Complex,
      )

      appActor ! ReplaceClassCardinalitiesRequestV2(
        classInfoContent = classChangeInfoContent,
        lastModificationDate = anythingLastModDate,
        apiRequestID = UUID.randomUUID,
        requestingUser = anythingAdminUser,
      )

      // check if cardinalities were removed correctly
      val expectedPropertiesAfterDeletion: Set[SmartIri] = Set(
        OntologyConstants.KnoraApiV2Complex.HasStandoffLinkTo.toSmartIri,
        OntologyConstants.KnoraApiV2Complex.HasStandoffLinkToValue.toSmartIri,
      )

      expectMsgPF(timeout) { case msg: ReadOntologyV2 =>
        val externalOntology: ReadOntologyV2 = msg.toOntologySchema(ApiV2Complex)
        assert(externalOntology.classes.size == 1)
        val readClassInfo: ReadClassInfoV2 = externalOntology.classes(classIri)
        readClassInfo.entityInfoContent.directCardinalities should ===(classChangeInfoContent.directCardinalities)
        readClassInfo.allResourcePropertyCardinalities.keySet should ===(expectedPropertiesAfterDeletion)

        val metadata: OntologyMetadataV2 = externalOntology.ontologyMetadata
        val newAnythingLastModDate: Instant = metadata.lastModificationDate.getOrElse(
          throw AssertionException(s"${metadata.ontologyIri} has no last modification date"),
        )
        assert(newAnythingLastModDate.isAfter(anythingLastModDate))
        anythingLastModDate = newAnythingLastModDate
      }
    }

    "change the GUI order of a cardinality in a base class, and update its subclass in the ontology cache" in {
      val classIri = AnythingOntologyIri.makeEntityIri("Thing")

      val newCardinality = KnoraCardinalityInfo(cardinality = Unbounded, guiOrder = Some(100))

      val classInfoContent = ClassInfoContentV2(
        classIri = classIri,
        predicates = Map(
          OntologyConstants.Rdf.Type.toSmartIri -> PredicateInfoV2(
            predicateIri = OntologyConstants.Rdf.Type.toSmartIri,
            objects = Seq(SmartIriLiteralV2(OntologyConstants.Owl.Class.toSmartIri)),
          ),
        ),
        directCardinalities = Map(
          AnythingOntologyIri.makeEntityIri("hasText") -> newCardinality,
        ),
        ontologySchema = ApiV2Complex,
      )

      appActor ! ChangeGuiOrderRequestV2(
        classInfoContent = classInfoContent,
        lastModificationDate = anythingLastModDate,
        apiRequestID = UUID.randomUUID,
        requestingUser = anythingAdminUser,
      )

      expectMsgPF(timeout) { case msg: ReadOntologyV2 =>
        val externalOntology = msg.toOntologySchema(ApiV2Complex)
        assert(externalOntology.classes.size == 1)
        val readClassInfo = externalOntology.classes(classIri)
        assert(
          readClassInfo.entityInfoContent
            .directCardinalities(AnythingOntologyIri.makeEntityIri("hasText")) == newCardinality,
        )

        val metadata = externalOntology.ontologyMetadata
        val newAnythingLastModDate = metadata.lastModificationDate.getOrElse(
          throw AssertionException(s"${metadata.ontologyIri} has no last modification date"),
        )
        assert(newAnythingLastModDate.isAfter(anythingLastModDate))
        anythingLastModDate = newAnythingLastModDate
      }

      appActor ! ClassesGetRequestV2(
        classIris = Set(AnythingOntologyIri.makeEntityIri("ThingWithSeqnum")),
        allLanguages = false,
        requestingUser = anythingAdminUser,
      )

      expectMsgPF(timeout) { case msg: ReadOntologyV2 =>
        val externalOntology = msg.toOntologySchema(ApiV2Complex)
        assert(externalOntology.classes.size == 1)
        val readClassInfo = externalOntology.classes(AnythingOntologyIri.makeEntityIri("ThingWithSeqnum"))
        assert(readClassInfo.inheritedCardinalities(AnythingOntologyIri.makeEntityIri("hasText")) == newCardinality)
      }
    }
  }

}<|MERGE_RESOLUTION|>--- conflicted
+++ resolved
@@ -37,7 +37,6 @@
 import org.knora.webapi.messages.v2.responder.valuemessages.IntegerValueContentV2
 import org.knora.webapi.routing.UnsafeZioRun
 import org.knora.webapi.sharedtestdata.SharedTestDataADM
-import org.knora.webapi.slice.admin.domain.model.KnoraProject.ProjectIri
 import org.knora.webapi.slice.common.KnoraIris.OntologyIri
 import org.knora.webapi.slice.common.KnoraIris.PropertyIri
 import org.knora.webapi.slice.ontology.api.AddCardinalitiesToClassRequestV2
@@ -218,20 +217,12 @@
       val response = UnsafeZioRun.runOrThrow(
         ontologyResponder(
           _.changeOntologyMetadata(
-<<<<<<< HEAD
-            ontologyIri = fooIri.asOntologyIri,
-            label = Some(newLabel),
-            lastModificationDate = fooLastModDate,
-            apiRequestID = UUID.randomUUID,
-            requestingUser = imagesUser,
-=======
-            OntologyIri.unsafeFrom(fooIri.get.toSmartIri.toComplexSchema),
+            fooIri.asOntologyIri,
             Some(newLabel),
             None,
             fooLastModDate,
             UUID.randomUUID,
             imagesUser,
->>>>>>> 43d57c15
           ),
         ),
       )
@@ -253,20 +244,12 @@
       val response = UnsafeZioRun.runOrThrow(
         ontologyResponder(
           _.changeOntologyMetadata(
-<<<<<<< HEAD
-            ontologyIri = fooIri.asOntologyIri,
-            comment = Some(aComment),
-            lastModificationDate = fooLastModDate,
-            apiRequestID = UUID.randomUUID,
-            requestingUser = imagesUser,
-=======
-            OntologyIri.unsafeFrom(fooIri.get.toSmartIri.toComplexSchema),
+            fooIri.asOntologyIri,
             None,
             Some(aComment),
             fooLastModDate,
             UUID.randomUUID,
             imagesUser,
->>>>>>> 43d57c15
           ),
         ),
       )
@@ -289,21 +272,12 @@
       val response = UnsafeZioRun.runOrThrow(
         ontologyResponder(
           _.changeOntologyMetadata(
-<<<<<<< HEAD
-            ontologyIri = fooIri.asOntologyIri,
-            label = Some(aLabel),
-            comment = Some(aComment),
-            lastModificationDate = fooLastModDate,
-            apiRequestID = UUID.randomUUID,
-            requestingUser = imagesUser,
-=======
-            OntologyIri.unsafeFrom(fooIri.get.toSmartIri.toComplexSchema),
+            fooIri.asOntologyIri,
             Some(aLabel),
             Some(aComment),
             fooLastModDate,
             UUID.randomUUID,
             imagesUser,
->>>>>>> 43d57c15
           ),
         ),
       )
@@ -326,20 +300,12 @@
       val response = UnsafeZioRun.runOrThrow(
         ontologyResponder(
           _.changeOntologyMetadata(
-<<<<<<< HEAD
-            ontologyIri = fooIri.asOntologyIri,
-            label = Some(newLabel),
-            lastModificationDate = fooLastModDate,
-            apiRequestID = UUID.randomUUID,
-            requestingUser = imagesUser,
-=======
-            OntologyIri.unsafeFrom(fooIri.get.toSmartIri.toComplexSchema),
+            fooIri.asOntologyIri,
             Some(newLabel),
             None,
             fooLastModDate,
             UUID.randomUUID,
             imagesUser,
->>>>>>> 43d57c15
           ),
         ),
       )
