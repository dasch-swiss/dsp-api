/*
 * Copyright © 2021 - 2024 Swiss National Data and Service Center for the Humanities and/or DaSCH Service Platform contributors.
 * SPDX-License-Identifier: Apache-2.0
 */
package org.knora.webapi.e2e.v2

import cats.implicits._
import org.apache.pekko
import spray.json._

import java.net.URLEncoder
import java.nio.file.Files
import java.nio.file.Path
import java.nio.file.Paths
import scala.util.Try

import org.knora.webapi._
import org.knora.webapi.e2e.ClientTestDataCollector
import org.knora.webapi.e2e.TestDataFileContent
import org.knora.webapi.e2e.TestDataFilePath
import org.knora.webapi.messages.OntologyConstants.KnoraApiV2Complex
import org.knora.webapi.messages.OntologyConstants.KnoraApiV2Simple
import org.knora.webapi.messages.store.triplestoremessages.RdfDataObject
import org.knora.webapi.sharedtestdata.SharedOntologyTestDataADM
import org.knora.webapi.sharedtestdata.SharedTestDataADM
import org.knora.webapi.util._

import pekko.http.scaladsl.model._
import pekko.http.scaladsl.model.headers.Accept

class OntologyFormatsE2ESpec extends E2ESpec {

  // !!!!!!!!!!!!!!!!!!!!!!!!!!!!!!!!!!!!!!!!!!!!!!!!!!!!!!!!!!!!!!!!!!!!!!!!!!!!!!!!!!!!!!!!!!!!!!!!!!!!!!!!!!
  // If true, the existing expected response files are overwritten with the HTTP GET responses from the server.
  // If false, the responses from the server are compared to the contents fo the expected response files.
  // !!!!!!!!!!!!!!!!!!!!!!!!!!!!!!!!!!!!!!!!!!!!!!!!!!!!!!!!!!!!!!!!!!!!!!!!!!!!!!!!!!!!!!!!!!!!!!!!!!!!!!!!!!
  private val writeTestDataFiles = false

  override lazy val rdfDataObjects: List[RdfDataObject] =
    List(
      RdfDataObject("test_data/project_ontologies/freetest-onto.ttl", "http://www.knora.org/ontology/0001/freetest"),
      RdfDataObject("test_data/project_ontologies/minimal-onto.ttl", "http://www.knora.org/ontology/0001/minimal"),
    )

  /**
   * Represents an HTTP GET test that requests ontology information.
   *
   * @param urlPath                     the URL path to be used in the request.
   * @param fileBasename                the basename of the test data file containing the expected response.
   * @param clientTestDataBasename      the basename of the client test data file, if any, to be collected by
   *                                    [[org.knora.webapi.e2e.ClientTestDataCollector]].
   */
  private case class HttpGetTest(
    urlPath: String,
    fileBasename: String,
    clientTestDataBasename: Option[String] = None,
  ) {
    private val jsonLd         = "jsonld"
    private val jsonLdReceived = s"received.$jsonLd"
    private def makeFile(suffix: String): Path =
      Paths.get("..", "test_data", "generated_test_data", "ontologyR2RV2", s"$fileBasename.$suffix")

    /**
     * If `maybeClientTestDataBasename` is defined, stores the response string in [[org.knora.webapi.e2e.ClientTestDataCollector]].
     */
    def storeClientTestData(responseStr: String): Unit =
      clientTestDataBasename match {
        case Some(clientTestDataBasename) => CollectClientTestData(clientTestDataBasename, responseStr)
        case None                         => ()
      }

    /**
     * Reads the expected response file.
     *
     * @param mediaType the media type of the response.
     * @return the contents of the file.
     */
    def readFile(mediaType: MediaType.NonBinary): String =
      FileUtil.readTextFile(makeFile(mediaType.fileExtensions.head))

    def fileExists: Boolean =
      Files.exists(makeFile(jsonLd))

    def writeReceived(responseStr: String): Unit = {
      val newOutputFile = makeFile(jsonLdReceived)

      Files.createDirectories(newOutputFile.getParent)
      FileUtil.writeTextFile(newOutputFile, responseStr)
      ()
    }
  }

  private val clientTestDataPath: Seq[String] = Seq("v2", "ontologies")
  private val clientTestDataCollector         = new ClientTestDataCollector(appConfig)

  private def CollectClientTestData(fileName: String, fileContent: String): Unit =
    clientTestDataCollector.addFile(
      TestDataFileContent(
        filePath = TestDataFilePath(
          directoryPath = clientTestDataPath,
          filename = fileName,
          fileExtension = "json",
        ),
        text = fileContent,
      ),
    )

  private def urlEncodeIri(iri: IRI): String =
    URLEncoder.encode(iri, "UTF-8")

<<<<<<< HEAD
  private def checkJsonLdTestCase(httpGetTest: HttpGetTest): Unit = {
    val mediaType   = RdfMediaTypes.`application/ld+json`
    val responseStr = getResponse(httpGetTest.urlPath, mediaType)
    if (!httpGetTest.fileExists(mediaType)) {
      if (writeTestDataFiles) httpGetTest.writeReceived(responseStr, mediaType)
      else throw new AssertionError(s"No approved data available in file ${httpGetTest.fileBasename}")
    }
    if (JsonParser(responseStr) != JsonParser(httpGetTest.readFile(mediaType))) {
      if (writeTestDataFiles) httpGetTest.writeReceived(responseStr, mediaType)
      else
        throw new AssertionError(
          s"""|
              |The response did not equal the approved data.
              |
              |Response:
              |
              |$responseStr
              |
              |
              |${"=" * 120}
              |
              |
              |Approved data:
              |
              |${httpGetTest.readFile(mediaType)}
              |
              |""".stripMargin,
        )
    }
    httpGetTest.storeClientTestData(responseStr)
  }

  private def checkTurtleTestCase(httpGetTest: HttpGetTest): Unit = {
    val mediaType   = RdfMediaTypes.`text/turtle`
    val responseStr = getResponse(httpGetTest.urlPath, mediaType)
    if (!httpGetTest.fileExists(mediaType)) {
      if (writeTestDataFiles) httpGetTest.writeReceived(responseStr, mediaType)
      else throw new AssertionError(s"No approved data available in file ${httpGetTest.fileBasename}")
    }
    if (parseTurtle(responseStr) != parseTurtle(httpGetTest.readFile(mediaType))) {
      if (writeTestDataFiles) httpGetTest.writeReceived(responseStr, mediaType)
      else
        throw new AssertionError(
          s"""|
              |The response did not equal the approved data.
              |
              |Response:
              |
              |$responseStr
              |
              |
              |${"=" * 120}
              |
              |
              |Approved data:
              |
              |${httpGetTest.readFile(mediaType)}
              |
              |""".stripMargin,
        )
=======
  private def checkTestCase(httpGetTest: HttpGetTest) = {
    val responseJsonLd = getResponse(httpGetTest.urlPath, RdfMediaTypes.`application/ld+json`)
    val responseTtl    = getResponse(httpGetTest.urlPath, RdfMediaTypes.`text/turtle`)
    val responseRdfXml = getResponse(httpGetTest.urlPath, RdfMediaTypes.`application/rdf+xml`)

    if (!httpGetTest.fileExists) {
      httpGetTest.writeReceived(responseJsonLd)
      throw new AssertionError(s"No approved data available in file ${httpGetTest.fileBasename}")
    }

    val approvedJsonLd = httpGetTest.readFile(RdfMediaTypes.`application/ld+json`)
    if (JsonParser(responseJsonLd) != JsonParser(approvedJsonLd)) {
      httpGetTest.writeReceived(responseJsonLd)
      throw new AssertionError(
        s"""|
            |The response did not equal the approved data.
            |
            |Response:
            |
            |$responseJsonLd
            |
            |
            |${"=" * 120}
            |
            |
            |Approved data:
            |
            |$approvedJsonLd
            |
            |""".stripMargin,
      )
>>>>>>> 6770b250
    }

<<<<<<< HEAD
  private def checkRdfXmlTestCase(httpGetTest: HttpGetTest): Unit = {
    val mediaType   = RdfMediaTypes.`application/rdf+xml`
    val responseStr = getResponse(httpGetTest.urlPath, mediaType)
    // RDF XML can be compared against the persisted turtle file, so does not need to br written to a file.
    if (writeTestDataFiles) ()
    else {
      assert(parseRdfXml(responseStr) == parseTurtle(httpGetTest.readFile(RdfMediaTypes.`text/turtle`)))
      ()
    }
=======
    assert(parseTurtle(responseTtl) == parseJsonLd(responseJsonLd))
    assert(parseRdfXml(responseRdfXml) == parseJsonLd(responseJsonLd))

    httpGetTest.storeClientTestData(responseJsonLd)
>>>>>>> 6770b250
  }

  private def getResponse(url: String, mediaType: MediaType.NonBinary) = {
    val request     = Get(s"$baseApiUrl$url").addHeader(Accept(mediaType))
    val response    = singleAwaitingRequest(request)
    val responseStr = responseToString(response)
    assert(response.status == StatusCodes.OK, responseStr)
    responseStr
  }

  private object TestCases {
    private val knoraApiOntologySimple =
      HttpGetTest(
        urlPath = s"/v2/ontologies/allentities/${urlEncodeIri(KnoraApiV2Simple.KnoraApiOntologyIri)}",
        fileBasename = "knoraApiOntologySimple",
      )

    private val knoraApiOntologyComplex =
      HttpGetTest(
        urlPath = s"/v2/ontologies/allentities/${urlEncodeIri(KnoraApiV2Complex.KnoraApiOntologyIri)}",
        fileBasename = "knoraApiOntologyWithValueObjects",
        clientTestDataBasename = Some("knora-api-ontology"),
      )

    private val salsahGuiOntology =
      HttpGetTest(urlPath = "/ontology/salsah-gui/v2", fileBasename = "salsahGuiOntology")

    private val standoffOntology =
      HttpGetTest(urlPath = "/ontology/standoff/v2", fileBasename = "standoffOntologyWithValueObjects")

    private val knoraApiDateSegmentSimple =
      HttpGetTest(
        urlPath = s"/v2/ontologies/classes/${urlEncodeIri(KnoraApiV2Simple.Date)}",
        fileBasename = "knoraApiDate",
      )

    private val knoraApiDateSegmentComplex =
      HttpGetTest(
        urlPath = s"/v2/ontologies/classes/${urlEncodeIri(KnoraApiV2Complex.DateValue)}",
        fileBasename = "knoraApiDateValue",
      )

    private val knoraApiHasColorSegmentSimple =
      HttpGetTest(
        urlPath = s"/v2/ontologies/properties/${urlEncodeIri(KnoraApiV2Simple.HasColor)}",
        fileBasename = "knoraApiSimpleHasColor",
      )

    private val knoraApiHasColorSegmentComplex =
      HttpGetTest(
        urlPath = s"/v2/ontologies/properties/${urlEncodeIri(KnoraApiV2Complex.HasColor)}",
        fileBasename = "knoraApiWithValueObjectsHasColor",
      )

    private val anythingOntologyMetadata =
      HttpGetTest(
        urlPath = s"/v2/ontologies/metadata/${urlEncodeIri(SharedTestDataADM.anythingProjectIri)}",
        fileBasename = "anythingOntologyMetadata",
        clientTestDataBasename = Some("get-ontologies-project-anything-response"),
      )

    private val anythingOntologySimple =
      HttpGetTest(
        urlPath =
          s"/v2/ontologies/allentities/${urlEncodeIri(SharedOntologyTestDataADM.ANYTHING_ONTOLOGY_IRI_LocalHost_SIMPLE)}",
        fileBasename = "anythingOntologySimple",
      )

    private val anythingOntologyComplex =
      HttpGetTest(
        urlPath =
          s"/v2/ontologies/allentities/${urlEncodeIri(SharedOntologyTestDataADM.ANYTHING_ONTOLOGY_IRI_LocalHost)}",
        fileBasename = "anythingOntologyWithValueObjects",
        clientTestDataBasename = Some("anything-ontology"),
      )

    private val anythingThingWithAllLanguages =
      HttpGetTest(
        urlPath =
          s"/v2/ontologies/classes/${urlEncodeIri(SharedOntologyTestDataADM.ANYTHING_THING_RESOURCE_CLASS_LocalHost)}?allLanguages=true",
        fileBasename = "anythingThingWithAllLanguages",
        clientTestDataBasename = Some("get-class-anything-thing-with-allLanguages-response"),
      )

    private val anythingOntologyThingSimple =
      HttpGetTest(
        urlPath =
          s"/v2/ontologies/classes/${urlEncodeIri(SharedOntologyTestDataADM.ANYTHING_THING_RESOURCE_CLASS_LocalHost_SIMPLE)}",
        fileBasename = "anythingThingSimple",
      )

    private val anythingOntologyThingComplex =
      HttpGetTest(
        urlPath =
          s"/v2/ontologies/classes/${urlEncodeIri(SharedOntologyTestDataADM.ANYTHING_THING_RESOURCE_CLASS_LocalHost)}",
        fileBasename = "anythingThing",
      )

    private val anythingOntologyHasListItemSimple =
      HttpGetTest(
        urlPath =
          s"/v2/ontologies/properties/${urlEncodeIri(SharedOntologyTestDataADM.ANYTHING_HasListItem_PROPERTY_LocalHost_SIMPLE)}",
        fileBasename = "anythingHasListItemSimple",
      )

    private val anythingOntologyHasListItemComplex =
      HttpGetTest(
        urlPath =
          s"/v2/ontologies/properties/${urlEncodeIri(SharedOntologyTestDataADM.ANYTHING_HasListItem_PROPERTY_LocalHost)}",
        fileBasename = "anythingHasListItem",
        clientTestDataBasename = Some("get-property-listValue-response"),
      )

    val testCases: Seq[HttpGetTest] = Seq(
      // built-in ontologies
      knoraApiOntologySimple,
      knoraApiOntologyComplex,
      salsahGuiOntology,
      standoffOntology,
      // class segments of built-in ontologies
      knoraApiDateSegmentSimple,
      knoraApiDateSegmentComplex,
      // property segments of built-in ontologies
      knoraApiHasColorSegmentSimple,
      knoraApiHasColorSegmentComplex,
      // project ontologies
      anythingOntologyMetadata,
      anythingOntologySimple,
      anythingOntologyComplex,
      anythingThingWithAllLanguages,
      // class segments of project ontologies
      anythingOntologyThingSimple,
      anythingOntologyThingComplex,
      // property segments of project ontologies
      anythingOntologyHasListItemSimple,
      anythingOntologyHasListItemComplex,
    )
  }

  "The Ontologies v2 Endpoint" should {
    "serve the ontologies in JSON-LD, turtle and RDF-XML" in {
<<<<<<< HEAD
      (TestCases.testCases).flatMap { testCase =>
        val methods = List(checkTurtleTestCase _, checkJsonLdTestCase _, checkRdfXmlTestCase _)
        methods.map(m => Try(m(testCase)))
      }.sequence.get
=======
      forEvery(TestCases.testCases) { testCase =>
        checkTestCase(testCase)
      }
>>>>>>> 6770b250
    }

    "serve the knora-api ontology in the simple schema on two separate endpoints" in {
      val ontologyAllEntitiesResponseJson = getResponse(
        s"/v2/ontologies/allentities/${urlEncodeIri(KnoraApiV2Simple.KnoraApiOntologyIri)}",
        RdfMediaTypes.`application/ld+json`,
      )
      val knoraApiResponseJson = getResponse(s"/ontology/knora-api/simple/v2", RdfMediaTypes.`application/ld+json`)
      assert(JsonParser(ontologyAllEntitiesResponseJson) == JsonParser(knoraApiResponseJson))

      val ontologyAllEntitiesResponseTurtle = getResponse(
        s"/v2/ontologies/allentities/${urlEncodeIri(KnoraApiV2Simple.KnoraApiOntologyIri)}",
        RdfMediaTypes.`text/turtle`,
      )
      val knoraApiResponseTurtle = getResponse(s"/ontology/knora-api/simple/v2", RdfMediaTypes.`text/turtle`)
      assert(parseTurtle(ontologyAllEntitiesResponseTurtle) == parseTurtle(knoraApiResponseTurtle))

      val ontologyAllEntitiesResponseRdfXml = getResponse(
        s"/v2/ontologies/allentities/${urlEncodeIri(KnoraApiV2Simple.KnoraApiOntologyIri)}",
        RdfMediaTypes.`application/rdf+xml`,
      )
      val knoraApiResponseRdfXml = getResponse(s"/ontology/knora-api/simple/v2", RdfMediaTypes.`application/rdf+xml`)
      assert(parseRdfXml(ontologyAllEntitiesResponseRdfXml) == parseRdfXml(knoraApiResponseRdfXml))
    }

    "serve the knora-api in the complex schema on two separate endpoints" in {
      val ontologyAllEntitiesResponseJson = getResponse(
        s"/v2/ontologies/allentities/${urlEncodeIri(KnoraApiV2Complex.KnoraApiOntologyIri)}",
        RdfMediaTypes.`application/ld+json`,
      )
      val knoraApiResponseJson = getResponse(s"/ontology/knora-api/v2", RdfMediaTypes.`application/ld+json`)
      assert(JsonParser(ontologyAllEntitiesResponseJson) == JsonParser(knoraApiResponseJson))

      val ontologyAllEntitiesResponseTurtle = getResponse(
        s"/v2/ontologies/allentities/${urlEncodeIri(KnoraApiV2Complex.KnoraApiOntologyIri)}",
        RdfMediaTypes.`text/turtle`,
      )
      val knoraApiResponseTurtle = getResponse(s"/ontology/knora-api/v2", RdfMediaTypes.`text/turtle`)
      assert(parseTurtle(ontologyAllEntitiesResponseTurtle) == parseTurtle(knoraApiResponseTurtle))

      val ontologyAllEntitiesResponseRdfXml = getResponse(
        s"/v2/ontologies/allentities/${urlEncodeIri(KnoraApiV2Complex.KnoraApiOntologyIri)}",
        RdfMediaTypes.`application/rdf+xml`,
      )
      val knoraApiResponseRdfXml = getResponse(s"/ontology/knora-api/v2", RdfMediaTypes.`application/rdf+xml`)
      assert(parseRdfXml(ontologyAllEntitiesResponseRdfXml) == parseRdfXml(knoraApiResponseRdfXml))
    }

    "writeTestDataFiles should fail the test after all files have been overwritten" in {
      assert(!writeTestDataFiles)
    }
  }
}<|MERGE_RESOLUTION|>--- conflicted
+++ resolved
@@ -4,15 +4,14 @@
  */
 package org.knora.webapi.e2e.v2
 
-import cats.implicits._
 import org.apache.pekko
+import org.scalatest.Inspectors.forEvery
 import spray.json._
 
 import java.net.URLEncoder
 import java.nio.file.Files
 import java.nio.file.Path
 import java.nio.file.Paths
-import scala.util.Try
 
 import org.knora.webapi._
 import org.knora.webapi.e2e.ClientTestDataCollector
@@ -30,12 +29,6 @@
 
 class OntologyFormatsE2ESpec extends E2ESpec {
 
-  // !!!!!!!!!!!!!!!!!!!!!!!!!!!!!!!!!!!!!!!!!!!!!!!!!!!!!!!!!!!!!!!!!!!!!!!!!!!!!!!!!!!!!!!!!!!!!!!!!!!!!!!!!!
-  // If true, the existing expected response files are overwritten with the HTTP GET responses from the server.
-  // If false, the responses from the server are compared to the contents fo the expected response files.
-  // !!!!!!!!!!!!!!!!!!!!!!!!!!!!!!!!!!!!!!!!!!!!!!!!!!!!!!!!!!!!!!!!!!!!!!!!!!!!!!!!!!!!!!!!!!!!!!!!!!!!!!!!!!
-  private val writeTestDataFiles = false
-
   override lazy val rdfDataObjects: List[RdfDataObject] =
     List(
       RdfDataObject("test_data/project_ontologies/freetest-onto.ttl", "http://www.knora.org/ontology/0001/freetest"),
@@ -47,8 +40,10 @@
    *
    * @param urlPath                     the URL path to be used in the request.
    * @param fileBasename                the basename of the test data file containing the expected response.
-   * @param clientTestDataBasename      the basename of the client test data file, if any, to be collected by
+   * @param maybeClientTestDataBasename the basename of the client test data file, if any, to be collected by
    *                                    [[org.knora.webapi.e2e.ClientTestDataCollector]].
+   * @param disableWrite                if true, this [[HttpGetTest]] will not write the expected response file when `writeFile` is called.
+   *                                    This is useful if two tests share the same file.
    */
   private case class HttpGetTest(
     urlPath: String,
@@ -108,68 +103,6 @@
   private def urlEncodeIri(iri: IRI): String =
     URLEncoder.encode(iri, "UTF-8")
 
-<<<<<<< HEAD
-  private def checkJsonLdTestCase(httpGetTest: HttpGetTest): Unit = {
-    val mediaType   = RdfMediaTypes.`application/ld+json`
-    val responseStr = getResponse(httpGetTest.urlPath, mediaType)
-    if (!httpGetTest.fileExists(mediaType)) {
-      if (writeTestDataFiles) httpGetTest.writeReceived(responseStr, mediaType)
-      else throw new AssertionError(s"No approved data available in file ${httpGetTest.fileBasename}")
-    }
-    if (JsonParser(responseStr) != JsonParser(httpGetTest.readFile(mediaType))) {
-      if (writeTestDataFiles) httpGetTest.writeReceived(responseStr, mediaType)
-      else
-        throw new AssertionError(
-          s"""|
-              |The response did not equal the approved data.
-              |
-              |Response:
-              |
-              |$responseStr
-              |
-              |
-              |${"=" * 120}
-              |
-              |
-              |Approved data:
-              |
-              |${httpGetTest.readFile(mediaType)}
-              |
-              |""".stripMargin,
-        )
-    }
-    httpGetTest.storeClientTestData(responseStr)
-  }
-
-  private def checkTurtleTestCase(httpGetTest: HttpGetTest): Unit = {
-    val mediaType   = RdfMediaTypes.`text/turtle`
-    val responseStr = getResponse(httpGetTest.urlPath, mediaType)
-    if (!httpGetTest.fileExists(mediaType)) {
-      if (writeTestDataFiles) httpGetTest.writeReceived(responseStr, mediaType)
-      else throw new AssertionError(s"No approved data available in file ${httpGetTest.fileBasename}")
-    }
-    if (parseTurtle(responseStr) != parseTurtle(httpGetTest.readFile(mediaType))) {
-      if (writeTestDataFiles) httpGetTest.writeReceived(responseStr, mediaType)
-      else
-        throw new AssertionError(
-          s"""|
-              |The response did not equal the approved data.
-              |
-              |Response:
-              |
-              |$responseStr
-              |
-              |
-              |${"=" * 120}
-              |
-              |
-              |Approved data:
-              |
-              |${httpGetTest.readFile(mediaType)}
-              |
-              |""".stripMargin,
-        )
-=======
   private def checkTestCase(httpGetTest: HttpGetTest) = {
     val responseJsonLd = getResponse(httpGetTest.urlPath, RdfMediaTypes.`application/ld+json`)
     val responseTtl    = getResponse(httpGetTest.urlPath, RdfMediaTypes.`text/turtle`)
@@ -201,25 +134,12 @@
             |
             |""".stripMargin,
       )
->>>>>>> 6770b250
-    }
-
-<<<<<<< HEAD
-  private def checkRdfXmlTestCase(httpGetTest: HttpGetTest): Unit = {
-    val mediaType   = RdfMediaTypes.`application/rdf+xml`
-    val responseStr = getResponse(httpGetTest.urlPath, mediaType)
-    // RDF XML can be compared against the persisted turtle file, so does not need to br written to a file.
-    if (writeTestDataFiles) ()
-    else {
-      assert(parseRdfXml(responseStr) == parseTurtle(httpGetTest.readFile(RdfMediaTypes.`text/turtle`)))
-      ()
-    }
-=======
+    }
+
     assert(parseTurtle(responseTtl) == parseJsonLd(responseJsonLd))
     assert(parseRdfXml(responseRdfXml) == parseJsonLd(responseJsonLd))
 
     httpGetTest.storeClientTestData(responseJsonLd)
->>>>>>> 6770b250
   }
 
   private def getResponse(url: String, mediaType: MediaType.NonBinary) = {
@@ -333,7 +253,7 @@
         clientTestDataBasename = Some("get-property-listValue-response"),
       )
 
-    val testCases: Seq[HttpGetTest] = Seq(
+    val testCases = Seq(
       // built-in ontologies
       knoraApiOntologySimple,
       knoraApiOntologyComplex,
@@ -361,16 +281,9 @@
 
   "The Ontologies v2 Endpoint" should {
     "serve the ontologies in JSON-LD, turtle and RDF-XML" in {
-<<<<<<< HEAD
-      (TestCases.testCases).flatMap { testCase =>
-        val methods = List(checkTurtleTestCase _, checkJsonLdTestCase _, checkRdfXmlTestCase _)
-        methods.map(m => Try(m(testCase)))
-      }.sequence.get
-=======
       forEvery(TestCases.testCases) { testCase =>
         checkTestCase(testCase)
       }
->>>>>>> 6770b250
     }
 
     "serve the knora-api ontology in the simple schema on two separate endpoints" in {
@@ -418,9 +331,5 @@
       val knoraApiResponseRdfXml = getResponse(s"/ontology/knora-api/v2", RdfMediaTypes.`application/rdf+xml`)
       assert(parseRdfXml(ontologyAllEntitiesResponseRdfXml) == parseRdfXml(knoraApiResponseRdfXml))
     }
-
-    "writeTestDataFiles should fail the test after all files have been overwritten" in {
-      assert(!writeTestDataFiles)
-    }
   }
 }