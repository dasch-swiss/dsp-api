/*
 * Copyright © 2021 - 2024 Swiss National Data and Service Center for the Humanities and/or DaSCH Service Platform contributors.
 * SPDX-License-Identifier: Apache-2.0
 */

package org.knora.webapi.messages.admin.responder.usersmessages

import dsp.errors.BadRequestException
import org.knora.webapi.*
import org.knora.webapi.messages.StringFormatter
import org.knora.webapi.messages.admin.responder.permissionsmessages.PermissionProfileType
import org.knora.webapi.sharedtestdata.SharedTestDataADM
import org.knora.webapi.slice.admin.domain.model.User

/**
 * This spec is used to test the [[User]] and [[UserIdentifierADM]] classes.
 */
class UsersMessagesADMSpec extends CoreSpec {

  private val id          = SharedTestDataADM.rootUser.id
  private val username    = SharedTestDataADM.rootUser.username
  private val email       = SharedTestDataADM.rootUser.email
  private val password    = SharedTestDataADM.rootUser.password
  private val givenName   = SharedTestDataADM.rootUser.givenName
  private val familyName  = SharedTestDataADM.rootUser.familyName
  private val status      = SharedTestDataADM.rootUser.status
  private val lang        = SharedTestDataADM.rootUser.lang
  private val groups      = SharedTestDataADM.rootUser.groups
  private val projects    = SharedTestDataADM.rootUser.projects
  private val permissions = SharedTestDataADM.rootUser.permissions

  private implicit val stringFormatter: StringFormatter = StringFormatter.getInstanceForConstantOntologies

  "The UserADM case class" should {
    "return a RESTRICTED UserADM when requested " in {
      val rootUser = User(
        id = id,
        username = username,
        email = email,
        givenName = givenName,
        familyName = familyName,
        status = status,
        lang = lang,
        password = password,
        groups = groups,
        projects = projects,
        permissions = permissions
      )
      val rootUserRestricted = User(
        id = id,
        username = username,
        email = email,
        givenName = givenName,
        familyName = familyName,
        status = status,
        lang = lang,
        password = None,
        groups = groups,
        projects = projects,
        permissions = permissions.ofType(PermissionProfileType.Restricted)
      )

      assert(rootUser.ofType(UserInformationTypeADM.Restricted) === rootUserRestricted)
    }

    "return true if user is ProjectAdmin in any project " in {
      assert(
        SharedTestDataADM.anythingAdminUser.permissions.isProjectAdminInAnyProject() === true,
        "user is not ProjectAdmin in any of his projects"
      )
    }

    "return false if user is not ProjectAdmin in any project " in {
      assert(
        SharedTestDataADM.anythingUser1.permissions.isProjectAdminInAnyProject() === false,
        "user is ProjectAdmin in one of his projects"
      )
    }
<<<<<<< HEAD
=======

    "allow checking the SCrypt passwords" in {
      val encoder = new SCryptPasswordEncoder(16384, 8, 1, 32, 64)
      val hp      = encoder.encode("123456")
      val up = User(
        id = "something",
        username = "something",
        email = "something",
        givenName = "something",
        familyName = "something",
        status = status,
        lang = lang,
        password = Some(hp),
        groups = groups,
        projects = projects,
        permissions = PermissionsDataADM()
      )

      // test SCrypt
      assert(encoder.matches("123456", encoder.encode("123456")))

      // test UserADM SCrypt usage
      assert(up.passwordMatch("123456"))
    }

    "allow checking the BCrypt passwords" in {
      val encoder = new BCryptPasswordEncoder()
      val hp      = encoder.encode("123456")
      val up = User(
        id = "something",
        username = "something",
        email = "something",
        givenName = "something",
        familyName = "something",
        status = status,
        lang = lang,
        password = Some(hp),
        groups = groups,
        projects = projects,
        permissions = PermissionsDataADM()
      )

      // test BCrypt
      assert(encoder.matches("123456", encoder.encode("123456")))

      // test UserADM BCrypt usage
      assert(up.passwordMatch("123456"))
    }

    "allow checking the password (2)" in {
      SharedTestDataADM.rootUser.passwordMatch("test") should equal(true)
    }
>>>>>>> 1b7f88b5
  }

  "The ChangeUserApiRequestADM case class" should {

    "throw a BadRequestException if number of parameters is wrong" in {

      // all parameters are None
      assertThrows[BadRequestException](
        ChangeUserApiRequestADM()
      )

      val errorNoParameters = the[BadRequestException] thrownBy ChangeUserApiRequestADM()
      errorNoParameters.getMessage should equal("No data sent in API request.")

      // more than one parameter for status update
      assertThrows[BadRequestException](
        ChangeUserApiRequestADM(status = Some(true), systemAdmin = Some(true))
      )

      val errorTooManyParametersStatusUpdate =
        the[BadRequestException] thrownBy ChangeUserApiRequestADM(status = Some(true), systemAdmin = Some(true))
      errorTooManyParametersStatusUpdate.getMessage should equal("Too many parameters sent for change request.")

      // more than one parameter for systemAdmin update
      assertThrows[BadRequestException](
        ChangeUserApiRequestADM(systemAdmin = Some(true), status = Some(true))
      )

      val errorTooManyParametersSystemAdminUpdate =
        the[BadRequestException] thrownBy ChangeUserApiRequestADM(systemAdmin = Some(true), status = Some(true))
      errorTooManyParametersSystemAdminUpdate.getMessage should equal("Too many parameters sent for change request.")

      // more than 5 parameters for basic user information update
      assertThrows[BadRequestException](
        ChangeUserApiRequestADM(
          username = Some("newUsername"),
          email = Some("newEmail@email.com"),
          givenName = Some("newGivenName"),
          familyName = Some("familyName"),
          lang = Some("en"),
          status = Some(true),
          systemAdmin = Some(false)
        )
      )

      val errorTooManyParametersBasicInformationUpdate = the[BadRequestException] thrownBy ChangeUserApiRequestADM(
        username = Some("newUsername"),
        email = Some("newEmail@email.com"),
        givenName = Some("newGivenName"),
        familyName = Some("familyName"),
        lang = Some("en"),
        status = Some(true),
        systemAdmin = Some(false)
      )
      errorTooManyParametersBasicInformationUpdate.getMessage should equal(
        "Too many parameters sent for change request."
      )
    }
  }
}<|MERGE_RESOLUTION|>--- conflicted
+++ resolved
@@ -76,61 +76,6 @@
         "user is ProjectAdmin in one of his projects"
       )
     }
-<<<<<<< HEAD
-=======
-
-    "allow checking the SCrypt passwords" in {
-      val encoder = new SCryptPasswordEncoder(16384, 8, 1, 32, 64)
-      val hp      = encoder.encode("123456")
-      val up = User(
-        id = "something",
-        username = "something",
-        email = "something",
-        givenName = "something",
-        familyName = "something",
-        status = status,
-        lang = lang,
-        password = Some(hp),
-        groups = groups,
-        projects = projects,
-        permissions = PermissionsDataADM()
-      )
-
-      // test SCrypt
-      assert(encoder.matches("123456", encoder.encode("123456")))
-
-      // test UserADM SCrypt usage
-      assert(up.passwordMatch("123456"))
-    }
-
-    "allow checking the BCrypt passwords" in {
-      val encoder = new BCryptPasswordEncoder()
-      val hp      = encoder.encode("123456")
-      val up = User(
-        id = "something",
-        username = "something",
-        email = "something",
-        givenName = "something",
-        familyName = "something",
-        status = status,
-        lang = lang,
-        password = Some(hp),
-        groups = groups,
-        projects = projects,
-        permissions = PermissionsDataADM()
-      )
-
-      // test BCrypt
-      assert(encoder.matches("123456", encoder.encode("123456")))
-
-      // test UserADM BCrypt usage
-      assert(up.passwordMatch("123456"))
-    }
-
-    "allow checking the password (2)" in {
-      SharedTestDataADM.rootUser.passwordMatch("test") should equal(true)
-    }
->>>>>>> 1b7f88b5
   }
 
   "The ChangeUserApiRequestADM case class" should {
