--- conflicted
+++ resolved
@@ -32,11 +32,7 @@
 
 import dsp.errors.AssertionException
 import org.knora.webapi.config.AppConfig
-<<<<<<< HEAD
-=======
-import org.knora.webapi.core.Db
 import org.knora.webapi.core.MessageRelayActorRef
->>>>>>> 1e2efab7
 import org.knora.webapi.core.TestStartupUtils
 import org.knora.webapi.messages.store.triplestoremessages.RdfDataObject
 import org.knora.webapi.messages.store.triplestoremessages.TriplestoreJsonProtocol
@@ -64,46 +60,21 @@
     with RequestBuilding
     with ImplicitSender {
 
-<<<<<<< HEAD
-  /**
-   * The `Environment` that we require to exist at startup.
-   * Can be overriden in specs that need other implementations.
-   */
-  type Environment = core.LayersTestLive.Environment
-
-  /**
-   * `Bootstrap` will ensure that everything is instantiated when the Runtime is created
-   * and cleaned up when the Runtime is shutdown.
-   */
-  private val bootstrap = util.Logger.text() >>> core.LayersTestLive.layer
-
-  // create a configured runtime
-  implicit val runtime: Runtime.Scoped[Environment] =
-    Unsafe.unsafe(implicit u => Runtime.unsafe.fromLayer(bootstrap))
-=======
+  lazy val rdfDataObjects = List.empty[RdfDataObject]
   implicit val runtime: Runtime.Scoped[core.LayersTest.Environment] =
     Unsafe.unsafe(implicit u => Runtime.unsafe.fromLayer(util.Logger.text() >>> core.LayersTest.layer))
->>>>>>> 1e2efab7
 
   lazy val appConfig: AppConfig                        = UnsafeZioRun.service[AppConfig]
   implicit lazy val system: ActorSystem                = UnsafeZioRun.service[ActorSystem]
   implicit lazy val executionContext: ExecutionContext = system.dispatcher
   lazy val appActor: ActorRef                          = UnsafeZioRun.service[MessageRelayActorRef].ref
-  lazy val rdfDataObjects                              = List.empty[RdfDataObject]
 
   // needed by some tests
-<<<<<<< HEAD
   val baseApiUrl: String  = appConfig.knoraApi.internalKnoraApiBaseUrl
   val baseSipiUrl: String = appConfig.sipi.internalBaseUrl
-=======
-  val baseApiUrl: String          = appConfig.knoraApi.internalKnoraApiBaseUrl
-  val baseInternalSipiUrl: String = appConfig.sipi.internalBaseUrl
 
   // the default timeout for all tests
   implicit val timeout: FiniteDuration = FiniteDuration(10, SECONDS)
->>>>>>> 1e2efab7
-
-  final override def beforeAll(): Unit = UnsafeZioRun.runOrThrow(TestStartupUtils.startDspApi(rdfDataObjects))
 
   final override def afterAll(): Unit =
     /* Stop ZIO runtime and release resources (e.g., running docker containers) */
