/*
 * Copyright © 2021 - 2025 Swiss National Data and Service Center for the Humanities and/or DaSCH Service Platform contributors.
 * SPDX-License-Identifier: Apache-2.0
 */

package org.knora.webapi

import zio.*
import zio.http.*
import zio.json.*
import zio.json.DecoderOps
import zio.json.ast.Json
import zio.json.ast.JsonCursor
import zio.test.*

import org.knora.webapi.core.Db
import org.knora.webapi.core.LayersTestMock
import org.knora.webapi.core.TestStartupUtils
import org.knora.webapi.messages.store.triplestoremessages.RdfDataObject
import org.knora.webapi.slice.admin.domain.model.KnoraProject.Shortcode
import org.knora.webapi.slice.admin.domain.model.UserIri
import org.knora.webapi.slice.infrastructure.DspApiServer

abstract class E2EZSpec extends ZIOSpecDefault {

  private val testLayers =
    util.Logger.text() >>> LayersTestMock.layer()

  def rdfDataObjects: List[RdfDataObject] = List.empty[RdfDataObject]

  type env = LayersTestMock.Environment with Client with Scope

<<<<<<< HEAD
  private def prepare = for {
    appServer <- AppServer.init()
    _         <- appServer.start(requiresAdditionalRepositoryChecks = false)
    _         <- TestStartupUtils.prepareRepository(rdfDataObjects)
    _         <- DspApiServer.make.forkDaemon.unit
  } yield appServer

  def withResettedTriplestore = TestAspect.before(TestStartupUtils.prepareRepository(rdfDataObjects))
=======
  private def prepare = Db.initWithTestData(rdfDataObjects)
>>>>>>> a7d7653c

  def e2eSpec: Spec[env, Any]

  override def spec = (
    e2eSpec
      @@ TestAspect.beforeAll(prepare)
      @@ TestAspect.sequential
  ).provideShared(testLayers, Client.default, Scope.default)
    @@ TestAspect.withLiveEnvironment

  def sendGetRequestAsRoot(url: String): URIO[env, Response] =
    getRootToken.mapError(Exception(_)).orDie.flatMap(token => sendGetRequest(url, Some(token)))

  def sendGetRequestAsRootDecode[A: JsonDecoder](url: String): ZIO[env, String, A] =
    sendGetRequestAsRoot(url)
      .flatMap(response => response.body.asString.mapBoth(_.getMessage, (response.status, _)))
      .filterOrElseWith { case (status, _) => status.isSuccess } { case (status, body) =>
        ZIO.fail(s"Failed request: Status $status, $body")
      }
      .flatMap { case (_, body) => ZIO.fromEither(body.fromJson[A]) }

  def sendGetRequest(url: String, token: Option[String] = None): URIO[env, Response] =
    for {
      client   <- ZIO.service[Client]
      urlStr    = s"http://localhost:3333$url"
      urlFull  <- ZIO.fromEither(URL.decode(urlStr)).orDie
      _        <- ZIO.logDebug(s"GET   ${urlFull.encode}")
      bearer    = token.map(Header.Authorization.Bearer(_)).toList
      response <- client.url(urlFull).addHeaders(Headers(bearer)).get("").orDie
    } yield response

  def sendPutRequestAsRoot(url: String, data: String): ZIO[env, String, Response] =
    sendPutRequestAsRoot(url, Body.fromString(data))

  def sendPutRequestAsRoot(url: String, body: Body): URIO[env, Response] =
    for {
      token    <- getRootToken.mapError(Exception(_)).orDie
      response <- sendPutRequest(url, body, Some(token))
    } yield response

  def sendPutRequest(url: String, body: Body, token: Option[String] = None): URIO[env, Response] =
    for {
      client   <- ZIO.service[Client]
      bearer    = token.map(Header.Authorization.Bearer(_)).toList
      response <- client.url(url"http://localhost:3333").addHeaders(Headers(bearer)).put(url)(body).orDie
    } yield response

  def sendGetRequestStringOrFail(url: String, token: Option[String] = None): ZIO[env, String, String] =
    for {
      response <- sendGetRequest(url, token)
      data     <- response.body.asString.orDie
      _        <- ZIO.fail(s"Failed request: Status ${response.status} - $data").when(response.status != Status.Ok)
    } yield data

  def sendGetRequestAsOrFail[B](url: String, token: Option[String] = None)(implicit
    dec: JsonDecoder[B],
  ): ZIO[env, String, B] =
    for {
      response <- sendGetRequestStringOrFail(url, token)
      result   <- ZIO.fromEither(response.fromJson[B])
    } yield result

  def sendPostRequestAsRoot(url: String, data: String): ZIO[env, String, Response] =
    getRootToken.flatMap(token => sendPostRequest(url, data, Some(token)))

  def sendPostRequest(url: String, data: String, token: Option[String] = None): ZIO[env, String, Response] =
    for {
      client   <- ZIO.service[Client]
      urlStr    = s"http://localhost:3333$url"
      urlFull  <- ZIO.fromEither(URL.decode(urlStr)).mapError(_.getMessage)
      _        <- ZIO.logDebug(s"POST  ${urlFull.encode}")
      body      = Body.fromString(data)
      bearer    = token.map(Header.Authorization.Bearer(_))
      headers   = Headers(List(Header.ContentType(MediaType.application.json)) ++ bearer.toList)
      response <- client.url(urlFull).addHeaders(headers).post("")(body).mapError(_.getMessage)
    } yield response

  def sendPostRequestStringOrFail(url: String, data: String, token: Option[String] = None): ZIO[env, String, String] =
    for {
      response <- sendPostRequest(url, data, token)
      data     <- response.body.asString.mapError(_.getMessage)
      _        <- ZIO.fail(s"Failed request: Status ${response.status} - $data").when(response.status != Status.Ok)
    } yield data

  def sendPostRequestString(url: String, data: String, token: Option[String] = None): ZIO[env, String, String] =
    for {
      response <- sendPostRequest(url, data, token)
      data     <- response.body.asString.mapError(_.getMessage)
    } yield data

  def sendDeleteRequest(url: String, token: Option[String]): ZIO[env, String, Response] =
    (for {
      client   <- ZIO.service[Client]
      urlStr    = s"http://localhost:3333$url"
      urlFull  <- ZIO.fromEither(URL.decode(urlStr))
      _        <- ZIO.logDebug(s"POST  ${urlFull.encode}")
      bearer    = token.map(Header.Authorization.Bearer.apply)
      headers   = Headers(List(Header.ContentType(MediaType.application.json)) ++ bearer.toList)
      request   = Request.delete(urlFull).addHeaders(headers)
      response <- client.request(request)
    } yield response).mapError(_.getMessage)

  def getToken(email: String, password: String): ZIO[env, String, String] =
    for {
      response <-
        sendPostRequestStringOrFail(
          "/v2/authentication",
          s"""|{
              |  "email": "$email",
              |  "password": "$password"
              |}""".stripMargin,
        )
      result <- ZIO.fromEither(response.fromJson[Map[String, String]])
      token  <- ZIO.fromOption(result.get("token")).orElseFail("No token in response")
    } yield token

  def getRootToken: ZIO[env, String, String] =
    getToken("root@example.com", "test")

  def urlEncode(s: String): String = java.net.URLEncoder.encode(s, "UTF-8")

  def getOntologyLastModificationDate(ontlogyIri: String): ZIO[env, String, String] = {
    val cursor = JsonCursor.field("knora-api:lastModificationDate").isObject.field("@value").isString
    for {
      responseStr <- sendGetRequestStringOrFail(s"/v2/ontologies/allentities/${urlEncode(ontlogyIri)}")
      responseAst <- ZIO.fromEither(responseStr.fromJson[Json])
      lmd         <- ZIO.fromEither(responseAst.get(cursor))
    } yield lmd.value
  }

  object AdminApiRestClient {
    private val shortcodePlaceholder                       = ":shortcode"
    private def replace(shortcode: Shortcode, url: String) = url.replace(shortcodePlaceholder, shortcode.value)

    val projectsShortcodePath: String      = s"/admin/projects/shortcode/$shortcodePlaceholder"
    val projectsShortcodeErasePath: String = s"$projectsShortcodePath/erase"

    private val userIriPlaceholder                     = ":userIri"
    private def replace(userIri: UserIri, url: String) = url.replace(userIriPlaceholder, userIri.value)

    val usersPath                       = "/admin/users"
    val usersIriPath                    = s"$usersPath/iri/$userIriPlaceholder"
    val usersIriProjectMemberships      = s"$usersIriPath/project-memberships"
    val usersIriProjectAdminMemberships = s"$usersIriPath/project-admin-memberships"
    val usersIriGroupMemberships        = s"$usersIriPath/group-memberships"

    def eraseProjectAsRoot(shortcode: Shortcode): ZIO[env, String, Response] = for {
      jwt      <- getRootToken.map(Some.apply)
      response <- sendDeleteRequest(replace(shortcode, projectsShortcodeErasePath), jwt)
    } yield response

    def getProjectAsRoot(shortcode: Shortcode): ZIO[env, String, Response] = for {
      jwt      <- getRootToken.map(Some.apply)
      response <- sendGetRequest(replace(shortcode, projectsShortcodePath))
    } yield response

    def getUserAsRoot(userIri: UserIri): ZIO[env, IRI, Response] = for {
      jwt      <- getRootToken.map(Some.apply)
      response <- sendGetRequest(replace(userIri, usersIriPath))
    } yield response
  }

}<|MERGE_RESOLUTION|>--- conflicted
+++ resolved
@@ -15,11 +15,9 @@
 
 import org.knora.webapi.core.Db
 import org.knora.webapi.core.LayersTestMock
-import org.knora.webapi.core.TestStartupUtils
 import org.knora.webapi.messages.store.triplestoremessages.RdfDataObject
 import org.knora.webapi.slice.admin.domain.model.KnoraProject.Shortcode
 import org.knora.webapi.slice.admin.domain.model.UserIri
-import org.knora.webapi.slice.infrastructure.DspApiServer
 
 abstract class E2EZSpec extends ZIOSpecDefault {
 
@@ -30,18 +28,7 @@
 
   type env = LayersTestMock.Environment with Client with Scope
 
-<<<<<<< HEAD
-  private def prepare = for {
-    appServer <- AppServer.init()
-    _         <- appServer.start(requiresAdditionalRepositoryChecks = false)
-    _         <- TestStartupUtils.prepareRepository(rdfDataObjects)
-    _         <- DspApiServer.make.forkDaemon.unit
-  } yield appServer
-
-  def withResettedTriplestore = TestAspect.before(TestStartupUtils.prepareRepository(rdfDataObjects))
-=======
   private def prepare = Db.initWithTestData(rdfDataObjects)
->>>>>>> a7d7653c
 
   def e2eSpec: Spec[env, Any]
 
