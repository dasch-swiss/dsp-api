--- conflicted
+++ resolved
@@ -9,11 +9,8 @@
 import zio.test._
 
 import dsp.errors.BadRequestException
-<<<<<<< HEAD
 import dsp.errors.ValidationException
-=======
 import dsp.valueobjects.Iri._
->>>>>>> a4357d22
 
 /**
  * This spec is used to test the [[Iri]] value objects creation.
