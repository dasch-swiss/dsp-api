/*
 * Copyright © 2021 - 2022 Swiss National Data and Service Center for the Humanities and/or DaSCH Service Platform contributors.
 * SPDX-License-Identifier: Apache-2.0
 */

package dsp.valueobjects

import dsp.errors.BadRequestException
import dsp.errors.ValidationException
import dsp.valueobjects.User._
import zio.prelude.Validation
import zio.test._
<<<<<<< HEAD
=======
import dsp.errors.BadRequestException
import zio.prelude.ZValidation
>>>>>>> 4cd98123

/**
 * This spec is used to test the [[dsp.valueobjects.User]] value objects creation.
 */
object UserSpec extends ZIOSpecDefault {
  private val validUsername                               = "user008"
  private val tooShortUsername                            = "123"
  private val tooLongUsername                             = "01234567890123456789012345678901234567890123456789011"
  private val invalidUsernameWithUnderscoreAsFirstChar    = "_123"
  private val invalidUsernameWithUnderscoreAsLastChar     = "123_"
  private val invalidUsernameWithMultipleUnderscoresInRow = "12__3"
  private val invalidUsernameWithDotAsFirstChar           = ".123"
  private val invalidUsernameWithDotAsLastChar            = "123."
  private val invalidUsernameWithMultipleDotsInRow        = "12..3"
  private val invalidUsername                             = "user!@#$%^&*()_+"
  private val validEmailAddress                           = "address@ch"
  private val invalidEmailAddress                         = "invalid_email_address"
  private val validPassword                               = "pass-word"
  private val validGivenName                              = "John"
  private val validFamilyName                             = "Rambo"

  def spec =
    (usernameTest + emailTest + givenNameTest + familyNameTest + passwordTest + passwordHashTest + systemAdminTest)

  private val usernameTest = suite("Username")(
    test("pass an empty value and return an error") {
      assertTrue(
        Username.make("") == Validation.fail(BadRequestException(UserErrorMessages.UsernameMissing))
      )
    },
    test("pass an invalid value and return an error") {
      assertTrue(
        Username.make(invalidUsername) == Validation.fail(
          BadRequestException(UserErrorMessages.UsernameInvalid)
        )
      )
    },
    test("pass too short value and return an error") {
      assertTrue(
        Username.make(tooShortUsername) == Validation.fail(
          BadRequestException(UserErrorMessages.UsernameInvalid)
        )
      )
    },
    test("pass too long value and return an error") {
      assertTrue(
        Username.make(tooLongUsername) == Validation.fail(
          BadRequestException(UserErrorMessages.UsernameInvalid)
        )
      )
    },
    test("pass an invalid value with '_' as the first char and return an error") {
      assertTrue(
        Username.make(invalidUsernameWithUnderscoreAsFirstChar) == Validation.fail(
          BadRequestException(UserErrorMessages.UsernameInvalid)
        )
      )
    },
    test("pass an invalid value with '_' as the last char and return an error") {
      assertTrue(
        Username.make(invalidUsernameWithUnderscoreAsLastChar) == Validation.fail(
          BadRequestException(UserErrorMessages.UsernameInvalid)
        )
      )
    },
    test("pass an invalid value with '_' used multiple times in a row and return an error") {
      assertTrue(
        Username.make(invalidUsernameWithMultipleUnderscoresInRow) == Validation.fail(
          BadRequestException(UserErrorMessages.UsernameInvalid)
        )
      )
    },
    test("pass an invalid value with '.' as the first char and return an error") {
      assertTrue(
        Username.make(invalidUsernameWithDotAsFirstChar) == Validation.fail(
          BadRequestException(UserErrorMessages.UsernameInvalid)
        )
      )
    },
    test("pass an invalid value with '.' as the last char and return an error") {
      assertTrue(
        Username.make(invalidUsernameWithDotAsLastChar) == Validation.fail(
          BadRequestException(UserErrorMessages.UsernameInvalid)
        )
      )
    },
    test("pass an invalid value with '.' used multiple times in a row and return an error") {
      assertTrue(
        Username.make(invalidUsernameWithMultipleDotsInRow) == Validation.fail(
          BadRequestException(UserErrorMessages.UsernameInvalid)
        )
      )
    },
    test("pass a valid value and successfully create value object") {
      assertTrue(Username.make(validUsername).toOption.get.value == validUsername)
    }
  )

  private val emailTest = suite("Email")(
    test("pass an empty value and return an error") {
      assertTrue(Email.make("") == Validation.fail(BadRequestException(UserErrorMessages.EmailMissing)))
    },
    test("pass an invalid value and return an error") {
      assertTrue(
        Email.make(invalidEmailAddress) == Validation.fail(
          BadRequestException(UserErrorMessages.EmailInvalid)
        )
      )
    },
    test("pass a valid value and successfully create value object") {
      assertTrue(Email.make(validEmailAddress).toOption.get.value == validEmailAddress)
    }
  )

  private val givenNameTest = suite("GivenName")(
    test("pass an empty value and return an error") {
      assertTrue(
        GivenName.make("") == Validation.fail(BadRequestException(UserErrorMessages.GivenNameMissing))
      )
    },
    test("pass a valid value and successfully create value object") {
      assertTrue(GivenName.make(validGivenName).toOption.get.value == validGivenName)
    }
  )

  private val familyNameTest = suite("FamilyName")(
    test("pass an empty value and return an error") {
      assertTrue(
        FamilyName.make("") == Validation.fail(BadRequestException(UserErrorMessages.FamilyNameMissing))
      )
    },
    test("pass a valid value and successfully create value object") {
      assertTrue(FamilyName.make(validFamilyName).toOption.get.value == validFamilyName)
    }
  )

  private val passwordTest = suite("Password")(
    test("pass an empty value and return an error") {
      assertTrue(
        Password.make("") == Validation.fail(BadRequestException(UserErrorMessages.PasswordMissing))
      )
    },
    test("pass a valid value and successfully create value object") {
      assertTrue(Password.make(validPassword).toOption.get.value == validPassword)
    }
  )

  private val passwordHashTest = suite("PasswordHash")(
    test("pass an empty value and return an error") {
      assertTrue(
        PasswordHash.make("", PasswordStrength(12)) == Validation.fail(
          BadRequestException(UserErrorMessages.PasswordMissing)
        )
      )
    },
    test("pass a valid value and successfully create value object") {
      val passwordString = "password1"
      val password       = PasswordHash.make("password1", PasswordStrength(12)).fold(e => throw e.head, v => v)

      assertTrue(password.matches(passwordString))
    },
    test("test if a password matches its hashed value") {
      val passwordString         = "password1"
      val passwordEqualString    = "password1"
      val passwordNotEqualString = "password2"

      val password = PasswordHash.make(passwordString, PasswordStrength(12)).fold(e => throw e.head, v => v)

      assertTrue(password.matches(passwordEqualString)) &&
      assertTrue(!password.matches(passwordNotEqualString))
    },
    test("pass an invalid password strength value and return an error") {
      assertTrue(
        PasswordStrength.make(-1) == Validation.fail("-1 did not satisfy greaterThanOrEqualTo(4)")
      )
    },
    test("pass a valid password strength value and create value object") {
      assertTrue(
        PasswordStrength.make(12) == Validation.succeed(PasswordStrength(12))
      )
    }
  )

  private val systemAdminTest = suite("SystemAdmin")(
    test("pass a valid object and successfully create value object") {
      assertTrue(SystemAdmin.make(true).toOption.get.value == true)
    }
  )
}<|MERGE_RESOLUTION|>--- conflicted
+++ resolved
@@ -10,11 +10,6 @@
 import dsp.valueobjects.User._
 import zio.prelude.Validation
 import zio.test._
-<<<<<<< HEAD
-=======
-import dsp.errors.BadRequestException
-import zio.prelude.ZValidation
->>>>>>> 4cd98123
 
 /**
  * This spec is used to test the [[dsp.valueobjects.User]] value objects creation.
