@prefix incunabula: <http://0.0.0.0:3333/ontology/0803/incunabula/v2#> .
@prefix knora-api:  <http://api.knora.org/ontology/knora-api/v2#> .
@prefix owl:        <http://www.w3.org/2002/07/owl#> .
@prefix rdf:        <http://www.w3.org/1999/02/22-rdf-syntax-ns#> .
@prefix rdfs:       <http://www.w3.org/2000/01/rdf-schema#> .
@prefix salsah-gui: <http://api.knora.org/ontology/salsah-gui/v2#> .
@prefix xsd:        <http://www.w3.org/2001/XMLSchema#> .
<<<<<<< HEAD
=======

incunabula:pubdate  rdf:type          owl:ObjectProperty ;
        rdfs:comment                  "Datum der Herausgabe" ;
        rdfs:label                    "Datum der Herausgabe" ;
        rdfs:subPropertyOf            <http://purl.org/dc/terms/date> , knora-api:hasValue ;
        knora-api:isEditable          true ;
        knora-api:isResourceProperty  true ;
        knora-api:objectType          knora-api:DateValue ;
        knora-api:subjectType         incunabula:book ;
        salsah-gui:guiElement         salsah-gui:Date .
>>>>>>> 7cb326ff

incunabula:miscHasBookValue
        rdf:type                       owl:ObjectProperty ;
        rdfs:label                     "Verbindung mit einem Buch" ;
        rdfs:subPropertyOf             knora-api:hasLinkToValue ;
        knora-api:isEditable           true ;
        knora-api:isLinkValueProperty  true ;
        knora-api:isResourceProperty   true ;
        knora-api:objectType           knora-api:LinkValue ;
        knora-api:subjectType          incunabula:misc ;
        salsah-gui:guiElement          salsah-gui:Searchbox .

incunabula:book_comment
        rdf:type                      owl:ObjectProperty ;
        rdfs:comment                  "Unstrukturierte Bemerkungen zu einem Objekt" ;
        rdfs:label                    "Comment" ;
        rdfs:subPropertyOf            knora-api:hasComment ;
        knora-api:isEditable          true ;
        knora-api:isResourceProperty  true ;
        knora-api:objectType          knora-api:TextValue ;
        knora-api:subjectType         incunabula:book ;
        salsah-gui:guiAttribute       "wrap=soft" , "rows=7" , "width=95%" ;
        salsah-gui:guiElement         salsah-gui:Textarea .

incunabula:hasLeftSideband
        rdf:type                      owl:ObjectProperty ;
        rdfs:comment                  "Verweis auf einen Randleistentyp" ;
        rdfs:label                    "Randleistentyp links" ;
        rdfs:subPropertyOf            knora-api:hasLinkTo ;
        knora-api:isEditable          true ;
        knora-api:isLinkProperty      true ;
        knora-api:isResourceProperty  true ;
        knora-api:objectType          incunabula:Sideband ;
        knora-api:subjectType         incunabula:page ;
        salsah-gui:guiAttribute       "numprops=1" ;
        salsah-gui:guiElement         salsah-gui:Searchbox .

incunabula:origname  rdf:type         owl:ObjectProperty ;
        rdfs:comment                  "Der originale Dateiname" ;
        rdfs:label                    "Original filename" ;
        rdfs:subPropertyOf            knora-api:hasValue ;
        knora-api:isEditable          true ;
        knora-api:isResourceProperty  true ;
        knora-api:objectType          knora-api:TextValue ;
        knora-api:subjectType         incunabula:page ;
        salsah-gui:guiAttribute       "size=54" , "maxlength=128" ;
        salsah-gui:guiElement         salsah-gui:SimpleText .

incunabula:pagenum  rdf:type          owl:ObjectProperty ;
        rdfs:comment                  "A distinct identification of a book page" ;
        rdfs:label                    "Page identifier" ;
        rdfs:subPropertyOf            knora-api:hasValue ;
        knora-api:isEditable          true ;
        knora-api:isResourceProperty  true ;
        knora-api:objectType          knora-api:TextValue ;
        knora-api:subjectType         incunabula:page ;
        salsah-gui:guiAttribute       "size=8" , "maxlength=8" ;
        salsah-gui:guiElement         salsah-gui:SimpleText .

incunabula:miscHasColor
        rdf:type                      owl:ObjectProperty ;
        rdfs:label                    "Farbe" ;
        rdfs:subPropertyOf            knora-api:hasValue ;
        knora-api:isEditable          true ;
        knora-api:isResourceProperty  true ;
        knora-api:objectType          knora-api:ColorValue ;
        knora-api:subjectType         incunabula:misc ;
        salsah-gui:guiElement         salsah-gui:Colorpicker .

incunabula:miscHasBook
        rdf:type                      owl:ObjectProperty ;
        rdfs:label                    "Verbindung mit einem Buch" ;
        rdfs:subPropertyOf            knora-api:hasLinkTo ;
        knora-api:isEditable          true ;
        knora-api:isLinkProperty      true ;
        knora-api:isResourceProperty  true ;
        knora-api:objectType          incunabula:book ;
        knora-api:subjectType         incunabula:misc ;
        salsah-gui:guiElement         salsah-gui:Searchbox .

incunabula:citation  rdf:type         owl:ObjectProperty ;
        rdfs:comment                  "Stellt einen Verweis dar." ;
        rdfs:label                    "Citation/reference" ;
        rdfs:subPropertyOf            knora-api:hasValue ;
        knora-api:isEditable          true ;
        knora-api:isResourceProperty  true ;
        knora-api:objectType          knora-api:TextValue ;
        knora-api:subjectType         knora-api:Resource ;
        salsah-gui:guiAttribute       "rows=3" , "cols=60" , "wrap=soft" ;
        salsah-gui:guiElement         salsah-gui:Textarea .

incunabula:Sideband  rdf:type        owl:Class ;
        rdfs:comment                 "Randleistentyp" ;
        rdfs:label                   "Randleiste" ;
        rdfs:subClassOf              knora-api:StillImageRepresentation ;
        rdfs:subClassOf              [ rdf:type               owl:Restriction ;
                                       knora-api:isInherited  true ;
<<<<<<< HEAD
                                       owl:maxCardinality     1 ;
                                       owl:onProperty         knora-api:isDeleted
=======
                                       owl:minCardinality     0 ;
                                       owl:onProperty         knora-api:hasStandoffLinkToValue
>>>>>>> 7cb326ff
                                     ] ;
        rdfs:subClassOf              [ rdf:type               owl:Restriction ;
                                       knora-api:isInherited  true ;
                                       owl:cardinality        1 ;
<<<<<<< HEAD
                                       owl:onProperty         knora-api:hasPermissions
                                     ] ;
        rdfs:subClassOf              [ rdf:type               owl:Restriction ;
                                       knora-api:isInherited  true ;
                                       owl:minCardinality     0 ;
                                       owl:onProperty         knora-api:hasStandoffLinkTo
=======
                                       owl:onProperty         knora-api:userHasPermission
>>>>>>> 7cb326ff
                                     ] ;
        rdfs:subClassOf              [ rdf:type               owl:Restriction ;
                                       knora-api:isInherited  true ;
                                       owl:cardinality        1 ;
                                       owl:onProperty         knora-api:attachedToUser
                                     ] ;
<<<<<<< HEAD
        rdfs:subClassOf              [ rdf:type               owl:Restriction ;
                                       knora-api:isInherited  true ;
                                       owl:cardinality        1 ;
                                       owl:onProperty         rdfs:label
                                     ] ;
=======
>>>>>>> 7cb326ff
        rdfs:subClassOf              [ rdf:type             owl:Restriction ;
                                       salsah-gui:guiOrder  0 ;
                                       owl:cardinality      1 ;
                                       owl:onProperty       incunabula:sbTitle
                                     ] ;
        rdfs:subClassOf              [ rdf:type               owl:Restriction ;
                                       knora-api:isInherited  true ;
<<<<<<< HEAD
                                       owl:cardinality        1 ;
                                       owl:onProperty         knora-api:attachedToProject
=======
                                       owl:minCardinality     0 ;
                                       owl:onProperty         knora-api:hasStandoffLinkTo
>>>>>>> 7cb326ff
                                     ] ;
        rdfs:subClassOf              [ rdf:type               owl:Restriction ;
                                       knora-api:isInherited  true ;
                                       owl:cardinality        1 ;
                                       owl:onProperty         knora-api:hasStillImageFileValue
                                     ] ;
<<<<<<< HEAD
        rdfs:subClassOf              [ rdf:type             owl:Restriction ;
                                       salsah-gui:guiOrder  2 ;
                                       owl:minCardinality   0 ;
                                       owl:onProperty       incunabula:sideband_comment
                                     ] ;
        rdfs:subClassOf              [ rdf:type               owl:Restriction ;
                                       knora-api:isInherited  true ;
                                       owl:cardinality        1 ;
                                       owl:onProperty         knora-api:arkUrl
                                     ] ;
        rdfs:subClassOf              [ rdf:type               owl:Restriction ;
                                       knora-api:isInherited  true ;
                                       owl:maxCardinality     1 ;
                                       owl:onProperty         knora-api:deleteDate
=======
        rdfs:subClassOf              [ rdf:type               owl:Restriction ;
                                       knora-api:isInherited  true ;
                                       owl:minCardinality     0 ;
                                       owl:onProperty         knora-api:hasIncomingLinkValue
                                     ] ;
        rdfs:subClassOf              [ rdf:type               owl:Restriction ;
                                       knora-api:isInherited  true ;
                                       owl:cardinality        1 ;
                                       owl:onProperty         knora-api:creationDate
>>>>>>> 7cb326ff
                                     ] ;
        rdfs:subClassOf              [ rdf:type               owl:Restriction ;
                                       knora-api:isInherited  true ;
                                       owl:maxCardinality     1 ;
<<<<<<< HEAD
                                       owl:onProperty         knora-api:deleteComment
                                     ] ;
        rdfs:subClassOf              [ rdf:type               owl:Restriction ;
                                       knora-api:isInherited  true ;
                                       owl:cardinality        1 ;
                                       owl:onProperty         knora-api:versionArkUrl
                                     ] ;
        rdfs:subClassOf              [ rdf:type               owl:Restriction ;
                                       knora-api:isInherited  true ;
                                       owl:maxCardinality     1 ;
                                       owl:onProperty         knora-api:lastModificationDate
=======
                                       owl:onProperty         knora-api:deleteDate
                                     ] ;
        rdfs:subClassOf              [ rdf:type               owl:Restriction ;
                                       knora-api:isInherited  true ;
                                       owl:maxCardinality     1 ;
                                       owl:onProperty         knora-api:deletedBy
                                     ] ;
        rdfs:subClassOf              [ rdf:type               owl:Restriction ;
                                       knora-api:isInherited  true ;
                                       owl:cardinality        1 ;
                                       owl:onProperty         knora-api:versionArkUrl
>>>>>>> 7cb326ff
                                     ] ;
        rdfs:subClassOf              [ rdf:type               owl:Restriction ;
                                       knora-api:isInherited  true ;
                                       owl:cardinality        1 ;
<<<<<<< HEAD
                                       owl:onProperty         knora-api:userHasPermission
=======
                                       owl:onProperty         knora-api:attachedToProject
                                     ] ;
        rdfs:subClassOf              [ rdf:type             owl:Restriction ;
                                       salsah-gui:guiOrder  2 ;
                                       owl:minCardinality   0 ;
                                       owl:onProperty       incunabula:sideband_comment
>>>>>>> 7cb326ff
                                     ] ;
        rdfs:subClassOf              [ rdf:type             owl:Restriction ;
                                       salsah-gui:guiOrder  1 ;
                                       owl:maxCardinality   1 ;
                                       owl:onProperty       incunabula:description
                                     ] ;
        rdfs:subClassOf              [ rdf:type               owl:Restriction ;
                                       knora-api:isInherited  true ;
<<<<<<< HEAD
                                       owl:cardinality        1 ;
                                       owl:onProperty         knora-api:creationDate
                                     ] ;
        rdfs:subClassOf              [ rdf:type               owl:Restriction ;
                                       knora-api:isInherited  true ;
                                       owl:minCardinality     0 ;
                                       owl:onProperty         knora-api:hasIncomingLinkValue
                                     ] ;
        rdfs:subClassOf              [ rdf:type               owl:Restriction ;
                                       knora-api:isInherited  true ;
                                       owl:minCardinality     0 ;
                                       owl:onProperty         knora-api:hasStandoffLinkToValue
=======
                                       owl:maxCardinality     1 ;
                                       owl:onProperty         knora-api:versionDate
                                     ] ;
        rdfs:subClassOf              [ rdf:type               owl:Restriction ;
                                       knora-api:isInherited  true ;
                                       owl:maxCardinality     1 ;
                                       owl:onProperty         knora-api:isDeleted
                                     ] ;
        rdfs:subClassOf              [ rdf:type               owl:Restriction ;
                                       knora-api:isInherited  true ;
                                       owl:cardinality        1 ;
                                       owl:onProperty         rdfs:label
                                     ] ;
        rdfs:subClassOf              [ rdf:type               owl:Restriction ;
                                       knora-api:isInherited  true ;
                                       owl:cardinality        1 ;
                                       owl:onProperty         knora-api:hasPermissions
                                     ] ;
        rdfs:subClassOf              [ rdf:type               owl:Restriction ;
                                       knora-api:isInherited  true ;
                                       owl:cardinality        1 ;
                                       owl:onProperty         knora-api:arkUrl
>>>>>>> 7cb326ff
                                     ] ;
        rdfs:subClassOf              [ rdf:type               owl:Restriction ;
                                       knora-api:isInherited  true ;
                                       owl:maxCardinality     1 ;
                                       owl:onProperty         knora-api:lastModificationDate
                                     ] ;
        rdfs:subClassOf              [ rdf:type               owl:Restriction ;
                                       knora-api:isInherited  true ;
                                       owl:maxCardinality     1 ;
<<<<<<< HEAD
                                       owl:onProperty         knora-api:versionDate
=======
                                       owl:onProperty         knora-api:deleteComment
>>>>>>> 7cb326ff
                                     ] ;
        knora-api:canBeInstantiated  true ;
        knora-api:isResourceClass    true .

incunabula:location  rdf:type         owl:ObjectProperty ;
        rdfs:comment                  "Der Ort wo sich das physische Original befindet" ;
        rdfs:label                    "Location" ;
        rdfs:subPropertyOf            knora-api:hasValue ;
        knora-api:isEditable          true ;
        knora-api:isResourceProperty  true ;
        knora-api:objectType          knora-api:TextValue ;
        knora-api:subjectType         incunabula:book ;
        salsah-gui:guiAttribute       "cols=60" , "wrap=soft" , "rows=4" ;
        salsah-gui:guiElement         salsah-gui:Textarea .

incunabula:publisher  rdf:type        owl:ObjectProperty ;
        rdfs:comment                  "Publishing is the process of production and dissemination of literature or information – the activity of making information available for public view. In some cases authors may be their own publishers, meaning: originators and developers of content also provide media to deliver and display the content. (Wikipedia http://en.wikipedia.org/wiki/Publisher)" ;
        rdfs:label                    "Publisher" ;
        rdfs:subPropertyOf            knora-api:hasValue , <http://purl.org/dc/terms/publisher> ;
        knora-api:isEditable          true ;
        knora-api:isResourceProperty  true ;
        knora-api:objectType          knora-api:TextValue ;
        knora-api:subjectType         incunabula:book ;
        salsah-gui:guiAttribute       "size=60" , "maxlength=255" ;
        salsah-gui:guiElement         salsah-gui:SimpleText .

incunabula:hasRightSideband
        rdf:type                      owl:ObjectProperty ;
        rdfs:comment                  "Verweis auf einen Randleistentyp" ;
        rdfs:label                    "Randleistentyp rechts" ;
        rdfs:subPropertyOf            knora-api:hasLinkTo ;
        knora-api:isEditable          true ;
        knora-api:isLinkProperty      true ;
        knora-api:isResourceProperty  true ;
        knora-api:objectType          incunabula:Sideband ;
        knora-api:subjectType         incunabula:page ;
        salsah-gui:guiAttribute       "numprops=1" ;
        salsah-gui:guiElement         salsah-gui:Searchbox .

incunabula:hasAuthor  rdf:type        owl:ObjectProperty ;
        rdfs:comment                  "Erzeuger/Autor" ;
        rdfs:label                    "Creator" ;
        rdfs:subPropertyOf            <http://purl.org/dc/terms/creator> , knora-api:hasValue ;
        knora-api:isEditable          true ;
        knora-api:isResourceProperty  true ;
        knora-api:objectType          knora-api:TextValue ;
        knora-api:subjectType         incunabula:book ;
        salsah-gui:guiAttribute       "size=60" , "maxlength=255" ;
        salsah-gui:guiElement         salsah-gui:SimpleText .

incunabula:publoc  rdf:type           owl:ObjectProperty ;
        rdfs:comment                  "Ort der Herausgabe" ;
        rdfs:label                    "Publication location" ;
        rdfs:subPropertyOf            knora-api:hasValue ;
        knora-api:isEditable          true ;
        knora-api:isResourceProperty  true ;
        knora-api:objectType          knora-api:TextValue ;
        knora-api:subjectType         incunabula:book ;
        salsah-gui:guiAttribute       "size=60" , "maxlength=100" ;
        salsah-gui:guiElement         salsah-gui:SimpleText .

incunabula:note  rdf:type             owl:ObjectProperty ;
        rdfs:comment                  "A note concerning the object" ;
        rdfs:label                    "Note" ;
        rdfs:subPropertyOf            knora-api:hasValue ;
        knora-api:isEditable          true ;
        knora-api:isResourceProperty  true ;
        knora-api:objectType          knora-api:TextValue ;
        knora-api:subjectType         incunabula:book ;
        salsah-gui:guiAttribute       "wrap=soft" , "rows=3" , "cols=60" ;
        salsah-gui:guiElement         salsah-gui:Textarea .

incunabula:description
        rdf:type                      owl:ObjectProperty ;
        rdfs:comment                  "Description" ;
        rdfs:label                    "Description" ;
        rdfs:subPropertyOf            knora-api:hasValue , <http://purl.org/dc/terms/description> ;
        knora-api:isEditable          true ;
        knora-api:isResourceProperty  true ;
        knora-api:objectType          knora-api:TextValue ;
        knora-api:subjectType         knora-api:Resource ;
        salsah-gui:guiElement         salsah-gui:Richtext .

incunabula:url  rdf:type              owl:ObjectProperty ;
        rdfs:comment                  "Uniform Resource Identifier" ;
        rdfs:label                    "URI" ;
        rdfs:subPropertyOf            knora-api:hasValue ;
        knora-api:isEditable          true ;
        knora-api:isResourceProperty  true ;
        knora-api:objectType          knora-api:TextValue ;
        knora-api:subjectType         incunabula:book ;
        salsah-gui:guiAttribute       "maxlength=200" , "size=60" ;
        salsah-gui:guiElement         salsah-gui:SimpleText .

incunabula:sideband_comment
        rdf:type                      owl:ObjectProperty ;
        rdfs:comment                  "Unstrukturierte Bemerkungen zu einem Objekt" ;
        rdfs:label                    "Kommentar (Richtext)" ;
        rdfs:subPropertyOf            knora-api:hasComment ;
        knora-api:isEditable          true ;
        knora-api:isResourceProperty  true ;
        knora-api:objectType          knora-api:TextValue ;
        knora-api:subjectType         incunabula:Sideband ;
        salsah-gui:guiElement         salsah-gui:Richtext .

incunabula:partOf  rdf:type           owl:ObjectProperty ;
        rdfs:comment                  "Diese Property bezeichnet eine Verbindung zu einer anderen Resource, in dem ausgesagt wird, dass die vorliegende Resource ein integraler Teil der anderen Resource ist. Zum Beispiel ist eine Buchseite ein integraler Bestandteil genau eines Buches." ;
        rdfs:label                    "is a part of" ;
        rdfs:subPropertyOf            knora-api:isPartOf ;
        knora-api:isEditable          true ;
        knora-api:isLinkProperty      true ;
        knora-api:isResourceProperty  true ;
        knora-api:objectType          incunabula:book ;
        knora-api:subjectType         incunabula:page ;
        salsah-gui:guiElement         salsah-gui:Searchbox .

incunabula:hasLeftSidebandValue
        rdf:type                       owl:ObjectProperty ;
        rdfs:comment                   "Verweis auf einen Randleistentyp" ;
        rdfs:label                     "Randleistentyp links" ;
        rdfs:subPropertyOf             knora-api:hasLinkToValue ;
        knora-api:isEditable           true ;
        knora-api:isLinkValueProperty  true ;
        knora-api:isResourceProperty   true ;
        knora-api:objectType           knora-api:LinkValue ;
        knora-api:subjectType          incunabula:page ;
        salsah-gui:guiElement          salsah-gui:Searchbox .

incunabula:seqnum  rdf:type           owl:ObjectProperty ;
        rdfs:comment                  "This property stands for the position within a set of rdered items (resoucres)" ;
        rdfs:label                    "Sequence number" ;
        rdfs:subPropertyOf            knora-api:seqnum ;
        knora-api:isEditable          true ;
        knora-api:isResourceProperty  true ;
        knora-api:objectType          knora-api:IntValue ;
        knora-api:subjectType         incunabula:page ;
        salsah-gui:guiAttribute       "max=-1" , "min=0" ;
        salsah-gui:guiElement         salsah-gui:Spinbox .

incunabula:misc  rdf:type            owl:Class ;
        rdfs:comment                 "A fake resource class that only has optional properties" ;
        rdfs:label                   "Sonstiges" ;
        rdfs:subClassOf              knora-api:Resource ;
<<<<<<< HEAD
        rdfs:subClassOf              [ rdf:type             owl:Restriction ;
                                       salsah-gui:guiOrder  1 ;
                                       owl:maxCardinality   1 ;
                                       owl:onProperty       incunabula:miscHasGeometry
=======
        rdfs:subClassOf              [ rdf:type               owl:Restriction ;
                                       knora-api:isInherited  true ;
                                       owl:cardinality        1 ;
                                       owl:onProperty         rdfs:label
>>>>>>> 7cb326ff
                                     ] ;
        rdfs:subClassOf              [ rdf:type               owl:Restriction ;
                                       knora-api:isInherited  true ;
                                       owl:minCardinality     0 ;
                                       owl:onProperty         knora-api:hasStandoffLinkToValue
                                     ] ;
        rdfs:subClassOf              [ rdf:type               owl:Restriction ;
                                       knora-api:isInherited  true ;
                                       owl:cardinality        1 ;
                                       owl:onProperty         knora-api:attachedToProject
                                     ] ;
        rdfs:subClassOf              [ rdf:type               owl:Restriction ;
<<<<<<< HEAD
                                       knora-api:isInherited  true ;
                                       owl:cardinality        1 ;
                                       owl:onProperty         rdfs:label
                                     ] ;
        rdfs:subClassOf              [ rdf:type               owl:Restriction ;
                                       knora-api:isInherited  true ;
                                       owl:maxCardinality     1 ;
                                       owl:onProperty         knora-api:deleteDate
                                     ] ;
        rdfs:subClassOf              [ rdf:type               owl:Restriction ;
                                       knora-api:isInherited  true ;
                                       owl:minCardinality     0 ;
                                       owl:onProperty         knora-api:hasStandoffLinkTo
                                     ] ;
        rdfs:subClassOf              [ rdf:type             owl:Restriction ;
                                       salsah-gui:guiOrder  2 ;
                                       owl:maxCardinality   1 ;
                                       owl:onProperty       incunabula:miscHasBook
                                     ] ;
        rdfs:subClassOf              [ rdf:type             owl:Restriction ;
                                       salsah-gui:guiOrder  0 ;
                                       owl:maxCardinality   1 ;
                                       owl:onProperty       incunabula:miscHasColor
=======
                                       knora-api:isInherited  true ;
                                       owl:minCardinality     0 ;
                                       owl:onProperty         knora-api:hasIncomingLinkValue
>>>>>>> 7cb326ff
                                     ] ;
        rdfs:subClassOf              [ rdf:type               owl:Restriction ;
                                       knora-api:isInherited  true ;
                                       owl:maxCardinality     1 ;
                                       owl:onProperty         knora-api:deletedBy
<<<<<<< HEAD
                                     ] ;
        rdfs:subClassOf              [ rdf:type               owl:Restriction ;
                                       knora-api:isInherited  true ;
                                       owl:maxCardinality     1 ;
                                       owl:onProperty         knora-api:deleteComment
                                     ] ;
        rdfs:subClassOf              [ rdf:type               owl:Restriction ;
                                       knora-api:isInherited  true ;
                                       owl:minCardinality     0 ;
                                       owl:onProperty         knora-api:hasIncomingLinkValue
=======
                                     ] ;
        rdfs:subClassOf              [ rdf:type               owl:Restriction ;
                                       knora-api:isInherited  true ;
                                       owl:cardinality        1 ;
                                       owl:onProperty         knora-api:userHasPermission
>>>>>>> 7cb326ff
                                     ] ;
        rdfs:subClassOf              [ rdf:type               owl:Restriction ;
                                       knora-api:isInherited  true ;
                                       owl:cardinality        1 ;
                                       owl:onProperty         knora-api:creationDate
                                     ] ;
        rdfs:subClassOf              [ rdf:type               owl:Restriction ;
                                       knora-api:isInherited  true ;
                                       owl:maxCardinality     1 ;
                                       owl:onProperty         knora-api:lastModificationDate
                                     ] ;
<<<<<<< HEAD
=======
        rdfs:subClassOf              [ rdf:type             owl:Restriction ;
                                       salsah-gui:guiOrder  2 ;
                                       owl:maxCardinality   1 ;
                                       owl:onProperty       incunabula:miscHasBook
                                     ] ;
>>>>>>> 7cb326ff
        rdfs:subClassOf              [ rdf:type               owl:Restriction ;
                                       knora-api:isInherited  true ;
                                       owl:cardinality        1 ;
                                       owl:onProperty         knora-api:attachedToUser
                                     ] ;
        rdfs:subClassOf              [ rdf:type               owl:Restriction ;
                                       knora-api:isInherited  true ;
                                       owl:cardinality        1 ;
<<<<<<< HEAD
                                       owl:onProperty         knora-api:hasPermissions
=======
                                       owl:onProperty         knora-api:attachedToUser
>>>>>>> 7cb326ff
                                     ] ;
        rdfs:subClassOf              [ rdf:type               owl:Restriction ;
                                       knora-api:isInherited  true ;
                                       owl:cardinality        1 ;
                                       owl:onProperty         knora-api:arkUrl
<<<<<<< HEAD
=======
                                     ] ;
        rdfs:subClassOf              [ rdf:type             owl:Restriction ;
                                       salsah-gui:guiOrder  2 ;
                                       owl:maxCardinality   1 ;
                                       owl:onProperty       incunabula:miscHasBookValue
>>>>>>> 7cb326ff
                                     ] ;
        rdfs:subClassOf              [ rdf:type               owl:Restriction ;
                                       knora-api:isInherited  true ;
                                       owl:cardinality        1 ;
                                       owl:onProperty         knora-api:versionArkUrl
                                     ] ;
        rdfs:subClassOf              [ rdf:type               owl:Restriction ;
                                       knora-api:isInherited  true ;
                                       owl:maxCardinality     1 ;
<<<<<<< HEAD
                                       owl:onProperty         knora-api:lastModificationDate
                                     ] ;
        rdfs:subClassOf              [ rdf:type               owl:Restriction ;
                                       knora-api:isInherited  true ;
                                       owl:cardinality        1 ;
                                       owl:onProperty         knora-api:versionArkUrl
                                     ] ;
        rdfs:subClassOf              [ rdf:type               owl:Restriction ;
                                       knora-api:isInherited  true ;
                                       owl:cardinality        1 ;
                                       owl:onProperty         knora-api:attachedToProject
                                     ] ;
        rdfs:subClassOf              [ rdf:type             owl:Restriction ;
                                       salsah-gui:guiOrder  2 ;
                                       owl:maxCardinality   1 ;
                                       owl:onProperty       incunabula:miscHasBookValue
=======
                                       owl:onProperty         knora-api:isDeleted
                                     ] ;
        rdfs:subClassOf              [ rdf:type               owl:Restriction ;
                                       knora-api:isInherited  true ;
                                       owl:cardinality        1 ;
                                       owl:onProperty         knora-api:creationDate
                                     ] ;
        rdfs:subClassOf              [ rdf:type               owl:Restriction ;
                                       knora-api:isInherited  true ;
                                       owl:maxCardinality     1 ;
                                       owl:onProperty         knora-api:deleteDate
                                     ] ;
        rdfs:subClassOf              [ rdf:type             owl:Restriction ;
                                       salsah-gui:guiOrder  1 ;
                                       owl:maxCardinality   1 ;
                                       owl:onProperty       incunabula:miscHasGeometry
                                     ] ;
        rdfs:subClassOf              [ rdf:type               owl:Restriction ;
                                       knora-api:isInherited  true ;
                                       owl:maxCardinality     1 ;
                                       owl:onProperty         knora-api:versionDate
                                     ] ;
        rdfs:subClassOf              [ rdf:type               owl:Restriction ;
                                       knora-api:isInherited  true ;
                                       owl:minCardinality     0 ;
                                       owl:onProperty         knora-api:hasStandoffLinkTo
                                     ] ;
        rdfs:subClassOf              [ rdf:type             owl:Restriction ;
                                       salsah-gui:guiOrder  0 ;
                                       owl:maxCardinality   1 ;
                                       owl:onProperty       incunabula:miscHasColor
>>>>>>> 7cb326ff
                                     ] ;
        knora-api:canBeInstantiated  true ;
        knora-api:isResourceClass    true .

incunabula:page  rdf:type            owl:Class ;
        rdfs:comment                 "A page is a part of a book" ;
        rdfs:label                   "Page" ;
        rdfs:subClassOf              knora-api:StillImageRepresentation ;
        rdfs:subClassOf              [ rdf:type               owl:Restriction ;
                                       knora-api:isInherited  true ;
<<<<<<< HEAD
                                       owl:cardinality        1 ;
                                       owl:onProperty         knora-api:versionArkUrl
                                     ] ;
        rdfs:subClassOf              [ rdf:type             owl:Restriction ;
                                       salsah-gui:guiOrder  6 ;
                                       owl:minCardinality   0 ;
                                       owl:onProperty       incunabula:page_comment
                                     ] ;
        rdfs:subClassOf              [ rdf:type               owl:Restriction ;
                                       knora-api:isInherited  true ;
                                       owl:minCardinality     0 ;
                                       owl:onProperty         knora-api:hasStandoffLinkTo
                                     ] ;
        rdfs:subClassOf              [ rdf:type               owl:Restriction ;
                                       knora-api:isInherited  true ;
                                       owl:maxCardinality     1 ;
                                       owl:onProperty         knora-api:isDeleted
                                     ] ;
        rdfs:subClassOf              [ rdf:type               owl:Restriction ;
                                       knora-api:isInherited  true ;
                                       owl:maxCardinality     1 ;
                                       owl:onProperty         knora-api:deleteComment
=======
                                       owl:maxCardinality     1 ;
                                       owl:onProperty         knora-api:isDeleted
                                     ] ;
        rdfs:subClassOf              [ rdf:type               owl:Restriction ;
                                       knora-api:isInherited  true ;
                                       owl:cardinality        1 ;
                                       owl:onProperty         knora-api:creationDate
                                     ] ;
        rdfs:subClassOf              [ rdf:type             owl:Restriction ;
                                       salsah-gui:guiOrder  11 ;
                                       owl:maxCardinality   1 ;
                                       owl:onProperty       incunabula:hasRightSideband
                                     ] ;
        rdfs:subClassOf              [ rdf:type             owl:Restriction ;
                                       salsah-gui:guiOrder  5 ;
                                       owl:minCardinality   0 ;
                                       owl:onProperty       incunabula:citation
                                     ] ;
        rdfs:subClassOf              [ rdf:type               owl:Restriction ;
                                       knora-api:isInherited  true ;
                                       owl:cardinality        1 ;
                                       owl:onProperty         knora-api:attachedToUser
>>>>>>> 7cb326ff
                                     ] ;
        rdfs:subClassOf              [ rdf:type               owl:Restriction ;
                                       knora-api:isInherited  true ;
                                       owl:maxCardinality     1 ;
<<<<<<< HEAD
                                       owl:onProperty         knora-api:versionDate
                                     ] ;
        rdfs:subClassOf              [ rdf:type             owl:Restriction ;
                                       salsah-gui:guiOrder  7 ;
                                       owl:cardinality      1 ;
                                       owl:onProperty       incunabula:origname
=======
                                       owl:onProperty         knora-api:deleteDate
>>>>>>> 7cb326ff
                                     ] ;
        rdfs:subClassOf              [ rdf:type             owl:Restriction ;
                                       salsah-gui:guiOrder  2 ;
                                       owl:cardinality      1 ;
                                       owl:onProperty       incunabula:partOf
                                     ] ;
        rdfs:subClassOf              [ rdf:type             owl:Restriction ;
<<<<<<< HEAD
                                       salsah-gui:guiOrder  2 ;
                                       owl:maxCardinality   1 ;
                                       owl:onProperty       incunabula:description
                                     ] ;
        rdfs:subClassOf              [ rdf:type             owl:Restriction ;
                                       salsah-gui:guiOrder  1 ;
                                       owl:maxCardinality   1 ;
                                       owl:onProperty       incunabula:pagenum
                                     ] ;
        rdfs:subClassOf              [ rdf:type               owl:Restriction ;
                                       knora-api:isInherited  true ;
                                       owl:cardinality        1 ;
                                       owl:onProperty         knora-api:attachedToUser
                                     ] ;
        rdfs:subClassOf              [ rdf:type               owl:Restriction ;
                                       knora-api:isInherited  true ;
                                       owl:cardinality        1 ;
                                       owl:onProperty         knora-api:userHasPermission
=======
                                       salsah-gui:guiOrder  6 ;
                                       owl:minCardinality   0 ;
                                       owl:onProperty       incunabula:page_comment
                                     ] ;
        rdfs:subClassOf              [ rdf:type               owl:Restriction ;
                                       knora-api:isInherited  true ;
                                       owl:minCardinality     0 ;
                                       owl:onProperty         knora-api:hasStandoffLinkTo
>>>>>>> 7cb326ff
                                     ] ;
        rdfs:subClassOf              [ rdf:type               owl:Restriction ;
                                       knora-api:isInherited  true ;
                                       owl:maxCardinality     1 ;
                                       owl:onProperty         knora-api:lastModificationDate
                                     ] ;
<<<<<<< HEAD
=======
        rdfs:subClassOf              [ rdf:type             owl:Restriction ;
                                       salsah-gui:guiOrder  2 ;
                                       owl:cardinality      1 ;
                                       owl:onProperty       incunabula:partOfValue
                                     ] ;
>>>>>>> 7cb326ff
        rdfs:subClassOf              [ rdf:type               owl:Restriction ;
                                       knora-api:isInherited  true ;
                                       owl:maxCardinality     1 ;
                                       owl:onProperty         knora-api:deletedBy
                                     ] ;
        rdfs:subClassOf              [ rdf:type               owl:Restriction ;
<<<<<<< HEAD
=======
                                       knora-api:isInherited  true ;
                                       owl:maxCardinality     1 ;
                                       owl:onProperty         knora-api:versionDate
                                     ] ;
        rdfs:subClassOf              [ rdf:type               owl:Restriction ;
>>>>>>> 7cb326ff
                                       knora-api:isInherited  true ;
                                       owl:cardinality        1 ;
                                       owl:onProperty         knora-api:hasStillImageFileValue
                                     ] ;
        rdfs:subClassOf              [ rdf:type             owl:Restriction ;
<<<<<<< HEAD
                                       salsah-gui:guiOrder  11 ;
                                       owl:maxCardinality   1 ;
                                       owl:onProperty       incunabula:hasRightSideband
                                     ] ;
        rdfs:subClassOf              [ rdf:type             owl:Restriction ;
                                       salsah-gui:guiOrder  3 ;
                                       owl:maxCardinality   1 ;
                                       owl:onProperty       incunabula:seqnum
                                     ] ;
        rdfs:subClassOf              [ rdf:type             owl:Restriction ;
                                       salsah-gui:guiOrder  12 ;
                                       owl:minCardinality   0 ;
                                       owl:onProperty       incunabula:transcription
                                     ] ;
        rdfs:subClassOf              [ rdf:type             owl:Restriction ;
                                       salsah-gui:guiOrder  11 ;
                                       owl:maxCardinality   1 ;
                                       owl:onProperty       incunabula:hasRightSidebandValue
                                     ] ;
        rdfs:subClassOf              [ rdf:type             owl:Restriction ;
                                       salsah-gui:guiOrder  5 ;
                                       owl:minCardinality   0 ;
                                       owl:onProperty       incunabula:citation
                                     ] ;
=======
                                       salsah-gui:guiOrder  7 ;
                                       owl:cardinality      1 ;
                                       owl:onProperty       incunabula:origname
                                     ] ;
>>>>>>> 7cb326ff
        rdfs:subClassOf              [ rdf:type               owl:Restriction ;
                                       knora-api:isInherited  true ;
                                       owl:cardinality        1 ;
                                       owl:onProperty         knora-api:arkUrl
                                     ] ;
        rdfs:subClassOf              [ rdf:type               owl:Restriction ;
                                       knora-api:isInherited  true ;
                                       owl:cardinality        1 ;
                                       owl:onProperty         rdfs:label
                                     ] ;
        rdfs:subClassOf              [ rdf:type               owl:Restriction ;
                                       knora-api:isInherited  true ;
                                       owl:maxCardinality     1 ;
                                       owl:onProperty         knora-api:deleteComment
                                     ] ;
        rdfs:subClassOf              [ rdf:type               owl:Restriction ;
<<<<<<< HEAD
=======
                                       knora-api:isInherited  true ;
                                       owl:minCardinality     0 ;
                                       owl:onProperty         knora-api:hasStandoffLinkToValue
                                     ] ;
        rdfs:subClassOf              [ rdf:type             owl:Restriction ;
                                       salsah-gui:guiOrder  10 ;
                                       owl:maxCardinality   1 ;
                                       owl:onProperty       incunabula:hasLeftSidebandValue
                                     ] ;
        rdfs:subClassOf              [ rdf:type             owl:Restriction ;
                                       salsah-gui:guiOrder  10 ;
                                       owl:maxCardinality   1 ;
                                       owl:onProperty       incunabula:hasLeftSideband
                                     ] ;
        rdfs:subClassOf              [ rdf:type               owl:Restriction ;
>>>>>>> 7cb326ff
                                       knora-api:isInherited  true ;
                                       owl:cardinality        1 ;
                                       owl:onProperty         knora-api:creationDate
                                     ] ;
        rdfs:subClassOf              [ rdf:type             owl:Restriction ;
                                       salsah-gui:guiOrder  2 ;
                                       owl:cardinality      1 ;
                                       owl:onProperty       incunabula:partOfValue
                                     ] ;
<<<<<<< HEAD
        rdfs:subClassOf              [ rdf:type             owl:Restriction ;
                                       salsah-gui:guiOrder  10 ;
                                       owl:maxCardinality   1 ;
                                       owl:onProperty       incunabula:hasLeftSidebandValue
                                     ] ;
=======
>>>>>>> 7cb326ff
        rdfs:subClassOf              [ rdf:type               owl:Restriction ;
                                       knora-api:isInherited  true ;
                                       owl:cardinality        1 ;
                                       owl:onProperty         knora-api:arkUrl
                                     ] ;
        rdfs:subClassOf              [ rdf:type               owl:Restriction ;
<<<<<<< HEAD
=======
                                       knora-api:isInherited  true ;
                                       owl:cardinality        1 ;
                                       owl:onProperty         rdfs:label
                                     ] ;
        rdfs:subClassOf              [ rdf:type               owl:Restriction ;
>>>>>>> 7cb326ff
                                       knora-api:isInherited  true ;
                                       owl:cardinality        1 ;
                                       owl:onProperty         knora-api:attachedToProject
                                     ] ;
<<<<<<< HEAD
        rdfs:subClassOf              [ rdf:type               owl:Restriction ;
                                       knora-api:isInherited  true ;
                                       owl:cardinality        1 ;
                                       owl:onProperty         knora-api:hasPermissions
                                     ] ;
        rdfs:subClassOf              [ rdf:type             owl:Restriction ;
                                       salsah-gui:guiOrder  10 ;
                                       owl:maxCardinality   1 ;
                                       owl:onProperty       incunabula:hasLeftSideband
                                     ] ;
        rdfs:subClassOf              [ rdf:type               owl:Restriction ;
                                       knora-api:isInherited  true ;
                                       owl:minCardinality     0 ;
                                       owl:onProperty         knora-api:hasStandoffLinkToValue
=======
        rdfs:subClassOf              [ rdf:type             owl:Restriction ;
                                       salsah-gui:guiOrder  2 ;
                                       owl:maxCardinality   1 ;
                                       owl:onProperty       incunabula:description
                                     ] ;
        rdfs:subClassOf              [ rdf:type               owl:Restriction ;
                                       knora-api:isInherited  true ;
                                       owl:minCardinality     0 ;
                                       owl:onProperty         knora-api:hasIncomingLinkValue
                                     ] ;
        rdfs:subClassOf              [ rdf:type               owl:Restriction ;
                                       knora-api:isInherited  true ;
                                       owl:cardinality        1 ;
                                       owl:onProperty         knora-api:hasStillImageFileValue
                                     ] ;
        rdfs:subClassOf              [ rdf:type             owl:Restriction ;
                                       salsah-gui:guiOrder  12 ;
                                       owl:minCardinality   0 ;
                                       owl:onProperty       incunabula:transcription
                                     ] ;
        rdfs:subClassOf              [ rdf:type             owl:Restriction ;
                                       salsah-gui:guiOrder  11 ;
                                       owl:maxCardinality   1 ;
                                       owl:onProperty       incunabula:hasRightSidebandValue
                                     ] ;
        rdfs:subClassOf              [ rdf:type             owl:Restriction ;
                                       salsah-gui:guiOrder  3 ;
                                       owl:maxCardinality   1 ;
                                       owl:onProperty       incunabula:seqnum
                                     ] ;
        rdfs:subClassOf              [ rdf:type             owl:Restriction ;
                                       salsah-gui:guiOrder  1 ;
                                       owl:maxCardinality   1 ;
                                       owl:onProperty       incunabula:pagenum
>>>>>>> 7cb326ff
                                     ] ;
        knora-api:canBeInstantiated  true ;
        knora-api:isResourceClass    true ;
        knora-api:resourceIcon       "page.gif" .

incunabula:hasRightSidebandValue
        rdf:type                       owl:ObjectProperty ;
        rdfs:comment                   "Verweis auf einen Randleistentyp" ;
        rdfs:label                     "Randleistentyp rechts" ;
        rdfs:subPropertyOf             knora-api:hasLinkToValue ;
        knora-api:isEditable           true ;
        knora-api:isLinkValueProperty  true ;
        knora-api:isResourceProperty   true ;
        knora-api:objectType           knora-api:LinkValue ;
        knora-api:subjectType          incunabula:page ;
        salsah-gui:guiElement          salsah-gui:Searchbox .

incunabula:physical_desc
        rdf:type                      owl:ObjectProperty ;
        rdfs:comment                  "Generelle physische Beschreibung des Objektes wie Material, Grösse etc." ;
        rdfs:label                    "Physical description" ;
        rdfs:subPropertyOf            knora-api:hasValue ;
        knora-api:isEditable          true ;
        knora-api:isResourceProperty  true ;
        knora-api:objectType          knora-api:TextValue ;
        knora-api:subjectType         incunabula:book ;
        salsah-gui:guiAttribute       "rows=3" , "wrap=soft" , "cols=60" ;
        salsah-gui:guiElement         salsah-gui:Textarea .

incunabula:partOfValue
        rdf:type                       owl:ObjectProperty ;
        rdfs:comment                   "Diese Property bezeichnet eine Verbindung zu einer anderen Resource, in dem ausgesagt wird, dass die vorliegende Resource ein integraler Teil der anderen Resource ist. Zum Beispiel ist eine Buchseite ein integraler Bestandteil genau eines Buches." ;
        rdfs:label                     "is a part of" ;
        rdfs:subPropertyOf             knora-api:isPartOfValue ;
        knora-api:isEditable           true ;
        knora-api:isLinkValueProperty  true ;
        knora-api:isResourceProperty   true ;
        knora-api:objectType           knora-api:LinkValue ;
        knora-api:subjectType          incunabula:page ;
        salsah-gui:guiElement          salsah-gui:Searchbox .

incunabula:book  rdf:type            owl:Class ;
        rdfs:comment                 "Diese Resource-Klasse beschreibt ein Buch" ;
        rdfs:label                   "Book" ;
        rdfs:subClassOf              knora-api:Resource ;
<<<<<<< HEAD
        rdfs:subClassOf              [ rdf:type             owl:Restriction ;
                                       salsah-gui:guiOrder  1 ;
                                       owl:minCardinality   1 ;
                                       owl:onProperty       incunabula:title
                                     ] ;
        rdfs:subClassOf              [ rdf:type             owl:Restriction ;
                                       salsah-gui:guiOrder  4 ;
                                       owl:maxCardinality   1 ;
                                       owl:onProperty       incunabula:publoc
                                     ] ;
        rdfs:subClassOf              [ rdf:type               owl:Restriction ;
                                       knora-api:isInherited  true ;
                                       owl:cardinality        1 ;
                                       owl:onProperty         knora-api:creationDate
                                     ] ;
        rdfs:subClassOf              [ rdf:type               owl:Restriction ;
                                       knora-api:isInherited  true ;
                                       owl:minCardinality     0 ;
                                       owl:onProperty         knora-api:hasIncomingLinkValue
                                     ] ;
        rdfs:subClassOf              [ rdf:type             owl:Restriction ;
                                       salsah-gui:guiOrder  3 ;
                                       owl:minCardinality   0 ;
                                       owl:onProperty       incunabula:publisher
                                     ] ;
        rdfs:subClassOf              [ rdf:type               owl:Restriction ;
                                       knora-api:isInherited  true ;
                                       owl:cardinality        1 ;
                                       owl:onProperty         knora-api:versionArkUrl
                                     ] ;
        rdfs:subClassOf              [ rdf:type               owl:Restriction ;
                                       knora-api:isInherited  true ;
                                       owl:cardinality        1 ;
                                       owl:onProperty         knora-api:attachedToProject
                                     ] ;
        rdfs:subClassOf              [ rdf:type               owl:Restriction ;
                                       knora-api:isInherited  true ;
                                       owl:cardinality        1 ;
                                       owl:onProperty         knora-api:attachedToUser
                                     ] ;
        rdfs:subClassOf              [ rdf:type               owl:Restriction ;
                                       knora-api:isInherited  true ;
                                       owl:minCardinality     0 ;
                                       owl:onProperty         knora-api:hasStandoffLinkToValue
                                     ] ;
        rdfs:subClassOf              [ rdf:type             owl:Restriction ;
                                       salsah-gui:guiOrder  7 ;
                                       owl:maxCardinality   1 ;
                                       owl:onProperty       incunabula:url
                                     ] ;
        rdfs:subClassOf              [ rdf:type               owl:Restriction ;
                                       knora-api:isInherited  true ;
                                       owl:cardinality        1 ;
                                       owl:onProperty         rdfs:label
                                     ] ;
        rdfs:subClassOf              [ rdf:type               owl:Restriction ;
                                       knora-api:isInherited  true ;
                                       owl:maxCardinality     1 ;
                                       owl:onProperty         knora-api:lastModificationDate
                                     ] ;
        rdfs:subClassOf              [ rdf:type               owl:Restriction ;
                                       knora-api:isInherited  true ;
                                       owl:maxCardinality     1 ;
                                       owl:onProperty         knora-api:deleteDate
                                     ] ;
        rdfs:subClassOf              [ rdf:type             owl:Restriction ;
                                       salsah-gui:guiOrder  9 ;
                                       owl:maxCardinality   1 ;
                                       owl:onProperty       incunabula:physical_desc
                                     ] ;
        rdfs:subClassOf              [ rdf:type             owl:Restriction ;
                                       salsah-gui:guiOrder  5 ;
                                       owl:minCardinality   0 ;
                                       owl:onProperty       incunabula:citation
                                     ] ;
        rdfs:subClassOf              [ rdf:type               owl:Restriction ;
                                       knora-api:isInherited  true ;
                                       owl:minCardinality     0 ;
                                       owl:onProperty         knora-api:hasStandoffLinkTo
                                     ] ;
        rdfs:subClassOf              [ rdf:type             owl:Restriction ;
                                       salsah-gui:guiOrder  2 ;
=======
        rdfs:subClassOf              [ rdf:type               owl:Restriction ;
                                       knora-api:isInherited  true ;
                                       owl:minCardinality     0 ;
                                       owl:onProperty         knora-api:hasIncomingLinkValue
                                     ] ;
        rdfs:subClassOf              [ rdf:type               owl:Restriction ;
                                       knora-api:isInherited  true ;
                                       owl:maxCardinality     1 ;
                                       owl:onProperty         knora-api:deletedBy
                                     ] ;
        rdfs:subClassOf              [ rdf:type             owl:Restriction ;
                                       salsah-gui:guiOrder  7 ;
                                       owl:maxCardinality   1 ;
                                       owl:onProperty       incunabula:url
                                     ] ;
        rdfs:subClassOf              [ rdf:type               owl:Restriction ;
                                       knora-api:isInherited  true ;
                                       owl:cardinality        1 ;
                                       owl:onProperty         knora-api:attachedToProject
                                     ] ;
        rdfs:subClassOf              [ rdf:type             owl:Restriction ;
                                       salsah-gui:guiOrder  4 ;
                                       owl:maxCardinality   1 ;
                                       owl:onProperty       incunabula:publoc
                                     ] ;
        rdfs:subClassOf              [ rdf:type               owl:Restriction ;
                                       knora-api:isInherited  true ;
                                       owl:minCardinality     0 ;
                                       owl:onProperty         knora-api:hasStandoffLinkToValue
                                     ] ;
        rdfs:subClassOf              [ rdf:type               owl:Restriction ;
                                       knora-api:isInherited  true ;
                                       owl:cardinality        1 ;
                                       owl:onProperty         knora-api:creationDate
                                     ] ;
        rdfs:subClassOf              [ rdf:type             owl:Restriction ;
                                       salsah-gui:guiOrder  6 ;
                                       owl:maxCardinality   1 ;
                                       owl:onProperty       incunabula:location
                                     ] ;
        rdfs:subClassOf              [ rdf:type             owl:Restriction ;
                                       salsah-gui:guiOrder  5 ;
                                       owl:minCardinality   0 ;
                                       owl:onProperty       incunabula:citation
                                     ] ;
        rdfs:subClassOf              [ rdf:type               owl:Restriction ;
                                       knora-api:isInherited  true ;
                                       owl:cardinality        1 ;
                                       owl:onProperty         knora-api:attachedToUser
                                     ] ;
        rdfs:subClassOf              [ rdf:type               owl:Restriction ;
                                       knora-api:isInherited  true ;
                                       owl:maxCardinality     1 ;
                                       owl:onProperty         knora-api:versionDate
                                     ] ;
        rdfs:subClassOf              [ rdf:type             owl:Restriction ;
                                       salsah-gui:guiOrder  9 ;
                                       owl:maxCardinality   1 ;
                                       owl:onProperty       incunabula:physical_desc
                                     ] ;
        rdfs:subClassOf              [ rdf:type             owl:Restriction ;
                                       salsah-gui:guiOrder  2 ;
                                       owl:minCardinality   0 ;
                                       owl:onProperty       incunabula:hasAuthor
                                     ] ;
        rdfs:subClassOf              [ rdf:type             owl:Restriction ;
                                       salsah-gui:guiOrder  12 ;
                                       owl:minCardinality   0 ;
                                       owl:onProperty       incunabula:book_comment
                                     ] ;
        rdfs:subClassOf              [ rdf:type               owl:Restriction ;
                                       knora-api:isInherited  true ;
                                       owl:minCardinality     0 ;
                                       owl:onProperty         knora-api:hasStandoffLinkTo
                                     ] ;
        rdfs:subClassOf              [ rdf:type               owl:Restriction ;
                                       knora-api:isInherited  true ;
                                       owl:cardinality        1 ;
                                       owl:onProperty         knora-api:hasPermissions
                                     ] ;
        rdfs:subClassOf              [ rdf:type             owl:Restriction ;
                                       salsah-gui:guiOrder  5 ;
                                       owl:maxCardinality   1 ;
                                       owl:onProperty       incunabula:pubdate
                                     ] ;
        rdfs:subClassOf              [ rdf:type               owl:Restriction ;
                                       knora-api:isInherited  true ;
                                       owl:maxCardinality     1 ;
                                       owl:onProperty         knora-api:deleteComment
                                     ] ;
        rdfs:subClassOf              [ rdf:type             owl:Restriction ;
                                       salsah-gui:guiOrder  10 ;
>>>>>>> 7cb326ff
                                       owl:minCardinality   0 ;
                                       owl:onProperty       incunabula:hasAuthor
                                     ] ;
        rdfs:subClassOf              [ rdf:type               owl:Restriction ;
                                       knora-api:isInherited  true ;
                                       owl:cardinality        1 ;
<<<<<<< HEAD
                                       owl:onProperty         knora-api:hasPermissions
                                     ] ;
        rdfs:subClassOf              [ rdf:type               owl:Restriction ;
                                       knora-api:isInherited  true ;
                                       owl:maxCardinality     1 ;
                                       owl:onProperty         knora-api:deleteComment
                                     ] ;
        rdfs:subClassOf              [ rdf:type             owl:Restriction ;
                                       salsah-gui:guiOrder  2 ;
                                       owl:maxCardinality   1 ;
                                       owl:onProperty       incunabula:description
                                     ] ;
        rdfs:subClassOf              [ rdf:type               owl:Restriction ;
                                       knora-api:isInherited  true ;
                                       owl:cardinality        1 ;
                                       owl:onProperty         knora-api:arkUrl
                                     ] ;
        rdfs:subClassOf              [ rdf:type             owl:Restriction ;
                                       salsah-gui:guiOrder  5 ;
                                       owl:maxCardinality   1 ;
                                       owl:onProperty       incunabula:pubdate
                                     ] ;
        rdfs:subClassOf              [ rdf:type               owl:Restriction ;
                                       knora-api:isInherited  true ;
                                       owl:maxCardinality     1 ;
                                       owl:onProperty         knora-api:deletedBy
                                     ] ;
        rdfs:subClassOf              [ rdf:type             owl:Restriction ;
                                       salsah-gui:guiOrder  12 ;
                                       owl:minCardinality   0 ;
                                       owl:onProperty       incunabula:book_comment
                                     ] ;
        rdfs:subClassOf              [ rdf:type               owl:Restriction ;
                                       knora-api:isInherited  true ;
                                       owl:maxCardinality     1 ;
                                       owl:onProperty         knora-api:isDeleted
=======
                                       owl:onProperty         rdfs:label
                                     ] ;
        rdfs:subClassOf              [ rdf:type               owl:Restriction ;
                                       knora-api:isInherited  true ;
                                       owl:cardinality        1 ;
                                       owl:onProperty         knora-api:userHasPermission
                                     ] ;
        rdfs:subClassOf              [ rdf:type             owl:Restriction ;
                                       salsah-gui:guiOrder  1 ;
                                       owl:minCardinality   1 ;
                                       owl:onProperty       incunabula:title
                                     ] ;
        rdfs:subClassOf              [ rdf:type               owl:Restriction ;
                                       knora-api:isInherited  true ;
                                       owl:maxCardinality     1 ;
                                       owl:onProperty         knora-api:lastModificationDate
                                     ] ;
        rdfs:subClassOf              [ rdf:type             owl:Restriction ;
                                       salsah-gui:guiOrder  3 ;
                                       owl:minCardinality   0 ;
                                       owl:onProperty       incunabula:publisher
                                     ] ;
        rdfs:subClassOf              [ rdf:type               owl:Restriction ;
                                       knora-api:isInherited  true ;
                                       owl:cardinality        1 ;
                                       owl:onProperty         knora-api:versionArkUrl
                                     ] ;
        rdfs:subClassOf              [ rdf:type               owl:Restriction ;
                                       knora-api:isInherited  true ;
                                       owl:maxCardinality     1 ;
                                       owl:onProperty         knora-api:deleteDate
>>>>>>> 7cb326ff
                                     ] ;
        rdfs:subClassOf              [ rdf:type               owl:Restriction ;
                                       knora-api:isInherited  true ;
                                       owl:cardinality        1 ;
<<<<<<< HEAD
                                       owl:onProperty         knora-api:userHasPermission
                                     ] ;
        rdfs:subClassOf              [ rdf:type             owl:Restriction ;
                                       salsah-gui:guiOrder  6 ;
=======
                                       owl:onProperty         knora-api:arkUrl
                                     ] ;
        rdfs:subClassOf              [ rdf:type             owl:Restriction ;
                                       salsah-gui:guiOrder  2 ;
>>>>>>> 7cb326ff
                                       owl:maxCardinality   1 ;
                                       owl:onProperty       incunabula:location
                                     ] ;
        rdfs:subClassOf              [ rdf:type               owl:Restriction ;
                                       knora-api:isInherited  true ;
                                       owl:maxCardinality     1 ;
                                       owl:onProperty         knora-api:versionDate
                                     ] ;
        rdfs:subClassOf              [ rdf:type             owl:Restriction ;
                                       salsah-gui:guiOrder  10 ;
                                       owl:minCardinality   0 ;
                                       owl:onProperty       incunabula:note
                                     ] ;
        rdfs:subClassOf              [ rdf:type               owl:Restriction ;
                                       knora-api:isInherited  true ;
                                       owl:maxCardinality     1 ;
                                       owl:onProperty         knora-api:isDeleted
                                     ] ;
        knora-api:canBeInstantiated  true ;
        knora-api:isResourceClass    true ;
        knora-api:resourceIcon       "book.gif" .

<<<<<<< HEAD
incunabula:sbTitle  rdf:type          owl:ObjectProperty ;
        rdfs:label                    "Title" ;
        rdfs:subPropertyOf            <http://purl.org/dc/terms/title> , knora-api:hasValue ;
        knora-api:isEditable          true ;
        knora-api:isResourceProperty  true ;
        knora-api:objectType          knora-api:TextValue ;
        knora-api:subjectType         incunabula:Sideband ;
        salsah-gui:guiAttribute       "maxlength=255" , "size=80" ;
        salsah-gui:guiElement         salsah-gui:SimpleText .

=======
>>>>>>> 7cb326ff
incunabula:miscHasGeometry
        rdf:type                      owl:ObjectProperty ;
        rdfs:label                    "Geometrie" ;
        rdfs:subPropertyOf            knora-api:hasValue ;
        knora-api:isEditable          true ;
        knora-api:isResourceProperty  true ;
        knora-api:objectType          knora-api:GeomValue ;
        knora-api:subjectType         incunabula:misc ;
        salsah-gui:guiElement         salsah-gui:Geometry .

incunabula:sbTitle  rdf:type          owl:ObjectProperty ;
        rdfs:label                    "Title" ;
        rdfs:subPropertyOf            <http://purl.org/dc/terms/title> , knora-api:hasValue ;
        knora-api:isEditable          true ;
        knora-api:isResourceProperty  true ;
        knora-api:objectType          knora-api:TextValue ;
        knora-api:subjectType         incunabula:Sideband ;
        salsah-gui:guiAttribute       "maxlength=255" , "size=80" ;
        salsah-gui:guiElement         salsah-gui:SimpleText .

<http://0.0.0.0:3333/ontology/0803/incunabula/v2>
<<<<<<< HEAD
        rdf:type                     owl:Ontology ;
        rdfs:label                   "The incunabula ontology" ;
        knora-api:attachedToProject  <http://rdfh.ch/projects/0803> .
=======
        rdf:type                        owl:Ontology ;
        rdfs:label                      "The incunabula ontology" ;
        knora-api:attachedToProject     <http://rdfh.ch/projects/0803> ;
        knora-api:lastModificationDate  "2012-12-12T12:12:12.120Z"^^xsd:dateTimeStamp .
>>>>>>> 7cb326ff

incunabula:page_comment
        rdf:type                      owl:ObjectProperty ;
        rdfs:comment                  "Unstrukturierte Bemerkungen zu einem Objekt" ;
        rdfs:label                    "Comment" ;
        rdfs:subPropertyOf            knora-api:hasComment ;
        knora-api:isEditable          true ;
        knora-api:isResourceProperty  true ;
        knora-api:objectType          knora-api:TextValue ;
        knora-api:subjectType         incunabula:page ;
        salsah-gui:guiAttribute       "rows=7" , "wrap=soft" , "width=95%" ;
        salsah-gui:guiElement         salsah-gui:Textarea .

incunabula:title  rdf:type            owl:ObjectProperty ;
        rdfs:comment                  "Titel" ;
        rdfs:label                    "Title" ;
        rdfs:subPropertyOf            <http://purl.org/dc/terms/title> , knora-api:hasValue ;
        knora-api:isEditable          true ;
        knora-api:isResourceProperty  true ;
        knora-api:objectType          knora-api:TextValue ;
        knora-api:subjectType         incunabula:book ;
        salsah-gui:guiAttribute       "size=80" , "maxlength=255" ;
        salsah-gui:guiElement         salsah-gui:SimpleText .

incunabula:transcription
        rdf:type                      owl:ObjectProperty ;
        rdfs:comment                  "Transkription" ;
        rdfs:label                    "Transkription" ;
        rdfs:subPropertyOf            knora-api:hasValue ;
        knora-api:isEditable          true ;
        knora-api:isResourceProperty  true ;
        knora-api:objectType          knora-api:TextValue ;
        knora-api:subjectType         incunabula:page ;
        salsah-gui:guiElement         salsah-gui:Richtext .

incunabula:pubdate  rdf:type          owl:ObjectProperty ;
        rdfs:comment                  "Datum der Herausgabe" ;
        rdfs:label                    "Datum der Herausgabe" ;
        rdfs:subPropertyOf            <http://purl.org/dc/terms/date> , knora-api:hasValue ;
        knora-api:isEditable          true ;
        knora-api:isResourceProperty  true ;
        knora-api:objectType          knora-api:DateValue ;
        knora-api:subjectType         incunabula:book ;
        salsah-gui:guiElement         salsah-gui:Date .<|MERGE_RESOLUTION|>--- conflicted
+++ resolved
@@ -5,8 +5,6 @@
 @prefix rdfs:       <http://www.w3.org/2000/01/rdf-schema#> .
 @prefix salsah-gui: <http://api.knora.org/ontology/salsah-gui/v2#> .
 @prefix xsd:        <http://www.w3.org/2001/XMLSchema#> .
-<<<<<<< HEAD
-=======
 
 incunabula:pubdate  rdf:type          owl:ObjectProperty ;
         rdfs:comment                  "Datum der Herausgabe" ;
@@ -17,7 +15,6 @@
         knora-api:objectType          knora-api:DateValue ;
         knora-api:subjectType         incunabula:book ;
         salsah-gui:guiElement         salsah-gui:Date .
->>>>>>> 7cb326ff
 
 incunabula:miscHasBookValue
         rdf:type                       owl:ObjectProperty ;
@@ -115,41 +112,19 @@
         rdfs:subClassOf              knora-api:StillImageRepresentation ;
         rdfs:subClassOf              [ rdf:type               owl:Restriction ;
                                        knora-api:isInherited  true ;
-<<<<<<< HEAD
-                                       owl:maxCardinality     1 ;
-                                       owl:onProperty         knora-api:isDeleted
-=======
                                        owl:minCardinality     0 ;
                                        owl:onProperty         knora-api:hasStandoffLinkToValue
->>>>>>> 7cb326ff
-                                     ] ;
-        rdfs:subClassOf              [ rdf:type               owl:Restriction ;
-                                       knora-api:isInherited  true ;
-                                       owl:cardinality        1 ;
-<<<<<<< HEAD
-                                       owl:onProperty         knora-api:hasPermissions
-                                     ] ;
-        rdfs:subClassOf              [ rdf:type               owl:Restriction ;
-                                       knora-api:isInherited  true ;
-                                       owl:minCardinality     0 ;
-                                       owl:onProperty         knora-api:hasStandoffLinkTo
-=======
+                                     ] ;
+        rdfs:subClassOf              [ rdf:type               owl:Restriction ;
+                                       knora-api:isInherited  true ;
+                                       owl:cardinality        1 ;
                                        owl:onProperty         knora-api:userHasPermission
->>>>>>> 7cb326ff
                                      ] ;
         rdfs:subClassOf              [ rdf:type               owl:Restriction ;
                                        knora-api:isInherited  true ;
                                        owl:cardinality        1 ;
                                        owl:onProperty         knora-api:attachedToUser
                                      ] ;
-<<<<<<< HEAD
-        rdfs:subClassOf              [ rdf:type               owl:Restriction ;
-                                       knora-api:isInherited  true ;
-                                       owl:cardinality        1 ;
-                                       owl:onProperty         rdfs:label
-                                     ] ;
-=======
->>>>>>> 7cb326ff
         rdfs:subClassOf              [ rdf:type             owl:Restriction ;
                                        salsah-gui:guiOrder  0 ;
                                        owl:cardinality      1 ;
@@ -157,25 +132,74 @@
                                      ] ;
         rdfs:subClassOf              [ rdf:type               owl:Restriction ;
                                        knora-api:isInherited  true ;
-<<<<<<< HEAD
+                                       owl:minCardinality     0 ;
+                                       owl:onProperty         knora-api:hasStandoffLinkTo
+                                     ] ;
+        rdfs:subClassOf              [ rdf:type               owl:Restriction ;
+                                       knora-api:isInherited  true ;
+                                       owl:cardinality        1 ;
+                                       owl:onProperty         knora-api:hasStillImageFileValue
+                                     ] ;
+        rdfs:subClassOf              [ rdf:type               owl:Restriction ;
+                                       knora-api:isInherited  true ;
+                                       owl:minCardinality     0 ;
+                                       owl:onProperty         knora-api:hasIncomingLinkValue
+                                     ] ;
+        rdfs:subClassOf              [ rdf:type               owl:Restriction ;
+                                       knora-api:isInherited  true ;
+                                       owl:cardinality        1 ;
+                                       owl:onProperty         knora-api:creationDate
+                                     ] ;
+        rdfs:subClassOf              [ rdf:type               owl:Restriction ;
+                                       knora-api:isInherited  true ;
+                                       owl:maxCardinality     1 ;
+                                       owl:onProperty         knora-api:deleteDate
+                                     ] ;
+        rdfs:subClassOf              [ rdf:type               owl:Restriction ;
+                                       knora-api:isInherited  true ;
+                                       owl:maxCardinality     1 ;
+                                       owl:onProperty         knora-api:deletedBy
+                                     ] ;
+        rdfs:subClassOf              [ rdf:type               owl:Restriction ;
+                                       knora-api:isInherited  true ;
+                                       owl:cardinality        1 ;
+                                       owl:onProperty         knora-api:versionArkUrl
+                                     ] ;
+        rdfs:subClassOf              [ rdf:type               owl:Restriction ;
+                                       knora-api:isInherited  true ;
                                        owl:cardinality        1 ;
                                        owl:onProperty         knora-api:attachedToProject
-=======
-                                       owl:minCardinality     0 ;
-                                       owl:onProperty         knora-api:hasStandoffLinkTo
->>>>>>> 7cb326ff
-                                     ] ;
-        rdfs:subClassOf              [ rdf:type               owl:Restriction ;
-                                       knora-api:isInherited  true ;
-                                       owl:cardinality        1 ;
-                                       owl:onProperty         knora-api:hasStillImageFileValue
-                                     ] ;
-<<<<<<< HEAD
+                                     ] ;
         rdfs:subClassOf              [ rdf:type             owl:Restriction ;
                                        salsah-gui:guiOrder  2 ;
                                        owl:minCardinality   0 ;
                                        owl:onProperty       incunabula:sideband_comment
                                      ] ;
+        rdfs:subClassOf              [ rdf:type             owl:Restriction ;
+                                       salsah-gui:guiOrder  1 ;
+                                       owl:maxCardinality   1 ;
+                                       owl:onProperty       incunabula:description
+                                     ] ;
+        rdfs:subClassOf              [ rdf:type               owl:Restriction ;
+                                       knora-api:isInherited  true ;
+                                       owl:maxCardinality     1 ;
+                                       owl:onProperty         knora-api:versionDate
+                                     ] ;
+        rdfs:subClassOf              [ rdf:type               owl:Restriction ;
+                                       knora-api:isInherited  true ;
+                                       owl:maxCardinality     1 ;
+                                       owl:onProperty         knora-api:isDeleted
+                                     ] ;
+        rdfs:subClassOf              [ rdf:type               owl:Restriction ;
+                                       knora-api:isInherited  true ;
+                                       owl:cardinality        1 ;
+                                       owl:onProperty         rdfs:label
+                                     ] ;
+        rdfs:subClassOf              [ rdf:type               owl:Restriction ;
+                                       knora-api:isInherited  true ;
+                                       owl:cardinality        1 ;
+                                       owl:onProperty         knora-api:hasPermissions
+                                     ] ;
         rdfs:subClassOf              [ rdf:type               owl:Restriction ;
                                        knora-api:isInherited  true ;
                                        owl:cardinality        1 ;
@@ -184,120 +208,12 @@
         rdfs:subClassOf              [ rdf:type               owl:Restriction ;
                                        knora-api:isInherited  true ;
                                        owl:maxCardinality     1 ;
-                                       owl:onProperty         knora-api:deleteDate
-=======
-        rdfs:subClassOf              [ rdf:type               owl:Restriction ;
-                                       knora-api:isInherited  true ;
-                                       owl:minCardinality     0 ;
-                                       owl:onProperty         knora-api:hasIncomingLinkValue
-                                     ] ;
-        rdfs:subClassOf              [ rdf:type               owl:Restriction ;
-                                       knora-api:isInherited  true ;
-                                       owl:cardinality        1 ;
-                                       owl:onProperty         knora-api:creationDate
->>>>>>> 7cb326ff
-                                     ] ;
-        rdfs:subClassOf              [ rdf:type               owl:Restriction ;
-                                       knora-api:isInherited  true ;
-                                       owl:maxCardinality     1 ;
-<<<<<<< HEAD
+                                       owl:onProperty         knora-api:lastModificationDate
+                                     ] ;
+        rdfs:subClassOf              [ rdf:type               owl:Restriction ;
+                                       knora-api:isInherited  true ;
+                                       owl:maxCardinality     1 ;
                                        owl:onProperty         knora-api:deleteComment
-                                     ] ;
-        rdfs:subClassOf              [ rdf:type               owl:Restriction ;
-                                       knora-api:isInherited  true ;
-                                       owl:cardinality        1 ;
-                                       owl:onProperty         knora-api:versionArkUrl
-                                     ] ;
-        rdfs:subClassOf              [ rdf:type               owl:Restriction ;
-                                       knora-api:isInherited  true ;
-                                       owl:maxCardinality     1 ;
-                                       owl:onProperty         knora-api:lastModificationDate
-=======
-                                       owl:onProperty         knora-api:deleteDate
-                                     ] ;
-        rdfs:subClassOf              [ rdf:type               owl:Restriction ;
-                                       knora-api:isInherited  true ;
-                                       owl:maxCardinality     1 ;
-                                       owl:onProperty         knora-api:deletedBy
-                                     ] ;
-        rdfs:subClassOf              [ rdf:type               owl:Restriction ;
-                                       knora-api:isInherited  true ;
-                                       owl:cardinality        1 ;
-                                       owl:onProperty         knora-api:versionArkUrl
->>>>>>> 7cb326ff
-                                     ] ;
-        rdfs:subClassOf              [ rdf:type               owl:Restriction ;
-                                       knora-api:isInherited  true ;
-                                       owl:cardinality        1 ;
-<<<<<<< HEAD
-                                       owl:onProperty         knora-api:userHasPermission
-=======
-                                       owl:onProperty         knora-api:attachedToProject
-                                     ] ;
-        rdfs:subClassOf              [ rdf:type             owl:Restriction ;
-                                       salsah-gui:guiOrder  2 ;
-                                       owl:minCardinality   0 ;
-                                       owl:onProperty       incunabula:sideband_comment
->>>>>>> 7cb326ff
-                                     ] ;
-        rdfs:subClassOf              [ rdf:type             owl:Restriction ;
-                                       salsah-gui:guiOrder  1 ;
-                                       owl:maxCardinality   1 ;
-                                       owl:onProperty       incunabula:description
-                                     ] ;
-        rdfs:subClassOf              [ rdf:type               owl:Restriction ;
-                                       knora-api:isInherited  true ;
-<<<<<<< HEAD
-                                       owl:cardinality        1 ;
-                                       owl:onProperty         knora-api:creationDate
-                                     ] ;
-        rdfs:subClassOf              [ rdf:type               owl:Restriction ;
-                                       knora-api:isInherited  true ;
-                                       owl:minCardinality     0 ;
-                                       owl:onProperty         knora-api:hasIncomingLinkValue
-                                     ] ;
-        rdfs:subClassOf              [ rdf:type               owl:Restriction ;
-                                       knora-api:isInherited  true ;
-                                       owl:minCardinality     0 ;
-                                       owl:onProperty         knora-api:hasStandoffLinkToValue
-=======
-                                       owl:maxCardinality     1 ;
-                                       owl:onProperty         knora-api:versionDate
-                                     ] ;
-        rdfs:subClassOf              [ rdf:type               owl:Restriction ;
-                                       knora-api:isInherited  true ;
-                                       owl:maxCardinality     1 ;
-                                       owl:onProperty         knora-api:isDeleted
-                                     ] ;
-        rdfs:subClassOf              [ rdf:type               owl:Restriction ;
-                                       knora-api:isInherited  true ;
-                                       owl:cardinality        1 ;
-                                       owl:onProperty         rdfs:label
-                                     ] ;
-        rdfs:subClassOf              [ rdf:type               owl:Restriction ;
-                                       knora-api:isInherited  true ;
-                                       owl:cardinality        1 ;
-                                       owl:onProperty         knora-api:hasPermissions
-                                     ] ;
-        rdfs:subClassOf              [ rdf:type               owl:Restriction ;
-                                       knora-api:isInherited  true ;
-                                       owl:cardinality        1 ;
-                                       owl:onProperty         knora-api:arkUrl
->>>>>>> 7cb326ff
-                                     ] ;
-        rdfs:subClassOf              [ rdf:type               owl:Restriction ;
-                                       knora-api:isInherited  true ;
-                                       owl:maxCardinality     1 ;
-                                       owl:onProperty         knora-api:lastModificationDate
-                                     ] ;
-        rdfs:subClassOf              [ rdf:type               owl:Restriction ;
-                                       knora-api:isInherited  true ;
-                                       owl:maxCardinality     1 ;
-<<<<<<< HEAD
-                                       owl:onProperty         knora-api:versionDate
-=======
-                                       owl:onProperty         knora-api:deleteComment
->>>>>>> 7cb326ff
                                      ] ;
         knora-api:canBeInstantiated  true ;
         knora-api:isResourceClass    true .
@@ -441,38 +357,100 @@
         rdfs:comment                 "A fake resource class that only has optional properties" ;
         rdfs:label                   "Sonstiges" ;
         rdfs:subClassOf              knora-api:Resource ;
-<<<<<<< HEAD
+        rdfs:subClassOf              [ rdf:type               owl:Restriction ;
+                                       knora-api:isInherited  true ;
+                                       owl:cardinality        1 ;
+                                       owl:onProperty         rdfs:label
+                                     ] ;
+        rdfs:subClassOf              [ rdf:type               owl:Restriction ;
+                                       knora-api:isInherited  true ;
+                                       owl:minCardinality     0 ;
+                                       owl:onProperty         knora-api:hasStandoffLinkToValue
+                                     ] ;
+        rdfs:subClassOf              [ rdf:type               owl:Restriction ;
+                                       knora-api:isInherited  true ;
+                                       owl:cardinality        1 ;
+                                       owl:onProperty         knora-api:attachedToProject
+                                     ] ;
+        rdfs:subClassOf              [ rdf:type               owl:Restriction ;
+                                       knora-api:isInherited  true ;
+                                       owl:minCardinality     0 ;
+                                       owl:onProperty         knora-api:hasIncomingLinkValue
+                                     ] ;
+        rdfs:subClassOf              [ rdf:type               owl:Restriction ;
+                                       knora-api:isInherited  true ;
+                                       owl:maxCardinality     1 ;
+                                       owl:onProperty         knora-api:deletedBy
+                                     ] ;
+        rdfs:subClassOf              [ rdf:type               owl:Restriction ;
+                                       knora-api:isInherited  true ;
+                                       owl:cardinality        1 ;
+                                       owl:onProperty         knora-api:userHasPermission
+                                     ] ;
+        rdfs:subClassOf              [ rdf:type               owl:Restriction ;
+                                       knora-api:isInherited  true ;
+                                       owl:maxCardinality     1 ;
+                                       owl:onProperty         knora-api:deleteComment
+                                     ] ;
+        rdfs:subClassOf              [ rdf:type               owl:Restriction ;
+                                       knora-api:isInherited  true ;
+                                       owl:maxCardinality     1 ;
+                                       owl:onProperty         knora-api:lastModificationDate
+                                     ] ;
+        rdfs:subClassOf              [ rdf:type             owl:Restriction ;
+                                       salsah-gui:guiOrder  2 ;
+                                       owl:maxCardinality   1 ;
+                                       owl:onProperty       incunabula:miscHasBook
+                                     ] ;
+        rdfs:subClassOf              [ rdf:type               owl:Restriction ;
+                                       knora-api:isInherited  true ;
+                                       owl:cardinality        1 ;
+                                       owl:onProperty         knora-api:hasPermissions
+                                     ] ;
+        rdfs:subClassOf              [ rdf:type               owl:Restriction ;
+                                       knora-api:isInherited  true ;
+                                       owl:cardinality        1 ;
+                                       owl:onProperty         knora-api:attachedToUser
+                                     ] ;
+        rdfs:subClassOf              [ rdf:type               owl:Restriction ;
+                                       knora-api:isInherited  true ;
+                                       owl:cardinality        1 ;
+                                       owl:onProperty         knora-api:arkUrl
+                                     ] ;
+        rdfs:subClassOf              [ rdf:type             owl:Restriction ;
+                                       salsah-gui:guiOrder  2 ;
+                                       owl:maxCardinality   1 ;
+                                       owl:onProperty       incunabula:miscHasBookValue
+                                     ] ;
+        rdfs:subClassOf              [ rdf:type               owl:Restriction ;
+                                       knora-api:isInherited  true ;
+                                       owl:cardinality        1 ;
+                                       owl:onProperty         knora-api:versionArkUrl
+                                     ] ;
+        rdfs:subClassOf              [ rdf:type               owl:Restriction ;
+                                       knora-api:isInherited  true ;
+                                       owl:maxCardinality     1 ;
+                                       owl:onProperty         knora-api:isDeleted
+                                     ] ;
+        rdfs:subClassOf              [ rdf:type               owl:Restriction ;
+                                       knora-api:isInherited  true ;
+                                       owl:cardinality        1 ;
+                                       owl:onProperty         knora-api:creationDate
+                                     ] ;
+        rdfs:subClassOf              [ rdf:type               owl:Restriction ;
+                                       knora-api:isInherited  true ;
+                                       owl:maxCardinality     1 ;
+                                       owl:onProperty         knora-api:deleteDate
+                                     ] ;
         rdfs:subClassOf              [ rdf:type             owl:Restriction ;
                                        salsah-gui:guiOrder  1 ;
                                        owl:maxCardinality   1 ;
                                        owl:onProperty       incunabula:miscHasGeometry
-=======
-        rdfs:subClassOf              [ rdf:type               owl:Restriction ;
-                                       knora-api:isInherited  true ;
-                                       owl:cardinality        1 ;
-                                       owl:onProperty         rdfs:label
->>>>>>> 7cb326ff
-                                     ] ;
-        rdfs:subClassOf              [ rdf:type               owl:Restriction ;
-                                       knora-api:isInherited  true ;
-                                       owl:minCardinality     0 ;
-                                       owl:onProperty         knora-api:hasStandoffLinkToValue
-                                     ] ;
-        rdfs:subClassOf              [ rdf:type               owl:Restriction ;
-                                       knora-api:isInherited  true ;
-                                       owl:cardinality        1 ;
-                                       owl:onProperty         knora-api:attachedToProject
-                                     ] ;
-        rdfs:subClassOf              [ rdf:type               owl:Restriction ;
-<<<<<<< HEAD
-                                       knora-api:isInherited  true ;
-                                       owl:cardinality        1 ;
-                                       owl:onProperty         rdfs:label
-                                     ] ;
-        rdfs:subClassOf              [ rdf:type               owl:Restriction ;
-                                       knora-api:isInherited  true ;
-                                       owl:maxCardinality     1 ;
-                                       owl:onProperty         knora-api:deleteDate
+                                     ] ;
+        rdfs:subClassOf              [ rdf:type               owl:Restriction ;
+                                       knora-api:isInherited  true ;
+                                       owl:maxCardinality     1 ;
+                                       owl:onProperty         knora-api:versionDate
                                      ] ;
         rdfs:subClassOf              [ rdf:type               owl:Restriction ;
                                        knora-api:isInherited  true ;
@@ -480,146 +458,9 @@
                                        owl:onProperty         knora-api:hasStandoffLinkTo
                                      ] ;
         rdfs:subClassOf              [ rdf:type             owl:Restriction ;
-                                       salsah-gui:guiOrder  2 ;
-                                       owl:maxCardinality   1 ;
-                                       owl:onProperty       incunabula:miscHasBook
-                                     ] ;
-        rdfs:subClassOf              [ rdf:type             owl:Restriction ;
                                        salsah-gui:guiOrder  0 ;
                                        owl:maxCardinality   1 ;
                                        owl:onProperty       incunabula:miscHasColor
-=======
-                                       knora-api:isInherited  true ;
-                                       owl:minCardinality     0 ;
-                                       owl:onProperty         knora-api:hasIncomingLinkValue
->>>>>>> 7cb326ff
-                                     ] ;
-        rdfs:subClassOf              [ rdf:type               owl:Restriction ;
-                                       knora-api:isInherited  true ;
-                                       owl:maxCardinality     1 ;
-                                       owl:onProperty         knora-api:deletedBy
-<<<<<<< HEAD
-                                     ] ;
-        rdfs:subClassOf              [ rdf:type               owl:Restriction ;
-                                       knora-api:isInherited  true ;
-                                       owl:maxCardinality     1 ;
-                                       owl:onProperty         knora-api:deleteComment
-                                     ] ;
-        rdfs:subClassOf              [ rdf:type               owl:Restriction ;
-                                       knora-api:isInherited  true ;
-                                       owl:minCardinality     0 ;
-                                       owl:onProperty         knora-api:hasIncomingLinkValue
-=======
-                                     ] ;
-        rdfs:subClassOf              [ rdf:type               owl:Restriction ;
-                                       knora-api:isInherited  true ;
-                                       owl:cardinality        1 ;
-                                       owl:onProperty         knora-api:userHasPermission
->>>>>>> 7cb326ff
-                                     ] ;
-        rdfs:subClassOf              [ rdf:type               owl:Restriction ;
-                                       knora-api:isInherited  true ;
-                                       owl:cardinality        1 ;
-                                       owl:onProperty         knora-api:creationDate
-                                     ] ;
-        rdfs:subClassOf              [ rdf:type               owl:Restriction ;
-                                       knora-api:isInherited  true ;
-                                       owl:maxCardinality     1 ;
-                                       owl:onProperty         knora-api:lastModificationDate
-                                     ] ;
-<<<<<<< HEAD
-=======
-        rdfs:subClassOf              [ rdf:type             owl:Restriction ;
-                                       salsah-gui:guiOrder  2 ;
-                                       owl:maxCardinality   1 ;
-                                       owl:onProperty       incunabula:miscHasBook
-                                     ] ;
->>>>>>> 7cb326ff
-        rdfs:subClassOf              [ rdf:type               owl:Restriction ;
-                                       knora-api:isInherited  true ;
-                                       owl:cardinality        1 ;
-                                       owl:onProperty         knora-api:attachedToUser
-                                     ] ;
-        rdfs:subClassOf              [ rdf:type               owl:Restriction ;
-                                       knora-api:isInherited  true ;
-                                       owl:cardinality        1 ;
-<<<<<<< HEAD
-                                       owl:onProperty         knora-api:hasPermissions
-=======
-                                       owl:onProperty         knora-api:attachedToUser
->>>>>>> 7cb326ff
-                                     ] ;
-        rdfs:subClassOf              [ rdf:type               owl:Restriction ;
-                                       knora-api:isInherited  true ;
-                                       owl:cardinality        1 ;
-                                       owl:onProperty         knora-api:arkUrl
-<<<<<<< HEAD
-=======
-                                     ] ;
-        rdfs:subClassOf              [ rdf:type             owl:Restriction ;
-                                       salsah-gui:guiOrder  2 ;
-                                       owl:maxCardinality   1 ;
-                                       owl:onProperty       incunabula:miscHasBookValue
->>>>>>> 7cb326ff
-                                     ] ;
-        rdfs:subClassOf              [ rdf:type               owl:Restriction ;
-                                       knora-api:isInherited  true ;
-                                       owl:cardinality        1 ;
-                                       owl:onProperty         knora-api:versionArkUrl
-                                     ] ;
-        rdfs:subClassOf              [ rdf:type               owl:Restriction ;
-                                       knora-api:isInherited  true ;
-                                       owl:maxCardinality     1 ;
-<<<<<<< HEAD
-                                       owl:onProperty         knora-api:lastModificationDate
-                                     ] ;
-        rdfs:subClassOf              [ rdf:type               owl:Restriction ;
-                                       knora-api:isInherited  true ;
-                                       owl:cardinality        1 ;
-                                       owl:onProperty         knora-api:versionArkUrl
-                                     ] ;
-        rdfs:subClassOf              [ rdf:type               owl:Restriction ;
-                                       knora-api:isInherited  true ;
-                                       owl:cardinality        1 ;
-                                       owl:onProperty         knora-api:attachedToProject
-                                     ] ;
-        rdfs:subClassOf              [ rdf:type             owl:Restriction ;
-                                       salsah-gui:guiOrder  2 ;
-                                       owl:maxCardinality   1 ;
-                                       owl:onProperty       incunabula:miscHasBookValue
-=======
-                                       owl:onProperty         knora-api:isDeleted
-                                     ] ;
-        rdfs:subClassOf              [ rdf:type               owl:Restriction ;
-                                       knora-api:isInherited  true ;
-                                       owl:cardinality        1 ;
-                                       owl:onProperty         knora-api:creationDate
-                                     ] ;
-        rdfs:subClassOf              [ rdf:type               owl:Restriction ;
-                                       knora-api:isInherited  true ;
-                                       owl:maxCardinality     1 ;
-                                       owl:onProperty         knora-api:deleteDate
-                                     ] ;
-        rdfs:subClassOf              [ rdf:type             owl:Restriction ;
-                                       salsah-gui:guiOrder  1 ;
-                                       owl:maxCardinality   1 ;
-                                       owl:onProperty       incunabula:miscHasGeometry
-                                     ] ;
-        rdfs:subClassOf              [ rdf:type               owl:Restriction ;
-                                       knora-api:isInherited  true ;
-                                       owl:maxCardinality     1 ;
-                                       owl:onProperty         knora-api:versionDate
-                                     ] ;
-        rdfs:subClassOf              [ rdf:type               owl:Restriction ;
-                                       knora-api:isInherited  true ;
-                                       owl:minCardinality     0 ;
-                                       owl:onProperty         knora-api:hasStandoffLinkTo
-                                     ] ;
-        rdfs:subClassOf              [ rdf:type             owl:Restriction ;
-                                       salsah-gui:guiOrder  0 ;
-                                       owl:maxCardinality   1 ;
-                                       owl:onProperty       incunabula:miscHasColor
->>>>>>> 7cb326ff
                                      ] ;
         knora-api:canBeInstantiated  true ;
         knora-api:isResourceClass    true .
@@ -630,9 +471,38 @@
         rdfs:subClassOf              knora-api:StillImageRepresentation ;
         rdfs:subClassOf              [ rdf:type               owl:Restriction ;
                                        knora-api:isInherited  true ;
-<<<<<<< HEAD
-                                       owl:cardinality        1 ;
-                                       owl:onProperty         knora-api:versionArkUrl
+                                       owl:maxCardinality     1 ;
+                                       owl:onProperty         knora-api:isDeleted
+                                     ] ;
+        rdfs:subClassOf              [ rdf:type               owl:Restriction ;
+                                       knora-api:isInherited  true ;
+                                       owl:cardinality        1 ;
+                                       owl:onProperty         knora-api:creationDate
+                                     ] ;
+        rdfs:subClassOf              [ rdf:type             owl:Restriction ;
+                                       salsah-gui:guiOrder  11 ;
+                                       owl:maxCardinality   1 ;
+                                       owl:onProperty       incunabula:hasRightSideband
+                                     ] ;
+        rdfs:subClassOf              [ rdf:type             owl:Restriction ;
+                                       salsah-gui:guiOrder  5 ;
+                                       owl:minCardinality   0 ;
+                                       owl:onProperty       incunabula:citation
+                                     ] ;
+        rdfs:subClassOf              [ rdf:type               owl:Restriction ;
+                                       knora-api:isInherited  true ;
+                                       owl:cardinality        1 ;
+                                       owl:onProperty         knora-api:attachedToUser
+                                     ] ;
+        rdfs:subClassOf              [ rdf:type               owl:Restriction ;
+                                       knora-api:isInherited  true ;
+                                       owl:maxCardinality     1 ;
+                                       owl:onProperty         knora-api:deleteDate
+                                     ] ;
+        rdfs:subClassOf              [ rdf:type             owl:Restriction ;
+                                       salsah-gui:guiOrder  2 ;
+                                       owl:cardinality      1 ;
+                                       owl:onProperty       incunabula:partOf
                                      ] ;
         rdfs:subClassOf              [ rdf:type             owl:Restriction ;
                                        salsah-gui:guiOrder  6 ;
@@ -647,128 +517,92 @@
         rdfs:subClassOf              [ rdf:type               owl:Restriction ;
                                        knora-api:isInherited  true ;
                                        owl:maxCardinality     1 ;
-                                       owl:onProperty         knora-api:isDeleted
-                                     ] ;
-        rdfs:subClassOf              [ rdf:type               owl:Restriction ;
-                                       knora-api:isInherited  true ;
-                                       owl:maxCardinality     1 ;
-                                       owl:onProperty         knora-api:deleteComment
-=======
-                                       owl:maxCardinality     1 ;
-                                       owl:onProperty         knora-api:isDeleted
-                                     ] ;
-        rdfs:subClassOf              [ rdf:type               owl:Restriction ;
-                                       knora-api:isInherited  true ;
-                                       owl:cardinality        1 ;
-                                       owl:onProperty         knora-api:creationDate
-                                     ] ;
-        rdfs:subClassOf              [ rdf:type             owl:Restriction ;
-                                       salsah-gui:guiOrder  11 ;
-                                       owl:maxCardinality   1 ;
-                                       owl:onProperty       incunabula:hasRightSideband
-                                     ] ;
-        rdfs:subClassOf              [ rdf:type             owl:Restriction ;
-                                       salsah-gui:guiOrder  5 ;
-                                       owl:minCardinality   0 ;
-                                       owl:onProperty       incunabula:citation
-                                     ] ;
-        rdfs:subClassOf              [ rdf:type               owl:Restriction ;
-                                       knora-api:isInherited  true ;
-                                       owl:cardinality        1 ;
-                                       owl:onProperty         knora-api:attachedToUser
->>>>>>> 7cb326ff
-                                     ] ;
-        rdfs:subClassOf              [ rdf:type               owl:Restriction ;
-                                       knora-api:isInherited  true ;
-                                       owl:maxCardinality     1 ;
-<<<<<<< HEAD
+                                       owl:onProperty         knora-api:lastModificationDate
+                                     ] ;
+        rdfs:subClassOf              [ rdf:type             owl:Restriction ;
+                                       salsah-gui:guiOrder  2 ;
+                                       owl:cardinality      1 ;
+                                       owl:onProperty       incunabula:partOfValue
+                                     ] ;
+        rdfs:subClassOf              [ rdf:type               owl:Restriction ;
+                                       knora-api:isInherited  true ;
+                                       owl:maxCardinality     1 ;
+                                       owl:onProperty         knora-api:deletedBy
+                                     ] ;
+        rdfs:subClassOf              [ rdf:type               owl:Restriction ;
+                                       knora-api:isInherited  true ;
+                                       owl:maxCardinality     1 ;
                                        owl:onProperty         knora-api:versionDate
+                                     ] ;
+        rdfs:subClassOf              [ rdf:type               owl:Restriction ;
+                                       knora-api:isInherited  true ;
+                                       owl:cardinality        1 ;
+                                       owl:onProperty         knora-api:userHasPermission
                                      ] ;
         rdfs:subClassOf              [ rdf:type             owl:Restriction ;
                                        salsah-gui:guiOrder  7 ;
                                        owl:cardinality      1 ;
                                        owl:onProperty       incunabula:origname
-=======
-                                       owl:onProperty         knora-api:deleteDate
->>>>>>> 7cb326ff
+                                     ] ;
+        rdfs:subClassOf              [ rdf:type               owl:Restriction ;
+                                       knora-api:isInherited  true ;
+                                       owl:cardinality        1 ;
+                                       owl:onProperty         knora-api:versionArkUrl
+                                     ] ;
+        rdfs:subClassOf              [ rdf:type               owl:Restriction ;
+                                       knora-api:isInherited  true ;
+                                       owl:maxCardinality     1 ;
+                                       owl:onProperty         knora-api:deleteComment
+                                     ] ;
+        rdfs:subClassOf              [ rdf:type               owl:Restriction ;
+                                       knora-api:isInherited  true ;
+                                       owl:minCardinality     0 ;
+                                       owl:onProperty         knora-api:hasStandoffLinkToValue
+                                     ] ;
+        rdfs:subClassOf              [ rdf:type             owl:Restriction ;
+                                       salsah-gui:guiOrder  10 ;
+                                       owl:maxCardinality   1 ;
+                                       owl:onProperty       incunabula:hasLeftSidebandValue
+                                     ] ;
+        rdfs:subClassOf              [ rdf:type             owl:Restriction ;
+                                       salsah-gui:guiOrder  10 ;
+                                       owl:maxCardinality   1 ;
+                                       owl:onProperty       incunabula:hasLeftSideband
+                                     ] ;
+        rdfs:subClassOf              [ rdf:type               owl:Restriction ;
+                                       knora-api:isInherited  true ;
+                                       owl:cardinality        1 ;
+                                       owl:onProperty         knora-api:hasPermissions
+                                     ] ;
+        rdfs:subClassOf              [ rdf:type               owl:Restriction ;
+                                       knora-api:isInherited  true ;
+                                       owl:cardinality        1 ;
+                                       owl:onProperty         knora-api:arkUrl
+                                     ] ;
+        rdfs:subClassOf              [ rdf:type               owl:Restriction ;
+                                       knora-api:isInherited  true ;
+                                       owl:cardinality        1 ;
+                                       owl:onProperty         rdfs:label
+                                     ] ;
+        rdfs:subClassOf              [ rdf:type               owl:Restriction ;
+                                       knora-api:isInherited  true ;
+                                       owl:cardinality        1 ;
+                                       owl:onProperty         knora-api:attachedToProject
                                      ] ;
         rdfs:subClassOf              [ rdf:type             owl:Restriction ;
                                        salsah-gui:guiOrder  2 ;
-                                       owl:cardinality      1 ;
-                                       owl:onProperty       incunabula:partOf
-                                     ] ;
-        rdfs:subClassOf              [ rdf:type             owl:Restriction ;
-<<<<<<< HEAD
-                                       salsah-gui:guiOrder  2 ;
                                        owl:maxCardinality   1 ;
                                        owl:onProperty       incunabula:description
                                      ] ;
-        rdfs:subClassOf              [ rdf:type             owl:Restriction ;
-                                       salsah-gui:guiOrder  1 ;
-                                       owl:maxCardinality   1 ;
-                                       owl:onProperty       incunabula:pagenum
-                                     ] ;
-        rdfs:subClassOf              [ rdf:type               owl:Restriction ;
-                                       knora-api:isInherited  true ;
-                                       owl:cardinality        1 ;
-                                       owl:onProperty         knora-api:attachedToUser
-                                     ] ;
-        rdfs:subClassOf              [ rdf:type               owl:Restriction ;
-                                       knora-api:isInherited  true ;
-                                       owl:cardinality        1 ;
-                                       owl:onProperty         knora-api:userHasPermission
-=======
-                                       salsah-gui:guiOrder  6 ;
-                                       owl:minCardinality   0 ;
-                                       owl:onProperty       incunabula:page_comment
-                                     ] ;
-        rdfs:subClassOf              [ rdf:type               owl:Restriction ;
-                                       knora-api:isInherited  true ;
-                                       owl:minCardinality     0 ;
-                                       owl:onProperty         knora-api:hasStandoffLinkTo
->>>>>>> 7cb326ff
-                                     ] ;
-        rdfs:subClassOf              [ rdf:type               owl:Restriction ;
-                                       knora-api:isInherited  true ;
-                                       owl:maxCardinality     1 ;
-                                       owl:onProperty         knora-api:lastModificationDate
-                                     ] ;
-<<<<<<< HEAD
-=======
-        rdfs:subClassOf              [ rdf:type             owl:Restriction ;
-                                       salsah-gui:guiOrder  2 ;
-                                       owl:cardinality      1 ;
-                                       owl:onProperty       incunabula:partOfValue
-                                     ] ;
->>>>>>> 7cb326ff
-        rdfs:subClassOf              [ rdf:type               owl:Restriction ;
-                                       knora-api:isInherited  true ;
-                                       owl:maxCardinality     1 ;
-                                       owl:onProperty         knora-api:deletedBy
-                                     ] ;
-        rdfs:subClassOf              [ rdf:type               owl:Restriction ;
-<<<<<<< HEAD
-=======
-                                       knora-api:isInherited  true ;
-                                       owl:maxCardinality     1 ;
-                                       owl:onProperty         knora-api:versionDate
-                                     ] ;
-        rdfs:subClassOf              [ rdf:type               owl:Restriction ;
->>>>>>> 7cb326ff
+        rdfs:subClassOf              [ rdf:type               owl:Restriction ;
+                                       knora-api:isInherited  true ;
+                                       owl:minCardinality     0 ;
+                                       owl:onProperty         knora-api:hasIncomingLinkValue
+                                     ] ;
+        rdfs:subClassOf              [ rdf:type               owl:Restriction ;
                                        knora-api:isInherited  true ;
                                        owl:cardinality        1 ;
                                        owl:onProperty         knora-api:hasStillImageFileValue
-                                     ] ;
-        rdfs:subClassOf              [ rdf:type             owl:Restriction ;
-<<<<<<< HEAD
-                                       salsah-gui:guiOrder  11 ;
-                                       owl:maxCardinality   1 ;
-                                       owl:onProperty       incunabula:hasRightSideband
-                                     ] ;
-        rdfs:subClassOf              [ rdf:type             owl:Restriction ;
-                                       salsah-gui:guiOrder  3 ;
-                                       owl:maxCardinality   1 ;
-                                       owl:onProperty       incunabula:seqnum
                                      ] ;
         rdfs:subClassOf              [ rdf:type             owl:Restriction ;
                                        salsah-gui:guiOrder  12 ;
@@ -781,127 +615,6 @@
                                        owl:onProperty       incunabula:hasRightSidebandValue
                                      ] ;
         rdfs:subClassOf              [ rdf:type             owl:Restriction ;
-                                       salsah-gui:guiOrder  5 ;
-                                       owl:minCardinality   0 ;
-                                       owl:onProperty       incunabula:citation
-                                     ] ;
-=======
-                                       salsah-gui:guiOrder  7 ;
-                                       owl:cardinality      1 ;
-                                       owl:onProperty       incunabula:origname
-                                     ] ;
->>>>>>> 7cb326ff
-        rdfs:subClassOf              [ rdf:type               owl:Restriction ;
-                                       knora-api:isInherited  true ;
-                                       owl:cardinality        1 ;
-                                       owl:onProperty         knora-api:arkUrl
-                                     ] ;
-        rdfs:subClassOf              [ rdf:type               owl:Restriction ;
-                                       knora-api:isInherited  true ;
-                                       owl:cardinality        1 ;
-                                       owl:onProperty         rdfs:label
-                                     ] ;
-        rdfs:subClassOf              [ rdf:type               owl:Restriction ;
-                                       knora-api:isInherited  true ;
-                                       owl:maxCardinality     1 ;
-                                       owl:onProperty         knora-api:deleteComment
-                                     ] ;
-        rdfs:subClassOf              [ rdf:type               owl:Restriction ;
-<<<<<<< HEAD
-=======
-                                       knora-api:isInherited  true ;
-                                       owl:minCardinality     0 ;
-                                       owl:onProperty         knora-api:hasStandoffLinkToValue
-                                     ] ;
-        rdfs:subClassOf              [ rdf:type             owl:Restriction ;
-                                       salsah-gui:guiOrder  10 ;
-                                       owl:maxCardinality   1 ;
-                                       owl:onProperty       incunabula:hasLeftSidebandValue
-                                     ] ;
-        rdfs:subClassOf              [ rdf:type             owl:Restriction ;
-                                       salsah-gui:guiOrder  10 ;
-                                       owl:maxCardinality   1 ;
-                                       owl:onProperty       incunabula:hasLeftSideband
-                                     ] ;
-        rdfs:subClassOf              [ rdf:type               owl:Restriction ;
->>>>>>> 7cb326ff
-                                       knora-api:isInherited  true ;
-                                       owl:cardinality        1 ;
-                                       owl:onProperty         knora-api:creationDate
-                                     ] ;
-        rdfs:subClassOf              [ rdf:type             owl:Restriction ;
-                                       salsah-gui:guiOrder  2 ;
-                                       owl:cardinality      1 ;
-                                       owl:onProperty       incunabula:partOfValue
-                                     ] ;
-<<<<<<< HEAD
-        rdfs:subClassOf              [ rdf:type             owl:Restriction ;
-                                       salsah-gui:guiOrder  10 ;
-                                       owl:maxCardinality   1 ;
-                                       owl:onProperty       incunabula:hasLeftSidebandValue
-                                     ] ;
-=======
->>>>>>> 7cb326ff
-        rdfs:subClassOf              [ rdf:type               owl:Restriction ;
-                                       knora-api:isInherited  true ;
-                                       owl:cardinality        1 ;
-                                       owl:onProperty         knora-api:arkUrl
-                                     ] ;
-        rdfs:subClassOf              [ rdf:type               owl:Restriction ;
-<<<<<<< HEAD
-=======
-                                       knora-api:isInherited  true ;
-                                       owl:cardinality        1 ;
-                                       owl:onProperty         rdfs:label
-                                     ] ;
-        rdfs:subClassOf              [ rdf:type               owl:Restriction ;
->>>>>>> 7cb326ff
-                                       knora-api:isInherited  true ;
-                                       owl:cardinality        1 ;
-                                       owl:onProperty         knora-api:attachedToProject
-                                     ] ;
-<<<<<<< HEAD
-        rdfs:subClassOf              [ rdf:type               owl:Restriction ;
-                                       knora-api:isInherited  true ;
-                                       owl:cardinality        1 ;
-                                       owl:onProperty         knora-api:hasPermissions
-                                     ] ;
-        rdfs:subClassOf              [ rdf:type             owl:Restriction ;
-                                       salsah-gui:guiOrder  10 ;
-                                       owl:maxCardinality   1 ;
-                                       owl:onProperty       incunabula:hasLeftSideband
-                                     ] ;
-        rdfs:subClassOf              [ rdf:type               owl:Restriction ;
-                                       knora-api:isInherited  true ;
-                                       owl:minCardinality     0 ;
-                                       owl:onProperty         knora-api:hasStandoffLinkToValue
-=======
-        rdfs:subClassOf              [ rdf:type             owl:Restriction ;
-                                       salsah-gui:guiOrder  2 ;
-                                       owl:maxCardinality   1 ;
-                                       owl:onProperty       incunabula:description
-                                     ] ;
-        rdfs:subClassOf              [ rdf:type               owl:Restriction ;
-                                       knora-api:isInherited  true ;
-                                       owl:minCardinality     0 ;
-                                       owl:onProperty         knora-api:hasIncomingLinkValue
-                                     ] ;
-        rdfs:subClassOf              [ rdf:type               owl:Restriction ;
-                                       knora-api:isInherited  true ;
-                                       owl:cardinality        1 ;
-                                       owl:onProperty         knora-api:hasStillImageFileValue
-                                     ] ;
-        rdfs:subClassOf              [ rdf:type             owl:Restriction ;
-                                       salsah-gui:guiOrder  12 ;
-                                       owl:minCardinality   0 ;
-                                       owl:onProperty       incunabula:transcription
-                                     ] ;
-        rdfs:subClassOf              [ rdf:type             owl:Restriction ;
-                                       salsah-gui:guiOrder  11 ;
-                                       owl:maxCardinality   1 ;
-                                       owl:onProperty       incunabula:hasRightSidebandValue
-                                     ] ;
-        rdfs:subClassOf              [ rdf:type             owl:Restriction ;
                                        salsah-gui:guiOrder  3 ;
                                        owl:maxCardinality   1 ;
                                        owl:onProperty       incunabula:seqnum
@@ -910,7 +623,6 @@
                                        salsah-gui:guiOrder  1 ;
                                        owl:maxCardinality   1 ;
                                        owl:onProperty       incunabula:pagenum
->>>>>>> 7cb326ff
                                      ] ;
         knora-api:canBeInstantiated  true ;
         knora-api:isResourceClass    true ;
@@ -956,26 +668,120 @@
         rdfs:comment                 "Diese Resource-Klasse beschreibt ein Buch" ;
         rdfs:label                   "Book" ;
         rdfs:subClassOf              knora-api:Resource ;
-<<<<<<< HEAD
+        rdfs:subClassOf              [ rdf:type               owl:Restriction ;
+                                       knora-api:isInherited  true ;
+                                       owl:minCardinality     0 ;
+                                       owl:onProperty         knora-api:hasIncomingLinkValue
+                                     ] ;
+        rdfs:subClassOf              [ rdf:type               owl:Restriction ;
+                                       knora-api:isInherited  true ;
+                                       owl:maxCardinality     1 ;
+                                       owl:onProperty         knora-api:deletedBy
+                                     ] ;
+        rdfs:subClassOf              [ rdf:type             owl:Restriction ;
+                                       salsah-gui:guiOrder  7 ;
+                                       owl:maxCardinality   1 ;
+                                       owl:onProperty       incunabula:url
+                                     ] ;
+        rdfs:subClassOf              [ rdf:type               owl:Restriction ;
+                                       knora-api:isInherited  true ;
+                                       owl:cardinality        1 ;
+                                       owl:onProperty         knora-api:attachedToProject
+                                     ] ;
+        rdfs:subClassOf              [ rdf:type             owl:Restriction ;
+                                       salsah-gui:guiOrder  4 ;
+                                       owl:maxCardinality   1 ;
+                                       owl:onProperty       incunabula:publoc
+                                     ] ;
+        rdfs:subClassOf              [ rdf:type               owl:Restriction ;
+                                       knora-api:isInherited  true ;
+                                       owl:minCardinality     0 ;
+                                       owl:onProperty         knora-api:hasStandoffLinkToValue
+                                     ] ;
+        rdfs:subClassOf              [ rdf:type               owl:Restriction ;
+                                       knora-api:isInherited  true ;
+                                       owl:cardinality        1 ;
+                                       owl:onProperty         knora-api:creationDate
+                                     ] ;
+        rdfs:subClassOf              [ rdf:type             owl:Restriction ;
+                                       salsah-gui:guiOrder  6 ;
+                                       owl:maxCardinality   1 ;
+                                       owl:onProperty       incunabula:location
+                                     ] ;
+        rdfs:subClassOf              [ rdf:type             owl:Restriction ;
+                                       salsah-gui:guiOrder  5 ;
+                                       owl:minCardinality   0 ;
+                                       owl:onProperty       incunabula:citation
+                                     ] ;
+        rdfs:subClassOf              [ rdf:type               owl:Restriction ;
+                                       knora-api:isInherited  true ;
+                                       owl:cardinality        1 ;
+                                       owl:onProperty         knora-api:attachedToUser
+                                     ] ;
+        rdfs:subClassOf              [ rdf:type               owl:Restriction ;
+                                       knora-api:isInherited  true ;
+                                       owl:maxCardinality     1 ;
+                                       owl:onProperty         knora-api:versionDate
+                                     ] ;
+        rdfs:subClassOf              [ rdf:type             owl:Restriction ;
+                                       salsah-gui:guiOrder  9 ;
+                                       owl:maxCardinality   1 ;
+                                       owl:onProperty       incunabula:physical_desc
+                                     ] ;
+        rdfs:subClassOf              [ rdf:type             owl:Restriction ;
+                                       salsah-gui:guiOrder  2 ;
+                                       owl:minCardinality   0 ;
+                                       owl:onProperty       incunabula:hasAuthor
+                                     ] ;
+        rdfs:subClassOf              [ rdf:type             owl:Restriction ;
+                                       salsah-gui:guiOrder  12 ;
+                                       owl:minCardinality   0 ;
+                                       owl:onProperty       incunabula:book_comment
+                                     ] ;
+        rdfs:subClassOf              [ rdf:type               owl:Restriction ;
+                                       knora-api:isInherited  true ;
+                                       owl:minCardinality     0 ;
+                                       owl:onProperty         knora-api:hasStandoffLinkTo
+                                     ] ;
+        rdfs:subClassOf              [ rdf:type               owl:Restriction ;
+                                       knora-api:isInherited  true ;
+                                       owl:cardinality        1 ;
+                                       owl:onProperty         knora-api:hasPermissions
+                                     ] ;
+        rdfs:subClassOf              [ rdf:type             owl:Restriction ;
+                                       salsah-gui:guiOrder  5 ;
+                                       owl:maxCardinality   1 ;
+                                       owl:onProperty       incunabula:pubdate
+                                     ] ;
+        rdfs:subClassOf              [ rdf:type               owl:Restriction ;
+                                       knora-api:isInherited  true ;
+                                       owl:maxCardinality     1 ;
+                                       owl:onProperty         knora-api:deleteComment
+                                     ] ;
+        rdfs:subClassOf              [ rdf:type             owl:Restriction ;
+                                       salsah-gui:guiOrder  10 ;
+                                       owl:minCardinality   0 ;
+                                       owl:onProperty       incunabula:note
+                                     ] ;
+        rdfs:subClassOf              [ rdf:type               owl:Restriction ;
+                                       knora-api:isInherited  true ;
+                                       owl:cardinality        1 ;
+                                       owl:onProperty         rdfs:label
+                                     ] ;
+        rdfs:subClassOf              [ rdf:type               owl:Restriction ;
+                                       knora-api:isInherited  true ;
+                                       owl:cardinality        1 ;
+                                       owl:onProperty         knora-api:userHasPermission
+                                     ] ;
         rdfs:subClassOf              [ rdf:type             owl:Restriction ;
                                        salsah-gui:guiOrder  1 ;
                                        owl:minCardinality   1 ;
                                        owl:onProperty       incunabula:title
                                      ] ;
-        rdfs:subClassOf              [ rdf:type             owl:Restriction ;
-                                       salsah-gui:guiOrder  4 ;
-                                       owl:maxCardinality   1 ;
-                                       owl:onProperty       incunabula:publoc
-                                     ] ;
-        rdfs:subClassOf              [ rdf:type               owl:Restriction ;
-                                       knora-api:isInherited  true ;
-                                       owl:cardinality        1 ;
-                                       owl:onProperty         knora-api:creationDate
-                                     ] ;
-        rdfs:subClassOf              [ rdf:type               owl:Restriction ;
-                                       knora-api:isInherited  true ;
-                                       owl:minCardinality     0 ;
-                                       owl:onProperty         knora-api:hasIncomingLinkValue
+        rdfs:subClassOf              [ rdf:type               owl:Restriction ;
+                                       knora-api:isInherited  true ;
+                                       owl:maxCardinality     1 ;
+                                       owl:onProperty         knora-api:lastModificationDate
                                      ] ;
         rdfs:subClassOf              [ rdf:type             owl:Restriction ;
                                        salsah-gui:guiOrder  3 ;
@@ -989,253 +795,18 @@
                                      ] ;
         rdfs:subClassOf              [ rdf:type               owl:Restriction ;
                                        knora-api:isInherited  true ;
-                                       owl:cardinality        1 ;
-                                       owl:onProperty         knora-api:attachedToProject
-                                     ] ;
-        rdfs:subClassOf              [ rdf:type               owl:Restriction ;
-                                       knora-api:isInherited  true ;
-                                       owl:cardinality        1 ;
-                                       owl:onProperty         knora-api:attachedToUser
-                                     ] ;
-        rdfs:subClassOf              [ rdf:type               owl:Restriction ;
-                                       knora-api:isInherited  true ;
-                                       owl:minCardinality     0 ;
-                                       owl:onProperty         knora-api:hasStandoffLinkToValue
-                                     ] ;
-        rdfs:subClassOf              [ rdf:type             owl:Restriction ;
-                                       salsah-gui:guiOrder  7 ;
-                                       owl:maxCardinality   1 ;
-                                       owl:onProperty       incunabula:url
-                                     ] ;
-        rdfs:subClassOf              [ rdf:type               owl:Restriction ;
-                                       knora-api:isInherited  true ;
-                                       owl:cardinality        1 ;
-                                       owl:onProperty         rdfs:label
-                                     ] ;
-        rdfs:subClassOf              [ rdf:type               owl:Restriction ;
-                                       knora-api:isInherited  true ;
-                                       owl:maxCardinality     1 ;
-                                       owl:onProperty         knora-api:lastModificationDate
-                                     ] ;
-        rdfs:subClassOf              [ rdf:type               owl:Restriction ;
-                                       knora-api:isInherited  true ;
                                        owl:maxCardinality     1 ;
                                        owl:onProperty         knora-api:deleteDate
                                      ] ;
-        rdfs:subClassOf              [ rdf:type             owl:Restriction ;
-                                       salsah-gui:guiOrder  9 ;
-                                       owl:maxCardinality   1 ;
-                                       owl:onProperty       incunabula:physical_desc
-                                     ] ;
-        rdfs:subClassOf              [ rdf:type             owl:Restriction ;
-                                       salsah-gui:guiOrder  5 ;
-                                       owl:minCardinality   0 ;
-                                       owl:onProperty       incunabula:citation
-                                     ] ;
-        rdfs:subClassOf              [ rdf:type               owl:Restriction ;
-                                       knora-api:isInherited  true ;
-                                       owl:minCardinality     0 ;
-                                       owl:onProperty         knora-api:hasStandoffLinkTo
+        rdfs:subClassOf              [ rdf:type               owl:Restriction ;
+                                       knora-api:isInherited  true ;
+                                       owl:cardinality        1 ;
+                                       owl:onProperty         knora-api:arkUrl
                                      ] ;
         rdfs:subClassOf              [ rdf:type             owl:Restriction ;
                                        salsah-gui:guiOrder  2 ;
-=======
-        rdfs:subClassOf              [ rdf:type               owl:Restriction ;
-                                       knora-api:isInherited  true ;
-                                       owl:minCardinality     0 ;
-                                       owl:onProperty         knora-api:hasIncomingLinkValue
-                                     ] ;
-        rdfs:subClassOf              [ rdf:type               owl:Restriction ;
-                                       knora-api:isInherited  true ;
-                                       owl:maxCardinality     1 ;
-                                       owl:onProperty         knora-api:deletedBy
-                                     ] ;
-        rdfs:subClassOf              [ rdf:type             owl:Restriction ;
-                                       salsah-gui:guiOrder  7 ;
-                                       owl:maxCardinality   1 ;
-                                       owl:onProperty       incunabula:url
-                                     ] ;
-        rdfs:subClassOf              [ rdf:type               owl:Restriction ;
-                                       knora-api:isInherited  true ;
-                                       owl:cardinality        1 ;
-                                       owl:onProperty         knora-api:attachedToProject
-                                     ] ;
-        rdfs:subClassOf              [ rdf:type             owl:Restriction ;
-                                       salsah-gui:guiOrder  4 ;
-                                       owl:maxCardinality   1 ;
-                                       owl:onProperty       incunabula:publoc
-                                     ] ;
-        rdfs:subClassOf              [ rdf:type               owl:Restriction ;
-                                       knora-api:isInherited  true ;
-                                       owl:minCardinality     0 ;
-                                       owl:onProperty         knora-api:hasStandoffLinkToValue
-                                     ] ;
-        rdfs:subClassOf              [ rdf:type               owl:Restriction ;
-                                       knora-api:isInherited  true ;
-                                       owl:cardinality        1 ;
-                                       owl:onProperty         knora-api:creationDate
-                                     ] ;
-        rdfs:subClassOf              [ rdf:type             owl:Restriction ;
-                                       salsah-gui:guiOrder  6 ;
-                                       owl:maxCardinality   1 ;
-                                       owl:onProperty       incunabula:location
-                                     ] ;
-        rdfs:subClassOf              [ rdf:type             owl:Restriction ;
-                                       salsah-gui:guiOrder  5 ;
-                                       owl:minCardinality   0 ;
-                                       owl:onProperty       incunabula:citation
-                                     ] ;
-        rdfs:subClassOf              [ rdf:type               owl:Restriction ;
-                                       knora-api:isInherited  true ;
-                                       owl:cardinality        1 ;
-                                       owl:onProperty         knora-api:attachedToUser
-                                     ] ;
-        rdfs:subClassOf              [ rdf:type               owl:Restriction ;
-                                       knora-api:isInherited  true ;
-                                       owl:maxCardinality     1 ;
-                                       owl:onProperty         knora-api:versionDate
-                                     ] ;
-        rdfs:subClassOf              [ rdf:type             owl:Restriction ;
-                                       salsah-gui:guiOrder  9 ;
-                                       owl:maxCardinality   1 ;
-                                       owl:onProperty       incunabula:physical_desc
-                                     ] ;
-        rdfs:subClassOf              [ rdf:type             owl:Restriction ;
-                                       salsah-gui:guiOrder  2 ;
-                                       owl:minCardinality   0 ;
-                                       owl:onProperty       incunabula:hasAuthor
-                                     ] ;
-        rdfs:subClassOf              [ rdf:type             owl:Restriction ;
-                                       salsah-gui:guiOrder  12 ;
-                                       owl:minCardinality   0 ;
-                                       owl:onProperty       incunabula:book_comment
-                                     ] ;
-        rdfs:subClassOf              [ rdf:type               owl:Restriction ;
-                                       knora-api:isInherited  true ;
-                                       owl:minCardinality     0 ;
-                                       owl:onProperty         knora-api:hasStandoffLinkTo
-                                     ] ;
-        rdfs:subClassOf              [ rdf:type               owl:Restriction ;
-                                       knora-api:isInherited  true ;
-                                       owl:cardinality        1 ;
-                                       owl:onProperty         knora-api:hasPermissions
-                                     ] ;
-        rdfs:subClassOf              [ rdf:type             owl:Restriction ;
-                                       salsah-gui:guiOrder  5 ;
-                                       owl:maxCardinality   1 ;
-                                       owl:onProperty       incunabula:pubdate
-                                     ] ;
-        rdfs:subClassOf              [ rdf:type               owl:Restriction ;
-                                       knora-api:isInherited  true ;
-                                       owl:maxCardinality     1 ;
-                                       owl:onProperty         knora-api:deleteComment
-                                     ] ;
-        rdfs:subClassOf              [ rdf:type             owl:Restriction ;
-                                       salsah-gui:guiOrder  10 ;
->>>>>>> 7cb326ff
-                                       owl:minCardinality   0 ;
-                                       owl:onProperty       incunabula:hasAuthor
-                                     ] ;
-        rdfs:subClassOf              [ rdf:type               owl:Restriction ;
-                                       knora-api:isInherited  true ;
-                                       owl:cardinality        1 ;
-<<<<<<< HEAD
-                                       owl:onProperty         knora-api:hasPermissions
-                                     ] ;
-        rdfs:subClassOf              [ rdf:type               owl:Restriction ;
-                                       knora-api:isInherited  true ;
-                                       owl:maxCardinality     1 ;
-                                       owl:onProperty         knora-api:deleteComment
-                                     ] ;
-        rdfs:subClassOf              [ rdf:type             owl:Restriction ;
-                                       salsah-gui:guiOrder  2 ;
                                        owl:maxCardinality   1 ;
                                        owl:onProperty       incunabula:description
-                                     ] ;
-        rdfs:subClassOf              [ rdf:type               owl:Restriction ;
-                                       knora-api:isInherited  true ;
-                                       owl:cardinality        1 ;
-                                       owl:onProperty         knora-api:arkUrl
-                                     ] ;
-        rdfs:subClassOf              [ rdf:type             owl:Restriction ;
-                                       salsah-gui:guiOrder  5 ;
-                                       owl:maxCardinality   1 ;
-                                       owl:onProperty       incunabula:pubdate
-                                     ] ;
-        rdfs:subClassOf              [ rdf:type               owl:Restriction ;
-                                       knora-api:isInherited  true ;
-                                       owl:maxCardinality     1 ;
-                                       owl:onProperty         knora-api:deletedBy
-                                     ] ;
-        rdfs:subClassOf              [ rdf:type             owl:Restriction ;
-                                       salsah-gui:guiOrder  12 ;
-                                       owl:minCardinality   0 ;
-                                       owl:onProperty       incunabula:book_comment
-                                     ] ;
-        rdfs:subClassOf              [ rdf:type               owl:Restriction ;
-                                       knora-api:isInherited  true ;
-                                       owl:maxCardinality     1 ;
-                                       owl:onProperty         knora-api:isDeleted
-=======
-                                       owl:onProperty         rdfs:label
-                                     ] ;
-        rdfs:subClassOf              [ rdf:type               owl:Restriction ;
-                                       knora-api:isInherited  true ;
-                                       owl:cardinality        1 ;
-                                       owl:onProperty         knora-api:userHasPermission
-                                     ] ;
-        rdfs:subClassOf              [ rdf:type             owl:Restriction ;
-                                       salsah-gui:guiOrder  1 ;
-                                       owl:minCardinality   1 ;
-                                       owl:onProperty       incunabula:title
-                                     ] ;
-        rdfs:subClassOf              [ rdf:type               owl:Restriction ;
-                                       knora-api:isInherited  true ;
-                                       owl:maxCardinality     1 ;
-                                       owl:onProperty         knora-api:lastModificationDate
-                                     ] ;
-        rdfs:subClassOf              [ rdf:type             owl:Restriction ;
-                                       salsah-gui:guiOrder  3 ;
-                                       owl:minCardinality   0 ;
-                                       owl:onProperty       incunabula:publisher
-                                     ] ;
-        rdfs:subClassOf              [ rdf:type               owl:Restriction ;
-                                       knora-api:isInherited  true ;
-                                       owl:cardinality        1 ;
-                                       owl:onProperty         knora-api:versionArkUrl
-                                     ] ;
-        rdfs:subClassOf              [ rdf:type               owl:Restriction ;
-                                       knora-api:isInherited  true ;
-                                       owl:maxCardinality     1 ;
-                                       owl:onProperty         knora-api:deleteDate
->>>>>>> 7cb326ff
-                                     ] ;
-        rdfs:subClassOf              [ rdf:type               owl:Restriction ;
-                                       knora-api:isInherited  true ;
-                                       owl:cardinality        1 ;
-<<<<<<< HEAD
-                                       owl:onProperty         knora-api:userHasPermission
-                                     ] ;
-        rdfs:subClassOf              [ rdf:type             owl:Restriction ;
-                                       salsah-gui:guiOrder  6 ;
-=======
-                                       owl:onProperty         knora-api:arkUrl
-                                     ] ;
-        rdfs:subClassOf              [ rdf:type             owl:Restriction ;
-                                       salsah-gui:guiOrder  2 ;
->>>>>>> 7cb326ff
-                                       owl:maxCardinality   1 ;
-                                       owl:onProperty       incunabula:location
-                                     ] ;
-        rdfs:subClassOf              [ rdf:type               owl:Restriction ;
-                                       knora-api:isInherited  true ;
-                                       owl:maxCardinality     1 ;
-                                       owl:onProperty         knora-api:versionDate
-                                     ] ;
-        rdfs:subClassOf              [ rdf:type             owl:Restriction ;
-                                       salsah-gui:guiOrder  10 ;
-                                       owl:minCardinality   0 ;
-                                       owl:onProperty       incunabula:note
                                      ] ;
         rdfs:subClassOf              [ rdf:type               owl:Restriction ;
                                        knora-api:isInherited  true ;
@@ -1246,7 +817,16 @@
         knora-api:isResourceClass    true ;
         knora-api:resourceIcon       "book.gif" .
 
-<<<<<<< HEAD
+incunabula:miscHasGeometry
+        rdf:type                      owl:ObjectProperty ;
+        rdfs:label                    "Geometrie" ;
+        rdfs:subPropertyOf            knora-api:hasValue ;
+        knora-api:isEditable          true ;
+        knora-api:isResourceProperty  true ;
+        knora-api:objectType          knora-api:GeomValue ;
+        knora-api:subjectType         incunabula:misc ;
+        salsah-gui:guiElement         salsah-gui:Geometry .
+
 incunabula:sbTitle  rdf:type          owl:ObjectProperty ;
         rdfs:label                    "Title" ;
         rdfs:subPropertyOf            <http://purl.org/dc/terms/title> , knora-api:hasValue ;
@@ -1257,39 +837,11 @@
         salsah-gui:guiAttribute       "maxlength=255" , "size=80" ;
         salsah-gui:guiElement         salsah-gui:SimpleText .
 
-=======
->>>>>>> 7cb326ff
-incunabula:miscHasGeometry
-        rdf:type                      owl:ObjectProperty ;
-        rdfs:label                    "Geometrie" ;
-        rdfs:subPropertyOf            knora-api:hasValue ;
-        knora-api:isEditable          true ;
-        knora-api:isResourceProperty  true ;
-        knora-api:objectType          knora-api:GeomValue ;
-        knora-api:subjectType         incunabula:misc ;
-        salsah-gui:guiElement         salsah-gui:Geometry .
-
-incunabula:sbTitle  rdf:type          owl:ObjectProperty ;
-        rdfs:label                    "Title" ;
-        rdfs:subPropertyOf            <http://purl.org/dc/terms/title> , knora-api:hasValue ;
-        knora-api:isEditable          true ;
-        knora-api:isResourceProperty  true ;
-        knora-api:objectType          knora-api:TextValue ;
-        knora-api:subjectType         incunabula:Sideband ;
-        salsah-gui:guiAttribute       "maxlength=255" , "size=80" ;
-        salsah-gui:guiElement         salsah-gui:SimpleText .
-
 <http://0.0.0.0:3333/ontology/0803/incunabula/v2>
-<<<<<<< HEAD
-        rdf:type                     owl:Ontology ;
-        rdfs:label                   "The incunabula ontology" ;
-        knora-api:attachedToProject  <http://rdfh.ch/projects/0803> .
-=======
         rdf:type                        owl:Ontology ;
         rdfs:label                      "The incunabula ontology" ;
         knora-api:attachedToProject     <http://rdfh.ch/projects/0803> ;
         knora-api:lastModificationDate  "2012-12-12T12:12:12.120Z"^^xsd:dateTimeStamp .
->>>>>>> 7cb326ff
 
 incunabula:page_comment
         rdf:type                      owl:ObjectProperty ;
@@ -1323,14 +875,4 @@
         knora-api:isResourceProperty  true ;
         knora-api:objectType          knora-api:TextValue ;
         knora-api:subjectType         incunabula:page ;
-        salsah-gui:guiElement         salsah-gui:Richtext .
-
-incunabula:pubdate  rdf:type          owl:ObjectProperty ;
-        rdfs:comment                  "Datum der Herausgabe" ;
-        rdfs:label                    "Datum der Herausgabe" ;
-        rdfs:subPropertyOf            <http://purl.org/dc/terms/date> , knora-api:hasValue ;
-        knora-api:isEditable          true ;
-        knora-api:isResourceProperty  true ;
-        knora-api:objectType          knora-api:DateValue ;
-        knora-api:subjectType         incunabula:book ;
-        salsah-gui:guiElement         salsah-gui:Date .+        salsah-gui:guiElement         salsah-gui:Richtext .