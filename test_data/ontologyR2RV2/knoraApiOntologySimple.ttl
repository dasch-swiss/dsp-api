--- conflicted
+++ resolved
@@ -23,19 +23,11 @@
                          ] ;
         rdfs:subClassOf  [ rdf:type            owl:Restriction ;
                            owl:minCardinality  0 ;
-<<<<<<< HEAD
-                           owl:onProperty      knora-api:hasIncomingLink
-                         ] ;
-        rdfs:subClassOf  [ rdf:type            owl:Restriction ;
-                           owl:minCardinality  0 ;
-                           owl:onProperty      knora-api:hasStandoffLinkTo
-=======
-                           owl:onProperty      knora-api:hasStandoffLinkTo
-                         ] ;
-        rdfs:subClassOf  [ rdf:type         owl:Restriction ;
-                           owl:cardinality  1 ;
-                           owl:onProperty   knora-api:versionArkUrl
->>>>>>> 7cb326ff
+                           owl:onProperty      knora-api:hasStandoffLinkTo
+                         ] ;
+        rdfs:subClassOf  [ rdf:type         owl:Restriction ;
+                           owl:cardinality  1 ;
+                           owl:onProperty   knora-api:versionArkUrl
                          ] ;
         rdfs:subClassOf  [ rdf:type         owl:Restriction ;
                            owl:cardinality  1 ;
@@ -43,19 +35,11 @@
                          ] ;
         rdfs:subClassOf  [ rdf:type         owl:Restriction ;
                            owl:cardinality  1 ;
-<<<<<<< HEAD
-                           owl:onProperty   knora-api:versionArkUrl
-                         ] ;
-        rdfs:subClassOf  [ rdf:type         owl:Restriction ;
-                           owl:cardinality  1 ;
-                           owl:onProperty   knora-api:arkUrl
-=======
-                           owl:onProperty   rdfs:label
-                         ] ;
-        rdfs:subClassOf  [ rdf:type            owl:Restriction ;
-                           owl:minCardinality  0 ;
-                           owl:onProperty      knora-api:hasIncomingLink
->>>>>>> 7cb326ff
+                           owl:onProperty   rdfs:label
+                         ] ;
+        rdfs:subClassOf  [ rdf:type            owl:Restriction ;
+                           owl:minCardinality  0 ;
+                           owl:onProperty      knora-api:hasIncomingLink
                          ] .
 
 knora-api:hasStandoffLinkTo
@@ -80,13 +64,6 @@
         rdfs:label       "Representation (Image)" ;
         rdfs:subClassOf  knora-api:Representation ;
         rdfs:subClassOf  [ rdf:type         owl:Restriction ;
-<<<<<<< HEAD
-                           owl:cardinality  1 ;
-                           owl:onProperty   knora-api:arkUrl
-                         ] ;
-        rdfs:subClassOf  [ rdf:type         owl:Restriction ;
-=======
->>>>>>> 7cb326ff
                            owl:cardinality  1 ;
                            owl:onProperty   knora-api:arkUrl
                          ] ;
@@ -94,34 +71,21 @@
                            owl:cardinality  1 ;
                            owl:onProperty   knora-api:hasStillImageFile
                          ] ;
-<<<<<<< HEAD
-=======
-        rdfs:subClassOf  [ rdf:type            owl:Restriction ;
-                           owl:minCardinality  0 ;
-                           owl:onProperty      knora-api:hasStandoffLinkTo
-                         ] ;
-        rdfs:subClassOf  [ rdf:type            owl:Restriction ;
-                           owl:minCardinality  0 ;
-                           owl:onProperty      knora-api:hasIncomingLink
-                         ] ;
->>>>>>> 7cb326ff
-        rdfs:subClassOf  [ rdf:type         owl:Restriction ;
-                           owl:cardinality  1 ;
-                           owl:onProperty   rdfs:label
-                         ] ;
-<<<<<<< HEAD
-        rdfs:subClassOf  [ rdf:type            owl:Restriction ;
-                           owl:minCardinality  0 ;
-                           owl:onProperty      knora-api:hasStandoffLinkTo
-                         ] ;
-        rdfs:subClassOf  [ rdf:type            owl:Restriction ;
-                           owl:minCardinality  0 ;
-                           owl:onProperty      knora-api:hasIncomingLink
-=======
-        rdfs:subClassOf  [ rdf:type         owl:Restriction ;
-                           owl:cardinality  1 ;
-                           owl:onProperty   knora-api:versionArkUrl
->>>>>>> 7cb326ff
+        rdfs:subClassOf  [ rdf:type            owl:Restriction ;
+                           owl:minCardinality  0 ;
+                           owl:onProperty      knora-api:hasStandoffLinkTo
+                         ] ;
+        rdfs:subClassOf  [ rdf:type            owl:Restriction ;
+                           owl:minCardinality  0 ;
+                           owl:onProperty      knora-api:hasIncomingLink
+                         ] ;
+        rdfs:subClassOf  [ rdf:type         owl:Restriction ;
+                           owl:cardinality  1 ;
+                           owl:onProperty   rdfs:label
+                         ] ;
+        rdfs:subClassOf  [ rdf:type         owl:Restriction ;
+                           owl:cardinality  1 ;
+                           owl:onProperty   knora-api:versionArkUrl
                          ] .
 
 knora-api:ListNode  rdf:type  rdfs:Datatype ;
@@ -140,46 +104,28 @@
         rdfs:label       "Representation (3D)" ;
         rdfs:subClassOf  knora-api:Representation ;
         rdfs:subClassOf  [ rdf:type         owl:Restriction ;
-<<<<<<< HEAD
-=======
-                           owl:cardinality  1 ;
-                           owl:onProperty   knora-api:arkUrl
-                         ] ;
-        rdfs:subClassOf  [ rdf:type            owl:Restriction ;
-                           owl:minCardinality  0 ;
-                           owl:onProperty      knora-api:hasStandoffLinkTo
-                         ] ;
-        rdfs:subClassOf  [ rdf:type         owl:Restriction ;
->>>>>>> 7cb326ff
-                           owl:cardinality  1 ;
-                           owl:onProperty   knora-api:arkUrl
-                         ] ;
-        rdfs:subClassOf  [ rdf:type            owl:Restriction ;
-                           owl:minCardinality  0 ;
-                           owl:onProperty      knora-api:hasIncomingLink
-                         ] ;
-        rdfs:subClassOf  [ rdf:type         owl:Restriction ;
-<<<<<<< HEAD
-                           owl:cardinality  1 ;
-                           owl:onProperty   rdfs:label
-                         ] ;
-        rdfs:subClassOf  [ rdf:type         owl:Restriction ;
-=======
->>>>>>> 7cb326ff
-                           owl:cardinality  1 ;
-                           owl:onProperty   knora-api:versionArkUrl
-                         ] ;
-        rdfs:subClassOf  [ rdf:type         owl:Restriction ;
-                           owl:cardinality  1 ;
-<<<<<<< HEAD
+                           owl:cardinality  1 ;
+                           owl:onProperty   knora-api:arkUrl
+                         ] ;
+        rdfs:subClassOf  [ rdf:type            owl:Restriction ;
+                           owl:minCardinality  0 ;
+                           owl:onProperty      knora-api:hasStandoffLinkTo
+                         ] ;
+        rdfs:subClassOf  [ rdf:type         owl:Restriction ;
+                           owl:cardinality  1 ;
                            owl:onProperty   knora-api:hasDDDFile
-=======
-                           owl:onProperty   rdfs:label
->>>>>>> 7cb326ff
-                         ] ;
-        rdfs:subClassOf  [ rdf:type            owl:Restriction ;
-                           owl:minCardinality  0 ;
-                           owl:onProperty      knora-api:hasStandoffLinkTo
+                         ] ;
+        rdfs:subClassOf  [ rdf:type         owl:Restriction ;
+                           owl:cardinality  1 ;
+                           owl:onProperty   knora-api:versionArkUrl
+                         ] ;
+        rdfs:subClassOf  [ rdf:type         owl:Restriction ;
+                           owl:cardinality  1 ;
+                           owl:onProperty   rdfs:label
+                         ] ;
+        rdfs:subClassOf  [ rdf:type            owl:Restriction ;
+                           owl:minCardinality  0 ;
+                           owl:onProperty      knora-api:hasIncomingLink
                          ] .
 
 knora-api:AudioRepresentation
@@ -189,10 +135,6 @@
         rdfs:subClassOf  knora-api:Representation ;
         rdfs:subClassOf  [ rdf:type         owl:Restriction ;
                            owl:cardinality  1 ;
-<<<<<<< HEAD
-                           owl:onProperty   knora-api:arkUrl
-                         ] ;
-=======
                            owl:onProperty   knora-api:hasAudioFile
                          ] ;
         rdfs:subClassOf  [ rdf:type         owl:Restriction ;
@@ -207,30 +149,13 @@
                            owl:cardinality  1 ;
                            owl:onProperty   knora-api:arkUrl
                          ] ;
->>>>>>> 7cb326ff
-        rdfs:subClassOf  [ rdf:type            owl:Restriction ;
-                           owl:minCardinality  0 ;
-                           owl:onProperty      knora-api:hasStandoffLinkTo
-                         ] ;
-        rdfs:subClassOf  [ rdf:type         owl:Restriction ;
-                           owl:cardinality  1 ;
-<<<<<<< HEAD
-                           owl:onProperty   knora-api:hasAudioFile
-                         ] ;
-        rdfs:subClassOf  [ rdf:type            owl:Restriction ;
-                           owl:minCardinality  0 ;
-                           owl:onProperty      knora-api:hasIncomingLink
-                         ] ;
-        rdfs:subClassOf  [ rdf:type         owl:Restriction ;
-                           owl:cardinality  1 ;
-                           owl:onProperty   knora-api:versionArkUrl
-                         ] ;
-        rdfs:subClassOf  [ rdf:type         owl:Restriction ;
-                           owl:cardinality  1 ;
-                           owl:onProperty   rdfs:label
-=======
-                           owl:onProperty   knora-api:versionArkUrl
->>>>>>> 7cb326ff
+        rdfs:subClassOf  [ rdf:type            owl:Restriction ;
+                           owl:minCardinality  0 ;
+                           owl:onProperty      knora-api:hasStandoffLinkTo
+                         ] ;
+        rdfs:subClassOf  [ rdf:type         owl:Restriction ;
+                           owl:cardinality  1 ;
+                           owl:onProperty   knora-api:versionArkUrl
                          ] .
 
 knora-api:seqnum  rdf:type    owl:DatatypeProperty ;
@@ -239,13 +164,10 @@
         rdfs:subPropertyOf    knora-api:hasValue ;
         knora-api:objectType  xsd:integer .
 
-<<<<<<< HEAD
-=======
 knora-api:objectType  rdf:type  rdf:Property ;
         rdfs:comment  "Specifies the required type of the objects of a property" ;
         rdfs:label    "Object type" .
 
->>>>>>> 7cb326ff
 knora-api:hasGeometry
         rdf:type               owl:DatatypeProperty ;
         rdfs:comment           "Represents a geometrical shape." ;
@@ -258,10 +180,6 @@
         rdf:type    owl:Ontology ;
         rdfs:label  "The knora-api ontology in the simple schema" .
 
-knora-api:objectType  rdf:type  rdf:Property ;
-        rdfs:comment  "Specifies the required type of the objects of a property" ;
-        rdfs:label    "Object type" .
-
 knora-api:Representation
         rdf:type         owl:Class ;
         rdfs:comment     "A resource that can store a file" ;
@@ -275,30 +193,20 @@
                            owl:cardinality  1 ;
                            owl:onProperty   rdfs:label
                          ] ;
-<<<<<<< HEAD
-=======
-        rdfs:subClassOf  [ rdf:type         owl:Restriction ;
-                           owl:cardinality  1 ;
-                           owl:onProperty   knora-api:arkUrl
-                         ] ;
->>>>>>> 7cb326ff
-        rdfs:subClassOf  [ rdf:type            owl:Restriction ;
-                           owl:minCardinality  0 ;
-                           owl:onProperty      knora-api:hasIncomingLink
-                         ] ;
-        rdfs:subClassOf  [ rdf:type         owl:Restriction ;
-                           owl:cardinality  1 ;
-                           owl:onProperty   knora-api:versionArkUrl
-                         ] ;
-        rdfs:subClassOf  [ rdf:type         owl:Restriction ;
-                           owl:cardinality  1 ;
-<<<<<<< HEAD
-                           owl:onProperty   rdfs:label
-                         ] ;
-        rdfs:subClassOf  [ rdf:type         owl:Restriction ;
-                           owl:cardinality  1 ;
-=======
->>>>>>> 7cb326ff
+        rdfs:subClassOf  [ rdf:type         owl:Restriction ;
+                           owl:cardinality  1 ;
+                           owl:onProperty   knora-api:arkUrl
+                         ] ;
+        rdfs:subClassOf  [ rdf:type            owl:Restriction ;
+                           owl:minCardinality  0 ;
+                           owl:onProperty      knora-api:hasIncomingLink
+                         ] ;
+        rdfs:subClassOf  [ rdf:type         owl:Restriction ;
+                           owl:cardinality  1 ;
+                           owl:onProperty   knora-api:versionArkUrl
+                         ] ;
+        rdfs:subClassOf  [ rdf:type         owl:Restriction ;
+                           owl:cardinality  1 ;
                            owl:onProperty   knora-api:hasFile
                          ] .
 
@@ -314,13 +222,10 @@
         rdfs:subClassOf         [ rdf:type         owl:Restriction ;
                                   owl:cardinality  1 ;
                                   owl:onProperty   knora-api:versionArkUrl
-<<<<<<< HEAD
-=======
                                 ] ;
         rdfs:subClassOf         [ rdf:type         owl:Restriction ;
                                   owl:cardinality  1 ;
                                   owl:onProperty   knora-api:isRegionOf
->>>>>>> 7cb326ff
                                 ] ;
         rdfs:subClassOf         [ rdf:type         owl:Restriction ;
                                   owl:cardinality  1 ;
@@ -332,25 +237,12 @@
                                 ] ;
         rdfs:subClassOf         [ rdf:type         owl:Restriction ;
                                   owl:cardinality  1 ;
-<<<<<<< HEAD
-                                  owl:onProperty   rdfs:label
-=======
                                   owl:onProperty   knora-api:arkUrl
->>>>>>> 7cb326ff
                                 ] ;
         rdfs:subClassOf         [ rdf:type            owl:Restriction ;
                                   owl:minCardinality  1 ;
                                   owl:onProperty      knora-api:hasComment
                                 ] ;
-<<<<<<< HEAD
-        rdfs:subClassOf         [ rdf:type         owl:Restriction ;
-                                  owl:cardinality  1 ;
-                                  owl:onProperty   knora-api:isRegionOf
-                                ] ;
-        rdfs:subClassOf         [ rdf:type         owl:Restriction ;
-                                  owl:cardinality  1 ;
-                                  owl:onProperty   knora-api:arkUrl
-=======
         rdfs:subClassOf         [ rdf:type            owl:Restriction ;
                                   owl:minCardinality  0 ;
                                   owl:onProperty      knora-api:hasStandoffLinkTo
@@ -358,19 +250,11 @@
         rdfs:subClassOf         [ rdf:type         owl:Restriction ;
                                   owl:cardinality  1 ;
                                   owl:onProperty   rdfs:label
->>>>>>> 7cb326ff
                                 ] ;
         rdfs:subClassOf         [ rdf:type            owl:Restriction ;
                                   owl:minCardinality  1 ;
                                   owl:onProperty      knora-api:hasGeometry
                                 ] ;
-<<<<<<< HEAD
-        rdfs:subClassOf         [ rdf:type            owl:Restriction ;
-                                  owl:minCardinality  0 ;
-                                  owl:onProperty      knora-api:hasStandoffLinkTo
-                                ] ;
-=======
->>>>>>> 7cb326ff
         knora-api:resourceIcon  "region.gif" .
 
 knora-api:Geoname  rdf:type   rdfs:Datatype ;
@@ -479,16 +363,12 @@
         rdfs:label              "Link Object" ;
         rdfs:subClassOf         knora-api:Resource ;
         rdfs:subClassOf         [ rdf:type            owl:Restriction ;
-<<<<<<< HEAD
+                                  owl:minCardinality  0 ;
+                                  owl:onProperty      knora-api:hasStandoffLinkTo
+                                ] ;
+        rdfs:subClassOf         [ rdf:type            owl:Restriction ;
                                   owl:minCardinality  1 ;
                                   owl:onProperty      knora-api:hasLinkTo
-=======
-                                  owl:minCardinality  0 ;
-                                  owl:onProperty      knora-api:hasStandoffLinkTo
-                                ] ;
-        rdfs:subClassOf         [ rdf:type            owl:Restriction ;
-                                  owl:minCardinality  1 ;
-                                  owl:onProperty      knora-api:hasLinkTo
                                 ] ;
         rdfs:subClassOf         [ rdf:type            owl:Restriction ;
                                   owl:minCardinality  0 ;
@@ -501,35 +381,15 @@
         rdfs:subClassOf         [ rdf:type         owl:Restriction ;
                                   owl:cardinality  1 ;
                                   owl:onProperty   knora-api:versionArkUrl
->>>>>>> 7cb326ff
                                 ] ;
         rdfs:subClassOf         [ rdf:type         owl:Restriction ;
                                   owl:cardinality  1 ;
                                   owl:onProperty   rdfs:label
-                                ] ;
-        rdfs:subClassOf         [ rdf:type            owl:Restriction ;
-                                  owl:minCardinality  0 ;
-                                  owl:onProperty      knora-api:hasComment
-                                ] ;
-<<<<<<< HEAD
-        rdfs:subClassOf         [ rdf:type         owl:Restriction ;
-                                  owl:cardinality  1 ;
-                                  owl:onProperty   knora-api:versionArkUrl
-                                ] ;
-        rdfs:subClassOf         [ rdf:type         owl:Restriction ;
-                                  owl:cardinality  1 ;
-                                  owl:onProperty   knora-api:arkUrl
                                 ] ;
         rdfs:subClassOf         [ rdf:type            owl:Restriction ;
                                   owl:minCardinality  0 ;
                                   owl:onProperty      knora-api:hasIncomingLink
                                 ] ;
-        rdfs:subClassOf         [ rdf:type            owl:Restriction ;
-                                  owl:minCardinality  0 ;
-                                  owl:onProperty      knora-api:hasStandoffLinkTo
-                                ] ;
-=======
->>>>>>> 7cb326ff
         knora-api:resourceIcon  "link.gif" .
 
 knora-api:XSLTransformation
@@ -537,11 +397,6 @@
         rdfs:comment     "a TextRepresentation representing an XSL transformation that can be applied to an XML created from standoff.  The transformation's result is ecptected to be HTML." ;
         rdfs:label       "a TextRepresentation representing an XSL transformation that can be applied to an XML created from standoff. The transformation's result is ecptected to be HTML." ;
         rdfs:subClassOf  knora-api:TextRepresentation ;
-<<<<<<< HEAD
-        rdfs:subClassOf  [ rdf:type            owl:Restriction ;
-                           owl:minCardinality  0 ;
-                           owl:onProperty      knora-api:hasStandoffLinkTo
-=======
         rdfs:subClassOf  [ rdf:type         owl:Restriction ;
                            owl:cardinality  1 ;
                            owl:onProperty   knora-api:arkUrl
@@ -549,40 +404,22 @@
         rdfs:subClassOf  [ rdf:type         owl:Restriction ;
                            owl:cardinality  1 ;
                            owl:onProperty   knora-api:hasTextFile
->>>>>>> 7cb326ff
-                         ] ;
-        rdfs:subClassOf  [ rdf:type         owl:Restriction ;
-                           owl:cardinality  1 ;
-                           owl:onProperty   rdfs:label
-                         ] ;
-<<<<<<< HEAD
-        rdfs:subClassOf  [ rdf:type         owl:Restriction ;
-                           owl:cardinality  1 ;
-                           owl:onProperty   rdfs:label
-                         ] ;
-        rdfs:subClassOf  [ rdf:type         owl:Restriction ;
-                           owl:cardinality  1 ;
-                           owl:onProperty   knora-api:hasTextFile
-=======
-        rdfs:subClassOf  [ rdf:type            owl:Restriction ;
-                           owl:minCardinality  0 ;
-                           owl:onProperty      knora-api:hasStandoffLinkTo
-                         ] ;
-        rdfs:subClassOf  [ rdf:type         owl:Restriction ;
-                           owl:cardinality  1 ;
-                           owl:onProperty   knora-api:versionArkUrl
->>>>>>> 7cb326ff
-                         ] ;
-        rdfs:subClassOf  [ rdf:type            owl:Restriction ;
-                           owl:minCardinality  0 ;
-                           owl:onProperty      knora-api:hasIncomingLink
-<<<<<<< HEAD
-                         ] ;
-        rdfs:subClassOf  [ rdf:type         owl:Restriction ;
-                           owl:cardinality  1 ;
-                           owl:onProperty   knora-api:arkUrl
-=======
->>>>>>> 7cb326ff
+                         ] ;
+        rdfs:subClassOf  [ rdf:type         owl:Restriction ;
+                           owl:cardinality  1 ;
+                           owl:onProperty   rdfs:label
+                         ] ;
+        rdfs:subClassOf  [ rdf:type            owl:Restriction ;
+                           owl:minCardinality  0 ;
+                           owl:onProperty      knora-api:hasStandoffLinkTo
+                         ] ;
+        rdfs:subClassOf  [ rdf:type         owl:Restriction ;
+                           owl:cardinality  1 ;
+                           owl:onProperty   knora-api:versionArkUrl
+                         ] ;
+        rdfs:subClassOf  [ rdf:type            owl:Restriction ;
+                           owl:minCardinality  0 ;
+                           owl:onProperty      knora-api:hasIncomingLink
                          ] .
 
 knora-api:Date  rdf:type      rdfs:Datatype ;
@@ -612,16 +449,6 @@
         knora-api:objectType   knora-api:File ;
         knora-api:subjectType  knora-api:AudioRepresentation .
 
-<<<<<<< HEAD
-knora-api:hasLinkTo  rdf:type  owl:ObjectProperty ;
-        rdfs:comment           "Represents a direct connection between two resources" ;
-        rdfs:label             "has Link to" ;
-        rdfs:subPropertyOf     knora-api:resourceProperty ;
-        knora-api:objectType   knora-api:Resource ;
-        knora-api:subjectType  knora-api:Resource .
-
-=======
->>>>>>> 7cb326ff
 knora-api:hasValue  rdf:type   owl:DatatypeProperty ;
         rdfs:comment           "The base property of properties that point from Knora resources to Knora values." ;
         rdfs:label             "has value" ;
@@ -708,48 +535,29 @@
         rdfs:comment     "A generic class for representing annotations" ;
         rdfs:label       "Annotation" ;
         rdfs:subClassOf  knora-api:Resource ;
-<<<<<<< HEAD
-        rdfs:subClassOf  [ rdf:type         owl:Restriction ;
-                           owl:cardinality  1 ;
-                           owl:onProperty   knora-api:arkUrl
-                         ] ;
         rdfs:subClassOf  [ rdf:type            owl:Restriction ;
                            owl:minCardinality  1 ;
                            owl:onProperty      knora-api:isAnnotationOf
                          ] ;
         rdfs:subClassOf  [ rdf:type            owl:Restriction ;
                            owl:minCardinality  0 ;
-                           owl:onProperty      knora-api:hasStandoffLinkTo
-                         ] ;
-=======
-        rdfs:subClassOf  [ rdf:type            owl:Restriction ;
-                           owl:minCardinality  1 ;
-                           owl:onProperty      knora-api:isAnnotationOf
-                         ] ;
-        rdfs:subClassOf  [ rdf:type            owl:Restriction ;
-                           owl:minCardinality  0 ;
-                           owl:onProperty      knora-api:hasIncomingLink
-                         ] ;
-        rdfs:subClassOf  [ rdf:type         owl:Restriction ;
-                           owl:cardinality  1 ;
-                           owl:onProperty   rdfs:label
-                         ] ;
->>>>>>> 7cb326ff
-        rdfs:subClassOf  [ rdf:type         owl:Restriction ;
-                           owl:cardinality  1 ;
-                           owl:onProperty   rdfs:label
-                         ] ;
-        rdfs:subClassOf  [ rdf:type            owl:Restriction ;
-                           owl:minCardinality  0 ;
-                           owl:onProperty      knora-api:hasIncomingLink
-                         ] ;
-        rdfs:subClassOf  [ rdf:type         owl:Restriction ;
-                           owl:cardinality  1 ;
-<<<<<<< HEAD
-                           owl:onProperty   knora-api:versionArkUrl
-=======
-                           owl:onProperty   knora-api:arkUrl
->>>>>>> 7cb326ff
+                           owl:onProperty      knora-api:hasIncomingLink
+                         ] ;
+        rdfs:subClassOf  [ rdf:type         owl:Restriction ;
+                           owl:cardinality  1 ;
+                           owl:onProperty   rdfs:label
+                         ] ;
+        rdfs:subClassOf  [ rdf:type         owl:Restriction ;
+                           owl:cardinality  1 ;
+                           owl:onProperty   knora-api:versionArkUrl
+                         ] ;
+        rdfs:subClassOf  [ rdf:type            owl:Restriction ;
+                           owl:minCardinality  0 ;
+                           owl:onProperty      knora-api:hasStandoffLinkTo
+                         ] ;
+        rdfs:subClassOf  [ rdf:type         owl:Restriction ;
+                           owl:cardinality  1 ;
+                           owl:onProperty   knora-api:arkUrl
                          ] ;
         rdfs:subClassOf  [ rdf:type            owl:Restriction ;
                            owl:minCardinality  1 ;
@@ -782,42 +590,19 @@
         knora-api:objectType   knora-api:Resource ;
         knora-api:subjectType  knora-api:Resource .
 
-<<<<<<< HEAD
-=======
 knora-api:arkUrl  rdf:type    owl:DatatypeProperty ;
         rdfs:comment          "Provides the ARK URL of a resource." ;
         rdfs:label            "ARK URL" ;
         knora-api:objectType  xsd:anyURI .
 
->>>>>>> 7cb326ff
 knora-api:MovingImageRepresentation
         rdf:type         owl:Class ;
         rdfs:comment     "A resource containing moving image data" ;
         rdfs:label       "Representation (Movie)" ;
         rdfs:subClassOf  knora-api:Representation ;
-<<<<<<< HEAD
-=======
-        rdfs:subClassOf  [ rdf:type            owl:Restriction ;
-                           owl:minCardinality  0 ;
-                           owl:onProperty      knora-api:hasIncomingLink
-                         ] ;
->>>>>>> 7cb326ff
-        rdfs:subClassOf  [ rdf:type         owl:Restriction ;
-                           owl:cardinality  1 ;
-                           owl:onProperty   rdfs:label
-                         ] ;
-<<<<<<< HEAD
-        rdfs:subClassOf  [ rdf:type            owl:Restriction ;
-                           owl:minCardinality  0 ;
-                           owl:onProperty      knora-api:hasStandoffLinkTo
-                         ] ;
-        rdfs:subClassOf  [ rdf:type            owl:Restriction ;
-                           owl:minCardinality  0 ;
-                           owl:onProperty      knora-api:hasIncomingLink
-                         ] ;
-        rdfs:subClassOf  [ rdf:type         owl:Restriction ;
-                           owl:cardinality  1 ;
-                           owl:onProperty   knora-api:arkUrl
+        rdfs:subClassOf  [ rdf:type            owl:Restriction ;
+                           owl:minCardinality  0 ;
+                           owl:onProperty      knora-api:hasIncomingLink
                          ] ;
         rdfs:subClassOf  [ rdf:type         owl:Restriction ;
                            owl:cardinality  1 ;
@@ -826,29 +611,19 @@
         rdfs:subClassOf  [ rdf:type         owl:Restriction ;
                            owl:cardinality  1 ;
                            owl:onProperty   knora-api:hasMovingImageFile
-=======
-        rdfs:subClassOf  [ rdf:type         owl:Restriction ;
-                           owl:cardinality  1 ;
-                           owl:onProperty   knora-api:hasMovingImageFile
-                         ] ;
-        rdfs:subClassOf  [ rdf:type            owl:Restriction ;
-                           owl:minCardinality  0 ;
-                           owl:onProperty      knora-api:hasStandoffLinkTo
-                         ] ;
-        rdfs:subClassOf  [ rdf:type         owl:Restriction ;
-                           owl:cardinality  1 ;
-                           owl:onProperty   knora-api:arkUrl
-                         ] ;
-        rdfs:subClassOf  [ rdf:type         owl:Restriction ;
-                           owl:cardinality  1 ;
-                           owl:onProperty   rdfs:label
->>>>>>> 7cb326ff
-                         ] .
-
-knora-api:arkUrl  rdf:type    owl:DatatypeProperty ;
-        rdfs:comment          "Provides the ARK URL of a resource." ;
-        rdfs:label            "ARK URL" ;
-        knora-api:objectType  xsd:anyURI .
+                         ] ;
+        rdfs:subClassOf  [ rdf:type            owl:Restriction ;
+                           owl:minCardinality  0 ;
+                           owl:onProperty      knora-api:hasStandoffLinkTo
+                         ] ;
+        rdfs:subClassOf  [ rdf:type         owl:Restriction ;
+                           owl:cardinality  1 ;
+                           owl:onProperty   knora-api:arkUrl
+                         ] ;
+        rdfs:subClassOf  [ rdf:type         owl:Restriction ;
+                           owl:cardinality  1 ;
+                           owl:onProperty   rdfs:label
+                         ] .
 
 knora-api:DeletedResource
         rdf:type         owl:Class ;
