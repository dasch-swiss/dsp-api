--- conflicted
+++ resolved
@@ -11,99 +11,28 @@
         rdfs:label                   "Page" ;
         rdfs:subClassOf              knora-api:StillImageRepresentation ;
         rdfs:subClassOf              [ rdf:type             owl:Restriction ;
-<<<<<<< HEAD
+                                       salsah-gui:guiOrder  2 ;
+                                       owl:maxCardinality   1 ;
+                                       owl:onProperty       incunabula:description
+                                     ] ;
+        rdfs:subClassOf              [ rdf:type               owl:Restriction ;
+                                       knora-api:isInherited  true ;
+                                       owl:cardinality        1 ;
+                                       owl:onProperty         knora-api:userHasPermission
+                                     ] ;
+        rdfs:subClassOf              [ rdf:type             owl:Restriction ;
+                                       salsah-gui:guiOrder  5 ;
+                                       owl:minCardinality   0 ;
+                                       owl:onProperty       incunabula:citation
+                                     ] ;
+        rdfs:subClassOf              [ rdf:type             owl:Restriction ;
                                        salsah-gui:guiOrder  10 ;
                                        owl:maxCardinality   1 ;
-                                       owl:onProperty       incunabula:hasLeftSidebandValue
-                                     ] ;
-        rdfs:subClassOf              [ rdf:type             owl:Restriction ;
-                                       salsah-gui:guiOrder  10 ;
-                                       owl:maxCardinality   1 ;
                                        owl:onProperty       incunabula:hasLeftSideband
                                      ] ;
         rdfs:subClassOf              [ rdf:type               owl:Restriction ;
                                        knora-api:isInherited  true ;
-                                       owl:cardinality        1 ;
-                                       owl:onProperty         knora-api:userHasPermission
-                                     ] ;
-        rdfs:subClassOf              [ rdf:type               owl:Restriction ;
-                                       knora-api:isInherited  true ;
-                                       owl:cardinality        1 ;
-                                       owl:onProperty         knora-api:versionArkUrl
-                                     ] ;
-        rdfs:subClassOf              [ rdf:type               owl:Restriction ;
-                                       knora-api:isInherited  true ;
-                                       owl:maxCardinality     1 ;
-                                       owl:onProperty         knora-api:lastModificationDate
-                                     ] ;
-        rdfs:subClassOf              [ rdf:type             owl:Restriction ;
-                                       salsah-gui:guiOrder  12 ;
-=======
-                                       salsah-gui:guiOrder  2 ;
-                                       owl:maxCardinality   1 ;
-                                       owl:onProperty       incunabula:description
-                                     ] ;
-        rdfs:subClassOf              [ rdf:type               owl:Restriction ;
-                                       knora-api:isInherited  true ;
-                                       owl:cardinality        1 ;
-                                       owl:onProperty         knora-api:userHasPermission
-                                     ] ;
-        rdfs:subClassOf              [ rdf:type             owl:Restriction ;
-                                       salsah-gui:guiOrder  5 ;
->>>>>>> 7cb326ff
-                                       owl:minCardinality   0 ;
-                                       owl:onProperty       incunabula:transcription
-                                     ] ;
-        rdfs:subClassOf              [ rdf:type               owl:Restriction ;
-                                       knora-api:isInherited  true ;
-                                       owl:minCardinality     0 ;
-                                       owl:onProperty         knora-api:hasStandoffLinkToValue
-                                     ] ;
-        rdfs:subClassOf              [ rdf:type             owl:Restriction ;
-                                       salsah-gui:guiOrder  3 ;
-                                       owl:maxCardinality   1 ;
-                                       owl:onProperty       incunabula:seqnum
-                                     ] ;
-<<<<<<< HEAD
-        rdfs:subClassOf              [ rdf:type               owl:Restriction ;
-                                       knora-api:isInherited  true ;
-                                       owl:cardinality        1 ;
-                                       owl:onProperty         knora-api:hasStillImageFileValue
-                                     ] ;
-        rdfs:subClassOf              [ rdf:type               owl:Restriction ;
-                                       knora-api:isInherited  true ;
-                                       owl:maxCardinality     1 ;
-                                       owl:onProperty         knora-api:deleteDate
-=======
-        rdfs:subClassOf              [ rdf:type             owl:Restriction ;
-                                       salsah-gui:guiOrder  10 ;
-                                       owl:maxCardinality   1 ;
-                                       owl:onProperty       incunabula:hasLeftSideband
->>>>>>> 7cb326ff
-                                     ] ;
-        rdfs:subClassOf              [ rdf:type               owl:Restriction ;
-                                       knora-api:isInherited  true ;
-                                       owl:maxCardinality     1 ;
-<<<<<<< HEAD
-                                       owl:onProperty         knora-api:deleteComment
-                                     ] ;
-        rdfs:subClassOf              [ rdf:type               owl:Restriction ;
-                                       knora-api:isInherited  true ;
-                                       owl:minCardinality     0 ;
-                                       owl:onProperty         knora-api:hasIncomingLinkValue
-                                     ] ;
-        rdfs:subClassOf              [ rdf:type               owl:Restriction ;
-                                       knora-api:isInherited  true ;
-                                       owl:minCardinality     0 ;
-                                       owl:onProperty         knora-api:hasStandoffLinkTo
-                                     ] ;
-        rdfs:subClassOf              [ rdf:type             owl:Restriction ;
-                                       salsah-gui:guiOrder  11 ;
-                                       owl:maxCardinality   1 ;
-                                       owl:onProperty       incunabula:hasRightSidebandValue
-                                     ] ;
-        rdfs:subClassOf              [ rdf:type             owl:Restriction ;
-=======
+                                       owl:maxCardinality     1 ;
                                        owl:onProperty         knora-api:isDeleted
                                      ] ;
         rdfs:subClassOf              [ rdf:type             owl:Restriction ;
@@ -122,177 +51,104 @@
                                        owl:onProperty         knora-api:lastModificationDate
                                      ] ;
         rdfs:subClassOf              [ rdf:type             owl:Restriction ;
->>>>>>> 7cb326ff
                                        salsah-gui:guiOrder  7 ;
                                        owl:cardinality      1 ;
                                        owl:onProperty       incunabula:origname
                                      ] ;
         rdfs:subClassOf              [ rdf:type             owl:Restriction ;
-<<<<<<< HEAD
-                                       salsah-gui:guiOrder  5 ;
-                                       owl:minCardinality   0 ;
-                                       owl:onProperty       incunabula:citation
-                                     ] ;
-        rdfs:subClassOf              [ rdf:type             owl:Restriction ;
-=======
->>>>>>> 7cb326ff
                                        salsah-gui:guiOrder  11 ;
                                        owl:maxCardinality   1 ;
                                        owl:onProperty       incunabula:hasRightSideband
                                      ] ;
-<<<<<<< HEAD
-        rdfs:subClassOf              [ rdf:type             owl:Restriction ;
-                                       salsah-gui:guiOrder  2 ;
-                                       owl:cardinality      1 ;
-                                       owl:onProperty       incunabula:partOf
+        rdfs:subClassOf              [ rdf:type               owl:Restriction ;
+                                       knora-api:isInherited  true ;
+                                       owl:maxCardinality     1 ;
+                                       owl:onProperty         knora-api:deletedBy
+                                     ] ;
+        rdfs:subClassOf              [ rdf:type               owl:Restriction ;
+                                       knora-api:isInherited  true ;
+                                       owl:minCardinality     0 ;
+                                       owl:onProperty         knora-api:hasStandoffLinkTo
+                                     ] ;
+        rdfs:subClassOf              [ rdf:type               owl:Restriction ;
+                                       knora-api:isInherited  true ;
+                                       owl:cardinality        1 ;
+                                       owl:onProperty         rdfs:label
+                                     ] ;
+        rdfs:subClassOf              [ rdf:type               owl:Restriction ;
+                                       knora-api:isInherited  true ;
+                                       owl:cardinality        1 ;
+                                       owl:onProperty         knora-api:attachedToUser
+                                     ] ;
+        rdfs:subClassOf              [ rdf:type             owl:Restriction ;
+                                       salsah-gui:guiOrder  3 ;
+                                       owl:maxCardinality   1 ;
+                                       owl:onProperty       incunabula:seqnum
+                                     ] ;
+        rdfs:subClassOf              [ rdf:type               owl:Restriction ;
+                                       knora-api:isInherited  true ;
+                                       owl:maxCardinality     1 ;
+                                       owl:onProperty         knora-api:versionDate
                                      ] ;
         rdfs:subClassOf              [ rdf:type             owl:Restriction ;
                                        salsah-gui:guiOrder  1 ;
                                        owl:maxCardinality   1 ;
                                        owl:onProperty       incunabula:pagenum
+                                     ] ;
+        rdfs:subClassOf              [ rdf:type               owl:Restriction ;
+                                       knora-api:isInherited  true ;
+                                       owl:cardinality        1 ;
+                                       owl:onProperty         knora-api:arkUrl
+                                     ] ;
+        rdfs:subClassOf              [ rdf:type             owl:Restriction ;
+                                       salsah-gui:guiOrder  6 ;
+                                       owl:minCardinality   0 ;
+                                       owl:onProperty       incunabula:page_comment
+                                     ] ;
+        rdfs:subClassOf              [ rdf:type             owl:Restriction ;
+                                       salsah-gui:guiOrder  11 ;
+                                       owl:maxCardinality   1 ;
+                                       owl:onProperty       incunabula:hasRightSidebandValue
+                                     ] ;
+        rdfs:subClassOf              [ rdf:type               owl:Restriction ;
+                                       knora-api:isInherited  true ;
+                                       owl:cardinality        1 ;
+                                       owl:onProperty         knora-api:versionArkUrl
+                                     ] ;
+        rdfs:subClassOf              [ rdf:type               owl:Restriction ;
+                                       knora-api:isInherited  true ;
+                                       owl:cardinality        1 ;
+                                       owl:onProperty         knora-api:hasStillImageFileValue
+                                     ] ;
+        rdfs:subClassOf              [ rdf:type               owl:Restriction ;
+                                       knora-api:isInherited  true ;
+                                       owl:maxCardinality     1 ;
+                                       owl:onProperty         knora-api:deleteDate
+                                     ] ;
+        rdfs:subClassOf              [ rdf:type               owl:Restriction ;
+                                       knora-api:isInherited  true ;
+                                       owl:cardinality        1 ;
+                                       owl:onProperty         knora-api:hasPermissions
                                      ] ;
         rdfs:subClassOf              [ rdf:type             owl:Restriction ;
                                        salsah-gui:guiOrder  2 ;
                                        owl:cardinality      1 ;
                                        owl:onProperty       incunabula:partOfValue
                                      ] ;
-        rdfs:subClassOf              [ rdf:type             owl:Restriction ;
-                                       salsah-gui:guiOrder  2 ;
-                                       owl:maxCardinality   1 ;
-                                       owl:onProperty       incunabula:description
-                                     ] ;
-=======
-        rdfs:subClassOf              [ rdf:type               owl:Restriction ;
-                                       knora-api:isInherited  true ;
-                                       owl:maxCardinality     1 ;
-                                       owl:onProperty         knora-api:deletedBy
-                                     ] ;
-        rdfs:subClassOf              [ rdf:type               owl:Restriction ;
-                                       knora-api:isInherited  true ;
-                                       owl:minCardinality     0 ;
-                                       owl:onProperty         knora-api:hasStandoffLinkTo
-                                     ] ;
-        rdfs:subClassOf              [ rdf:type               owl:Restriction ;
-                                       knora-api:isInherited  true ;
-                                       owl:cardinality        1 ;
-                                       owl:onProperty         rdfs:label
-                                     ] ;
-        rdfs:subClassOf              [ rdf:type               owl:Restriction ;
-                                       knora-api:isInherited  true ;
-                                       owl:cardinality        1 ;
-                                       owl:onProperty         knora-api:attachedToUser
-                                     ] ;
-        rdfs:subClassOf              [ rdf:type             owl:Restriction ;
-                                       salsah-gui:guiOrder  3 ;
-                                       owl:maxCardinality   1 ;
-                                       owl:onProperty       incunabula:seqnum
-                                     ] ;
->>>>>>> 7cb326ff
-        rdfs:subClassOf              [ rdf:type               owl:Restriction ;
-                                       knora-api:isInherited  true ;
-                                       owl:maxCardinality     1 ;
-                                       owl:onProperty         knora-api:isDeleted
-                                     ] ;
-<<<<<<< HEAD
-        rdfs:subClassOf              [ rdf:type               owl:Restriction ;
-                                       knora-api:isInherited  true ;
-                                       owl:cardinality        1 ;
-                                       owl:onProperty         rdfs:label
-                                     ] ;
-        rdfs:subClassOf              [ rdf:type               owl:Restriction ;
-                                       knora-api:isInherited  true ;
-                                       owl:maxCardinality     1 ;
-                                       owl:onProperty         knora-api:versionDate
-=======
-        rdfs:subClassOf              [ rdf:type             owl:Restriction ;
-                                       salsah-gui:guiOrder  1 ;
-                                       owl:maxCardinality   1 ;
-                                       owl:onProperty       incunabula:pagenum
-                                     ] ;
-        rdfs:subClassOf              [ rdf:type               owl:Restriction ;
-                                       knora-api:isInherited  true ;
-                                       owl:cardinality        1 ;
-                                       owl:onProperty         knora-api:arkUrl
-                                     ] ;
-        rdfs:subClassOf              [ rdf:type             owl:Restriction ;
-                                       salsah-gui:guiOrder  6 ;
-                                       owl:minCardinality   0 ;
-                                       owl:onProperty       incunabula:page_comment
-                                     ] ;
-        rdfs:subClassOf              [ rdf:type             owl:Restriction ;
-                                       salsah-gui:guiOrder  11 ;
-                                       owl:maxCardinality   1 ;
-                                       owl:onProperty       incunabula:hasRightSidebandValue
->>>>>>> 7cb326ff
-                                     ] ;
-        rdfs:subClassOf              [ rdf:type               owl:Restriction ;
-                                       knora-api:isInherited  true ;
-                                       owl:cardinality        1 ;
-<<<<<<< HEAD
-                                       owl:onProperty         knora-api:arkUrl
-=======
-                                       owl:onProperty         knora-api:versionArkUrl
-                                     ] ;
-        rdfs:subClassOf              [ rdf:type               owl:Restriction ;
-                                       knora-api:isInherited  true ;
-                                       owl:cardinality        1 ;
-                                       owl:onProperty         knora-api:hasStillImageFileValue
->>>>>>> 7cb326ff
-                                     ] ;
-        rdfs:subClassOf              [ rdf:type               owl:Restriction ;
-                                       knora-api:isInherited  true ;
-                                       owl:maxCardinality     1 ;
-<<<<<<< HEAD
-                                       owl:onProperty         knora-api:deletedBy
-=======
-                                       owl:onProperty         knora-api:deleteDate
->>>>>>> 7cb326ff
-                                     ] ;
-        rdfs:subClassOf              [ rdf:type               owl:Restriction ;
-                                       knora-api:isInherited  true ;
-                                       owl:cardinality        1 ;
-                                       owl:onProperty         knora-api:hasPermissions
-                                     ] ;
-<<<<<<< HEAD
-        rdfs:subClassOf              [ rdf:type               owl:Restriction ;
-                                       knora-api:isInherited  true ;
-                                       owl:cardinality        1 ;
-                                       owl:onProperty         knora-api:hasPermissions
-                                     ] ;
-        rdfs:subClassOf              [ rdf:type             owl:Restriction ;
-                                       salsah-gui:guiOrder  6 ;
-                                       owl:minCardinality   0 ;
-                                       owl:onProperty       incunabula:page_comment
-                                     ] ;
-        rdfs:subClassOf              [ rdf:type               owl:Restriction ;
-                                       knora-api:isInherited  true ;
-                                       owl:cardinality        1 ;
-                                       owl:onProperty         knora-api:attachedToUser
+        rdfs:subClassOf              [ rdf:type               owl:Restriction ;
+                                       knora-api:isInherited  true ;
+                                       owl:minCardinality     0 ;
+                                       owl:onProperty         knora-api:hasStandoffLinkToValue
+                                     ] ;
+        rdfs:subClassOf              [ rdf:type               owl:Restriction ;
+                                       knora-api:isInherited  true ;
+                                       owl:minCardinality     0 ;
+                                       owl:onProperty         knora-api:hasIncomingLinkValue
                                      ] ;
         rdfs:subClassOf              [ rdf:type               owl:Restriction ;
                                        knora-api:isInherited  true ;
                                        owl:cardinality        1 ;
                                        owl:onProperty         knora-api:creationDate
-=======
-        rdfs:subClassOf              [ rdf:type             owl:Restriction ;
-                                       salsah-gui:guiOrder  2 ;
-                                       owl:cardinality      1 ;
-                                       owl:onProperty       incunabula:partOfValue
-                                     ] ;
-        rdfs:subClassOf              [ rdf:type               owl:Restriction ;
-                                       knora-api:isInherited  true ;
-                                       owl:minCardinality     0 ;
-                                       owl:onProperty         knora-api:hasStandoffLinkToValue
-                                     ] ;
-        rdfs:subClassOf              [ rdf:type               owl:Restriction ;
-                                       knora-api:isInherited  true ;
-                                       owl:minCardinality     0 ;
-                                       owl:onProperty         knora-api:hasIncomingLinkValue
-                                     ] ;
-        rdfs:subClassOf              [ rdf:type               owl:Restriction ;
-                                       knora-api:isInherited  true ;
-                                       owl:cardinality        1 ;
-                                       owl:onProperty         knora-api:creationDate
                                      ] ;
         rdfs:subClassOf              [ rdf:type               owl:Restriction ;
                                        knora-api:isInherited  true ;
@@ -308,7 +164,6 @@
                                        knora-api:isInherited  true ;
                                        owl:cardinality        1 ;
                                        owl:onProperty         knora-api:attachedToProject
->>>>>>> 7cb326ff
                                      ] ;
         knora-api:canBeInstantiated  true ;
         knora-api:isResourceClass    true ;
@@ -318,108 +173,41 @@
         rdfs:comment                 "Diese Resource-Klasse beschreibt ein Buch" ;
         rdfs:label                   "Book" ;
         rdfs:subClassOf              knora-api:Resource ;
-<<<<<<< HEAD
-        rdfs:subClassOf              [ rdf:type               owl:Restriction ;
-                                       knora-api:isInherited  true ;
-                                       owl:cardinality        1 ;
-                                       owl:onProperty         knora-api:attachedToUser
-                                     ] ;
-        rdfs:subClassOf              [ rdf:type             owl:Restriction ;
-                                       salsah-gui:guiOrder  6 ;
-                                       owl:maxCardinality   1 ;
-                                       owl:onProperty       incunabula:location
+        rdfs:subClassOf              [ rdf:type             owl:Restriction ;
+                                       salsah-gui:guiOrder  5 ;
+                                       owl:maxCardinality   1 ;
+                                       owl:onProperty       incunabula:pubdate
+                                     ] ;
+        rdfs:subClassOf              [ rdf:type               owl:Restriction ;
+                                       knora-api:isInherited  true ;
+                                       owl:minCardinality     0 ;
+                                       owl:onProperty         knora-api:hasIncomingLinkValue
+                                     ] ;
+        rdfs:subClassOf              [ rdf:type               owl:Restriction ;
+                                       knora-api:isInherited  true ;
+                                       owl:maxCardinality     1 ;
+                                       owl:onProperty         knora-api:deletedBy
+                                     ] ;
+        rdfs:subClassOf              [ rdf:type               owl:Restriction ;
+                                       knora-api:isInherited  true ;
+                                       owl:cardinality        1 ;
+                                       owl:onProperty         knora-api:attachedToProject
                                      ] ;
         rdfs:subClassOf              [ rdf:type             owl:Restriction ;
                                        salsah-gui:guiOrder  4 ;
                                        owl:maxCardinality   1 ;
                                        owl:onProperty       incunabula:publoc
                                      ] ;
-        rdfs:subClassOf              [ rdf:type             owl:Restriction ;
-                                       salsah-gui:guiOrder  2 ;
-                                       owl:minCardinality   0 ;
-                                       owl:onProperty       incunabula:hasAuthor
-                                     ] ;
-        rdfs:subClassOf              [ rdf:type               owl:Restriction ;
-                                       knora-api:isInherited  true ;
-                                       owl:minCardinality     0 ;
-                                       owl:onProperty         knora-api:hasStandoffLinkTo
-=======
-        rdfs:subClassOf              [ rdf:type             owl:Restriction ;
-                                       salsah-gui:guiOrder  5 ;
-                                       owl:maxCardinality   1 ;
-                                       owl:onProperty       incunabula:pubdate
-                                     ] ;
-        rdfs:subClassOf              [ rdf:type               owl:Restriction ;
-                                       knora-api:isInherited  true ;
-                                       owl:minCardinality     0 ;
-                                       owl:onProperty         knora-api:hasIncomingLinkValue
-                                     ] ;
-        rdfs:subClassOf              [ rdf:type               owl:Restriction ;
-                                       knora-api:isInherited  true ;
-                                       owl:maxCardinality     1 ;
-                                       owl:onProperty         knora-api:deletedBy
->>>>>>> 7cb326ff
-                                     ] ;
-        rdfs:subClassOf              [ rdf:type               owl:Restriction ;
-                                       knora-api:isInherited  true ;
-                                       owl:cardinality        1 ;
-<<<<<<< HEAD
-                                       owl:onProperty         knora-api:userHasPermission
-                                     ] ;
-        rdfs:subClassOf              [ rdf:type             owl:Restriction ;
-                                       salsah-gui:guiOrder  5 ;
-                                       owl:maxCardinality   1 ;
-                                       owl:onProperty       incunabula:pubdate
-                                     ] ;
-        rdfs:subClassOf              [ rdf:type               owl:Restriction ;
-                                       knora-api:isInherited  true ;
-                                       owl:minCardinality     0 ;
-                                       owl:onProperty         knora-api:hasStandoffLinkToValue
-=======
-                                       owl:onProperty         knora-api:attachedToProject
-                                     ] ;
-        rdfs:subClassOf              [ rdf:type             owl:Restriction ;
-                                       salsah-gui:guiOrder  4 ;
-                                       owl:maxCardinality   1 ;
-                                       owl:onProperty       incunabula:publoc
-                                     ] ;
         rdfs:subClassOf              [ rdf:type               owl:Restriction ;
                                        knora-api:isInherited  true ;
                                        owl:maxCardinality     1 ;
                                        owl:onProperty         knora-api:isDeleted
->>>>>>> 7cb326ff
                                      ] ;
         rdfs:subClassOf              [ rdf:type               owl:Restriction ;
                                        knora-api:isInherited  true ;
                                        owl:maxCardinality     1 ;
                                        owl:onProperty         knora-api:lastModificationDate
                                      ] ;
-<<<<<<< HEAD
-        rdfs:subClassOf              [ rdf:type             owl:Restriction ;
-                                       salsah-gui:guiOrder  9 ;
-                                       owl:maxCardinality   1 ;
-                                       owl:onProperty       incunabula:physical_desc
-                                     ] ;
-        rdfs:subClassOf              [ rdf:type               owl:Restriction ;
-                                       knora-api:isInherited  true ;
-                                       owl:cardinality        1 ;
-                                       owl:onProperty         knora-api:arkUrl
-                                     ] ;
-        rdfs:subClassOf              [ rdf:type               owl:Restriction ;
-                                       knora-api:isInherited  true ;
-                                       owl:cardinality        1 ;
-                                       owl:onProperty         knora-api:hasPermissions
-                                     ] ;
-        rdfs:subClassOf              [ rdf:type               owl:Restriction ;
-                                       knora-api:isInherited  true ;
-                                       owl:cardinality        1 ;
-                                       owl:onProperty         knora-api:versionArkUrl
-                                     ] ;
-        rdfs:subClassOf              [ rdf:type             owl:Restriction ;
-                                       salsah-gui:guiOrder  2 ;
-                                       owl:maxCardinality   1 ;
-                                       owl:onProperty       incunabula:description
-=======
         rdfs:subClassOf              [ rdf:type               owl:Restriction ;
                                        knora-api:isInherited  true ;
                                        owl:minCardinality     0 ;
@@ -439,7 +227,6 @@
                                        salsah-gui:guiOrder  9 ;
                                        owl:maxCardinality   1 ;
                                        owl:onProperty       incunabula:physical_desc
->>>>>>> 7cb326ff
                                      ] ;
         rdfs:subClassOf              [ rdf:type             owl:Restriction ;
                                        salsah-gui:guiOrder  10 ;
@@ -451,133 +238,70 @@
                                        owl:cardinality        1 ;
                                        owl:onProperty         knora-api:hasPermissions
                                      ] ;
-<<<<<<< HEAD
+        rdfs:subClassOf              [ rdf:type               owl:Restriction ;
+                                       knora-api:isInherited  true ;
+                                       owl:maxCardinality     1 ;
+                                       owl:onProperty         knora-api:deleteDate
+                                     ] ;
+        rdfs:subClassOf              [ rdf:type             owl:Restriction ;
+                                       salsah-gui:guiOrder  3 ;
+                                       owl:minCardinality   0 ;
+                                       owl:onProperty       incunabula:publisher
+                                     ] ;
+        rdfs:subClassOf              [ rdf:type             owl:Restriction ;
+                                       salsah-gui:guiOrder  2 ;
+                                       owl:maxCardinality   1 ;
+                                       owl:onProperty       incunabula:description
+                                     ] ;
+        rdfs:subClassOf              [ rdf:type               owl:Restriction ;
+                                       knora-api:isInherited  true ;
+                                       owl:maxCardinality     1 ;
+                                       owl:onProperty         knora-api:versionDate
+                                     ] ;
+        rdfs:subClassOf              [ rdf:type               owl:Restriction ;
+                                       knora-api:isInherited  true ;
+                                       owl:cardinality        1 ;
+                                       owl:onProperty         rdfs:label
+                                     ] ;
+        rdfs:subClassOf              [ rdf:type               owl:Restriction ;
+                                       knora-api:isInherited  true ;
+                                       owl:cardinality        1 ;
+                                       owl:onProperty         knora-api:attachedToUser
+                                     ] ;
+        rdfs:subClassOf              [ rdf:type               owl:Restriction ;
+                                       knora-api:isInherited  true ;
+                                       owl:minCardinality     0 ;
+                                       owl:onProperty         knora-api:hasStandoffLinkToValue
+                                     ] ;
+        rdfs:subClassOf              [ rdf:type             owl:Restriction ;
+                                       salsah-gui:guiOrder  12 ;
+                                       owl:minCardinality   0 ;
+                                       owl:onProperty       incunabula:book_comment
+                                     ] ;
+        rdfs:subClassOf              [ rdf:type               owl:Restriction ;
+                                       knora-api:isInherited  true ;
+                                       owl:cardinality        1 ;
+                                       owl:onProperty         knora-api:creationDate
+                                     ] ;
+        rdfs:subClassOf              [ rdf:type             owl:Restriction ;
+                                       salsah-gui:guiOrder  6 ;
+                                       owl:maxCardinality   1 ;
+                                       owl:onProperty       incunabula:location
+                                     ] ;
+        rdfs:subClassOf              [ rdf:type             owl:Restriction ;
+                                       salsah-gui:guiOrder  7 ;
+                                       owl:maxCardinality   1 ;
+                                       owl:onProperty       incunabula:url
+                                     ] ;
+        rdfs:subClassOf              [ rdf:type             owl:Restriction ;
+                                       salsah-gui:guiOrder  2 ;
+                                       owl:minCardinality   0 ;
+                                       owl:onProperty       incunabula:hasAuthor
+                                     ] ;
         rdfs:subClassOf              [ rdf:type             owl:Restriction ;
                                        salsah-gui:guiOrder  5 ;
                                        owl:minCardinality   0 ;
                                        owl:onProperty       incunabula:citation
-=======
-        rdfs:subClassOf              [ rdf:type               owl:Restriction ;
-                                       knora-api:isInherited  true ;
-                                       owl:maxCardinality     1 ;
-                                       owl:onProperty         knora-api:deleteDate
-                                     ] ;
-        rdfs:subClassOf              [ rdf:type             owl:Restriction ;
-                                       salsah-gui:guiOrder  3 ;
-                                       owl:minCardinality   0 ;
-                                       owl:onProperty       incunabula:publisher
-                                     ] ;
-        rdfs:subClassOf              [ rdf:type             owl:Restriction ;
-                                       salsah-gui:guiOrder  2 ;
-                                       owl:maxCardinality   1 ;
-                                       owl:onProperty       incunabula:description
->>>>>>> 7cb326ff
-                                     ] ;
-        rdfs:subClassOf              [ rdf:type               owl:Restriction ;
-                                       knora-api:isInherited  true ;
-                                       owl:maxCardinality     1 ;
-<<<<<<< HEAD
-                                       owl:onProperty         knora-api:deletedBy
-                                     ] ;
-        rdfs:subClassOf              [ rdf:type               owl:Restriction ;
-                                       knora-api:isInherited  true ;
-                                       owl:maxCardinality     1 ;
-                                       owl:onProperty         knora-api:isDeleted
-=======
-                                       owl:onProperty         knora-api:versionDate
-                                     ] ;
-        rdfs:subClassOf              [ rdf:type               owl:Restriction ;
-                                       knora-api:isInherited  true ;
-                                       owl:cardinality        1 ;
-                                       owl:onProperty         rdfs:label
-                                     ] ;
-        rdfs:subClassOf              [ rdf:type               owl:Restriction ;
-                                       knora-api:isInherited  true ;
-                                       owl:cardinality        1 ;
-                                       owl:onProperty         knora-api:attachedToUser
->>>>>>> 7cb326ff
-                                     ] ;
-        rdfs:subClassOf              [ rdf:type               owl:Restriction ;
-                                       knora-api:isInherited  true ;
-                                       owl:minCardinality     0 ;
-<<<<<<< HEAD
-                                       owl:onProperty         knora-api:hasIncomingLinkValue
-=======
-                                       owl:onProperty         knora-api:hasStandoffLinkToValue
-                                     ] ;
-        rdfs:subClassOf              [ rdf:type             owl:Restriction ;
-                                       salsah-gui:guiOrder  12 ;
-                                       owl:minCardinality   0 ;
-                                       owl:onProperty       incunabula:book_comment
->>>>>>> 7cb326ff
-                                     ] ;
-        rdfs:subClassOf              [ rdf:type               owl:Restriction ;
-                                       knora-api:isInherited  true ;
-                                       owl:cardinality        1 ;
-<<<<<<< HEAD
-                                       owl:onProperty         rdfs:label
-                                     ] ;
-        rdfs:subClassOf              [ rdf:type             owl:Restriction ;
-                                       salsah-gui:guiOrder  1 ;
-                                       owl:minCardinality   1 ;
-                                       owl:onProperty       incunabula:title
-                                     ] ;
-        rdfs:subClassOf              [ rdf:type             owl:Restriction ;
-                                       salsah-gui:guiOrder  12 ;
-                                       owl:minCardinality   0 ;
-                                       owl:onProperty       incunabula:book_comment
-                                     ] ;
-        rdfs:subClassOf              [ rdf:type             owl:Restriction ;
-                                       salsah-gui:guiOrder  3 ;
-                                       owl:minCardinality   0 ;
-                                       owl:onProperty       incunabula:publisher
-                                     ] ;
-        rdfs:subClassOf              [ rdf:type               owl:Restriction ;
-                                       knora-api:isInherited  true ;
-                                       owl:maxCardinality     1 ;
-                                       owl:onProperty         knora-api:versionDate
-                                     ] ;
-        rdfs:subClassOf              [ rdf:type               owl:Restriction ;
-                                       knora-api:isInherited  true ;
-                                       owl:cardinality        1 ;
-                                       owl:onProperty         knora-api:creationDate
-                                     ] ;
-        rdfs:subClassOf              [ rdf:type               owl:Restriction ;
-                                       knora-api:isInherited  true ;
-                                       owl:maxCardinality     1 ;
-                                       owl:onProperty         knora-api:deleteComment
-                                     ] ;
-        rdfs:subClassOf              [ rdf:type             owl:Restriction ;
-                                       salsah-gui:guiOrder  7 ;
-                                       owl:maxCardinality   1 ;
-                                       owl:onProperty       incunabula:url
-                                     ] ;
-        rdfs:subClassOf              [ rdf:type               owl:Restriction ;
-                                       knora-api:isInherited  true ;
-                                       owl:maxCardinality     1 ;
-                                       owl:onProperty         knora-api:deleteDate
-=======
-                                       owl:onProperty         knora-api:creationDate
-                                     ] ;
-        rdfs:subClassOf              [ rdf:type             owl:Restriction ;
-                                       salsah-gui:guiOrder  6 ;
-                                       owl:maxCardinality   1 ;
-                                       owl:onProperty       incunabula:location
-                                     ] ;
-        rdfs:subClassOf              [ rdf:type             owl:Restriction ;
-                                       salsah-gui:guiOrder  7 ;
-                                       owl:maxCardinality   1 ;
-                                       owl:onProperty       incunabula:url
-                                     ] ;
-        rdfs:subClassOf              [ rdf:type             owl:Restriction ;
-                                       salsah-gui:guiOrder  2 ;
-                                       owl:minCardinality   0 ;
-                                       owl:onProperty       incunabula:hasAuthor
-                                     ] ;
-        rdfs:subClassOf              [ rdf:type             owl:Restriction ;
-                                       salsah-gui:guiOrder  5 ;
-                                       owl:minCardinality   0 ;
-                                       owl:onProperty       incunabula:citation
                                      ] ;
         rdfs:subClassOf              [ rdf:type               owl:Restriction ;
                                        knora-api:isInherited  true ;
@@ -593,20 +317,13 @@
                                        knora-api:isInherited  true ;
                                        owl:cardinality        1 ;
                                        owl:onProperty         knora-api:arkUrl
->>>>>>> 7cb326ff
                                      ] ;
         knora-api:canBeInstantiated  true ;
         knora-api:isResourceClass    true ;
         knora-api:resourceIcon       "book.gif" .
 
 <http://0.0.0.0:3333/ontology/0803/incunabula/v2>
-<<<<<<< HEAD
-        rdf:type                     owl:Ontology ;
-        rdfs:label                   "The incunabula ontology" ;
-        knora-api:attachedToProject  <http://rdfh.ch/projects/0803> .
-=======
         rdf:type                        owl:Ontology ;
         rdfs:label                      "The incunabula ontology" ;
         knora-api:attachedToProject     <http://rdfh.ch/projects/0803> ;
-        knora-api:lastModificationDate  "2012-12-12T12:12:12.120Z"^^xsd:dateTimeStamp .
->>>>>>> 7cb326ff
+        knora-api:lastModificationDate  "2012-12-12T12:12:12.120Z"^^xsd:dateTimeStamp .