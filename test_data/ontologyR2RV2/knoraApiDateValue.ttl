--- conflicted
+++ resolved
@@ -15,21 +15,6 @@
         rdfs:comment            "Represents a Knora date value" ;
         rdfs:subClassOf         knora-api:DateBase , knora-api:Value ;
         rdfs:subClassOf         [ rdf:type               owl:Restriction ;
-<<<<<<< HEAD
-                                  knora-api:isInherited  true ;
-                                  owl:maxCardinality     1 ;
-                                  owl:onProperty         knora-api:deleteComment
-                                ] ;
-        rdfs:subClassOf         [ rdf:type               owl:Restriction ;
-                                  knora-api:isInherited  true ;
-                                  owl:maxCardinality     1 ;
-                                  owl:onProperty         knora-api:valueAsString
-                                ] ;
-        rdfs:subClassOf         [ rdf:type               owl:Restriction ;
-                                  knora-api:isInherited  true ;
-                                  owl:cardinality        1 ;
-                                  owl:onProperty         knora-api:userHasPermission
-=======
                                   knora-api:isInherited  true ;
                                   owl:cardinality        1 ;
                                   owl:onProperty         knora-api:userHasPermission
@@ -48,48 +33,20 @@
                                   knora-api:isInherited  true ;
                                   owl:cardinality        1 ;
                                   owl:onProperty         knora-api:dateValueHasStartYear
->>>>>>> 7cb326ff
                                 ] ;
         rdfs:subClassOf         [ rdf:type               owl:Restriction ;
                                   knora-api:isInherited  true ;
                                   owl:cardinality        1 ;
-<<<<<<< HEAD
-                                  owl:onProperty         knora-api:dateValueHasEndEra
-=======
                                   owl:onProperty         knora-api:dateValueHasStartEra
                                 ] ;
         rdfs:subClassOf         [ rdf:type               owl:Restriction ;
                                   knora-api:isInherited  true ;
                                   owl:maxCardinality     1 ;
                                   owl:onProperty         knora-api:dateValueHasStartDay
->>>>>>> 7cb326ff
                                 ] ;
         rdfs:subClassOf         [ rdf:type               owl:Restriction ;
                                   knora-api:isInherited  true ;
                                   owl:cardinality        1 ;
-<<<<<<< HEAD
-                                  owl:onProperty         knora-api:dateValueHasStartEra
-                                ] ;
-        rdfs:subClassOf         [ rdf:type               owl:Restriction ;
-                                  knora-api:isInherited  true ;
-                                  owl:maxCardinality     1 ;
-                                  owl:onProperty         knora-api:valueHasComment
-                                ] ;
-        rdfs:subClassOf         [ rdf:type               owl:Restriction ;
-                                  knora-api:isInherited  true ;
-                                  owl:cardinality        1 ;
-                                  owl:onProperty         knora-api:attachedToUser
-                                ] ;
-        rdfs:subClassOf         [ rdf:type               owl:Restriction ;
-                                  knora-api:isInherited  true ;
-                                  owl:cardinality        1 ;
-                                  owl:onProperty         knora-api:hasPermissions
-                                ] ;
-        rdfs:subClassOf         [ rdf:type               owl:Restriction ;
-                                  knora-api:isInherited  true ;
-                                  owl:cardinality        1 ;
-                                  owl:onProperty         knora-api:dateValueHasCalendar
-=======
                                   owl:onProperty         knora-api:dateValueHasCalendar
                                 ] ;
         rdfs:subClassOf         [ rdf:type               owl:Restriction ;
@@ -121,16 +78,11 @@
                                   knora-api:isInherited  true ;
                                   owl:maxCardinality     1 ;
                                   owl:onProperty         knora-api:deleteDate
->>>>>>> 7cb326ff
                                 ] ;
         rdfs:subClassOf         [ rdf:type               owl:Restriction ;
                                   knora-api:isInherited  true ;
                                   owl:maxCardinality     1 ;
-<<<<<<< HEAD
-                                  owl:onProperty         knora-api:deleteDate
-=======
                                   owl:onProperty         knora-api:dateValueHasStartMonth
->>>>>>> 7cb326ff
                                 ] ;
         rdfs:subClassOf         [ rdf:type               owl:Restriction ;
                                   knora-api:isInherited  true ;
@@ -138,11 +90,6 @@
                                   owl:onProperty         knora-api:dateValueHasEndDay
                                 ] ;
         rdfs:subClassOf         [ rdf:type               owl:Restriction ;
-<<<<<<< HEAD
-                                  knora-api:isInherited  true ;
-                                  owl:cardinality        1 ;
-                                  owl:onProperty         knora-api:valueCreationDate
-=======
                                   knora-api:isInherited  true ;
                                   owl:cardinality        1 ;
                                   owl:onProperty         knora-api:versionArkUrl
@@ -151,64 +98,30 @@
                                   knora-api:isInherited  true ;
                                   owl:maxCardinality     1 ;
                                   owl:onProperty         knora-api:isDeleted
->>>>>>> 7cb326ff
                                 ] ;
         rdfs:subClassOf         [ rdf:type               owl:Restriction ;
                                   knora-api:isInherited  true ;
                                   owl:cardinality        1 ;
-<<<<<<< HEAD
-                                  owl:onProperty         knora-api:versionArkUrl
-=======
                                   owl:onProperty         knora-api:dateValueHasEndYear
->>>>>>> 7cb326ff
                                 ] ;
         rdfs:subClassOf         [ rdf:type               owl:Restriction ;
                                   knora-api:isInherited  true ;
                                   owl:cardinality        1 ;
-                                  owl:onProperty         knora-api:arkUrl
+                                  owl:onProperty         knora-api:attachedToUser
                                 ] ;
         rdfs:subClassOf         [ rdf:type               owl:Restriction ;
                                   knora-api:isInherited  true ;
                                   owl:cardinality        1 ;
-                                  owl:onProperty         knora-api:valueHasUUID
+                                  owl:onProperty         knora-api:dateValueHasEndEra
                                 ] ;
         rdfs:subClassOf         [ rdf:type               owl:Restriction ;
                                   knora-api:isInherited  true ;
                                   owl:cardinality        1 ;
-<<<<<<< HEAD
-                                  owl:onProperty         knora-api:dateValueHasEndYear
-                                ] ;
-        rdfs:subClassOf         [ rdf:type               owl:Restriction ;
-                                  knora-api:isInherited  true ;
-                                  owl:maxCardinality     1 ;
-                                  owl:onProperty         knora-api:dateValueHasStartDay
-                                ] ;
-        rdfs:subClassOf         [ rdf:type               owl:Restriction ;
-                                  knora-api:isInherited  true ;
-                                  owl:cardinality        1 ;
-                                  owl:onProperty         knora-api:dateValueHasStartYear
-=======
                                   owl:onProperty         knora-api:valueCreationDate
->>>>>>> 7cb326ff
                                 ] ;
         rdfs:subClassOf         [ rdf:type               owl:Restriction ;
                                   knora-api:isInherited  true ;
                                   owl:maxCardinality     1 ;
                                   owl:onProperty         knora-api:valueHasComment
                                 ] ;
-        rdfs:subClassOf         [ rdf:type               owl:Restriction ;
-                                  knora-api:isInherited  true ;
-                                  owl:maxCardinality     1 ;
-                                  owl:onProperty         knora-api:dateValueHasEndDay
-                                ] ;
-        rdfs:subClassOf         [ rdf:type               owl:Restriction ;
-                                  knora-api:isInherited  true ;
-                                  owl:maxCardinality     1 ;
-                                  owl:onProperty         knora-api:deletedBy
-                                ] ;
-        rdfs:subClassOf         [ rdf:type               owl:Restriction ;
-                                  knora-api:isInherited  true ;
-                                  owl:maxCardinality     1 ;
-                                  owl:onProperty         knora-api:dateValueHasStartMonth
-                                ] ;
         knora-api:isValueClass  true .