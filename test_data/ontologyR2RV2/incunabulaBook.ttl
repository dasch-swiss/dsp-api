--- conflicted
+++ resolved
@@ -7,36 +7,25 @@
 @prefix xsd:        <http://www.w3.org/2001/XMLSchema#> .
 
 <http://0.0.0.0:3333/ontology/0803/incunabula/v2>
-<<<<<<< HEAD
-        rdf:type                     owl:Ontology ;
-        rdfs:label                   "The incunabula ontology" ;
-        knora-api:attachedToProject  <http://rdfh.ch/projects/0803> .
-=======
         rdf:type                        owl:Ontology ;
         rdfs:label                      "The incunabula ontology" ;
         knora-api:attachedToProject     <http://rdfh.ch/projects/0803> ;
         knora-api:lastModificationDate  "2012-12-12T12:12:12.120Z"^^xsd:dateTimeStamp .
->>>>>>> 7cb326ff
 
 incunabula:book  rdf:type            owl:Class ;
         rdfs:comment                 "Diese Resource-Klasse beschreibt ein Buch" ;
         rdfs:label                   "Book" ;
         rdfs:subClassOf              knora-api:Resource ;
-<<<<<<< HEAD
-=======
         rdfs:subClassOf              [ rdf:type             owl:Restriction ;
                                        salsah-gui:guiOrder  12 ;
                                        owl:minCardinality   0 ;
                                        owl:onProperty       incunabula:book_comment
                                      ] ;
->>>>>>> 7cb326ff
         rdfs:subClassOf              [ rdf:type               owl:Restriction ;
                                        knora-api:isInherited  true ;
                                        owl:maxCardinality     1 ;
                                        owl:onProperty         knora-api:deleteComment
                                      ] ;
-<<<<<<< HEAD
-=======
         rdfs:subClassOf              [ rdf:type               owl:Restriction ;
                                        knora-api:isInherited  true ;
                                        owl:maxCardinality     1 ;
@@ -57,7 +46,6 @@
                                        owl:minCardinality   0 ;
                                        owl:onProperty       incunabula:publisher
                                      ] ;
->>>>>>> 7cb326ff
         rdfs:subClassOf              [ rdf:type             owl:Restriction ;
                                        salsah-gui:guiOrder  6 ;
                                        owl:maxCardinality   1 ;
@@ -66,29 +54,16 @@
         rdfs:subClassOf              [ rdf:type               owl:Restriction ;
                                        knora-api:isInherited  true ;
                                        owl:maxCardinality     1 ;
-<<<<<<< HEAD
-                                       owl:onProperty         knora-api:versionDate
-=======
                                        owl:onProperty         knora-api:isDeleted
                                      ] ;
         rdfs:subClassOf              [ rdf:type               owl:Restriction ;
                                        knora-api:isInherited  true ;
                                        owl:cardinality        1 ;
                                        owl:onProperty         knora-api:attachedToUser
->>>>>>> 7cb326ff
                                      ] ;
         rdfs:subClassOf              [ rdf:type               owl:Restriction ;
                                        knora-api:isInherited  true ;
                                        owl:cardinality        1 ;
-<<<<<<< HEAD
-                                       owl:onProperty         knora-api:userHasPermission
-                                     ] ;
-        rdfs:subClassOf              [ rdf:type             owl:Restriction ;
-                                       salsah-gui:guiOrder  3 ;
-                                       owl:minCardinality   0 ;
-                                       owl:onProperty       incunabula:publisher
-                                     ] ;
-=======
                                        owl:onProperty         knora-api:creationDate
                                      ] ;
         rdfs:subClassOf              [ rdf:type             owl:Restriction ;
@@ -111,28 +86,11 @@
                                        owl:cardinality        1 ;
                                        owl:onProperty         knora-api:userHasPermission
                                      ] ;
->>>>>>> 7cb326ff
         rdfs:subClassOf              [ rdf:type             owl:Restriction ;
                                        salsah-gui:guiOrder  5 ;
                                        owl:maxCardinality   1 ;
                                        owl:onProperty       incunabula:pubdate
                                      ] ;
-<<<<<<< HEAD
-        rdfs:subClassOf              [ rdf:type               owl:Restriction ;
-                                       knora-api:isInherited  true ;
-                                       owl:minCardinality     0 ;
-                                       owl:onProperty         knora-api:hasStandoffLinkTo
-                                     ] ;
-        rdfs:subClassOf              [ rdf:type             owl:Restriction ;
-                                       salsah-gui:guiOrder  2 ;
-                                       owl:maxCardinality   1 ;
-                                       owl:onProperty       incunabula:description
-                                     ] ;
-        rdfs:subClassOf              [ rdf:type               owl:Restriction ;
-                                       knora-api:isInherited  true ;
-                                       owl:maxCardinality     1 ;
-                                       owl:onProperty         knora-api:isDeleted
-=======
         rdfs:subClassOf              [ rdf:type             owl:Restriction ;
                                        salsah-gui:guiOrder  2 ;
                                        owl:minCardinality   0 ;
@@ -152,31 +110,16 @@
                                        salsah-gui:guiOrder  9 ;
                                        owl:maxCardinality   1 ;
                                        owl:onProperty       incunabula:physical_desc
->>>>>>> 7cb326ff
                                      ] ;
         rdfs:subClassOf              [ rdf:type               owl:Restriction ;
                                        knora-api:isInherited  true ;
                                        owl:minCardinality     0 ;
-<<<<<<< HEAD
-                                       owl:onProperty         knora-api:hasIncomingLinkValue
-                                     ] ;
-        rdfs:subClassOf              [ rdf:type               owl:Restriction ;
-                                       knora-api:isInherited  true ;
-                                       owl:cardinality        1 ;
-                                       owl:onProperty         rdfs:label
-                                     ] ;
-        rdfs:subClassOf              [ rdf:type               owl:Restriction ;
-                                       knora-api:isInherited  true ;
-                                       owl:cardinality        1 ;
-                                       owl:onProperty         knora-api:hasPermissions
-=======
                                        owl:onProperty         knora-api:hasStandoffLinkTo
                                      ] ;
         rdfs:subClassOf              [ rdf:type               owl:Restriction ;
                                        knora-api:isInherited  true ;
                                        owl:maxCardinality     1 ;
                                        owl:onProperty         knora-api:deletedBy
->>>>>>> 7cb326ff
                                      ] ;
         rdfs:subClassOf              [ rdf:type               owl:Restriction ;
                                        knora-api:isInherited  true ;
@@ -185,75 +128,6 @@
                                      ] ;
         rdfs:subClassOf              [ rdf:type               owl:Restriction ;
                                        knora-api:isInherited  true ;
-<<<<<<< HEAD
-                                       owl:cardinality        1 ;
-                                       owl:onProperty         knora-api:arkUrl
-                                     ] ;
-        rdfs:subClassOf              [ rdf:type             owl:Restriction ;
-                                       salsah-gui:guiOrder  1 ;
-                                       owl:minCardinality   1 ;
-                                       owl:onProperty       incunabula:title
-                                     ] ;
-        rdfs:subClassOf              [ rdf:type             owl:Restriction ;
-                                       salsah-gui:guiOrder  9 ;
-                                       owl:maxCardinality   1 ;
-                                       owl:onProperty       incunabula:physical_desc
-                                     ] ;
-        rdfs:subClassOf              [ rdf:type               owl:Restriction ;
-                                       knora-api:isInherited  true ;
-                                       owl:minCardinality     0 ;
-                                       owl:onProperty         knora-api:hasStandoffLinkToValue
-                                     ] ;
-        rdfs:subClassOf              [ rdf:type             owl:Restriction ;
-                                       salsah-gui:guiOrder  12 ;
-                                       owl:minCardinality   0 ;
-                                       owl:onProperty       incunabula:book_comment
-                                     ] ;
-        rdfs:subClassOf              [ rdf:type               owl:Restriction ;
-                                       knora-api:isInherited  true ;
-                                       owl:maxCardinality     1 ;
-                                       owl:onProperty         knora-api:deletedBy
-                                     ] ;
-        rdfs:subClassOf              [ rdf:type             owl:Restriction ;
-                                       salsah-gui:guiOrder  4 ;
-                                       owl:maxCardinality   1 ;
-                                       owl:onProperty       incunabula:publoc
-                                     ] ;
-        rdfs:subClassOf              [ rdf:type             owl:Restriction ;
-                                       salsah-gui:guiOrder  5 ;
-                                       owl:minCardinality   0 ;
-                                       owl:onProperty       incunabula:citation
-                                     ] ;
-        rdfs:subClassOf              [ rdf:type               owl:Restriction ;
-                                       knora-api:isInherited  true ;
-                                       owl:maxCardinality     1 ;
-                                       owl:onProperty         knora-api:lastModificationDate
-                                     ] ;
-        rdfs:subClassOf              [ rdf:type               owl:Restriction ;
-                                       knora-api:isInherited  true ;
-                                       owl:cardinality        1 ;
-                                       owl:onProperty         knora-api:creationDate
-                                     ] ;
-        rdfs:subClassOf              [ rdf:type             owl:Restriction ;
-                                       salsah-gui:guiOrder  2 ;
-                                       owl:minCardinality   0 ;
-                                       owl:onProperty       incunabula:hasAuthor
-                                     ] ;
-        rdfs:subClassOf              [ rdf:type               owl:Restriction ;
-                                       knora-api:isInherited  true ;
-                                       owl:maxCardinality     1 ;
-                                       owl:onProperty         knora-api:deleteComment
-                                     ] ;
-        rdfs:subClassOf              [ rdf:type               owl:Restriction ;
-                                       knora-api:isInherited  true ;
-                                       owl:maxCardinality     1 ;
-                                       owl:onProperty         knora-api:deleteDate
-                                     ] ;
-        rdfs:subClassOf              [ rdf:type             owl:Restriction ;
-                                       salsah-gui:guiOrder  10 ;
-                                       owl:minCardinality   0 ;
-                                       owl:onProperty       incunabula:note
-=======
                                        owl:minCardinality     0 ;
                                        owl:onProperty         knora-api:hasIncomingLinkValue
                                      ] ;
@@ -276,26 +150,16 @@
                                        salsah-gui:guiOrder  2 ;
                                        owl:maxCardinality   1 ;
                                        owl:onProperty       incunabula:description
->>>>>>> 7cb326ff
                                      ] ;
         rdfs:subClassOf              [ rdf:type               owl:Restriction ;
                                        knora-api:isInherited  true ;
                                        owl:cardinality        1 ;
-<<<<<<< HEAD
-                                       owl:onProperty         knora-api:attachedToProject
-                                     ] ;
-        rdfs:subClassOf              [ rdf:type             owl:Restriction ;
-                                       salsah-gui:guiOrder  7 ;
-                                       owl:maxCardinality   1 ;
-                                       owl:onProperty       incunabula:url
-=======
                                        owl:onProperty         knora-api:versionArkUrl
                                      ] ;
         rdfs:subClassOf              [ rdf:type               owl:Restriction ;
                                        knora-api:isInherited  true ;
                                        owl:cardinality        1 ;
                                        owl:onProperty         rdfs:label
->>>>>>> 7cb326ff
                                      ] ;
         knora-api:canBeInstantiated  true ;
         knora-api:isResourceClass    true ;
