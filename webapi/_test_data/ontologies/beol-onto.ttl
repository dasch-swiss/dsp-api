@prefix xml: <http://www.w3.org/XML/1998/namespace> .
@prefix xsd: <http://www.w3.org/2001/XMLSchema#> .
@prefix rdf: <http://www.w3.org/1999/02/22-rdf-syntax-ns#> .
@prefix rdfs: <http://www.w3.org/2000/01/rdf-schema#> .
@prefix owl: <http://www.w3.org/2002/07/owl#> .
@prefix foaf: <http://xmlns.com/foaf/0.1/> .
@prefix dcterms: <http://purl.org/dc/terms/> .
@prefix knora-base: <http://www.knora.org/ontology/knora-base#> .
@prefix salsah-gui: <http://www.knora.org/ontology/salsah-gui#> .
@prefix standoff: <http://www.knora.org/ontology/standoff#> .
@prefix biblio: <http://www.knora.org/ontology/biblio#> .
@base <http://www.knora.org/ontology/0801/beol#> .

@prefix : <http://www.knora.org/ontology/0801/beol#> .

<http://www.knora.org/ontology/0801/beol> rdf:type owl:Ontology ;
    rdfs:label "The BEOL ontology" .

##########################################################
#
# PROPERTIES
#
##########################################################


### ###########################################
### beol:title

:title rdf:type owl:ObjectProperty ;


       rdfs:subPropertyOf knora-base:hasValue, dcterms:title ;


       rdfs:label "Titel"@de ,
                  "Titre"@fr ,
                  "Titolo"@it ,
                  "Title"@en ;

       rdfs:comment """Titel"""@de ,
                    """Title"""@en;

       knora-base:subjectClassConstraint :writtenSource ;

       knora-base:objectClassConstraint knora-base:TextValue ;

       salsah-gui:guiOrder "1"^^xsd:integer ;

       salsah-gui:guiElement salsah-gui:SimpleText ;

       salsah-gui:guiAttribute "size=80" ,
                               "maxlength=255" .

### ###########################################
### beol:sectionHasTitle

:sectionHasTitle rdf:type owl:ObjectProperty ;

       rdfs:subPropertyOf knora-base:hasValue, dcterms:title;

       rdfs:label "Titel"@de ,
                  "Titre"@fr ,
                  "Titolo"@it ,
                  "Title"@en ;

<<<<<<< HEAD
       rdfs:comment """Titel"""@de ,
                    """Title"""@en;

       knora-base:subjectClassConstraint :section ;
=======
           salsah-gui:guiElement salsah-gui:SimpleText ;
>>>>>>> c6e558e9

       knora-base:objectClassConstraint knora-base:TextValue ;

       salsah-gui:guiElement salsah-gui:SimpleText ;

       salsah-gui:guiAttribute "size=80" ,
                               "maxlength=255" .

### ###########################################
### beol:creationDate

    :creationDate rdf:type owl:ObjectProperty ;

                  rdfs:subPropertyOf knora-base:hasValue, dcterms:date ;

                  rdfs:label "Datum der Entstehung"@de ,
                             "Date of creation"@en ;

                  knora-base:subjectClassConstraint :writtenSource ;

                  knora-base:objectClassConstraint knora-base:DateValue ;

                  salsah-gui:guiElement salsah-gui:Date ;

                  rdfs:comment """Datum der Entstehung"""@de ,
                               """Date of creation"""@en .


### ###########################################
### beol:hasAuthor

    :hasAuthor rdf:type owl:ObjectProperty ;

           rdfs:subPropertyOf knora-base:hasLinkTo ;

           rdfs:label "Autor/Verfasser"@de ,
                      "Author"@en ;

           rdfs:comment """Autor/Verfasser"""@de ,
                        """Author"""@en ;

           knora-base:subjectClassConstraint :writtenSource ;

           knora-base:objectClassConstraint :person ;

           salsah-gui:guiElement salsah-gui:Searchbox .


### ###########################################
### beol:hasAuthorValue

:hasAuthorValue rdf:type owl:ObjectProperty ;

                knora-base:objectClassConstraint knora-base:LinkValue ;

                knora-base:subjectClassConstraint :writtenSource ;

                rdfs:subPropertyOf knora-base:hasLinkToValue ;

                rdfs:label "Autor/Verfasser"@de ,
                           "Author"@en ;

                rdfs:comment """Autor/Verfasser"""@de ,
                             """Author"""@en .

### ###########################################
### beol:hasRecipient

:hasRecipient rdf:type owl:ObjectProperty ;

              rdfs:subPropertyOf knora-base:hasLinkTo ;

              rdfs:label "Empfänger"@de ,
                         "Recipient"@en ;

              rdfs:comment """Empfänger"""@de ,
                           """Recipient"""@en ;

              knora-base:subjectClassConstraint :letter ;

              knora-base:objectClassConstraint :person ;

              salsah-gui:guiElement salsah-gui:Searchbox .

### ###########################################
### beol:hasRecipientValue

:hasRecipientValue rdf:type owl:ObjectProperty ;

                   knora-base:objectClassConstraint knora-base:LinkValue ;

                   knora-base:subjectClassConstraint :letter ;

                   rdfs:subPropertyOf knora-base:hasLinkToValue ;

                   rdfs:label "Empfänger"@de ,
                              "Recipient"@en ;

                   rdfs:comment """Empfänger"""@de ,
                                """Recipient"""@en .

### ###########################################
### beol:hasFigure

:hasFigure rdf:type owl:ObjectProperty ;

              rdfs:subPropertyOf knora-base:hasLinkTo ;

              rdfs:label "Zeichen"@de ,
                         "Figure"@en ;

              rdfs:comment """Zeichen von Brief"""@de ,
                           """Figure of Letter"""@en ;

              knora-base:objectClassConstraint :figure ;

              salsah-gui:guiElement salsah-gui:Searchbox .

### ###########################################
### beol:hasFigureValue

:hasFigureValue rdf:type owl:ObjectProperty ;

                   knora-base:objectClassConstraint knora-base:LinkValue ;

                   rdfs:subPropertyOf knora-base:hasLinkToValue ;

                   rdfs:label "Zeichen"@de ,
                              "Figure"@en ;

                   rdfs:comment """Zeichen von Brief"""@de ,
                                """Figure of Letter"""@en .

### ###########################################
### beol:letterHasTranslation

:letterHasTranslation rdf:type owl:ObjectProperty ;

              rdfs:subPropertyOf knora-base:hasLinkTo ;

              rdfs:label "Übersetzung"@de ,
                         "Translation"@en ;

              rdfs:comment """Übersetzung"""@de ,
                           """Translation"""@en ;

              knora-base:subjectClassConstraint :letter ;

              knora-base:objectClassConstraint :letter ;

              salsah-gui:guiElement salsah-gui:Searchbox .

### ###########################################
### beol:letterHasTranslationValue

:letterHasTranslationValue rdf:type owl:ObjectProperty ;

                   knora-base:objectClassConstraint knora-base:LinkValue ;

                   knora-base:subjectClassConstraint :letter ;

                   rdfs:subPropertyOf knora-base:hasLinkToValue ;

                   rdfs:label "Übersetzung"@de ,
                              "Translation"@en ;

                   rdfs:comment """Übersetzung"""@de ,
                                """Translation"""@en .

### ###########################################
### beol:letterHasOriginal

:letterHasOriginal rdf:type owl:ObjectProperty ;

              rdfs:subPropertyOf knora-base:hasLinkTo ;

              rdfs:label "Manuscript des Briefs"@de ,
                         "Manuscript of letter"@en ;

              rdfs:comment "Manuscript des Briefs"@de ,
                           "Manuscript of letter"@en ;

              knora-base:subjectClassConstraint :letter ;

              knora-base:objectClassConstraint :manuscript ;

              salsah-gui:guiElement salsah-gui:Searchbox .

### ###########################################
### beol:letterHasOriginalValue

:letterHasOriginalValue rdf:type owl:ObjectProperty ;

                   knora-base:objectClassConstraint knora-base:LinkValue ;

                   knora-base:subjectClassConstraint :letter ;

                   rdfs:subPropertyOf knora-base:hasLinkToValue ;

                   rdfs:label "Manuscript des Briefs"@de ,
                              "Manuscript of letter"@en ;

                   rdfs:comment "Manuscript des Briefs"@de ,
                                "Manuscript of letter"@en .

### ###########################################
### beol:letterIsReplyTo

:letterIsReplyTo rdf:type owl:ObjectProperty ;

              rdfs:subPropertyOf knora-base:hasLinkTo ;

              rdfs:label "Antwort auf"@de ,
                         "Reply to"@en ;

              rdfs:comment """Der Brief ist eine Antwort auf einen Brief"""@de ,
                           """Letter is reply to another letter"""@en ;

              knora-base:subjectClassConstraint :letter ;

              knora-base:objectClassConstraint :letter ;

              salsah-gui:guiElement salsah-gui:Searchbox .

### ###########################################
### beol:letterIsReplyToValue

:letterIsReplyToValue rdf:type owl:ObjectProperty ;

                   knora-base:objectClassConstraint knora-base:LinkValue ;

                   knora-base:subjectClassConstraint :writtenSource ;

                   rdfs:subPropertyOf knora-base:hasLinkToValue ;

                   rdfs:label "Antwort auf"@de ,
                              "Reply to"@en ;

                   rdfs:comment """Der Brief ist eine Antwort auf einen Brief"""@de ,
                                """Letter is reply to another letter"""@en .


### ###########################################
### beol:mentionsPerson

:mentionsPerson rdf:type owl:ObjectProperty ;

                rdfs:subPropertyOf knora-base:hasLinkTo ;

                rdfs:label "erwähnte Person"@de ,
                           "mentioned person"@en ;

                rdfs:comment """erwähnte Person"""@de ,
                             """mentioned person"""@en ;

                knora-base:subjectClassConstraint :letter ;

                knora-base:objectClassConstraint :person ;

                salsah-gui:guiElement salsah-gui:Searchbox .

### ###########################################
### beol:mentionsPersonValue

:mentionsPersonValue rdf:type owl:ObjectProperty ;

                     rdfs:label "erwähnte Person"@de ,
                                "mentioned person"@en ;

                     rdfs:comment """erwähnte Person"""@de ,
                                  """mentioned person"""@en ;

                     knora-base:objectClassConstraint knora-base:LinkValue ;

                     knora-base:subjectClassConstraint :letter ;

                     rdfs:subPropertyOf knora-base:hasLinkToValue .

### ###########################################
### beol:letterHasNumber

:letterHasNumber rdf:type owl:ObjectProperty ;

          rdfs:subPropertyOf knora-base:hasValue ;

          rdfs:label "Briefnummer"@de ,
                     "Letter Number"@en ;

          rdfs:comment """Der Nummer des Briefes"""@de ,
                       """Number of the letter """@en ;

          knora-base:subjectClassConstraint :letter ;

          knora-base:objectClassConstraint knora-base:TextValue ;

          salsah-gui:guiElement salsah-gui:Textarea ;

          salsah-gui:guiAttribute "cols=60" ,
                                  "rows=4" ,
                                  "wrap=soft" .

### ###########################################
### beol:letterHasRepertoriumNumber

:letterHasRepertoriumNumber rdf:type owl:ObjectProperty ;

          rdfs:label "Repertorium-Nummer"@de ,
                     "Repertorium-Number"@en ;

          rdfs:comment """Der Nummer in Repertorium der Euler-Korrespondenz (O.IVA/1, p.134-166)"""@de ,
                       """Number in Repertorium of Euler correspondence (O.IVA/1, p.134-166)"""@en ;

          knora-base:subjectClassConstraint :letter ;

          knora-base:objectClassConstraint knora-base:TextValue ;

          salsah-gui:guiElement salsah-gui:SimpleText ;

          rdfs:subPropertyOf knora-base:hasValue .


### ###########################################
### beol:letterHasLanguage

:letterHasLanguage rdf:type owl:ObjectProperty ;

                rdfs:label "Sprache"@de ,
                         "Language"@en ;

                rdfs:comment """Represents language of the letter."""@en ;

                knora-base:objectClassConstraint knora-base:TextValue ;

                salsah-gui:guiElement salsah-gui:SimpleText ;

                knora-base:subjectClassConstraint :letter ;

                rdfs:subPropertyOf knora-base:hasValue .


### ###########################################
### beol:endnoteHasNumber

:endnoteHasNumber rdf:type owl:ObjectProperty ;

          rdfs:subPropertyOf knora-base:hasValue ;

          rdfs:label "Endnote-Nummer"@de ,
                     "Endnote Number"@en ;

          rdfs:comment """Der Nummer der Note"""@de ,
                       """Number of the endnote """@en ;

          knora-base:subjectClassConstraint :endnote ;

          knora-base:objectClassConstraint knora-base:TextValue ;

          salsah-gui:guiElement salsah-gui:Textarea ;

          salsah-gui:guiAttribute "cols=60" ,
                                  "rows=4" ,
                                  "wrap=soft" .

### ###########################################
### beol:location

:location rdf:type owl:ObjectProperty ;

          rdfs:subPropertyOf knora-base:hasValue ;

          rdfs:label "Standort"@de ,
                     "Emplacement"@fr ,
                     "Postazione"@it ,
                     "Location"@en ;

          rdfs:comment """Der Ort, wo sich das physische Original befindet"""@de ,
                       """Place where the physical original is located """@en ;

          knora-base:subjectClassConstraint :writtenSource ;

          knora-base:objectClassConstraint knora-base:TextValue ;

          salsah-gui:guiElement salsah-gui:Textarea ;

          salsah-gui:guiAttribute "cols=60" ,
                                  "rows=4" ,
                                  "wrap=soft" .

### ###########################################
### beol:partOfValue

:partOfValue rdf:type owl:ObjectProperty ;

             rdfs:subPropertyOf knora-base:isPartOfValue ;

             knora-base:objectClassConstraint knora-base:LinkValue ;

             rdfs:label "ist ein Teil von"@de ,
                        "est un part de"@fr ,
                        "e una parte di"@it ,
                        "is a part of"@en ;

             rdfs:comment """Diese Property bezeichnet eine Verbindung zu einer anderen Resource, in dem ausgesagt wird, dass die vorliegende Resource ein integraler Teil der anderen Resource ist. Zum Beispiel ist eine Buchseite ein integraler Bestandteil genau eines Buches."""@de ;

             knora-base:subjectClassConstraint :page ;

             salsah-gui:guiElement salsah-gui:Searchbox .


### ###########################################
### beol:partOf

:partOf rdf:type owl:ObjectProperty ;

        rdfs:subPropertyOf knora-base:isPartOf ;

        rdfs:label "ist ein Teil von"@de ,
                   "est un part de"@fr ,
                   "fa parte di"@it ,
                   "is a part of"@en ;

        rdfs:comment """Diese Property bezeichnet eine Verbindung zu einer anderen Resource, in dem ausgesagt wird, dass die vorliegende Resource ein integraler Teil der anderen Resource ist. Zum Beispiel ist eine Buchseite ein integraler Bestandteil genau eines Buches."""@de ,
                     """Represents a relation to another resource of which this resource is a part (dependent)"""@en ;

        knora-base:subjectClassConstraint :page ;

        knora-base:objectClassConstraint :writtenSource ;

        salsah-gui:guiElement salsah-gui:Searchbox .

### ###########################################
### beol:seqnum

:seqnum rdf:type owl:ObjectProperty ;

        rdfs:subPropertyOf knora-base:seqnum ;

        rdfs:label "Sequenznummer"@de ,
                   "Numéro de Séquence"@fr ,
                   "Numero di scala"@it ,
                   "Sequence number"@en ;

        rdfs:comment """Diese Property bezeichnet die Position in einer geordneten Reihenfolge"""@de ,
                     """Cette \"property\" dénote la position dans un séquence."""@fr ,
                     """This property stands for the position within a set of rdered items (resoucres)"""@en ;

        knora-base:subjectClassConstraint :page ;

        knora-base:objectClassConstraint knora-base:IntValue ;

        salsah-gui:guiElement salsah-gui:Spinbox ;

        salsah-gui:guiAttribute "min=0" ,
                                "max=-1" .

### ###########################################
### beol:pagenum

:pagenum rdf:type owl:ObjectProperty ;

         rdfs:subPropertyOf knora-base:hasValue ;

         rdfs:label "Seitenbezeichnung"@de ,
                    "Désignation de page"@fr ,
                    "Page identifier"@en ;

         rdfs:comment """Eine eindeutige numerische Bezeichnung einer Seite"""@de ,
                      """A distinct identification of a page"""@en ;

         knora-base:subjectClassConstraint :page ;

         knora-base:objectClassConstraint knora-base:TextValue ;

         salsah-gui:guiElement salsah-gui:SimpleText ;

         salsah-gui:guiAttribute "size=8" ,
                                 "maxlength=8" .


### ###########################################
### beol:comment

:comment rdf:type owl:ObjectProperty ;

                  rdfs:subPropertyOf knora-base:hasComment ;

                  rdfs:label "Kommentar"@de ,
                             "Commentaire"@fr ,
                             "Commento"@it ,
                             "Comment"@en ;

                  rdfs:comment """Bemerkungen"""@de ,
                               """Comment"""@en ;

                  knora-base:subjectClassConstraint knora-base:Resource ;

                  knora-base:objectClassConstraint knora-base:TextValue ;

                  salsah-gui:guiElement salsah-gui:Richtext .

### ###########################################
###  http://www.knora.org/ontology/0801/beol#mentionedIn

:mentionedIn rdf:type owl:ObjectProperty ;

                    rdfs:label "Mentioned In"@en ;

                    rdfs:comment """Represents where the resource is mentioned ."""@en ;

                    knora-base:objectClassConstraint knora-base:TextValue ;

                    salsah-gui:guiElement salsah-gui:SimpleText ;

                    rdfs:subPropertyOf knora-base:hasValue .


### ###########################################
### beol:hasText

:hasText rdf:type owl:ObjectProperty ;

                  rdfs:subPropertyOf knora-base:hasValue ;

                  rdfs:label "Text"@de ,
                             "texte"@fr ,
                             "testo"@it ,
                             "text"@en ;

                  rdfs:comment """Text"""@de ,
                               """Text"""@en ;

                  knora-base:objectClassConstraint knora-base:TextValue ;

                  salsah-gui:guiElement salsah-gui:Richtext .



### ###########################################
### beol:hasSon

:hasSon rdf:type owl:ObjectProperty ;

                      rdfs:subPropertyOf knora-base:hasLinkTo ;

                      rdfs:label "hat Sohn"@de ,
                                 "a fils"@fr ,
                                 "ha figlio"@it ,
                                 "has son"@en ;

                      rdfs:comment """Repräsentiert eine Vater-Sohn Beziehung"""@de ;

                      knora-base:subjectClassConstraint :person ;

                      knora-base:objectClassConstraint :person ;

                      salsah-gui:guiElement salsah-gui:Searchbox .


### ###########################################
### beol:hasSonValue

:hasSonValue rdf:type owl:ObjectProperty ;

                    rdfs:subPropertyOf knora-base:hasLinkToValue ;

                    knora-base:subjectClassConstraint :person ;

                    knora-base:objectClassConstraint knora-base:LinkValue ;

                    rdfs:label "hat Sohn"@de ,
                               "a fils"@fr ,
                               "ha figlio"@it ,
                               "has son"@en ;

                    rdfs:comment """Repräsentiert eine Vater-Sohn Beziehung"""@de ;

                    salsah-gui:guiElement salsah-gui:Searchbox .


### ###########################################
### beol:hasSection

:hasSection rdf:type owl:ObjectProperty ;

                      rdfs:subPropertyOf knora-base:hasLinkTo ;

                      rdfs:label "hat Sektion"@de ,
                                 "has section"@en ;

                      rdfs:comment """Repräsentiert ein Sektion"""@de ;


                      knora-base:objectClassConstraint :section ;

                      salsah-gui:guiElement salsah-gui:Searchbox .


### ###########################################
### beol:hasSectionValue

:hasSectionValue rdf:type owl:ObjectProperty ;

                    rdfs:subPropertyOf knora-base:hasLinkToValue ;

                    knora-base:objectClassConstraint knora-base:LinkValue .


### ###########################################
### beol:hasGivenName

:hasGivenName rdf:type owl:ObjectProperty ;

              rdfs:label "Vorname"@de ,
                        "given name"@en ,
                        "prénom"@fr ,
                        "nome di battesimo"@it ;

              rdfs:comment """Represents a Given name."""@en ;

              knora-base:objectClassConstraint knora-base:TextValue ;

              salsah-gui:guiElement salsah-gui:SimpleText ;

              knora-base:subjectClassConstraint :person ;

              rdfs:subPropertyOf knora-base:hasValue, foaf:givenName .


### ###########################################
### beol:hasFamilyName

:hasFamilyName rdf:type owl:ObjectProperty ;

               rdfs:label "Nachname"@de ,
                        "family name"@en ,
                        "nom de famille"@fr ,
                        "nome di famiglia"@it ;

               rdfs:comment """Represents a family name."""@en ;

               knora-base:objectClassConstraint knora-base:TextValue ;

               salsah-gui:guiElement salsah-gui:SimpleText ;

               knora-base:subjectClassConstraint :person ;

               rdfs:subPropertyOf knora-base:hasValue, foaf:familyName .


### ###########################################
### beol:personHasTitle

:personHasTitle rdf:type owl:ObjectProperty ;

                rdfs:label "Titel"@de ,
                         "Title"@en ;

                rdfs:comment """Represents title of person."""@en ;

                knora-base:objectClassConstraint knora-base:TextValue ;

                salsah-gui:guiElement salsah-gui:SimpleText ;

                knora-base:subjectClassConstraint :person ;

                rdfs:subPropertyOf knora-base:hasValue .


### ###########################################
### beol:hasAlternativeName

:hasAlternativeName rdf:type owl:ObjectProperty ;

               rdfs:label "Alternative-Name"@de ,
                        "alternative name"@en ;

               rdfs:comment """Represents alternative name."""@en ;

               knora-base:objectClassConstraint knora-base:TextValue ;

               salsah-gui:guiElement salsah-gui:SimpleText ;

               knora-base:subjectClassConstraint :person ;

               rdfs:subPropertyOf knora-base:hasValue .

### ###########################################
### beol:beolIDs

:beolIDs rdf:type owl:ObjectProperty ;

               rdfs:label "BEOL-IDs"@de ,
                        "BEOL-IDs"@en ;

               rdfs:comment """Represents IDs given to a person."""@en ;

               knora-base:objectClassConstraint knora-base:TextValue ;

               salsah-gui:guiElement salsah-gui:SimpleText ;

               knora-base:subjectClassConstraint :person ;

               rdfs:subPropertyOf knora-base:hasValue .

### ###########################################
### beol:hasIAFIdentifier

:hasIAFIdentifier rdf:type owl:ObjectProperty ;

                  rdfs:label "Gemeinsame Normdatei (GND)"@de ,
                             "Integrated Authority File"@en ;

                  rdfs:comment """Repräsentiert eine GND-Nummer."""@de,
                               """Represents an IAF identifier."""@en ;

                  knora-base:objectClassConstraint knora-base:TextValue ;

                  salsah-gui:guiElement salsah-gui:SimpleText ;

                  knora-base:subjectClassConstraint :person ;

                  rdfs:subPropertyOf knora-base:hasValue .

<<<<<<< HEAD
=======

    ### ###########################################
    ### beol:hasFamilyName
>>>>>>> c6e558e9

### ###########################################
### beol:hasBirthDate

:hasBirthDate rdf:type owl:ObjectProperty ;

              rdfs:label "Geburtsdatum"@de ,
                         "date of birth"@en ;

              rdfs:comment """Repräsentiert ein Geburtsdatum."""@de,
                           """Represents a date of birth."""@en ;

              knora-base:objectClassConstraint knora-base:DateValue ;

              salsah-gui:guiElement salsah-gui:Date ;

              knora-base:subjectClassConstraint :person ;

              rdfs:subPropertyOf knora-base:hasValue .


### ###########################################
### beol:hasDeathDate

:hasDeathDate rdf:type owl:ObjectProperty ;

              rdfs:label "Sterbedatum"@de ,
                         "date of death"@en ;

              rdfs:comment """Repräsentiert ein Sterbedatum."""@de,
                           """Represents a date of death."""@en ;

              knora-base:objectClassConstraint knora-base:DateValue ;

              salsah-gui:guiElement salsah-gui:Date ;

              knora-base:subjectClassConstraint :person ;

              rdfs:subPropertyOf knora-base:hasValue .


### ###########################################
### beol:hasFloruitDate

:hasFloruitDate rdf:type owl:ObjectProperty ;

              rdfs:label "Floruit-Dataum"@de ,
                         "Floruit Date"@en ;

              rdfs:comment """Repräsentiert ein Floruit-Dataum."""@de,
                           """Represents a floruit date."""@en ;

              knora-base:objectClassConstraint knora-base:DateValue ;

              salsah-gui:guiElement salsah-gui:Date ;

              knora-base:subjectClassConstraint :person ;

              rdfs:subPropertyOf knora-base:hasValue .


### ###########################################
### beol:hasMarriageDate

:hasMarriageDate rdf:type owl:ObjectProperty ;

              rdfs:label "Hochzeitdataum"@de ,
                         "Marriage Date"@en ;

              rdfs:comment """Repräsentiert ein Hochzeitdatum."""@de,
                           """Represents a marriage date."""@en ;

              knora-base:objectClassConstraint knora-base:DateValue ;

              salsah-gui:guiElement salsah-gui:Date ;

              knora-base:subjectClassConstraint :person ;

              rdfs:subPropertyOf knora-base:hasValue .


### ###########################################
### beol:hasBirthPlace

:hasBirthPlace rdf:type owl:ObjectProperty ;

               rdfs:label "Geburtsort"@de ,
                         "Birth Place"@en ;

               rdfs:comment """Represents a birth place."""@en ;

               knora-base:objectClassConstraint knora-base:TextValue ;

               salsah-gui:guiElement salsah-gui:SimpleText ;

               knora-base:subjectClassConstraint :person ;

               rdfs:subPropertyOf knora-base:hasValue .


### ###########################################
### beol:hasDeathPlace

:hasDeathPlace rdf:type owl:ObjectProperty ;

               rdfs:label "Todesort"@de ,
                         "Place of death"@en ;

               rdfs:comment """Represents a place of death."""@en ;

               knora-base:objectClassConstraint knora-base:TextValue ;

               salsah-gui:guiElement salsah-gui:SimpleText ;

               knora-base:subjectClassConstraint :person ;

               rdfs:subPropertyOf knora-base:hasValue .

### ###########################################
### beol:hasFloruitPlace

:hasFloruitPlace rdf:type owl:ObjectProperty ;

              rdfs:label "Floruit-Ort"@de ,
                        "Place of Floruit"@en ;

              rdfs:comment """Represents a place a person is seen."""@en ;

              knora-base:objectClassConstraint knora-base:TextValue ;

              salsah-gui:guiElement salsah-gui:SimpleText ;

              knora-base:subjectClassConstraint :person ;

              rdfs:subPropertyOf knora-base:hasValue .


### ###########################################
### beol:hasMarriagePlace

:hasMarriagePlace rdf:type owl:ObjectProperty ;

              rdfs:label "Trauugsort"@de ,
                        "Place of Marriage"@en ;

              rdfs:comment """Represents a place a person is married in."""@en ;

              knora-base:objectClassConstraint knora-base:TextValue ;

              salsah-gui:guiElement salsah-gui:SimpleText ;

              knora-base:subjectClassConstraint :person ;

              rdfs:subPropertyOf knora-base:hasValue .


### ###########################################
### beol:hasDictionaryEntries

:hasDictionaryEntries rdf:type owl:ObjectProperty ;

             rdfs:label "Indexeinträge"@de ,
                       "Dictionary Entries"@en ;

             rdfs:comment """Represents entries in dictionaries about the person."""@en ;

             knora-base:objectClassConstraint knora-base:TextValue ;

             salsah-gui:guiElement salsah-gui:SimpleText ;

             knora-base:subjectClassConstraint :person ;

             rdfs:subPropertyOf knora-base:hasValue .


### ###########################################
### beol:standoffFontType

:standoffFontType rdf:type owl:DatatypeProperty ;

                  rdfs:subPropertyOf knora-base:objectCannotBeMarkedAsDeleted ;

                  rdfs:comment "Represents a webfont type for special character"@en ;

                  knora-base:subjectClassConstraint :StandoffFontTag ;

                  knora-base:objectDatatypeConstraint xsd:string .


### ###########################################
### beol:hasSubject

:hasSubject rdf:type owl:ObjectProperty ;

              rdfs:subPropertyOf knora-base:hasValue ;

              rdfs:label "Themen"@de ,
                         "thème"@fr ,
                         "Temi"@it ,
                         "Topics"@en ;

              rdfs:comment """Themen"""@de ,
                           """Topics"""@en ;

              knora-base:objectClassConstraint knora-base:ListValue ;

              salsah-gui:guiOrder "0"^^xsd:integer ;

              salsah-gui:guiElement salsah-gui:List ;

              salsah-gui:guiAttribute "hlist=<http://rdfh.ch/lists/0801/subject_index>" .


### ###########################################
### beol:archiveHasAbbreviation

:archiveHasAbbreviation rdf:type owl:ObjectProperty ;

                    rdfs:label "Archive Arbbreviation"@en ;

                    rdfs:comment """Represents the abbreviation of name of archive."""@en ;

                    knora-base:objectClassConstraint knora-base:TextValue ;

                    salsah-gui:guiElement salsah-gui:SimpleText ;

                    knora-base:subjectClassConstraint :Archive ;

                    rdfs:subPropertyOf knora-base:hasValue .

### ###########################################
### beol:archiveHasLocation

:archiveHasLocation rdf:type owl:ObjectProperty ;

                    rdfs:label "Archive Location"@en ;

                    rdfs:comment """Represents location of an archive."""@en ;

                    knora-base:objectClassConstraint knora-base:TextValue ;

                    salsah-gui:guiElement salsah-gui:SimpleText ;

                    knora-base:subjectClassConstraint :Archive ;

                    rdfs:subPropertyOf knora-base:hasValue .

### ###########################################
### beol:manuscriptStartFolium

:manuscriptStartFolium rdf:type owl:ObjectProperty ;

                    rdfs:label "Start Folium"@en ;

                    rdfs:comment """Represents the start folium."""@en ;

                    knora-base:objectClassConstraint knora-base:TextValue ;

                    salsah-gui:guiElement salsah-gui:SimpleText ;

                    knora-base:subjectClassConstraint :manuscript ;

                    rdfs:subPropertyOf knora-base:hasValue .


### ###########################################
### beol:manuscriptEndFolium

:manuscriptEndFolium rdf:type owl:ObjectProperty ;

                    rdfs:label "End Folium"@en ;

                    rdfs:comment """Represents the last folium."""@en ;

                    knora-base:objectClassConstraint knora-base:TextValue ;

                    salsah-gui:guiElement salsah-gui:SimpleText ;

                    knora-base:subjectClassConstraint :manuscript ;

                    rdfs:subPropertyOf knora-base:hasValue .


### ###########################################
### beol:manuscriptHasArchive

:manuscriptHasArchive rdf:type owl:ObjectProperty ;

                    rdfs:label "Archive of Manuscript"@en ;

                    rdfs:comment """Represents the archive where manuscript is stored."""@en ;

                    knora-base:objectClassConstraint :Archive ;

                    salsah-gui:guiElement salsah-gui:Searchbox ;


                    rdfs:subPropertyOf knora-base:hasLinkTo .


### ###########################################
### beol:manuscriptHasArchiveValue

:manuscriptHasArchiveValue rdf:type owl:ObjectProperty ;

                    knora-base:objectClassConstraint knora-base:LinkValue ;

                    rdfs:subPropertyOf knora-base:hasLinkToValue .



### ###########################################
### beol:manuscriptHasShelfMark

:manuscriptHasShelfMark rdf:type owl:ObjectProperty ;

                    rdfs:label "Shelfmark"@en ;

                    rdfs:comment """Represents the shelf mark of manuscript in archive."""@en ;

                    knora-base:objectClassConstraint knora-base:TextValue ;

                    salsah-gui:guiElement salsah-gui:SimpleText ;

                    knora-base:subjectClassConstraint :manuscript ;

                    rdfs:subPropertyOf knora-base:hasValue .

### ###########################################
### beol:archiveHasName

:archiveHasName rdf:type owl:ObjectProperty ;

                    rdfs:label "Name"@de ,
                            "Name"@en ,
                            "nom"@fr ,
                            "nome"@it ;

                    rdfs:comment """Represents a Name."""@en ;

                    knora-base:objectClassConstraint knora-base:TextValue ;

                    salsah-gui:guiElement salsah-gui:SimpleText ;

                    rdfs:subPropertyOf knora-base:hasValue  .

### ###########################################
### beol:publishedLetterHasSeqnum

:publishedLetterHasSeqnum rdf:type owl:ObjectProperty ;

                    rdfs:label "Sequence Number in Edition"@en ;

                    rdfs:comment """Represents sequence number of letter in Edition."""@en ;

                    knora-base:objectClassConstraint knora-base:TextValue ;

                    salsah-gui:guiElement salsah-gui:SimpleText ;

                    knora-base:subjectClassConstraint :publishedLetter ;

                    rdfs:subPropertyOf knora-base:hasValue .

### ###########################################
### beol:publishedLetterStartPage

:publishedLetterStartPage rdf:type owl:ObjectProperty ;

                    rdfs:label "Start Page in Edition"@en ;

                    rdfs:comment """Represents start page of letter in Edition."""@en ;

                    knora-base:objectClassConstraint knora-base:TextValue ;

                    salsah-gui:guiElement salsah-gui:SimpleText ;

                    knora-base:subjectClassConstraint :publishedLetter ;

                    rdfs:subPropertyOf knora-base:hasValue .

### ###########################################
### beol:publishedLetterEndPage

:publishedLetterEndPage rdf:type owl:ObjectProperty ;

                    rdfs:label "End Page in Edition"@en ;

                    rdfs:comment """Represents end-page of letter in Edition."""@en ;

                    knora-base:objectClassConstraint knora-base:TextValue ;

                    salsah-gui:guiElement salsah-gui:SimpleText ;

                    knora-base:subjectClassConstraint :publishedLetter ;

                    rdfs:subPropertyOf knora-base:hasValue .


### ###########################################
### beol:letterIsPublished

:letterIsPublished rdf:type owl:ObjectProperty ;

              rdfs:subPropertyOf knora-base:hasLinkTo ;

              rdfs:label "Der Brief ist publiziert "@de ,
                         "Letter is published"@en ;

              rdfs:label "Der Brief ist publiziert "@de ,
                         "Letter is published"@en ;

              knora-base:subjectClassConstraint :letter ;

              knora-base:objectClassConstraint :publishedLetter ;

              salsah-gui:guiElement salsah-gui:Searchbox .


### ###########################################
### beol:letterIsPublishedValue

:letterIsPublishedValue rdf:type owl:ObjectProperty ;

                   knora-base:objectClassConstraint knora-base:LinkValue ;

                   knora-base:subjectClassConstraint :letter ;

                   rdfs:subPropertyOf knora-base:hasLinkToValue ;

                   rdfs:label "Der Brief ist publiziert "@de ,
                              "Letter is published"@en ;

                   rdfs:comment """Der Brief ist publiziert"""@de ,
                              """Letter is published"""@en .

### ###########################################
### beol:isPublishedIn

:isPublishedIn rdf:type owl:ObjectProperty ;

              rdfs:subPropertyOf knora-base:hasLinkTo ;

              rdfs:label "Der Brief ist publiziert in"@de ,
                         "Letter is published in"@en ;

              rdfs:comment """Der Brief ist publiziert in"""@de ,
                         """Letter is published in"""@en ;

              knora-base:subjectClassConstraint :publishedLetter ;

              knora-base:objectClassConstraint biblio:EditedBook ;

              salsah-gui:guiElement salsah-gui:Searchbox .

### ###########################################
### beol:isPublishedInValue

:isPublishedInValue rdf:type owl:ObjectProperty ;

                   knora-base:objectClassConstraint knora-base:LinkValue ;

                   knora-base:subjectClassConstraint :publishedLetter ;

                   rdfs:subPropertyOf knora-base:hasLinkToValue ;

                   rdfs:label "Der Brief ist publiziert in"@de ,
                              "Letter is published in"@en ;

                   rdfs:comment """Der Brief ist publiziert"""@de ,
                              """Letter is published"""@en .

##########################################################
#
# RESOURCES
#
##########################################################

### ###########################################
### beol:Archive
:Archive rdf:type owl:Class ;

                    rdfs:subClassOf knora-base:Resource ,
                        [   rdf:type owl:Restriction ;
                            owl:onProperty :archiveHasName ;
                            owl:minCardinality "1"^^xsd:nonNegativeInteger
                        ],
                        [   rdf:type owl:Restriction ;
                            owl:onProperty :archiveHasAbbreviation ;
                            owl:minCardinality "0"^^xsd:nonNegativeInteger
                        ],
                        [   rdf:type owl:Restriction ;
                            owl:onProperty :archiveHasLocation ;
                            owl:minCardinality "0"^^xsd:nonNegativeInteger
                        ],
                        [   rdf:type owl:Restriction ;
                            owl:onProperty :mentionedIn ;
                            owl:minCardinality "0"^^xsd:nonNegativeInteger
                        ],
                        [   rdf:type owl:Restriction ;
                            owl:onProperty :comment ;
                            owl:minCardinality "0"^^xsd:nonNegativeInteger
                        ];
                    rdfs:label "Archive"@de ,
                                "Archive"@en ;

                    rdfs:comment "A resource representing an Archive "@en .

### ###########################################
### beol:manuscript

:manuscript rdf:type owl:Class ;

          rdfs:subClassOf :writtenSource ,
                          [ rdf:type owl:Restriction ;
                            owl:onProperty :manuscriptHasArchive ;
                            owl:minCardinality "0"^^xsd:nonNegativeInteger
                          ],
                          [ rdf:type owl:Restriction ;
                            owl:onProperty :manuscriptHasArchiveValue ;
                            owl:minCardinality "0"^^xsd:nonNegativeInteger
                          ],
                          [ rdf:type owl:Restriction ;
                            owl:onProperty :manuscriptStartFolium ;
                            owl:minCardinality "0"^^xsd:nonNegativeInteger
                          ],
                          [ rdf:type owl:Restriction ;
                            owl:onProperty :manuscriptEndFolium ;
                            owl:minCardinality "0"^^xsd:nonNegativeInteger
                          ],
                          [ rdf:type owl:Restriction ;
                            owl:onProperty :manuscriptHasShelfMark ;
                            owl:minCardinality "0"^^xsd:nonNegativeInteger
                          ],
                          [   rdf:type owl:Restriction ;
                              owl:onProperty :mentionedIn ;
                              owl:minCardinality "0"^^xsd:nonNegativeInteger
                          ],
                          [
                             rdf:type owl:Restriction ;
                             owl:onProperty :comment ;
                             owl:minCardinality "0"^^xsd:nonNegativeInteger
                          ] ;

          knora-base:resourceIcon "manuscript.gif" ;

          rdfs:label "Manuskript"@de ,
                     "Manuscrit"@fr ,
                     "Manoscritto"@it ,
                     "Manuscript"@en ;

          rdfs:comment """Diese Resource-Klasse beschreibt ein Manuskript"""@de .

### ###########################################
### beol:page

:page rdf:type owl:Class ;

          rdfs:subClassOf knora-base:StillImageRepresentation ,
                          [
                             rdf:type owl:Restriction ;
                             owl:onProperty :pagenum ;
                             owl:maxCardinality "1"^^xsd:nonNegativeInteger ;
                             salsah-gui:guiOrder "0"^^xsd:nonNegativeInteger
                          ] ,
                          [
                             rdf:type owl:Restriction ;
                             owl:onProperty :partOfValue ;
                             owl:cardinality "1"^^xsd:nonNegativeInteger ;
                             salsah-gui:guiOrder "1"^^xsd:nonNegativeInteger
                          ] ,
                          [
                             rdf:type owl:Restriction ;
                             owl:onProperty :partOf ;
                             owl:cardinality "1"^^xsd:nonNegativeInteger ;
                             salsah-gui:guiOrder "1"^^xsd:nonNegativeInteger
                          ] ,
                          [
                             rdf:type owl:Restriction ;
                             owl:onProperty :seqnum ;
                             owl:maxCardinality "1"^^xsd:nonNegativeInteger ;
                             salsah-gui:guiOrder "2"^^xsd:nonNegativeInteger
                          ] ,
                          [
                             rdf:type owl:Restriction ;
                             owl:onProperty :comment ;
                             owl:minCardinality "0"^^xsd:nonNegativeInteger ;
                             salsah-gui:guiOrder "3"^^xsd:nonNegativeInteger
                          ] ;

          knora-base:resourceIcon "page.gif" ;

          rdfs:label "Seite"@de ,
                     "Page"@fr ,
                     "Page"@en ;

          rdfs:comment """Eine Seite ist ein Teil eines Konvoluts"""@de ,
                       """Une page est une partie d'un convoluté"""@fr ,
                       """A page is a part of a convolute"""@en .


### ###########################################
### beol:letter

:letter rdf:type owl:Class ;

        rdfs:subClassOf :writtenSource ,
                        [
                          rdf:type owl:Restriction ;
                          owl:onProperty :hasRecipient ;
                          owl:minCardinality "0"^^xsd:nonNegativeInteger ;
                          salsah-gui:guiOrder "0"^^xsd:nonNegativeInteger
                        ],
                        [
                          rdf:type owl:Restriction ;
                          owl:onProperty :hasRecipientValue ;
                          owl:minCardinality "0"^^xsd:nonNegativeInteger ;
                          salsah-gui:guiOrder "0"^^xsd:nonNegativeInteger
                        ],
                        [
                          rdf:type owl:Restriction ;
                          owl:onProperty :letterHasNumber ;
                          owl:minCardinality "0"^^xsd:nonNegativeInteger ;
                          salsah-gui:guiOrder "1"^^xsd:nonNegativeInteger
                        ],
                        [
                          rdf:type owl:Restriction ;
                          owl:onProperty :letterHasRepertoriumNumber ;
                          owl:minCardinality "0"^^xsd:nonNegativeInteger
                        ],
                        [
                          rdf:type owl:Restriction ;
                          owl:onProperty :letterHasLanguage ;
                          owl:minCardinality "0"^^xsd:nonNegativeInteger
                        ],
                        [
                          rdf:type owl:Restriction ;
                          owl:onProperty :letterHasOriginal ;
                          owl:minCardinality "0"^^xsd:nonNegativeInteger
                        ],
                        [
                          rdf:type owl:Restriction ;
                          owl:onProperty :letterHasOriginalValue ;
                          owl:minCardinality "0"^^xsd:nonNegativeInteger
                        ],
                        [
                            rdf:type owl:Restriction ;
                            owl:onProperty :letterHasTranslation ;
                            owl:minCardinality "0"^^xsd:nonNegativeInteger ;
                            salsah-gui:guiOrder "2"^^xsd:nonNegativeInteger
                        ],
                        [
                            rdf:type owl:Restriction ;
                            owl:onProperty :letterHasTranslationValue ;
                            owl:minCardinality "0"^^xsd:nonNegativeInteger ;
                            salsah-gui:guiOrder "2"^^xsd:nonNegativeInteger
                        ],
                        [
                           rdf:type owl:Restriction ;
                           owl:onProperty :letterIsPublished ;
                           owl:minCardinality "0"^^xsd:nonNegativeInteger
                        ],
                        [
                             rdf:type owl:Restriction ;
                             owl:onProperty :letterIsPublishedValue ;
                             owl:minCardinality "0"^^xsd:nonNegativeInteger
                        ],
                        [
                            rdf:type owl:Restriction ;
                            owl:onProperty :letterIsReplyTo ;
                            owl:minCardinality "0"^^xsd:nonNegativeInteger ;
                            salsah-gui:guiOrder "3"^^xsd:nonNegativeInteger
                        ],
                        [
                            rdf:type owl:Restriction ;
                            owl:onProperty :letterIsReplyToValue ;
                            owl:minCardinality "0"^^xsd:nonNegativeInteger ;
                            salsah-gui:guiOrder "3"^^xsd:nonNegativeInteger
                        ],
                        [
                          rdf:type owl:Restriction ;
                          owl:onProperty :hasFigure ;
                          owl:minCardinality "0"^^xsd:nonNegativeInteger ;
                          salsah-gui:guiOrder "4"^^xsd:nonNegativeInteger
                        ],
                        [
                          rdf:type owl:Restriction ;
                          owl:onProperty :hasFigureValue ;
                          owl:minCardinality "0"^^xsd:nonNegativeInteger ;
                          salsah-gui:guiOrder "4"^^xsd:nonNegativeInteger
                        ],
                        [
                          rdf:type owl:Restriction ;
                          owl:onProperty :hasSubject ;
                          owl:minCardinality "0"^^xsd:nonNegativeInteger
                        ],
                        [
                         rdf:type owl:Restriction ;
                          owl:onProperty :mentionsPerson ;
                          owl:minCardinality "0"^^xsd:nonNegativeInteger ;
                          salsah-gui:guiOrder "5"^^xsd:nonNegativeInteger
                        ],
                        [
                          rdf:type owl:Restriction ;
                          owl:onProperty :mentionsPersonValue ;
                          owl:minCardinality "0"^^xsd:nonNegativeInteger ;
                          salsah-gui:guiOrder "5"^^xsd:nonNegativeInteger
                        ];

        knora-base:resourceIcon "letter.png" ;

        rdfs:label "Brief"@de ,
                   "Lettre"@fr ,
                   "Letter"@en ;

        rdfs:comment "A resource representing a letter"@en .


### ###########################################
### beol:figure
:figure rdf:type owl:Class ;

        rdfs:subClassOf knora-base:StillImageRepresentation ,
                        [
                          rdf:type owl:Restriction ;
                          owl:onProperty :hasText ;
                          owl:maxCardinality "1"^^xsd:nonNegativeInteger
                        ];

        rdfs:label "Figur"@de ,
                   "figure"@fr ,
                   "Figure"@en ;

        rdfs:comment "A resource representing a figure"@en .


### ###########################################
### beol:endnote
:endnote rdf:type owl:Class ;

        rdfs:subClassOf knora-base:Resource ,
                        [
                          rdf:type owl:Restriction ;
                          owl:onProperty :endnoteHasNumber ;
                          owl:maxCardinality "1"^^xsd:nonNegativeInteger ;
                          salsah-gui:guiOrder "0"^^xsd:nonNegativeInteger
                        ],
                        [
                          rdf:type owl:Restriction ;
                          owl:onProperty :hasFigure ;
                          owl:minCardinality "0"^^xsd:nonNegativeInteger ;
                          salsah-gui:guiOrder "1"^^xsd:nonNegativeInteger
                        ],
                        [
                          rdf:type owl:Restriction ;
                          owl:onProperty :hasFigureValue ;
                          owl:minCardinality "0"^^xsd:nonNegativeInteger ;
                          salsah-gui:guiOrder "1"^^xsd:nonNegativeInteger
                        ],
                        [
                          rdf:type owl:Restriction ;
                          owl:onProperty :hasText ;
                          owl:maxCardinality "1"^^xsd:nonNegativeInteger ;
                          salsah-gui:guiOrder "2"^^xsd:nonNegativeInteger
                        ];

        rdfs:label "Endnote"@de ,
                   "Endnote"@en ;

        rdfs:comment "A resource representing an endnote"@en .


### ###########################################
### beol:introduction
:introduction rdf:type owl:Class ;

        rdfs:subClassOf knora-base:Resource ,
                        [
                          rdf:type owl:Restriction ;
                          owl:onProperty :hasSection ;
                          owl:minCardinality "0"^^xsd:nonNegativeInteger
                        ],
                        [
                          rdf:type owl:Restriction ;
                          owl:onProperty :hasSectionValue ;
                          owl:minCardinality "0"^^xsd:nonNegativeInteger
                        ],
                        [
                          rdf:type owl:Restriction ;
                          owl:onProperty :hasText ;
                          owl:maxCardinality "1"^^xsd:nonNegativeInteger
                        ];

        rdfs:label "Einleitung"@de ,
                   "Introduction"@en ;

        rdfs:comment "A resource representing an introduction"@en .


### ###########################################
### beol:section
:section rdf:type owl:Class ;

        rdfs:subClassOf knora-base:Resource ,
                        [
                           rdf:type owl:Restriction ;
                           owl:onProperty :sectionHasTitle ;
                           owl:minCardinality "1"^^xsd:nonNegativeInteger
                        ],
                        [
                          rdf:type owl:Restriction ;
                          owl:onProperty :hasSection ;
                          owl:minCardinality "0"^^xsd:nonNegativeInteger
                        ],
                        [
                          rdf:type owl:Restriction ;
                          owl:onProperty :hasSectionValue ;
                          owl:minCardinality "0"^^xsd:nonNegativeInteger
                        ],
                        [
                          rdf:type owl:Restriction ;
                          owl:onProperty :hasText ;
                          owl:maxCardinality "1"^^xsd:nonNegativeInteger
                        ],
                        [
                          rdf:type owl:Restriction ;
                          owl:onProperty :hasSubject ;
                          owl:minCardinality "0"^^xsd:nonNegativeInteger
                        ];

        rdfs:label "Sektion"@de ,
                   "Section"@en ;

        rdfs:comment "A resource representing a section"@en .

### ###########################################
### beol:writtenSource

:writtenSource rdf:type owl:Class ;

             rdfs:subClassOf knora-base:Resource ,
             [
               rdf:type owl:Restriction ;
               owl:onProperty :title ;
               owl:minCardinality "1"^^xsd:nonNegativeInteger ;
               salsah-gui:guiOrder "0"^^xsd:nonNegativeInteger
             ] ,
             [
               rdf:type owl:Restriction ;
               owl:onProperty :hasAuthorValue ;
               owl:minCardinality "0"^^xsd:nonNegativeInteger ;
               salsah-gui:guiOrder "1"^^xsd:nonNegativeInteger
             ],
             [
               rdf:type owl:Restriction ;
               owl:onProperty :hasAuthor ;
               owl:minCardinality "0"^^xsd:nonNegativeInteger ;
               salsah-gui:guiOrder "1"^^xsd:nonNegativeInteger
             ],
             [
               rdf:type owl:Restriction ;
               owl:onProperty :creationDate ;
               owl:maxCardinality "1"^^xsd:nonNegativeInteger ;
               salsah-gui:guiOrder "2"^^xsd:nonNegativeInteger
             ] ,
             [
               rdf:type owl:Restriction ;
               owl:onProperty :location ;
               owl:maxCardinality "1"^^xsd:nonNegativeInteger ;
               salsah-gui:guiOrder "3"^^xsd:nonNegativeInteger
             ],
             [
               rdf:type owl:Restriction ;
               owl:onProperty :hasText ;
               owl:maxCardinality "1"^^xsd:nonNegativeInteger ;
               salsah-gui:guiOrder "4"^^xsd:nonNegativeInteger
             ];

    rdfs:comment "schriftliche Quelle"@de ,
                 "Written source"@en ;

    rdfs:label "schriftliche Quelle"@de ,
                "Written source"@en .


### ###########################################
### beol:person

:person rdf:type owl:Class ;

    rdfs:subClassOf knora-base:Resource, foaf:Person ,
<<<<<<< HEAD
    			    [ rdf:type owl:Restriction ;
=======
    				[ rdf:type owl:Restriction ;
>>>>>>> c6e558e9
                      owl:onProperty :hasFamilyName ;
                      owl:maxCardinality "1"^^xsd:nonNegativeInteger ;
                      salsah-gui:guiOrder "0"^^xsd:nonNegativeInteger
                    ],
                    [ rdf:type owl:Restriction ;
                      owl:onProperty :hasGivenName ;
                      owl:maxCardinality "1"^^xsd:nonNegativeInteger ;
                      salsah-gui:guiOrder "1"^^xsd:nonNegativeInteger
                    ],
                    [ rdf:type owl:Restriction ;
                      owl:onProperty :personHasTitle ;
                      owl:minCardinality "0"^^xsd:nonNegativeInteger ;
                      salsah-gui:guiOrder "2"^^xsd:nonNegativeInteger
                    ],
                    [ rdf:type owl:Restriction ;
                      owl:onProperty :hasAlternativeName ;
<<<<<<< HEAD
                      owl:minCardinality "0"^^xsd:nonNegativeInteger
                    ],
                    [ rdf:type owl:Restriction ;
                      owl:onProperty :beolIDs ;
                      owl:maxCardinality "1"^^xsd:nonNegativeInteger
                    ],
=======
                      owl:minCardinality "0"^^xsd:nonNegativeInteger ;
                      salsah-gui:guiOrder "3"^^xsd:nonNegativeInteger
                      ],
>>>>>>> c6e558e9
                    [ rdf:type owl:Restriction ;
                      owl:onProperty :hasIAFIdentifier ;
                      owl:maxCardinality "1"^^xsd:nonNegativeInteger ;
                      salsah-gui:guiOrder "4"^^xsd:nonNegativeInteger
                    ],
                    [ rdf:type owl:Restriction ;
                      owl:onProperty :hasBirthDate ;
                      owl:maxCardinality "1"^^xsd:nonNegativeInteger ;
                      salsah-gui:guiOrder "5"^^xsd:nonNegativeInteger
                    ],
                    [ rdf:type owl:Restriction ;
                      owl:onProperty :hasDeathDate ;
                      owl:maxCardinality "1"^^xsd:nonNegativeInteger ;
                      salsah-gui:guiOrder "6"^^xsd:nonNegativeInteger
                    ],
                    [ rdf:type owl:Restriction ;
                      owl:onProperty :hasFloruitDate;
<<<<<<< HEAD
                      owl:maxCardinality "1"^^xsd:nonNegativeInteger
=======
                      owl:maxCardinality "1"^^xsd:nonNegativeInteger ;
                      salsah-gui:guiOrder "7"^^xsd:nonNegativeInteger
>>>>>>> c6e558e9
                    ],
                    [ rdf:type owl:Restriction ;
                      owl:onProperty :hasMarriageDate;
                      owl:maxCardinality "1"^^xsd:nonNegativeInteger ;
                      salsah-gui:guiOrder "8"^^xsd:nonNegativeInteger
                    ],
                    [ rdf:type owl:Restriction ;
                      owl:onProperty :hasBirthPlace ;
                      owl:maxCardinality "1"^^xsd:nonNegativeInteger ;
                      salsah-gui:guiOrder "9"^^xsd:nonNegativeInteger
                    ],
                    [ rdf:type owl:Restriction ;
                      owl:onProperty :hasDeathPlace ;
                      owl:maxCardinality "1"^^xsd:nonNegativeInteger ;
                      salsah-gui:guiOrder "10"^^xsd:nonNegativeInteger
                    ],
                    [ rdf:type owl:Restriction ;
                      owl:onProperty :hasFloruitPlace ;
<<<<<<< HEAD
                      owl:maxCardinality "1"^^xsd:nonNegativeInteger
                    ],
=======
                      owl:maxCardinality "1"^^xsd:nonNegativeInteger ;
                      salsah-gui:guiOrder "11"^^xsd:nonNegativeInteger
                      ],
>>>>>>> c6e558e9
                    [ rdf:type owl:Restriction ;
                      owl:onProperty :hasMarriagePlace ;
                      owl:maxCardinality "1"^^xsd:nonNegativeInteger ;
                      salsah-gui:guiOrder "12"^^xsd:nonNegativeInteger
                    ],
                    [ rdf:type owl:Restriction ;
                      owl:onProperty :hasSonValue ;
                      owl:minCardinality "0"^^xsd:nonNegativeInteger ;
                      salsah-gui:guiOrder "13"^^xsd:nonNegativeInteger
                    ],
                    [ rdf:type owl:Restriction ;
                      owl:onProperty :hasSon ;
                      owl:minCardinality "0"^^xsd:nonNegativeInteger ;
                      salsah-gui:guiOrder "13"^^xsd:nonNegativeInteger
                    ] ,
                    [ rdf:type owl:Restriction ;
                      owl:onProperty :hasDictionaryEntries ;
                      owl:minCardinality "0"^^xsd:nonNegativeInteger ;
                      salsah-gui:guiOrder "14"^^xsd:nonNegativeInteger
                    ] ,
                    [ rdf:type owl:Restriction ;
                      owl:onProperty :comment ;
                      owl:minCardinality "0"^^xsd:nonNegativeInteger ;
                      salsah-gui:guiOrder "15"^^xsd:nonNegativeInteger
                    ] ,
                    [ rdf:type owl:Restriction ;
                      owl:onProperty :mentionedIn ;
                      owl:minCardinality "0"^^xsd:nonNegativeInteger ;
                      salsah-gui:guiOrder "16"^^xsd:nonNegativeInteger
                    ] ;

    knora-base:resourceIcon "person.png" ;

    rdfs:label "Person"@de ,
               "Personne"@fr ,
               "Person"@en ;

    rdfs:comment "A resource representing a person"@en .

### ###########################################
### beol:publishedLetter

:publishedLetter rdf:type owl:Class ;

        rdfs:subClassOf knora-base:Resource ,
                        [
                          rdf:type owl:Restriction ;
                          owl:onProperty :isPublishedIn ;
                          owl:minCardinality "1"^^xsd:nonNegativeInteger
                        ],
                        [
                          rdf:type owl:Restriction ;
                          owl:onProperty :isPublishedInValue ;
                          owl:minCardinality "1"^^xsd:nonNegativeInteger
                        ],
                        [
                          rdf:type owl:Restriction ;
                          owl:onProperty :publishedLetterHasSeqnum ;
                          owl:minCardinality "0"^^xsd:nonNegativeInteger
                        ],
                        [
                          rdf:type owl:Restriction ;
                          owl:onProperty :publishedLetterStartPage ;
                          owl:minCardinality "0"^^xsd:nonNegativeInteger
                        ],
                        [
                          rdf:type owl:Restriction ;
                          owl:onProperty :publishedLetterEndPage ;
                          owl:minCardinality "0"^^xsd:nonNegativeInteger
                        ];

        knora-base:resourceIcon "letter.png" ;

        rdfs:label "Publizierte Brief"@de ,
                   "Published Letter"@en ;

        rdfs:comment "A resource representing a published letter"@en .


##########################################################
#
# Standoff Tags
#
##########################################################

###  http://www.knora.org/ontology/0801/beol#StandoffFacsimileTag

:StandoffFacsimileTag rdf:type owl:Class ;

                      rdfs:subClassOf knora-base:StandoffLinkTag ;

                      rdfs:comment "a URI referring to a facsimile"@en .


###  http://www.knora.org/ontology/0801/beol#StandoffMathTag

:StandoffMathTag rdf:type owl:Class ;

                 rdfs:subClassOf knora-base:StandoffTag ;

                 rdfs:comment "mathematical notation encoded in LaTeX"@en .


###  http://www.knora.org/ontology/0801/beol#StandoffNoWikiTag

:StandoffNoWikiTag rdf:type owl:Class ;

                 rdfs:subClassOf knora-base:StandoffTag ;

                 rdfs:comment "escapes a special character in the MediaWiki syntax"@en .


###  http://www.knora.org/ontology/0801/beol#StandoffHrTag

:StandoffHrTag rdf:type owl:Class ;

                 rdfs:subClassOf knora-base:StandoffTag ;

                 rdfs:comment "represents a horizontal line"@en .


###  http://www.knora.org/ontology/0801/beol#StandoffNbspTag

:StandoffNbspTag rdf:type owl:Class ;

                 rdfs:subClassOf knora-base:StandoffTag ;

                 rdfs:comment "represents a non breaking space"@en .


###  http://www.knora.org/ontology/0801/beol#StandoffBrTag

:StandoffBrTag rdf:type owl:Class ;

              rdfs:subClassOf knora-base:StandoffTag ;

              rdfs:comment "represents a break"@en .

              ###  http://www.knora.org/ontology/0801/beol#StandoffBrTag


###  http://www.knora.org/ontology/0801/beol#StandoffPbTag

:StandoffPbTag rdf:type owl:Class ;

              rdfs:subClassOf knora-base:StandoffTag ;

              rdfs:comment "represents a page break"@en .

###  http://www.knora.org/ontology/0801/beol#StandoffHtmlTag
:StandoffHtmlTag rdf:type owl:Class ;

            rdfs:subClassOf knora-base:StandoffTag ;

            rdfs:comment "represents a HTML tag in MediaWiki"@en .


###  http://www.knora.org/ontology/0801/beol#StandoffReferenceTag
:StandoffReferenceTag  rdf:type owl:Class ;

             rdfs:subClassOf knora-base:StandoffTag ;

             rdfs:comment "represents a footnote (<ref>) tag in MediaWiki"@en .


###  http://www.knora.org/ontology/0801/beol#standoffTableTagHasBorder
:standoffTableTagHasBorder rdf:type owl:DatatypeProperty ;

             rdfs:subPropertyOf knora-base:objectCannotBeMarkedAsDeleted ;

             rdfs:comment "border settings of a table"@en ;

             knora-base:subjectClassConstraint :StandoffTableTag ;

             knora-base:objectDatatypeConstraint xsd:string .


###  http://www.knora.org/ontology/0801/beol#standoffTableTagHasCellPadding
:standoffTableTagHasCellPadding rdf:type owl:DatatypeProperty ;

             rdfs:subPropertyOf knora-base:objectCannotBeMarkedAsDeleted ;

             rdfs:comment "table cell padding"@en ;

             knora-base:subjectClassConstraint :StandoffTableTag ;

             knora-base:objectDatatypeConstraint xsd:string .


###  http://www.knora.org/ontology/0801/beol#standoffTableCellTagHasWidth
:standoffTableCellTagHasWidth rdf:type owl:DatatypeProperty ;

                 rdfs:subPropertyOf knora-base:objectCannotBeMarkedAsDeleted ;

                 rdfs:comment "settings for the wifth of a table cell"@en ;

                 knora-base:subjectClassConstraint :StandoffTableCellTag ;

                 knora-base:objectDatatypeConstraint xsd:string .


###  http://www.knora.org/ontology/0801/beol#standoffTableCellTagHasWidth
:standoffTableCellTagHasWidth rdf:type owl:DatatypeProperty ;

                 rdfs:subPropertyOf knora-base:objectCannotBeMarkedAsDeleted ;

                 rdfs:comment "settings for the width of a table cell"@en ;

                 knora-base:subjectClassConstraint :StandoffTableCellTag ;

                 knora-base:objectDatatypeConstraint xsd:string .


###  http://www.knora.org/ontology/0801/beol#standoffTableCellTagHasAlignment
:standoffTableCellTagHasAlignment rdf:type owl:DatatypeProperty ;

                 rdfs:subPropertyOf knora-base:objectCannotBeMarkedAsDeleted ;

                 rdfs:comment "settings for the alignment of a table cell"@en ;

                 knora-base:subjectClassConstraint :StandoffTableCellTag ;

                 knora-base:objectDatatypeConstraint xsd:string .


###  http://www.knora.org/ontology/0801/beol#standoffTableCellTagHasVerticalAlignment
:standoffTableCellTagHasVerticalAlignment rdf:type owl:DatatypeProperty ;

                 rdfs:subPropertyOf knora-base:objectCannotBeMarkedAsDeleted ;

                 rdfs:comment "settings for the vertical alignment of a table cell"@en ;

                 knora-base:subjectClassConstraint :StandoffTableCellTag ;

                 knora-base:objectDatatypeConstraint xsd:string .


###  http://www.knora.org/ontology/0801/beol#standoffTableCellTagHasRowSpan
:standoffTableCellTagHasRowSpan rdf:type owl:DatatypeProperty ;

                 rdfs:subPropertyOf knora-base:objectCannotBeMarkedAsDeleted ;

                 rdfs:comment "settings for row span of a table cell"@en ;

                 knora-base:subjectClassConstraint :StandoffTableCellTag ;

                 knora-base:objectDatatypeConstraint xsd:string .

###  http://www.knora.org/ontology/0801/beol#standoffTableCellTagHasColumnSpan
:standoffTableCellTagHasColumnSpan rdf:type owl:DatatypeProperty ;

                 rdfs:subPropertyOf knora-base:objectCannotBeMarkedAsDeleted ;

                 rdfs:comment "settings for column span of a table cell"@en ;

                 knora-base:subjectClassConstraint :StandoffTableCellTag ;

                 knora-base:objectDatatypeConstraint xsd:string .


###  http://www.knora.org/ontology/0801/beol#StandoffTableTag
:StandoffTableTag rdf:type owl:Class;

             rdfs:subClassOf standoff:StandoffTableTag ,
             [ rdf:type owl:Restriction ;
               owl:onProperty :standoffTableTagHasBorder ;
               owl:maxCardinality "1"^^xsd:nonNegativeInteger
             ] ,
             [ rdf:type owl:Restriction ;
               owl:onProperty :standoffTableTagHasCellPadding ;
               owl:maxCardinality "1"^^xsd:nonNegativeInteger
             ] .


###  http://www.knora.org/ontology/0801/beol#StandoffTableCellTag
:StandoffTableCellTag rdf:type owl:Class ;

             rdfs:subClassOf standoff:StandoffTableCellTag ,
             [ rdf:type owl:Restriction ;
               owl:onProperty :standoffTableCellTagHasWidth ;
               owl:maxCardinality "1"^^xsd:nonNegativeInteger
             ] ,
             [ rdf:type owl:Restriction ;
               owl:onProperty :standoffTableCellTagHasAlignment ;
               owl:maxCardinality "1"^^xsd:nonNegativeInteger
             ],
             [ rdf:type owl:Restriction ;
               owl:onProperty :standoffTableCellTagHasVerticalAlignment ;
               owl:maxCardinality "1"^^xsd:nonNegativeInteger
             ] ,
             [ rdf:type owl:Restriction ;
               owl:onProperty :standoffTableCellTagHasRowSpan ;
               owl:maxCardinality "1"^^xsd:nonNegativeInteger
             ] ,
             [ rdf:type owl:Restriction ;
               owl:onProperty :standoffTableCellTagHasColumnSpan ;
               owl:maxCardinality "1"^^xsd:nonNegativeInteger
             ] .


###  http://www.knora.org/ontology/0801/beol#StandoffSmallcapsTag
:StandoffSmallTag rdf:type owl:Class ;

                rdfs:subClassOf standoff:StandoffVisualTag ;

                rdfs:comment "Represents text in small letters format in a TextValue"@en .


###  http://www.knora.org/ontology/0801/beol#StandoffEntityTag
:StandoffEntityTag  rdf:type owl:Class ;

             rdfs:subClassOf knora-base:StandoffLinkTag ;

             rdfs:comment "represents an entity (<entity>) tag in text"@en .


###  http://www.knora.org/ontology/0801/beol#StandoffFigureTag
:StandoffFigureTag  rdf:type owl:Class ;

             rdfs:subClassOf knora-base:StandoffLinkTag ;

             rdfs:comment "represents a figure in text"@en .


###  http://www.knora.org/ontology/0801/beol#StandoffFontTag
:StandoffFontTag rdf:type owl:Class ;

              rdfs:subClassOf knora-base:StandoffTag ,
              [ rdf:type owl:Restriction ;
                owl:onProperty :standoffFontType ;
                owl:minCardinality "1"^^xsd:nonNegativeInteger
              ] ;

              rdfs:comment "Represents font for special character"@en .

###  http://www.knora.org/ontology/0801/beol#StandoffFigTag
:StandoffFigTag rdf:type owl:Class ;

            rdfs:subClassOf knora-base:StandoffTag ;

            rdfs:comment "represents a html figure tag"@en .


###  http://www.knora.org/ontology/0801/beol#StandoffCaptionTag
:StandoffCaptionTag rdf:type owl:Class ;

            rdfs:subClassOf knora-base:StandoffTag ;

            rdfs:comment "represents a caption tag"@en .<|MERGE_RESOLUTION|>--- conflicted
+++ resolved
@@ -63,14 +63,11 @@
                   "Titolo"@it ,
                   "Title"@en ;
 
-<<<<<<< HEAD
        rdfs:comment """Titel"""@de ,
                     """Title"""@en;
 
        knora-base:subjectClassConstraint :section ;
-=======
-           salsah-gui:guiElement salsah-gui:SimpleText ;
->>>>>>> c6e558e9
+
 
        knora-base:objectClassConstraint knora-base:TextValue ;
 
@@ -794,12 +791,6 @@
 
                   rdfs:subPropertyOf knora-base:hasValue .
 
-<<<<<<< HEAD
-=======
-
-    ### ###########################################
-    ### beol:hasFamilyName
->>>>>>> c6e558e9
 
 ### ###########################################
 ### beol:hasBirthDate
@@ -1690,11 +1681,8 @@
 :person rdf:type owl:Class ;
 
     rdfs:subClassOf knora-base:Resource, foaf:Person ,
-<<<<<<< HEAD
-    			    [ rdf:type owl:Restriction ;
-=======
+
     				[ rdf:type owl:Restriction ;
->>>>>>> c6e558e9
                       owl:onProperty :hasFamilyName ;
                       owl:maxCardinality "1"^^xsd:nonNegativeInteger ;
                       salsah-gui:guiOrder "0"^^xsd:nonNegativeInteger
@@ -1711,96 +1699,83 @@
                     ],
                     [ rdf:type owl:Restriction ;
                       owl:onProperty :hasAlternativeName ;
-<<<<<<< HEAD
-                      owl:minCardinality "0"^^xsd:nonNegativeInteger
+                      owl:minCardinality "0"^^xsd:nonNegativeInteger ;
+                      salsah-gui:guiOrder "3"^^xsd:nonNegativeInteger
                     ],
                     [ rdf:type owl:Restriction ;
                       owl:onProperty :beolIDs ;
-                      owl:maxCardinality "1"^^xsd:nonNegativeInteger
-                    ],
-=======
-                      owl:minCardinality "0"^^xsd:nonNegativeInteger ;
-                      salsah-gui:guiOrder "3"^^xsd:nonNegativeInteger
-                      ],
->>>>>>> c6e558e9
-                    [ rdf:type owl:Restriction ;
-                      owl:onProperty :hasIAFIdentifier ;
                       owl:maxCardinality "1"^^xsd:nonNegativeInteger ;
                       salsah-gui:guiOrder "4"^^xsd:nonNegativeInteger
                     ],
                     [ rdf:type owl:Restriction ;
-                      owl:onProperty :hasBirthDate ;
+                      owl:onProperty :hasIAFIdentifier ;
                       owl:maxCardinality "1"^^xsd:nonNegativeInteger ;
                       salsah-gui:guiOrder "5"^^xsd:nonNegativeInteger
                     ],
                     [ rdf:type owl:Restriction ;
-                      owl:onProperty :hasDeathDate ;
+                      owl:onProperty :hasBirthDate ;
                       owl:maxCardinality "1"^^xsd:nonNegativeInteger ;
                       salsah-gui:guiOrder "6"^^xsd:nonNegativeInteger
                     ],
                     [ rdf:type owl:Restriction ;
-                      owl:onProperty :hasFloruitDate;
-<<<<<<< HEAD
-                      owl:maxCardinality "1"^^xsd:nonNegativeInteger
-=======
+                      owl:onProperty :hasDeathDate ;
                       owl:maxCardinality "1"^^xsd:nonNegativeInteger ;
                       salsah-gui:guiOrder "7"^^xsd:nonNegativeInteger
->>>>>>> c6e558e9
+                    ],
+                    [ rdf:type owl:Restriction ;
+                      owl:onProperty :hasFloruitDate;
+                      owl:maxCardinality "1"^^xsd:nonNegativeInteger ;
+                      salsah-gui:guiOrder "8"^^xsd:nonNegativeInteger
                     ],
                     [ rdf:type owl:Restriction ;
                       owl:onProperty :hasMarriageDate;
                       owl:maxCardinality "1"^^xsd:nonNegativeInteger ;
-                      salsah-gui:guiOrder "8"^^xsd:nonNegativeInteger
+                      salsah-gui:guiOrder "9"^^xsd:nonNegativeInteger
                     ],
                     [ rdf:type owl:Restriction ;
                       owl:onProperty :hasBirthPlace ;
                       owl:maxCardinality "1"^^xsd:nonNegativeInteger ;
-                      salsah-gui:guiOrder "9"^^xsd:nonNegativeInteger
+                      salsah-gui:guiOrder "10"^^xsd:nonNegativeInteger
                     ],
                     [ rdf:type owl:Restriction ;
                       owl:onProperty :hasDeathPlace ;
                       owl:maxCardinality "1"^^xsd:nonNegativeInteger ;
-                      salsah-gui:guiOrder "10"^^xsd:nonNegativeInteger
+                      salsah-gui:guiOrder "11"^^xsd:nonNegativeInteger
                     ],
                     [ rdf:type owl:Restriction ;
                       owl:onProperty :hasFloruitPlace ;
-<<<<<<< HEAD
-                      owl:maxCardinality "1"^^xsd:nonNegativeInteger
-                    ],
-=======
-                      owl:maxCardinality "1"^^xsd:nonNegativeInteger ;
-                      salsah-gui:guiOrder "11"^^xsd:nonNegativeInteger
-                      ],
->>>>>>> c6e558e9
-                    [ rdf:type owl:Restriction ;
-                      owl:onProperty :hasMarriagePlace ;
                       owl:maxCardinality "1"^^xsd:nonNegativeInteger ;
                       salsah-gui:guiOrder "12"^^xsd:nonNegativeInteger
                     ],
                     [ rdf:type owl:Restriction ;
+                      owl:onProperty :hasMarriagePlace ;
+                      owl:maxCardinality "1"^^xsd:nonNegativeInteger ;
+                      salsah-gui:guiOrder "13"^^xsd:nonNegativeInteger
+                    ],
+                    [ rdf:type owl:Restriction ;
                       owl:onProperty :hasSonValue ;
                       owl:minCardinality "0"^^xsd:nonNegativeInteger ;
-                      salsah-gui:guiOrder "13"^^xsd:nonNegativeInteger
+                      salsah-gui:guiOrder "14"^^xsd:nonNegativeInteger
                     ],
                     [ rdf:type owl:Restriction ;
                       owl:onProperty :hasSon ;
                       owl:minCardinality "0"^^xsd:nonNegativeInteger ;
-                      salsah-gui:guiOrder "13"^^xsd:nonNegativeInteger
+                      salsah-gui:guiOrder "15"^^xsd:nonNegativeInteger
                     ] ,
                     [ rdf:type owl:Restriction ;
                       owl:onProperty :hasDictionaryEntries ;
                       owl:minCardinality "0"^^xsd:nonNegativeInteger ;
-                      salsah-gui:guiOrder "14"^^xsd:nonNegativeInteger
+                      salsah-gui:guiOrder "16"^^xsd:nonNegativeInteger
                     ] ,
                     [ rdf:type owl:Restriction ;
                       owl:onProperty :comment ;
                       owl:minCardinality "0"^^xsd:nonNegativeInteger ;
-                      salsah-gui:guiOrder "15"^^xsd:nonNegativeInteger
+                      salsah-gui:guiOrder "17"^^xsd:nonNegativeInteger
                     ] ,
                     [ rdf:type owl:Restriction ;
                       owl:onProperty :mentionedIn ;
                       owl:minCardinality "0"^^xsd:nonNegativeInteger ;
-                      salsah-gui:guiOrder "16"^^xsd:nonNegativeInteger
+                      salsah-gui:guiOrder "18"^^xsd:nonNegativeInteger
                     ] ;
 
     knora-base:resourceIcon "person.png" ;
