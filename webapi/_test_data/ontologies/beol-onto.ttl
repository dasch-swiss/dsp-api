--- conflicted
+++ resolved
@@ -1317,7 +1317,6 @@
                    rdfs:comment """Der Brief ist publiziert"""@de ,
                               """Letter is published"""@en .
 
-<<<<<<< HEAD
 ### ###########################################
 ### beol:transcriptionOf
 
@@ -1355,8 +1354,6 @@
                 rdfs:label  "Transkription von"@de ,
                             "Transcription of"@en .
 
-=======
-
 ### ###########################################
 ### beol:externalRepository
 
@@ -1373,8 +1370,6 @@
 
                    rdfs:comment """Dieser Brief ist auch vorhanden in"""@de ,
                               """Letter is also available at"""@en .
->>>>>>> 1c0e122e
-
 
 ##########################################################
 #
@@ -2151,7 +2146,6 @@
 
                  rdfs:comment "mathematical notation encoded in LaTeX"@en .
 
-<<<<<<< HEAD
 ###  http://www.knora.org/ontology/0801/beol#StandoffMarginalTag
 
 :StandoffMarginalTag rdf:type owl:Class ;
@@ -2160,19 +2154,6 @@
 
                  rdfs:comment "text in margins of the page"@en .
 
-
-
-###  http://www.knora.org/ontology/0801/beol#StandoffNoWikiTag
-
-:StandoffNoWikiTag rdf:type owl:Class ;
-
-                 rdfs:subClassOf knora-base:StandoffTag ;
-
-                 rdfs:comment "escapes a special character in the MediaWiki syntax"@en .
-
-
-=======
->>>>>>> 1c0e122e
 ###  http://www.knora.org/ontology/0801/beol#StandoffHrTag
 
 :StandoffHrTag rdf:type owl:Class ;
