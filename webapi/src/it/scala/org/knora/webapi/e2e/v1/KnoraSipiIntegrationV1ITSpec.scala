--- conflicted
+++ resolved
@@ -49,9 +49,9 @@
 }
 
 /**
-  * End-to-End (E2E) test specification for testing Knora-Sipi integration. Sipi must be running with the config file
-  * `sipi.knora-docker-config.lua`.
-  */
+ * End-to-End (E2E) test specification for testing Knora-Sipi integration. Sipi must be running with the config file
+ * `sipi.knora-docker-config.lua`.
+ */
 class KnoraSipiIntegrationV1ITSpec extends ITKnoraLiveSpec(KnoraSipiIntegrationV1ITSpec.config) with AuthenticationV2JsonProtocol with TriplestoreJsonProtocol {
 
     override lazy val rdfDataObjects: List[RdfDataObject] = List(
@@ -156,13 +156,8 @@
     "Knora and Sipi" should {
         var loginToken: String = ""
 
-<<<<<<< HEAD
         "log in as a Knora user" in {
             /* Correct username and correct password */
-=======
-        // TODO: fix as part of https://github.com/dasch-swiss/knora-api/pull/1233
-        "create an 'incunabula:page' with binary data" ignore {
->>>>>>> 5d3af46d
 
             val params =
                 s"""
@@ -170,99 +165,7 @@
                    |    "email": "$userEmail",
                    |    "password": "$password"
                    |}
-<<<<<<< HEAD
                 """.stripMargin
-=======
-                 """.stripMargin
-
-            // The image to be uploaded.
-            val fileToSend = new File(pathToChlaus)
-            assert(fileToSend.exists(), s"File $pathToChlaus does not exist")
-
-            // A multipart/form-data request containing the image and the JSON.
-            val formData = Multipart.FormData(
-                Multipart.FormData.BodyPart(
-                    "json",
-                    HttpEntity(ContentTypes.`application/json`, paramsPageWithBinaries)
-                ),
-                Multipart.FormData.BodyPart(
-                    "file",
-                    HttpEntity.fromPath(MediaTypes.`image/jpeg`, fileToSend.toPath),
-                    Map("filename" -> fileToSend.getName)
-                )
-            )
-
-            // Send the multipart/form-data request to the Knora API server.
-            val knoraPostRequest = Post(baseApiUrl + "/v1/resources", formData) ~> addCredentials(BasicHttpCredentials(username, password))
-            val knoraPostResponseJson = getResponseJson(knoraPostRequest)
-
-            // Get the IRI of the newly created resource.
-            val resourceIri: String = knoraPostResponseJson.fields("res_id").asInstanceOf[JsString].value
-            firstPageIri.set(resourceIri)
-
-            // Request the resource from the Knora API server.
-            val knoraRequestNewResource = Get(baseApiUrl + "/v1/resources/" + URLEncoder.encode(resourceIri, "UTF-8")) ~> addCredentials(BasicHttpCredentials(username, password))
-            val knoraNewResourceJson = getResponseJson(knoraRequestNewResource)
-
-            // Get the URL of the image that was uploaded.
-            val iiifUrl = knoraNewResourceJson.fields.get("resinfo") match {
-                case Some(resinfo: JsObject) =>
-                    resinfo.fields.get("locdata") match {
-                        case Some(locdata: JsObject) =>
-                            locdata.fields.get("path") match {
-                                case Some(JsString(path)) => path
-                                case None => throw InvalidApiJsonException("no 'path' given")
-                                case _ => throw InvalidApiJsonException("'path' could not pe parsed correctly")
-                            }
-                        case None => throw InvalidApiJsonException("no 'locdata' given")
-
-                        case _ => throw InvalidApiJsonException("'locdata' could not pe parsed correctly")
-                    }
-
-                case None => throw InvalidApiJsonException("no 'resinfo' given")
-
-                case _ => throw InvalidApiJsonException("'resinfo' could not pe parsed correctly")
-            }
-
-            // Request the image from Sipi.
-            val sipiGetRequest = Get(iiifUrl) ~> addCredentials(BasicHttpCredentials(username, password))
-            checkResponseOK(sipiGetRequest)
-        }
-
-        // TODO: fix as part of https://github.com/dasch-swiss/knora-api/pull/1233
-        "change an 'incunabula:page' with binary data" ignore {
-            // The image to be uploaded.
-            val fileToSend = new File(pathToMarbles)
-            assert(fileToSend.exists(), s"File $pathToMarbles does not exist")
-
-            // A multipart/form-data request containing the image.
-            val formData = Multipart.FormData(
-                Multipart.FormData.BodyPart(
-                    "file",
-                    HttpEntity.fromPath(MediaTypes.`image/tiff`, fileToSend.toPath),
-                    Map("filename" -> fileToSend.getName)
-                )
-            )
-
-            // Send the image in a PUT request to the Knora API server.
-            val knoraPutRequest = Put(baseApiUrl + "/v1/filevalue/" + URLEncoder.encode(firstPageIri.get, "UTF-8"), formData) ~> addCredentials(BasicHttpCredentials(username, password))
-            checkResponseOK(knoraPutRequest)
-        }
-
-        "reject an 'incunabula:page' with binary data if the file extension is incorrect" ignore { // Ignored because of issue #1531.
-            // The image to be uploaded.
-            val fileToSend = new File(pathToMarblesWithWrongExtension)
-            assert(fileToSend.exists(), s"File $pathToMarblesWithWrongExtension does not exist")
-
-            // A multipart/form-data request containing the image.
-            val formData = Multipart.FormData(
-                Multipart.FormData.BodyPart(
-                    "file",
-                    HttpEntity.fromPath(MediaTypes.`image/tiff`, fileToSend.toPath),
-                    Map("filename" -> fileToSend.getName)
-                )
-            )
->>>>>>> 5d3af46d
 
             val request = Post(baseApiUrl + s"/v2/authentication", HttpEntity(ContentTypes.`application/json`, params))
             val response: HttpResponse = singleAwaitingRequest(request)
@@ -281,27 +184,7 @@
                 filesToUpload = Seq(FileToUpload(path = pathToChlaus, mimeType = MediaTypes.`image/tiff`))
             )
 
-<<<<<<< HEAD
             val uploadedFile: SipiUploadResponseEntry = sipiUploadResponse.uploadedFiles.head
-=======
-            // Send a POST request to Sipi, asking it to make a thumbnail of the image.
-            val sipiRequest = Post(baseInternalSipiUrl + "/make_thumbnail", sipiFormData) ~> addCredentials(BasicHttpCredentials(username, password))
-            val sipiResponseJson = getResponseJson(sipiRequest)
-
-            // Request the thumbnail from Sipi.
-            val jsonFields = sipiResponseJson.fields
-            val previewUrl = jsonFields("preview_path").asInstanceOf[JsString].value
-            val sipiGetRequest = Get(previewUrl.replace("http://0.0.0.0:1024", baseExternalSipiUrl)) ~> addCredentials(BasicHttpCredentials(username, password))
-            checkResponseOK(sipiGetRequest)
-
-            val fileParams = JsObject(
-                Map(
-                    "originalFilename" -> jsonFields("original_filename"),
-                    "originalMimeType" -> jsonFields("original_mimetype"),
-                    "filename" -> jsonFields("filename")
-                )
-            )
->>>>>>> 5d3af46d
 
             val knoraParams =
                 s"""
@@ -345,19 +228,7 @@
                 filesToUpload = Seq(FileToUpload(path = pathToMarbles, mimeType = MediaTypes.`image/tiff`))
             )
 
-<<<<<<< HEAD
             val uploadedFile: SipiUploadResponseEntry = sipiUploadResponse.uploadedFiles.head
-=======
-            // Send a POST request to Sipi, asking it to make a thumbnail of the image.
-            val sipiRequest = Post(baseInternalSipiUrl + "/make_thumbnail", sipiFormData) ~> addCredentials(BasicHttpCredentials(username, password))
-            val sipiResponseJson = getResponseJson(sipiRequest)
-
-            // Request the thumbnail from Sipi.
-            val jsonFields = sipiResponseJson.fields
-            val previewUrl = jsonFields("preview_path").asInstanceOf[JsString].value
-            val sipiGetRequest = Get(previewUrl.replace("http://0.0.0.0:1024", baseExternalSipiUrl)) ~> addCredentials(BasicHttpCredentials(username, password))
-            checkResponseOK(sipiGetRequest)
->>>>>>> 5d3af46d
 
             // JSON describing the new image to Knora.
             val knoraParams = JsObject(
@@ -413,8 +284,7 @@
             checkResponseOK(knoraPostRequest)
         }
 
-        // TODO: fix as part of https://github.com/dasch-swiss/knora-api/pull/1233
-        "create an 'p0803-incunabula:book' and an 'p0803-incunabula:page' with file parameters via XML import" ignore {
+        "create an 'p0803-incunabula:book' and an 'p0803-incunabula:page' with file parameters via XML import" in {
             val fileToUpload = new File(pathToChlaus)
 
             // To be able to run packaged tests inside Docker, we need to copy
@@ -490,14 +360,9 @@
             checkResponseOK(sipiGetRequest)
         }
 
-<<<<<<< HEAD
         "create a TextRepresentation of type XSLTransformation and refer to it in a mapping" ignore {
 
             // TODO: fix this when we can upload non-image files to Sipi (PR #1206).
-=======
-        // TODO: fix as part of https://github.com/dasch-swiss/knora-api/pull/1233
-        "create a TextRepresentation of type XSLTransformation and refer to it in a mapping" ignore {
->>>>>>> 5d3af46d
 
             // create an XSL transformation
             val knoraParams = JsObject(
@@ -614,13 +479,8 @@
 
         }
 
-<<<<<<< HEAD
         "create a mapping for standoff conversion to TEI referring to an XSLT and also create a Gravsearch template and an XSLT for transforming TEI header data" ignore {
             // TODO: fix this when we can upload non-image files to Sipi (PR #1206).
-=======
-        // TODO: fix as part of https://github.com/dasch-swiss/knora-api/pull/1233
-        "create a mapping for standoff conversion to TEI referring to an XSLT and also create a Gravsearch template and an XSLT for transforming TEI header data" ignore {
->>>>>>> 5d3af46d
 
             // create an XSL transformation
             val standoffXSLTParams = JsObject(
@@ -830,14 +690,9 @@
 
         }
 
-<<<<<<< HEAD
         "provide a helpful error message if an XSLT file is not found" ignore {
-            // TODO: re-enables this with the preceding test, when we can upload non-image files to Sipi (PR #1206).
-
-=======
-        // TODO: fix as part of https://github.com/dasch-swiss/knora-api/pull/1233
-        "provide a helpful error message if an XSLT file is not found" ignore {
->>>>>>> 5d3af46d
+            // TODO: re-enable this with the preceding test, when we can upload non-image files to Sipi (PR #1206).
+
             val missingHeaderXSLTIri = "http://rdfh.ch/0801/608NfPLCRpeYnkXKABC5mg"
 
             val letterTEIRequest: HttpRequest = Get(baseApiUrl + "/v2/tei/" + URLEncoder.encode(letterIri.get, "UTF-8") +
