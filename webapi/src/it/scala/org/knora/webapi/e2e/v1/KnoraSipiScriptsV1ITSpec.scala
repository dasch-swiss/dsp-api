--- conflicted
+++ resolved
@@ -112,15 +112,10 @@
             /**
               * Send a GET request to Sipi, asking for the preview image.
               * With testcontainers it is not possible to know the random port
-<<<<<<< HEAD
-              * in advance, so the started sipi container cannot be configured
-              * correctly.
-=======
               * in advance, so that we can provide it to Sipi at startup.
               * Instead we need to replace the standard port configured
               * and returned by sipi to the random port known after sipi has
               * already started.
->>>>>>> e4fd02c9
               */
             val sipiGetRequest01 = Get(previewPath.replace("http://0.0.0.0:1024", baseExternalSipiUrl))
             val sipiGetResponse01: HttpResponse = singleAwaitingRequest(sipiGetRequest01)
