/*
 * Copyright © 2015-2019 the contributors (see Contributors.md).
 *
 * This file is part of Knora.
 *
 * Knora is free software: you can redistribute it and/or modify
 * it under the terms of the GNU Affero General Public License as published
 * by the Free Software Foundation, either version 3 of the License, or
 * (at your option) any later version.
 *
 * Knora is distributed in the hope that it will be useful,
 * but WITHOUT ANY WARRANTY; without even the implied warranty of
 * MERCHANTABILITY or FITNESS FOR A PARTICULAR PURPOSE.  See the
 * GNU Affero General Public License for more details.
 *
 * You should have received a copy of the GNU Affero General Public
 * License along with Knora.  If not, see <http://www.gnu.org/licenses/>.
 */

package org.knora.webapi.e2e.v2

import java.io.File
import java.net.URLEncoder

import akka.http.scaladsl.model._
import akka.http.scaladsl.model.headers.BasicHttpCredentials
import akka.http.scaladsl.unmarshalling.Unmarshal
import com.typesafe.config.{Config, ConfigFactory}
import org.knora.webapi._
import org.knora.webapi.messages.store.triplestoremessages.TriplestoreJsonProtocol
import org.knora.webapi.messages.v2.routing.authenticationmessages._
import org.knora.webapi.util.IriConversions._
import org.knora.webapi.util.jsonld._
import org.knora.webapi.util.{MutableTestIri, SmartIri, StringFormatter}

import scala.concurrent.Await
import scala.concurrent.duration._

object KnoraSipiIntegrationV2ITSpec {
    val config: Config = ConfigFactory.parseString(
        """
          |akka.loglevel = "DEBUG"
          |akka.stdout-loglevel = "DEBUG"
        """.stripMargin)
}

/**
 * Tests interaction between Knora and Sipi using Knora API v2.
 */
class KnoraSipiIntegrationV2ITSpec extends ITKnoraLiveSpec(KnoraSipiIntegrationV2ITSpec.config) with AuthenticationV2JsonProtocol with TriplestoreJsonProtocol {
    private implicit val stringFormatter: StringFormatter = StringFormatter.getGeneralInstance

    private val anythingUserEmail = SharedTestDataADM.anythingUser1.email
    private val incunabulaUserEmail = SharedTestDataADM.incunabulaMemberUser.email
    private val password = SharedTestDataADM.testPass

    private val stillImageResourceIri = new MutableTestIri
    private val stillImageFileValueIri = new MutableTestIri

    private val pdfResourceIri = new MutableTestIri
    private val pdfValueIri = new MutableTestIri

    private val marblesOriginalFilename = "marbles.tif"
    private val pathToMarbles = s"_test_data/test_route/images/$marblesOriginalFilename"
    private val marblesWidth = 1419
    private val marblesHeight = 1001

    private val pathToMarblesWithWrongExtension = "_test_data/test_route/images/marbles_with_wrong_extension.jpg"

    private val trp88OriginalFilename = "Trp88.tiff"
    private val pathToTrp88 = s"_test_data/test_route/images/$trp88OriginalFilename"
    private val trp88Width = 499
    private val trp88Height = 630

    private val minimalPdfOriginalFilename = "minimal.pdf"
    private val pathToMinimalPdf = s"_test_data/test_route/files/$minimalPdfOriginalFilename"
    private val minimalPdfWidth = 1250
    private val minimalPdfHeight = 600

    private val testPdfOriginalFilename = "test.pdf"
    private val pathToTestPdf = s"_test_data/test_route/files/$testPdfOriginalFilename"
    private val testPdfWidth = 2480
    private val testPdfHeight = 3508

    private val csvOriginalFilename = "eggs.csv"
    private val pathToCsv = s"_test_data/test_route/files/$csvOriginalFilename"

    /**
<<<<<<< HEAD
      * Given a JSON-LD document representing a resource, returns a JSON-LD array containing the values of the specified
      * property.
      *
      * @param resource            the JSON-LD document.
      * @param propertyIriInResult the property IRI.
      * @return a JSON-LD array containing the values of the specified property.
      */
=======
     * Represents a file to be uploaded to Sipi.
     *
     * @param path     the path of the file.
     * @param mimeType the MIME type of the file.
     *
     */
    case class FileToUpload(path: String, mimeType: ContentType)

    /**
     * Represents an image file to be uploaded to Sipi.
     *
     * @param fileToUpload the file to be uploaded.
     * @param width        the image's width in pixels.
     * @param height       the image's height in pixels.
     */
    case class InputFile(fileToUpload: FileToUpload, width: Int, height: Int)

    /**
     * Represents the information that Sipi returns about each file that has been uploaded.
     *
     * @param originalFilename the original filename that was submitted to Sipi.
     * @param internalFilename Sipi's internal filename for the stored temporary file.
     * @param temporaryUrl     the URL at which the temporary file can be accessed.
     * @param fileType         `image`, `text`, or `document`.
     */
    case class SipiUploadResponseEntry(originalFilename: String, internalFilename: String, temporaryUrl: String, fileType: String)

    /**
     * Represents Sipi's response to a file upload request.
     *
     * @param uploadedFiles the information about each file that was uploaded.
     */
    case class SipiUploadResponse(uploadedFiles: Seq[SipiUploadResponseEntry])

    object SipiUploadResponseJsonProtocol extends SprayJsonSupport with DefaultJsonProtocol {
        implicit val sipiUploadResponseEntryFormat: RootJsonFormat[SipiUploadResponseEntry] = jsonFormat4(SipiUploadResponseEntry)
        implicit val sipiUploadResponseFormat: RootJsonFormat[SipiUploadResponse] = jsonFormat1(SipiUploadResponse)
    }

    import SipiUploadResponseJsonProtocol._

    /**
     * Represents the information that Knora returns about an image file value that was created.
     *
     * @param internalFilename the image's internal filename.
     * @param iiifUrl          the image's IIIF URL.
     * @param width            the image's width in pixels.
     * @param height           the image's height in pixels.
     */
    case class SavedImage(internalFilename: String, iiifUrl: String, width: Int, height: Int)

    /**
     * Represents the information that Knora returns about a document file value that was created.
     *
     * @param internalFilename the files's internal filename.
     * @param url              the file's URL.
     * @param pageCount        the document's page count.
     * @param width            the document's width in pixels.
     * @param height           the document's height in pixels.
     */
    case class SavedDocument(internalFilename: String, url: String, pageCount: Int, width: Option[Int], height: Option[Int])

    /**
     * Uploads a file to Sipi and returns the information in Sipi's response.
     *
     * @param loginToken    the login token to be included in the request to Sipi.
     * @param filesToUpload the files to be uploaded.
     * @return a [[SipiUploadResponse]] representing Sipi's response.
     */
    private def uploadToSipi(loginToken: String, filesToUpload: Seq[FileToUpload]): SipiUploadResponse = {
        // Make a multipart/form-data request containing the files.

        val formDataParts: Seq[Multipart.FormData.BodyPart] = filesToUpload.map {
            fileToUpload =>
                val fileToSend = new File(fileToUpload.path)
                assert(fileToSend.exists(), s"File ${fileToUpload.path} does not exist")

                Multipart.FormData.BodyPart(
                    "file",
                    HttpEntity.fromPath(fileToUpload.mimeType, fileToSend.toPath),
                    Map("filename" -> fileToSend.getName)
                )
        }

        val sipiFormData = Multipart.FormData(formDataParts: _*)

        // Send Sipi the file in a POST request.
        val sipiRequest = Post(s"$baseInternalSipiUrl/upload?token=$loginToken", sipiFormData)

        val sipiUploadResponseJson: JsObject = getResponseJson(sipiRequest)
        // println(sipiUploadResponseJson.prettyPrint)
        val sipiUploadResponse: SipiUploadResponse = sipiUploadResponseJson.convertTo[SipiUploadResponse]
        // println(s"sipiUploadResponse: $sipiUploadResponse")

        // Request the temporary file from Sipi.
        for (responseEntry <- sipiUploadResponse.uploadedFiles) {
            val sipiGetTmpFileRequest: HttpRequest = if (responseEntry.fileType == "image") {
                Get(responseEntry.temporaryUrl.replace("http://0.0.0.0:1024", baseExternalSipiUrl) + "/full/full/0/default.jpg")
            } else {
                Get(responseEntry.temporaryUrl.replace("http://0.0.0.0:1024", baseExternalSipiUrl))
            }

            checkResponseOK(sipiGetTmpFileRequest)
        }

        sipiUploadResponse
    }

    /**
     * Given a JSON-LD document representing a resource, returns a JSON-LD array containing the values of the specified
     * property.
     *
     * @param resource            the JSON-LD document.
     * @param propertyIriInResult the property IRI.
     * @return a JSON-LD array containing the values of the specified property.
     */
>>>>>>> 5d3af46d
    private def getValuesFromResource(resource: JsonLDDocument,
                                      propertyIriInResult: SmartIri): JsonLDArray = {
        resource.requireArray(propertyIriInResult.toString)
    }

    /**
     * Given a JSON-LD document representing a resource, returns a JSON-LD object representing the expected single
     * value of the specified property.
     *
     * @param resource            the JSON-LD document.
     * @param propertyIriInResult the property IRI.
     * @param expectedValueIri    the IRI of the expected value.
     * @return a JSON-LD object representing the expected single value of the specified property.
     */
    private def getValueFromResource(resource: JsonLDDocument,
                                     propertyIriInResult: SmartIri,
                                     expectedValueIri: IRI): JsonLDObject = {
        val resourceIri: IRI = resource.requireStringWithValidation(JsonLDConstants.ID, stringFormatter.validateAndEscapeIri)
        val propertyValues: JsonLDArray = getValuesFromResource(resource = resource, propertyIriInResult = propertyIriInResult)

        val matchingValues: Seq[JsonLDObject] = propertyValues.value.collect {
            case jsonLDObject: JsonLDObject if jsonLDObject.requireStringWithValidation(JsonLDConstants.ID, stringFormatter.validateAndEscapeIri) == expectedValueIri => jsonLDObject
        }

        if (matchingValues.isEmpty) {
            throw AssertionException(s"Property <$propertyIriInResult> of resource <$resourceIri> does not have value <$expectedValueIri>")
        }

        if (matchingValues.size > 1) {
            throw AssertionException(s"Property <$propertyIriInResult> of resource <$resourceIri> has more than one value with the IRI <$expectedValueIri>")
        }

        matchingValues.head
    }

    /**
      * Represents the information that Knora returns about an image file value that was created.
      *
      * @param internalFilename the image's internal filename.
      * @param iiifUrl          the image's IIIF URL.
      * @param width            the image's width in pixels.
      * @param height           the image's height in pixels.
      */
    protected case class SavedImage(internalFilename: String, iiifUrl: String, width: Int, height: Int)

    /**
      * Represents the information that Knora returns about a document file value that was created.
      *
      * @param internalFilename the files's internal filename.
      * @param url              the file's URL.
      * @param pageCount        the document's page count.
      * @param width            the document's width in pixels.
      * @param height           the document's height in pixels.
      */
    case class SavedDocument(internalFilename: String, url: String, pageCount: Int, width: Option[Int], height: Option[Int])

    /**
     * Given a JSON-LD object representing a Knora image file value, returns a [[SavedImage]] containing the same information.
     *
     * @param savedValue a JSON-LD object representing a Knora image file value.
     * @return a [[SavedImage]] containing the same information.
     */
    private def savedValueToSavedImage(savedValue: JsonLDObject): SavedImage = {
        val internalFilename = savedValue.requireString(OntologyConstants.KnoraApiV2Complex.FileValueHasFilename)

        val iiifUrl = savedValue.requireDatatypeValueInObject(
            key = OntologyConstants.KnoraApiV2Complex.FileValueAsUrl,
            expectedDatatype = OntologyConstants.Xsd.Uri.toSmartIri,
            validationFun = stringFormatter.toSparqlEncodedString
        )

        val width = savedValue.requireInt(OntologyConstants.KnoraApiV2Complex.StillImageFileValueHasDimX)
        val height = savedValue.requireInt(OntologyConstants.KnoraApiV2Complex.StillImageFileValueHasDimY)

        SavedImage(
            internalFilename = internalFilename,
            iiifUrl = iiifUrl,
            width = width,
            height = height
        )
    }

    /**
     * Given a JSON-LD object representing a Knora document file value, returns a [[SavedImage]] containing the same information.
     *
     * @param savedValue a JSON-LD object representing a Knora document file value.
     * @return a [[SavedDocument]] containing the same information.
     */
    private def savedValueToSavedDocument(savedValue: JsonLDObject): SavedDocument = {
        val internalFilename = savedValue.requireString(OntologyConstants.KnoraApiV2Complex.FileValueHasFilename)

        val url: String = savedValue.requireDatatypeValueInObject(
            key = OntologyConstants.KnoraApiV2Complex.FileValueAsUrl,
            expectedDatatype = OntologyConstants.Xsd.Uri.toSmartIri,
            validationFun = stringFormatter.toSparqlEncodedString
        )

        val pageCount: Int = savedValue.requireInt(OntologyConstants.KnoraApiV2Complex.DocumentFileValueHasPageCount)
        val dimX: Option[Int] = savedValue.maybeInt(OntologyConstants.KnoraApiV2Complex.DocumentFileValueHasDimX)
        val dimY: Option[Int] = savedValue.maybeInt(OntologyConstants.KnoraApiV2Complex.DocumentFileValueHasDimY)

        SavedDocument(
            internalFilename = internalFilename,
            url = url,
            pageCount = pageCount,
            width = dimX,
            height = dimY
        )
    }

    "The Knora/Sipi integration" should {
        var loginToken: String = ""

        "not accept a token in Sipi that hasn't been signed by Knora" in {
            val invalidToken = "eyJ0eXAiOiJKV1QiLCJhbGciOiJIUzI1NiJ9.eyJpc3MiOiJLbm9yYSIsInN1YiI6Imh0dHA6Ly9yZGZoLmNoL3VzZXJzLzlYQkNyRFYzU1JhN2tTMVd3eW5CNFEiLCJhdWQiOlsiS25vcmEiLCJTaXBpIl0sImV4cCI6NDY5NDM1MTEyMiwiaWF0IjoxNTQxNzU5MTIyLCJqdGkiOiJ4bnlYeklFb1QxNmM2dkpDbHhSQllnIn0.P2Aq37G6XMLLBVMdnpDVVhWjenbVw0HTb1BpEuTWGRo"

            // The image to be uploaded.
            val fileToSend = new File(pathToMarbles)
            assert(fileToSend.exists(), s"File $pathToMarbles does not exist")

            // A multipart/form-data request containing the image.
            val sipiFormData = Multipart.FormData(
                Multipart.FormData.BodyPart(
                    "file",
                    HttpEntity.fromPath(MediaTypes.`image/tiff`, fileToSend.toPath),
                    Map("filename" -> fileToSend.getName)
                )
            )

            // Send a POST request to Sipi, asking it to convert the image to JPEG 2000 and store it in a temporary file.
            val sipiRequest = Post(s"$baseInternalSipiUrl/upload?token=$invalidToken", sipiFormData)
            val sipiResponse = singleAwaitingRequest(sipiRequest)
            assert(sipiResponse.status == StatusCodes.Unauthorized)
        }

        "log in as a Knora user" in {
            /* Correct username and correct password */

            val params =
                s"""
                   |{
                   |    "email": "$anythingUserEmail",
                   |    "password": "$password"
                   |}
                """.stripMargin

            val request = Post(baseApiUrl + s"/v2/authentication", HttpEntity(ContentTypes.`application/json`, params))
            val response: HttpResponse = singleAwaitingRequest(request)
            assert(response.status == StatusCodes.OK)

            val lr: LoginResponse = Await.result(Unmarshal(response.entity).to[LoginResponse], 1.seconds)
            loginToken = lr.token

            loginToken.nonEmpty should be(true)

            logger.debug("token: {}", loginToken)
        }

        "create a resource with a still image file" in {
            // Upload the image to Sipi.
            val sipiUploadResponse: SipiUploadResponse =
                uploadToSipi(
                    loginToken = loginToken,
                    filesToUpload = Seq(FileToUpload(path = pathToMarbles, mimeType = MediaTypes.`image/tiff`))
                )

            val uploadedFile: SipiUploadResponseEntry = sipiUploadResponse.uploadedFiles.head
            uploadedFile.originalFilename should ===(marblesOriginalFilename)

            // Ask Knora to create the resource.

            val jsonLdEntity =
                s"""{
                   |  "@type" : "anything:ThingPicture",
                   |  "knora-api:hasStillImageFileValue" : {
                   |    "@type" : "knora-api:StillImageFileValue",
                   |    "knora-api:fileValueHasFilename" : "${uploadedFile.internalFilename}"
                   |  },
                   |  "knora-api:attachedToProject" : {
                   |    "@id" : "http://rdfh.ch/projects/0001"
                   |  },
                   |  "rdfs:label" : "test thing",
                   |  "@context" : {
                   |    "rdf" : "http://www.w3.org/1999/02/22-rdf-syntax-ns#",
                   |    "knora-api" : "http://api.knora.org/ontology/knora-api/v2#",
                   |    "rdfs" : "http://www.w3.org/2000/01/rdf-schema#",
                   |    "xsd" : "http://www.w3.org/2001/XMLSchema#",
                   |    "anything" : "http://0.0.0.0:3333/ontology/0001/anything/v2#"
                   |  }
                   |}""".stripMargin

            val request = Post(s"$baseApiUrl/v2/resources", HttpEntity(RdfMediaTypes.`application/ld+json`, jsonLdEntity)) ~> addCredentials(BasicHttpCredentials(anythingUserEmail, password))
            val responseJsonDoc: JsonLDDocument = getResponseJsonLD(request)
            stillImageResourceIri.set(responseJsonDoc.body.requireIDAsKnoraDataIri.toString)

            // Get the resource from Knora.
            val knoraGetRequest = Get(s"$baseApiUrl/v2/resources/${URLEncoder.encode(stillImageResourceIri.get, "UTF-8")}")
            val resource: JsonLDDocument = getResponseJsonLD(knoraGetRequest)
            assert(resource.requireTypeAsKnoraTypeIri.toString == "http://0.0.0.0:3333/ontology/0001/anything/v2#ThingPicture")

            // Get the new file value from the resource.

            val savedValues: JsonLDArray = getValuesFromResource(
                resource = resource,
                propertyIriInResult = OntologyConstants.KnoraApiV2Complex.HasStillImageFileValue.toSmartIri
            )

            val savedValue: JsonLDValue = if (savedValues.value.size == 1) {
                savedValues.value.head
            } else {
                throw AssertionException(s"Expected one file value, got ${savedValues.value.size}")
            }

            val savedValueObj: JsonLDObject = savedValue match {
                case jsonLDObject: JsonLDObject => jsonLDObject
                case other => throw AssertionException(s"Invalid value object: $other")
            }

            stillImageFileValueIri.set(savedValueObj.requireIDAsKnoraDataIri.toString)

            val savedImage = savedValueToSavedImage(savedValueObj)
            assert(savedImage.internalFilename == uploadedFile.internalFilename)
            assert(savedImage.width == marblesWidth)
            assert(savedImage.height == marblesHeight)
        }

        "reject an image file with the wrong file extension" in {
            val exception = intercept[AssertionException] {
                uploadToSipi(
                    loginToken = loginToken,
                    filesToUpload = Seq(FileToUpload(path = pathToMarblesWithWrongExtension, mimeType = MediaTypes.`image/tiff`))
                )
            }

            assert(exception.getMessage.contains("MIME type and/or file extension are inconsistent"))
        }

        "change a still image file value" in {
            // Upload the image to Sipi.
            val sipiUploadResponse: SipiUploadResponse =
                uploadToSipi(
                    loginToken = loginToken,
                    filesToUpload = Seq(FileToUpload(path = pathToTrp88, mimeType = MediaTypes.`image/tiff`))
                )

            val uploadedFile: SipiUploadResponseEntry = sipiUploadResponse.uploadedFiles.head
            uploadedFile.originalFilename should ===(trp88OriginalFilename)

            // JSON describing the new image to Knora.
            val jsonLdEntity =
                s"""{
                   |  "@id" : "${stillImageResourceIri.get}",
                   |  "@type" : "anything:ThingPicture",
                   |  "knora-api:hasStillImageFileValue" : {
                   |    "@id" : "${stillImageFileValueIri.get}",
                   |    "@type" : "knora-api:StillImageFileValue",
                   |    "knora-api:fileValueHasFilename" : "${uploadedFile.internalFilename}"
                   |  },
                   |  "@context" : {
                   |    "knora-api" : "http://api.knora.org/ontology/knora-api/v2#",
                   |    "anything" : "http://0.0.0.0:3333/ontology/0001/anything/v2#"
                   |  }
                   |}""".stripMargin

            // Send the JSON in a PUT request to Knora.
            val knoraPostRequest = Put(baseApiUrl + "/v2/values", HttpEntity(ContentTypes.`application/json`, jsonLdEntity)) ~> addCredentials(BasicHttpCredentials(anythingUserEmail, password))
            val responseJsonDoc = getResponseJsonLD(knoraPostRequest)
            stillImageFileValueIri.set(responseJsonDoc.body.requireIDAsKnoraDataIri.toString)

            // Get the resource from Knora.
            val knoraGetRequest = Get(s"$baseApiUrl/v2/resources/${URLEncoder.encode(stillImageResourceIri.get, "UTF-8")}")
            val resource = getResponseJsonLD(knoraGetRequest)

            // Get the new file value from the resource.
            val savedValue: JsonLDObject = getValueFromResource(
                resource = resource,
                propertyIriInResult = OntologyConstants.KnoraApiV2Complex.HasStillImageFileValue.toSmartIri,
                expectedValueIri = stillImageFileValueIri.get
            )

            val savedImage = savedValueToSavedImage(savedValue)
            assert(savedImage.internalFilename == uploadedFile.internalFilename)
            assert(savedImage.width == trp88Width)
            assert(savedImage.height == trp88Height)

            // Request the permanently stored image from Sipi.
            val sipiGetImageRequest = Get(savedImage.iiifUrl)
            checkResponseOK(sipiGetImageRequest)
        }

        "delete the temporary file if Knora rejects the request to create a file value" in {
            // Upload the image to Sipi.
            val sipiUploadResponse: SipiUploadResponse = uploadToSipi(
                loginToken = loginToken,
                filesToUpload = Seq(FileToUpload(path = pathToMarbles, mimeType = MediaTypes.`image/tiff`))
            )

            val internalFilename = sipiUploadResponse.uploadedFiles.head.internalFilename
            val temporaryBaseIIIFUrl = sipiUploadResponse.uploadedFiles.head.temporaryUrl.replace("http://0.0.0.0:1024", baseExternalSipiUrl)

            // JSON describing the new image to Knora.
            val jsonLdEntity =
                s"""{
                   |  "@id" : "${stillImageResourceIri.get}",
                   |  "@type" : "anything:ThingDocument",
                   |  "knora-api:hasStillImageFileValue" : {
                   |    "@type" : "knora-api:StillImageFileValue",
                   |    "knora-api:fileValueHasFilename" : "$internalFilename"
                   |  },
                   |  "@context" : {
                   |    "knora-api" : "http://api.knora.org/ontology/knora-api/v2#",
                   |    "anything" : "http://0.0.0.0:3333/ontology/0001/anything/v2#"
                   |  }
                   |}""".stripMargin

            // Send the JSON in a POST request to Knora.
            val knoraPostRequest = Post(baseApiUrl + "/v2/values", HttpEntity(ContentTypes.`application/json`, jsonLdEntity)) ~> addCredentials(BasicHttpCredentials(incunabulaUserEmail, password))
            val knoraPostResponse = singleAwaitingRequest(knoraPostRequest)
            assert(knoraPostResponse.status == StatusCodes.Forbidden)

            // Request the temporary image from Sipi.
            val sipiGetTmpFileRequest = Get(temporaryBaseIIIFUrl + "/" + internalFilename + "/full/full/0/default.jpg")
            val sipiResponse = singleAwaitingRequest(sipiGetTmpFileRequest)
            assert(sipiResponse.status == StatusCodes.NotFound)
        }

        "create a resource with a PDF file" in {
            // Upload the file to Sipi.
            val sipiUploadResponse: SipiUploadResponse = uploadToSipi(
                loginToken = loginToken,
                filesToUpload = Seq(FileToUpload(path = pathToMinimalPdf, mimeType = MediaTypes.`application/pdf`))
            )

            val uploadedFile: SipiUploadResponseEntry = sipiUploadResponse.uploadedFiles.head
            uploadedFile.originalFilename should ===(minimalPdfOriginalFilename)

            // Ask Knora to create the resource.

            val jsonLdEntity =
                s"""{
                   |  "@type" : "anything:ThingDocument",
                   |  "knora-api:hasDocumentFileValue" : {
                   |    "@type" : "knora-api:DocumentFileValue",
                   |    "knora-api:fileValueHasFilename" : "${uploadedFile.internalFilename}"
                   |  },
                   |  "knora-api:attachedToProject" : {
                   |    "@id" : "http://rdfh.ch/projects/0001"
                   |  },
                   |  "rdfs:label" : "test thing",
                   |  "@context" : {
                   |    "rdf" : "http://www.w3.org/1999/02/22-rdf-syntax-ns#",
                   |    "knora-api" : "http://api.knora.org/ontology/knora-api/v2#",
                   |    "rdfs" : "http://www.w3.org/2000/01/rdf-schema#",
                   |    "xsd" : "http://www.w3.org/2001/XMLSchema#",
                   |    "anything" : "http://0.0.0.0:3333/ontology/0001/anything/v2#"
                   |  }
                   |}""".stripMargin

            val request = Post(s"$baseApiUrl/v2/resources", HttpEntity(RdfMediaTypes.`application/ld+json`, jsonLdEntity)) ~> addCredentials(BasicHttpCredentials(anythingUserEmail, password))
            val responseJsonDoc: JsonLDDocument = getResponseJsonLD(request)
            pdfResourceIri.set(responseJsonDoc.body.requireIDAsKnoraDataIri.toString)

            // Get the resource from Knora.
            val knoraGetRequest = Get(s"$baseApiUrl/v2/resources/${URLEncoder.encode(pdfResourceIri.get, "UTF-8")}")
            val resource: JsonLDDocument = getResponseJsonLD(knoraGetRequest)
            assert(resource.requireTypeAsKnoraTypeIri.toString == "http://0.0.0.0:3333/ontology/0001/anything/v2#ThingDocument")

            // Get the new file value from the resource.

            val savedValues: JsonLDArray = getValuesFromResource(
                resource = resource,
                propertyIriInResult = OntologyConstants.KnoraApiV2Complex.HasDocumentFileValue.toSmartIri
            )

            val savedValue: JsonLDValue = if (savedValues.value.size == 1) {
                savedValues.value.head
            } else {
                throw AssertionException(s"Expected one file value, got ${savedValues.value.size}")
            }

            val savedValueObj: JsonLDObject = savedValue match {
                case jsonLDObject: JsonLDObject => jsonLDObject
                case other => throw AssertionException(s"Invalid value object: $other")
            }

            pdfValueIri.set(savedValueObj.requireIDAsKnoraDataIri.toString)

            val savedDocument: SavedDocument = savedValueToSavedDocument(savedValueObj)
            assert(savedDocument.internalFilename == uploadedFile.internalFilename)
            assert(savedDocument.pageCount == 1)
            assert(savedDocument.width.contains(minimalPdfWidth))
            assert(savedDocument.height.contains(minimalPdfHeight))
        }

        "change a PDF file value" in {
            // Upload the file to Sipi.
            val sipiUploadResponse: SipiUploadResponse = uploadToSipi(
                loginToken = loginToken,
                filesToUpload = Seq(FileToUpload(path = pathToTestPdf, mimeType = MediaTypes.`application/pdf`))
            )

            val uploadedFile: SipiUploadResponseEntry = sipiUploadResponse.uploadedFiles.head
            uploadedFile.originalFilename should ===(testPdfOriginalFilename)

            // Ask Knora to create the resource.

            val jsonLdEntity =
                s"""{
                   |  "@id" : "${pdfResourceIri.get}",
                   |  "@type" : "anything:ThingDocument",
                   |  "knora-api:hasDocumentFileValue" : {
                   |    "@id" : "${pdfValueIri.get}",
                   |    "@type" : "knora-api:DocumentFileValue",
                   |    "knora-api:fileValueHasFilename" : "${uploadedFile.internalFilename}"
                   |  },
                   |  "@context" : {
                   |    "rdf" : "http://www.w3.org/1999/02/22-rdf-syntax-ns#",
                   |    "knora-api" : "http://api.knora.org/ontology/knora-api/v2#",
                   |    "rdfs" : "http://www.w3.org/2000/01/rdf-schema#",
                   |    "xsd" : "http://www.w3.org/2001/XMLSchema#",
                   |    "anything" : "http://0.0.0.0:3333/ontology/0001/anything/v2#"
                   |  }
                   |}""".stripMargin

            val request = Put(s"$baseApiUrl/v2/values", HttpEntity(RdfMediaTypes.`application/ld+json`, jsonLdEntity)) ~> addCredentials(BasicHttpCredentials(anythingUserEmail, password))
            val responseJsonDoc: JsonLDDocument = getResponseJsonLD(request)
            pdfValueIri.set(responseJsonDoc.body.requireIDAsKnoraDataIri.toString)

            // Get the resource from Knora.
            val knoraGetRequest = Get(s"$baseApiUrl/v2/resources/${URLEncoder.encode(pdfResourceIri.get, "UTF-8")}")
            val resource = getResponseJsonLD(knoraGetRequest)

            // Get the new file value from the resource.
            val savedValue: JsonLDObject = getValueFromResource(
                resource = resource,
                propertyIriInResult = OntologyConstants.KnoraApiV2Complex.HasDocumentFileValue.toSmartIri,
                expectedValueIri = pdfValueIri.get
            )

            val savedDocument: SavedDocument = savedValueToSavedDocument(savedValue)
            assert(savedDocument.internalFilename == uploadedFile.internalFilename)
            assert(savedDocument.pageCount == 1)
            assert(savedDocument.width.contains(testPdfWidth))
            assert(savedDocument.height.contains(testPdfHeight))
        }

        "create a resource with a CSV file" ignore { // ignored because of https://github.com/dasch-swiss/sipi/issues/309
            // Upload the file to Sipi.
            val sipiUploadResponse: SipiUploadResponse = uploadToSipi(
                loginToken = loginToken,
                filesToUpload = Seq(FileToUpload(path = pathToCsv, mimeType = MediaTypes.`text/csv`.toContentType(HttpCharsets.`UTF-8`)))
            )

            val uploadedFile: SipiUploadResponseEntry = sipiUploadResponse.uploadedFiles.head
            uploadedFile.originalFilename should ===(csvOriginalFilename)

            // Ask Knora to create the resource.

            val jsonLdEntity =
                s"""{
                   |  "@type" : "anything:ThingDocument",
                   |  "knora-api:hasDocumentFileValue" : {
                   |    "@type" : "knora-api:DocumentFileValue",
                   |    "knora-api:fileValueHasFilename" : "${uploadedFile.internalFilename}"
                   |  },
                   |  "knora-api:attachedToProject" : {
                   |    "@id" : "http://rdfh.ch/projects/0001"
                   |  },
                   |  "rdfs:label" : "test thing",
                   |  "@context" : {
                   |    "rdf" : "http://www.w3.org/1999/02/22-rdf-syntax-ns#",
                   |    "knora-api" : "http://api.knora.org/ontology/knora-api/v2#",
                   |    "rdfs" : "http://www.w3.org/2000/01/rdf-schema#",
                   |    "xsd" : "http://www.w3.org/2001/XMLSchema#",
                   |    "anything" : "http://0.0.0.0:3333/ontology/0001/anything/v2#"
                   |  }
                   |}""".stripMargin

            val request = Post(s"$baseApiUrl/v2/resources", HttpEntity(RdfMediaTypes.`application/ld+json`, jsonLdEntity)) ~> addCredentials(BasicHttpCredentials(anythingUserEmail, password))
            val responseJsonDoc: JsonLDDocument = getResponseJsonLD(request)
            val resourceIri: IRI = responseJsonDoc.body.requireStringWithValidation(JsonLDConstants.ID, stringFormatter.validateAndEscapeIri)
            assert(resourceIri.toSmartIri.isKnoraDataIri)

            // Get the resource from Knora.
            val knoraGetRequest = Get(s"$baseApiUrl/v2/resources/${URLEncoder.encode(resourceIri, "UTF-8")}")
            val resource = getResponseJsonLD(knoraGetRequest)

            // Get the new file value from the resource.

            val savedValues: JsonLDArray = getValuesFromResource(
                resource = resource,
                propertyIriInResult = OntologyConstants.KnoraApiV2Complex.HasDocumentFileValue.toSmartIri
            )

            val savedValue: JsonLDValue = if (savedValues.value.size == 1) {
                savedValues.value.head
            } else {
                throw AssertionException(s"Expected one file value, got ${savedValues.value.size}")
            }

            val savedValueObj: JsonLDObject = savedValue match {
                case jsonLDObject: JsonLDObject => jsonLDObject
                case other => throw AssertionException(s"Invalid value object: $other")
            }

            val savedDocument: SavedDocument = savedValueToSavedDocument(savedValueObj)
            assert(savedDocument.internalFilename == uploadedFile.internalFilename)
            assert(savedDocument.pageCount == 1)
            assert(savedDocument.width.isEmpty)
            assert(savedDocument.height.isEmpty)
        }
    }
}<|MERGE_RESOLUTION|>--- conflicted
+++ resolved
@@ -27,7 +27,7 @@
 import akka.http.scaladsl.unmarshalling.Unmarshal
 import com.typesafe.config.{Config, ConfigFactory}
 import org.knora.webapi._
-import org.knora.webapi.messages.store.triplestoremessages.TriplestoreJsonProtocol
+import org.knora.webapi.messages.store.triplestoremessages.{RdfDataObject, TriplestoreJsonProtocol}
 import org.knora.webapi.messages.v2.routing.authenticationmessages._
 import org.knora.webapi.util.IriConversions._
 import org.knora.webapi.util.jsonld._
@@ -84,124 +84,6 @@
 
     private val csvOriginalFilename = "eggs.csv"
     private val pathToCsv = s"_test_data/test_route/files/$csvOriginalFilename"
-
-    /**
-<<<<<<< HEAD
-      * Given a JSON-LD document representing a resource, returns a JSON-LD array containing the values of the specified
-      * property.
-      *
-      * @param resource            the JSON-LD document.
-      * @param propertyIriInResult the property IRI.
-      * @return a JSON-LD array containing the values of the specified property.
-      */
-=======
-     * Represents a file to be uploaded to Sipi.
-     *
-     * @param path     the path of the file.
-     * @param mimeType the MIME type of the file.
-     *
-     */
-    case class FileToUpload(path: String, mimeType: ContentType)
-
-    /**
-     * Represents an image file to be uploaded to Sipi.
-     *
-     * @param fileToUpload the file to be uploaded.
-     * @param width        the image's width in pixels.
-     * @param height       the image's height in pixels.
-     */
-    case class InputFile(fileToUpload: FileToUpload, width: Int, height: Int)
-
-    /**
-     * Represents the information that Sipi returns about each file that has been uploaded.
-     *
-     * @param originalFilename the original filename that was submitted to Sipi.
-     * @param internalFilename Sipi's internal filename for the stored temporary file.
-     * @param temporaryUrl     the URL at which the temporary file can be accessed.
-     * @param fileType         `image`, `text`, or `document`.
-     */
-    case class SipiUploadResponseEntry(originalFilename: String, internalFilename: String, temporaryUrl: String, fileType: String)
-
-    /**
-     * Represents Sipi's response to a file upload request.
-     *
-     * @param uploadedFiles the information about each file that was uploaded.
-     */
-    case class SipiUploadResponse(uploadedFiles: Seq[SipiUploadResponseEntry])
-
-    object SipiUploadResponseJsonProtocol extends SprayJsonSupport with DefaultJsonProtocol {
-        implicit val sipiUploadResponseEntryFormat: RootJsonFormat[SipiUploadResponseEntry] = jsonFormat4(SipiUploadResponseEntry)
-        implicit val sipiUploadResponseFormat: RootJsonFormat[SipiUploadResponse] = jsonFormat1(SipiUploadResponse)
-    }
-
-    import SipiUploadResponseJsonProtocol._
-
-    /**
-     * Represents the information that Knora returns about an image file value that was created.
-     *
-     * @param internalFilename the image's internal filename.
-     * @param iiifUrl          the image's IIIF URL.
-     * @param width            the image's width in pixels.
-     * @param height           the image's height in pixels.
-     */
-    case class SavedImage(internalFilename: String, iiifUrl: String, width: Int, height: Int)
-
-    /**
-     * Represents the information that Knora returns about a document file value that was created.
-     *
-     * @param internalFilename the files's internal filename.
-     * @param url              the file's URL.
-     * @param pageCount        the document's page count.
-     * @param width            the document's width in pixels.
-     * @param height           the document's height in pixels.
-     */
-    case class SavedDocument(internalFilename: String, url: String, pageCount: Int, width: Option[Int], height: Option[Int])
-
-    /**
-     * Uploads a file to Sipi and returns the information in Sipi's response.
-     *
-     * @param loginToken    the login token to be included in the request to Sipi.
-     * @param filesToUpload the files to be uploaded.
-     * @return a [[SipiUploadResponse]] representing Sipi's response.
-     */
-    private def uploadToSipi(loginToken: String, filesToUpload: Seq[FileToUpload]): SipiUploadResponse = {
-        // Make a multipart/form-data request containing the files.
-
-        val formDataParts: Seq[Multipart.FormData.BodyPart] = filesToUpload.map {
-            fileToUpload =>
-                val fileToSend = new File(fileToUpload.path)
-                assert(fileToSend.exists(), s"File ${fileToUpload.path} does not exist")
-
-                Multipart.FormData.BodyPart(
-                    "file",
-                    HttpEntity.fromPath(fileToUpload.mimeType, fileToSend.toPath),
-                    Map("filename" -> fileToSend.getName)
-                )
-        }
-
-        val sipiFormData = Multipart.FormData(formDataParts: _*)
-
-        // Send Sipi the file in a POST request.
-        val sipiRequest = Post(s"$baseInternalSipiUrl/upload?token=$loginToken", sipiFormData)
-
-        val sipiUploadResponseJson: JsObject = getResponseJson(sipiRequest)
-        // println(sipiUploadResponseJson.prettyPrint)
-        val sipiUploadResponse: SipiUploadResponse = sipiUploadResponseJson.convertTo[SipiUploadResponse]
-        // println(s"sipiUploadResponse: $sipiUploadResponse")
-
-        // Request the temporary file from Sipi.
-        for (responseEntry <- sipiUploadResponse.uploadedFiles) {
-            val sipiGetTmpFileRequest: HttpRequest = if (responseEntry.fileType == "image") {
-                Get(responseEntry.temporaryUrl.replace("http://0.0.0.0:1024", baseExternalSipiUrl) + "/full/full/0/default.jpg")
-            } else {
-                Get(responseEntry.temporaryUrl.replace("http://0.0.0.0:1024", baseExternalSipiUrl))
-            }
-
-            checkResponseOK(sipiGetTmpFileRequest)
-        }
-
-        sipiUploadResponse
-    }
 
     /**
      * Given a JSON-LD document representing a resource, returns a JSON-LD array containing the values of the specified
@@ -211,7 +93,6 @@
      * @param propertyIriInResult the property IRI.
      * @return a JSON-LD array containing the values of the specified property.
      */
->>>>>>> 5d3af46d
     private def getValuesFromResource(resource: JsonLDDocument,
                                       propertyIriInResult: SmartIri): JsonLDArray = {
         resource.requireArray(propertyIriInResult.toString)
@@ -248,24 +129,24 @@
     }
 
     /**
-      * Represents the information that Knora returns about an image file value that was created.
-      *
-      * @param internalFilename the image's internal filename.
-      * @param iiifUrl          the image's IIIF URL.
-      * @param width            the image's width in pixels.
-      * @param height           the image's height in pixels.
-      */
+     * Represents the information that Knora returns about an image file value that was created.
+     *
+     * @param internalFilename the image's internal filename.
+     * @param iiifUrl          the image's IIIF URL.
+     * @param width            the image's width in pixels.
+     * @param height           the image's height in pixels.
+     */
     protected case class SavedImage(internalFilename: String, iiifUrl: String, width: Int, height: Int)
 
     /**
-      * Represents the information that Knora returns about a document file value that was created.
-      *
-      * @param internalFilename the files's internal filename.
-      * @param url              the file's URL.
-      * @param pageCount        the document's page count.
-      * @param width            the document's width in pixels.
-      * @param height           the document's height in pixels.
-      */
+     * Represents the information that Knora returns about a document file value that was created.
+     *
+     * @param internalFilename the files's internal filename.
+     * @param url              the file's URL.
+     * @param pageCount        the document's page count.
+     * @param width            the document's width in pixels.
+     * @param height           the document's height in pixels.
+     */
     case class SavedDocument(internalFilename: String, url: String, pageCount: Int, width: Option[Int], height: Option[Int])
 
     /**
@@ -510,7 +391,7 @@
             )
 
             val internalFilename = sipiUploadResponse.uploadedFiles.head.internalFilename
-            val temporaryBaseIIIFUrl = sipiUploadResponse.uploadedFiles.head.temporaryUrl.replace("http://0.0.0.0:1024", baseExternalSipiUrl)
+            val temporaryBaseIIIFUrl = sipiUploadResponse.uploadedFiles.head.temporaryUrl
 
             // JSON describing the new image to Knora.
             val jsonLdEntity =
