package org.knora.webapi.core

import zio._

import org.knora.webapi.config.AppConfig
import org.knora.webapi.config.AppConfigForTestContainers
import org.knora.webapi.http.middleware.AuthenticationMiddleware
import org.knora.webapi.messages.StringFormatter
import org.knora.webapi.messages.util.ConstructResponseUtilV2
import org.knora.webapi.messages.util.ConstructResponseUtilV2Live
import org.knora.webapi.messages.util.PermissionUtilADM
import org.knora.webapi.messages.util.PermissionUtilADMLive
import org.knora.webapi.messages.util.ValueUtilV1
import org.knora.webapi.messages.util.ValueUtilV1Live
import org.knora.webapi.messages.util.search.QueryTraverser
import org.knora.webapi.messages.util.search.SparqlTransformerLive
import org.knora.webapi.messages.util.search.gravsearch.types.GravsearchTypeInspectionUtil
import org.knora.webapi.messages.util.standoff.StandoffTagUtilV2
import org.knora.webapi.messages.util.standoff.StandoffTagUtilV2Live
import org.knora.webapi.responders.IriService
import org.knora.webapi.responders.admin.GroupsResponderADM
import org.knora.webapi.responders.admin.GroupsResponderADMLive
import org.knora.webapi.responders.admin.ListsResponderADM
import org.knora.webapi.responders.admin.ListsResponderADMLive
import org.knora.webapi.responders.admin.PermissionsResponderADM
import org.knora.webapi.responders.admin.PermissionsResponderADMLive
import org.knora.webapi.responders.admin.ProjectsResponderADM
import org.knora.webapi.responders.admin.ProjectsResponderADMLive
import org.knora.webapi.responders.admin.ProjectsServiceLive
import org.knora.webapi.responders.admin.SipiResponderADM
import org.knora.webapi.responders.admin.SipiResponderADMLive
import org.knora.webapi.responders.admin.StoresResponderADM
import org.knora.webapi.responders.admin.StoresResponderADMLive
import org.knora.webapi.responders.admin.UsersResponderADM
import org.knora.webapi.responders.admin.UsersResponderADMLive
import org.knora.webapi.responders.v1.CkanResponderV1
import org.knora.webapi.responders.v1.CkanResponderV1Live
import org.knora.webapi.responders.v1.ListsResponderV1
import org.knora.webapi.responders.v1.ListsResponderV1Live
import org.knora.webapi.responders.v1.OntologyResponderV1
import org.knora.webapi.responders.v1.OntologyResponderV1Live
import org.knora.webapi.responders.v1.ProjectsResponderV1
import org.knora.webapi.responders.v1.ProjectsResponderV1Live
import org.knora.webapi.responders.v1.ResourcesResponderV1
import org.knora.webapi.responders.v1.ResourcesResponderV1Live
import org.knora.webapi.responders.v1.SearchResponderV1
import org.knora.webapi.responders.v1.SearchResponderV1Live
import org.knora.webapi.responders.v1.StandoffResponderV1
import org.knora.webapi.responders.v1.StandoffResponderV1Live
import org.knora.webapi.responders.v1.UsersResponderV1
import org.knora.webapi.responders.v1.UsersResponderV1Live
import org.knora.webapi.responders.v1.ValuesResponderV1
import org.knora.webapi.responders.v1.ValuesResponderV1Live
import org.knora.webapi.responders.v2.ListsResponderV2
import org.knora.webapi.responders.v2.ListsResponderV2Live
import org.knora.webapi.responders.v2.OntologyResponderV2
import org.knora.webapi.responders.v2.OntologyResponderV2Live
import org.knora.webapi.responders.v2.ResourceUtilV2
import org.knora.webapi.responders.v2.ResourceUtilV2Live
import org.knora.webapi.responders.v2.ResourcesResponderV2
import org.knora.webapi.responders.v2.ResourcesResponderV2Live
import org.knora.webapi.responders.v2.SearchResponderV2
import org.knora.webapi.responders.v2.SearchResponderV2Live
import org.knora.webapi.responders.v2.StandoffResponderV2
import org.knora.webapi.responders.v2.StandoffResponderV2Live
import org.knora.webapi.responders.v2.ValuesResponderV2
import org.knora.webapi.responders.v2.ValuesResponderV2Live
import org.knora.webapi.responders.v2.ontology.CardinalityHandler
import org.knora.webapi.responders.v2.ontology.CardinalityHandlerLive
import org.knora.webapi.responders.v2.ontology.OntologyHelpers
import org.knora.webapi.responders.v2.ontology.OntologyHelpersLive
<<<<<<< HEAD
import org.knora.webapi.responders.v2.OntologyResponderV2
import org.knora.webapi.responders.v2.OntologyResponderV2Live
import org.knora.webapi.responders.v2.ResourcesResponderV2
import org.knora.webapi.responders.v2.ResourcesResponderV2Live
import org.knora.webapi.slice.admin.domain.service.ProjectADMService
import org.knora.webapi.slice.admin.domain.service.DspProjectRepo
import org.knora.webapi.slice.admin.domain.service.ProjectADMServiceLive
import org.knora.webapi.slice.admin.repo.service.DspProjectRepoLive
=======
import org.knora.webapi.routing.ApiRoutes
import org.knora.webapi.routing.Authenticator
import org.knora.webapi.routing.AuthenticatorLive
import org.knora.webapi.routing.JwtService
import org.knora.webapi.routing.JwtServiceLive
import org.knora.webapi.routing.admin.AuthenticatorService
import org.knora.webapi.routing.admin.ProjectsRouteZ
import org.knora.webapi.slice.ontology.api.service.RestCardinalityService
import org.knora.webapi.slice.ontology.api.service.RestCardinalityServiceLive
import org.knora.webapi.slice.ontology.domain.service.CardinalityService
>>>>>>> f6826fb7
import org.knora.webapi.slice.ontology.domain.service.OntologyRepo
import org.knora.webapi.slice.ontology.repo.service.OntologyCache
import org.knora.webapi.slice.ontology.repo.service.OntologyCacheLive
<<<<<<< HEAD

=======
import org.knora.webapi.slice.ontology.repo.service.OntologyRepoLive
import org.knora.webapi.slice.ontology.repo.service.PredicateRepositoryLive
import org.knora.webapi.slice.resourceinfo.api.RestResourceInfoService
import org.knora.webapi.slice.resourceinfo.domain.IriConverter
import org.knora.webapi.slice.resourceinfo.domain.ResourceInfoRepo
import org.knora.webapi.store.cache.CacheServiceRequestMessageHandler
import org.knora.webapi.store.cache.CacheServiceRequestMessageHandlerLive
import org.knora.webapi.store.cache.api.CacheService
import org.knora.webapi.store.cache.impl.CacheServiceInMemImpl
import org.knora.webapi.store.iiif.IIIFRequestMessageHandler
import org.knora.webapi.store.iiif.IIIFRequestMessageHandlerLive
import org.knora.webapi.store.iiif.api.IIIFService
import org.knora.webapi.store.iiif.impl.IIIFServiceMockImpl
import org.knora.webapi.store.iiif.impl.IIIFServiceSipiImpl
import org.knora.webapi.store.triplestore.TriplestoreRequestMessageHandler
import org.knora.webapi.store.triplestore.TriplestoreRequestMessageHandlerLive
import org.knora.webapi.store.triplestore.api.TriplestoreService
import org.knora.webapi.store.triplestore.impl.TriplestoreServiceLive
import org.knora.webapi.store.triplestore.upgrade.RepositoryUpdater
import org.knora.webapi.testcontainers.FusekiTestContainer
import org.knora.webapi.testcontainers.SipiTestContainer
import org.knora.webapi.testservices.TestClientService
import org.knora.webapi.slice.resourceinfo.api.ResourceInfoRoute
>>>>>>> f6826fb7
object LayersTest {

  /**
   * The `Environment`s that we require for the tests to run - with or without Sipi
   */
  type DefaultTestEnvironmentWithoutSipi = LayersLive.DspEnvironmentLive with FusekiTestContainer with TestClientService
  type DefaultTestEnvironmentWithSipi    = DefaultTestEnvironmentWithoutSipi with SipiTestContainer

<<<<<<< HEAD
  type CommonR0 = ActorSystem with IIIFService with AppConfig
  type CommonR = ActorDeps
    with ActorToZioBridge
    with ApiRoutes
    with AppRouter
    with AppRouterRelayingMessageHandler
    with CacheService
    with CacheServiceRequestMessageHandler
    with CardinalityHandler
    with CardinalityService
    with CkanResponderV1
    with ConstructResponseUtilV2
    with DspProjectRepo
    with GroupsResponderADM
    with HttpServer
    with IIIFRequestMessageHandler
    with IriConverter
    with IriService
    with ListsResponderADM
    with ListsResponderV1
    with ListsResponderV2
    with MessageRelay
    with OntologyCache
    with OntologyHelpers
    with OntologyRepo
    with OntologyResponderV1
    with OntologyResponderV2
    with PermissionUtilADM
    with PermissionsResponderADM
    with ProjectADMService
    with ProjectsResponderADM
    with ProjectsResponderV1
    with RepositoryUpdater
    with ResourceInfoRepo
    with ResourceUtilV2
    with ResourcesResponderV1
    with ResourcesResponderV2
    with RestCardinalityService
    with RestResourceInfoService
    with SearchResponderV1
    with SipiResponderADM
    with StandoffResponderV1
    with StandoffResponderV2
    with StandoffTagUtilV2
    with State
    with StoresResponderADM
    with StringFormatter
    with TestClientService
    with TriplestoreRequestMessageHandler
    with TriplestoreService
    with UsersResponderADM
    with UsersResponderV1
    with ValueUtilV1
    with ValuesResponderV1
=======
  type CommonR0 = ActorSystem with AppConfig with IIIFService with JwtService with StringFormatter
  type CommonR =
    ApiRoutes
      with AppRouter
      with Authenticator
      with OntologyCache
      with OntologyRepo
      with CacheService
      with CacheServiceRequestMessageHandler
      with CardinalityHandler
      with CardinalityService
      with CkanResponderV1
      with ConstructResponseUtilV2
      with GroupsResponderADM
      with HttpServer
      with IIIFRequestMessageHandler
      with IriConverter
      with IriService
      with ListsResponderV2
      with ListsResponderADM
      with ListsResponderV1
      with MessageRelay
      with OntologyResponderV1
      with OntologyResponderV2
      with OntologyHelpers
      with PermissionUtilADM
      with PermissionsResponderADM
      with ProjectsResponderADM
      with ProjectsResponderV1
      with RepositoryUpdater
      with ResourceInfoRepo
      with ResourceUtilV2
      with ResourcesResponderV1
      with ResourcesResponderV2
      with RestCardinalityService
      with RestResourceInfoService
      with SearchResponderV1
      with SearchResponderV2
      with SparqlTransformerLive
      with QueryTraverser
      with GravsearchTypeInspectionUtil
      with SipiResponderADM
      with StandoffResponderV1
      with StandoffResponderV2
      with StandoffTagUtilV2
      with State
      with StoresResponderADM
      with TestClientService
      with TriplestoreService
      with TriplestoreRequestMessageHandler
      with UsersResponderADM
      with UsersResponderV1
      with ValueUtilV1
      with ValuesResponderV1
      with ValuesResponderV2
>>>>>>> f6826fb7

  private val commonLayersForAllIntegrationTests =
    ZLayer.makeSome[CommonR0, CommonR](
      ApiRoutes.layer,
      AppRouter.layer,
      AuthenticationMiddleware.layer,
      AuthenticatorService.layer,
      AuthenticatorLive.layer,
      CacheServiceInMemImpl.layer,
      CacheServiceRequestMessageHandlerLive.layer,
      CardinalityHandlerLive.layer,
      CardinalityService.layer,
      CkanResponderV1Live.layer,
      ConstructResponseUtilV2Live.layer,
      DspProjectRepoLive.layer,
      GroupsResponderADMLive.layer,
      HttpServer.layer,
      HttpServerZ.layer,
      IIIFRequestMessageHandlerLive.layer,
      IriConverter.layer,
      IriService.layer,
      ListsResponderADMLive.layer,
      ListsResponderV1Live.layer,
      ListsResponderV2Live.layer,
      MessageRelayLive.layer,
      OntologyCacheLive.layer,
      OntologyHelpersLive.layer,
      OntologyRepoLive.layer,
      OntologyResponderV1Live.layer,
      OntologyResponderV2Live.layer,
      PermissionUtilADMLive.layer,
      PermissionsResponderADMLive.layer,
      PredicateRepositoryLive.layer,
      ProjectADMServiceLive.layer,
      ProjectsResponderADMLive.layer,
      ProjectsResponderV1Live.layer,
      ProjectsRouteZ.layer,
      ProjectsServiceLive.layer,
      RepositoryUpdater.layer,
      ResourceInfoRepo.layer,
      ResourceInfoRoute.layer,
      ResourceUtilV2Live.layer,
      ResourcesResponderV1Live.layer,
      ResourcesResponderV2Live.layer,
      RestCardinalityServiceLive.layer,
      RestResourceInfoService.layer,
      SearchResponderV1Live.layer,
      SearchResponderV2Live.layer,
      GravsearchTypeInspectionUtil.layer,
      QueryTraverser.layer,
      SparqlTransformerLive.layer,
      SipiResponderADMLive.layer,
      StandoffResponderV1Live.layer,
      StandoffResponderV2Live.layer,
      StandoffTagUtilV2Live.layer,
      State.layer,
      StoresResponderADMLive.layer,
      TestClientService.layer,
      TriplestoreRequestMessageHandlerLive.layer,
      TriplestoreServiceLive.layer,
      UsersResponderADMLive.layer,
      UsersResponderV1Live.layer,
      ValueUtilV1Live.layer,
      ValuesResponderV1Live.layer,
      ValuesResponderV2Live.layer
    )

  private val fusekiAndSipiTestcontainers =
    ZLayer.make[
      FusekiTestContainer with SipiTestContainer with AppConfig with JwtService with IIIFService with StringFormatter
    ](
      AppConfigForTestContainers.testcontainers,
      FusekiTestContainer.layer,
      SipiTestContainer.layer,
      IIIFServiceSipiImpl.layer,
      JwtServiceLive.layer,
      StringFormatter.test
    )

  private val fusekiTestcontainers =
    ZLayer.make[FusekiTestContainer with AppConfig with JwtService with IIIFService with StringFormatter](
      AppConfigForTestContainers.fusekiOnlyTestcontainer,
      FusekiTestContainer.layer,
      IIIFServiceMockImpl.layer,
      JwtServiceLive.layer,
      StringFormatter.test
    )

  /**
   * Provides a layer for integration tests which depend on Fuseki as Testcontainers.
   * Sipi/IIIFService will be mocked with the [[IIIFServiceMockImpl]]
   * @param system An optional [[akka.actor.ActorSystem]] for use with Akka's [[akka.testkit.TestKit]]
   * @return a [[ULayer]] with the [[DefaultTestEnvironmentWithoutSipi]]
   */
  def integrationTestsWithFusekiTestcontainers(
    system: Option[akka.actor.ActorSystem] = None
  ): ULayer[DefaultTestEnvironmentWithoutSipi] =
    ZLayer.make[DefaultTestEnvironmentWithoutSipi](
      commonLayersForAllIntegrationTests,
      fusekiTestcontainers,
      system.map(ActorSystemTest.layer).getOrElse(ActorSystem.layer)
    )

  /**
   * Provides a layer for integration tests which depend on Fuseki and Sipi as Testcontainers.
   * @return a [[ULayer]] with the [[DefaultTestEnvironmentWithSipi]]
   */
  val integrationTestsWithSipiAndFusekiTestcontainers: ULayer[DefaultTestEnvironmentWithSipi] =
    ZLayer.make[DefaultTestEnvironmentWithSipi](
      commonLayersForAllIntegrationTests,
      fusekiAndSipiTestcontainers,
      ActorSystem.layer
    )
}<|MERGE_RESOLUTION|>--- conflicted
+++ resolved
@@ -26,7 +26,6 @@
 import org.knora.webapi.responders.admin.PermissionsResponderADMLive
 import org.knora.webapi.responders.admin.ProjectsResponderADM
 import org.knora.webapi.responders.admin.ProjectsResponderADMLive
-import org.knora.webapi.responders.admin.ProjectsServiceLive
 import org.knora.webapi.responders.admin.SipiResponderADM
 import org.knora.webapi.responders.admin.SipiResponderADMLive
 import org.knora.webapi.responders.admin.StoresResponderADM
@@ -69,16 +68,6 @@
 import org.knora.webapi.responders.v2.ontology.CardinalityHandlerLive
 import org.knora.webapi.responders.v2.ontology.OntologyHelpers
 import org.knora.webapi.responders.v2.ontology.OntologyHelpersLive
-<<<<<<< HEAD
-import org.knora.webapi.responders.v2.OntologyResponderV2
-import org.knora.webapi.responders.v2.OntologyResponderV2Live
-import org.knora.webapi.responders.v2.ResourcesResponderV2
-import org.knora.webapi.responders.v2.ResourcesResponderV2Live
-import org.knora.webapi.slice.admin.domain.service.ProjectADMService
-import org.knora.webapi.slice.admin.domain.service.DspProjectRepo
-import org.knora.webapi.slice.admin.domain.service.ProjectADMServiceLive
-import org.knora.webapi.slice.admin.repo.service.DspProjectRepoLive
-=======
 import org.knora.webapi.routing.ApiRoutes
 import org.knora.webapi.routing.Authenticator
 import org.knora.webapi.routing.AuthenticatorLive
@@ -86,16 +75,17 @@
 import org.knora.webapi.routing.JwtServiceLive
 import org.knora.webapi.routing.admin.AuthenticatorService
 import org.knora.webapi.routing.admin.ProjectsRouteZ
+import org.knora.webapi.slice.admin.api.service.ProjectADMREstService
+import org.knora.webapi.slice.admin.api.service.ProjectsADMRestServiceLive
+import org.knora.webapi.slice.admin.domain.service.ProjectADMService
+import org.knora.webapi.slice.admin.domain.service.ProjectADMServiceLive
+import org.knora.webapi.slice.admin.repo.service.DspProjectRepoLive
 import org.knora.webapi.slice.ontology.api.service.RestCardinalityService
 import org.knora.webapi.slice.ontology.api.service.RestCardinalityServiceLive
 import org.knora.webapi.slice.ontology.domain.service.CardinalityService
->>>>>>> f6826fb7
 import org.knora.webapi.slice.ontology.domain.service.OntologyRepo
 import org.knora.webapi.slice.ontology.repo.service.OntologyCache
 import org.knora.webapi.slice.ontology.repo.service.OntologyCacheLive
-<<<<<<< HEAD
-
-=======
 import org.knora.webapi.slice.ontology.repo.service.OntologyRepoLive
 import org.knora.webapi.slice.ontology.repo.service.PredicateRepositoryLive
 import org.knora.webapi.slice.resourceinfo.api.RestResourceInfoService
@@ -119,7 +109,6 @@
 import org.knora.webapi.testcontainers.SipiTestContainer
 import org.knora.webapi.testservices.TestClientService
 import org.knora.webapi.slice.resourceinfo.api.ResourceInfoRoute
->>>>>>> f6826fb7
 object LayersTest {
 
   /**
@@ -128,62 +117,6 @@
   type DefaultTestEnvironmentWithoutSipi = LayersLive.DspEnvironmentLive with FusekiTestContainer with TestClientService
   type DefaultTestEnvironmentWithSipi    = DefaultTestEnvironmentWithoutSipi with SipiTestContainer
 
-<<<<<<< HEAD
-  type CommonR0 = ActorSystem with IIIFService with AppConfig
-  type CommonR = ActorDeps
-    with ActorToZioBridge
-    with ApiRoutes
-    with AppRouter
-    with AppRouterRelayingMessageHandler
-    with CacheService
-    with CacheServiceRequestMessageHandler
-    with CardinalityHandler
-    with CardinalityService
-    with CkanResponderV1
-    with ConstructResponseUtilV2
-    with DspProjectRepo
-    with GroupsResponderADM
-    with HttpServer
-    with IIIFRequestMessageHandler
-    with IriConverter
-    with IriService
-    with ListsResponderADM
-    with ListsResponderV1
-    with ListsResponderV2
-    with MessageRelay
-    with OntologyCache
-    with OntologyHelpers
-    with OntologyRepo
-    with OntologyResponderV1
-    with OntologyResponderV2
-    with PermissionUtilADM
-    with PermissionsResponderADM
-    with ProjectADMService
-    with ProjectsResponderADM
-    with ProjectsResponderV1
-    with RepositoryUpdater
-    with ResourceInfoRepo
-    with ResourceUtilV2
-    with ResourcesResponderV1
-    with ResourcesResponderV2
-    with RestCardinalityService
-    with RestResourceInfoService
-    with SearchResponderV1
-    with SipiResponderADM
-    with StandoffResponderV1
-    with StandoffResponderV2
-    with StandoffTagUtilV2
-    with State
-    with StoresResponderADM
-    with StringFormatter
-    with TestClientService
-    with TriplestoreRequestMessageHandler
-    with TriplestoreService
-    with UsersResponderADM
-    with UsersResponderV1
-    with ValueUtilV1
-    with ValuesResponderV1
-=======
   type CommonR0 = ActorSystem with AppConfig with IIIFService with JwtService with StringFormatter
   type CommonR =
     ApiRoutes
@@ -197,6 +130,7 @@
       with CardinalityService
       with CkanResponderV1
       with ConstructResponseUtilV2
+      with DspProjectRepoLive
       with GroupsResponderADM
       with HttpServer
       with IIIFRequestMessageHandler
@@ -212,7 +146,9 @@
       with PermissionUtilADM
       with PermissionsResponderADM
       with ProjectsResponderADM
+      with ProjectADMREstService
       with ProjectsResponderV1
+      with ProjectADMService
       with RepositoryUpdater
       with ResourceInfoRepo
       with ResourceUtilV2
@@ -239,15 +175,14 @@
       with ValueUtilV1
       with ValuesResponderV1
       with ValuesResponderV2
->>>>>>> f6826fb7
 
   private val commonLayersForAllIntegrationTests =
     ZLayer.makeSome[CommonR0, CommonR](
       ApiRoutes.layer,
       AppRouter.layer,
       AuthenticationMiddleware.layer,
+      AuthenticatorLive.layer,
       AuthenticatorService.layer,
-      AuthenticatorLive.layer,
       CacheServiceInMemImpl.layer,
       CacheServiceRequestMessageHandlerLive.layer,
       CardinalityHandlerLive.layer,
@@ -255,6 +190,7 @@
       CkanResponderV1Live.layer,
       ConstructResponseUtilV2Live.layer,
       DspProjectRepoLive.layer,
+      GravsearchTypeInspectionUtil.layer,
       GroupsResponderADMLive.layer,
       HttpServer.layer,
       HttpServerZ.layer,
@@ -273,11 +209,12 @@
       PermissionUtilADMLive.layer,
       PermissionsResponderADMLive.layer,
       PredicateRepositoryLive.layer,
+      ProjectsADMRestServiceLive.layer,
       ProjectADMServiceLive.layer,
       ProjectsResponderADMLive.layer,
       ProjectsResponderV1Live.layer,
       ProjectsRouteZ.layer,
-      ProjectsServiceLive.layer,
+      QueryTraverser.layer,
       RepositoryUpdater.layer,
       ResourceInfoRepo.layer,
       ResourceInfoRoute.layer,
@@ -288,10 +225,8 @@
       RestResourceInfoService.layer,
       SearchResponderV1Live.layer,
       SearchResponderV2Live.layer,
-      GravsearchTypeInspectionUtil.layer,
-      QueryTraverser.layer,
+      SipiResponderADMLive.layer,
       SparqlTransformerLive.layer,
-      SipiResponderADMLive.layer,
       StandoffResponderV1Live.layer,
       StandoffResponderV2Live.layer,
       StandoffTagUtilV2Live.layer,
