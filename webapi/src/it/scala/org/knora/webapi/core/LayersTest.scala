package org.knora.webapi.core

import org.knora.webapi.auth.JWTService
import org.knora.webapi.config.AppConfig
import org.knora.webapi.config.AppConfigForTestContainers
import org.knora.webapi.messages.StringFormatter
import org.knora.webapi.responders.ActorDeps
import org.knora.webapi.responders.ActorToZioBridge
import org.knora.webapi.responders.IriService
import org.knora.webapi.responders.admin.GroupsResponderADM
import org.knora.webapi.responders.admin.GroupsResponderADMLive
import org.knora.webapi.responders.admin.ProjectsResponderADM
import org.knora.webapi.responders.admin.ProjectsResponderADMLive
import org.knora.webapi.routing.ApiRoutes
import org.knora.webapi.slice.ontology.api.service.RestCardinalityService
import org.knora.webapi.slice.ontology.domain.service.CardinalityService
import org.knora.webapi.slice.ontology.repo.service.OntologyCache
import org.knora.webapi.slice.ontology.repo.service.OntologyRepoLive
import org.knora.webapi.slice.ontology.repo.service.PredicateRepositoryLive
import org.knora.webapi.slice.resourceinfo.api.RestResourceInfoService
import org.knora.webapi.slice.resourceinfo.domain.IriConverter
import org.knora.webapi.slice.resourceinfo.domain.ResourceInfoRepo
import org.knora.webapi.store.cache.CacheServiceManager
import org.knora.webapi.store.cache.api.CacheService
import org.knora.webapi.store.cache.impl.CacheServiceInMemImpl
import org.knora.webapi.store.iiif.IIIFServiceManager
import org.knora.webapi.store.iiif.api.IIIFService
import org.knora.webapi.store.iiif.impl.IIIFServiceMockImpl
import org.knora.webapi.store.iiif.impl.IIIFServiceSipiImpl
import org.knora.webapi.store.triplestore.TriplestoreServiceManager
import org.knora.webapi.store.triplestore.api.TriplestoreService
import org.knora.webapi.store.triplestore.impl.TriplestoreServiceLive
import org.knora.webapi.store.triplestore.upgrade.RepositoryUpdater
import org.knora.webapi.testcontainers.FusekiTestContainer
import org.knora.webapi.testcontainers.SipiTestContainer
import org.knora.webapi.testservices.TestClientService
import zio._

import org.knora.webapi.responders.admin.ListsResponderADM
import org.knora.webapi.responders.admin.ListsResponderADMLive
import org.knora.webapi.responders.admin.UsersResponderADM
import org.knora.webapi.responders.admin.UsersResponderADMLive
import org.knora.webapi.responders.admin.SipiResponderADM
import org.knora.webapi.responders.admin.SipiResponderADMLive
import org.knora.webapi.responders.admin.PermissionsResponderADM
import org.knora.webapi.responders.admin.PermissionsResponderADMLive
import org.knora.webapi.responders.v1.CkanResponderV1
import org.knora.webapi.responders.v1.CkanResponderV1Live
<<<<<<< HEAD
import org.knora.webapi.responders.v2.ListsResponderV2
import org.knora.webapi.responders.v2.ListsResponderV2Live
=======
import org.knora.webapi.responders.v1.ListsResponderV1
import org.knora.webapi.responders.v1.ListsResponderV1Live
import org.knora.webapi.responders.v1.ProjectsResponderV1
import org.knora.webapi.responders.v1.ProjectsResponderV1Live
import org.knora.webapi.responders.v1.OntologyResponderV1
import org.knora.webapi.responders.v1.OntologyResponderV1Live
>>>>>>> 34c2d95a
import org.knora.webapi.responders.admin.StoresResponderADM
import org.knora.webapi.responders.admin.StoresResponderADMLive

object LayersTest {

  /**
   * The `Environment`s that we require for the tests to run - with or without Sipi
   */
  type DefaultTestEnvironmentWithoutSipi = LayersLive.DspEnvironmentLive with FusekiTestContainer with TestClientService
  type DefaultTestEnvironmentWithSipi    = DefaultTestEnvironmentWithoutSipi with SipiTestContainer

  type CommonR0 = ActorSystem with IIIFService with AppConfig
  type CommonR = ActorDeps
    with ActorToZioBridge
    with ApiRoutes
    with AppRouter
    with AppRouterRelayingMessageHandler
    with CacheService
    with CacheServiceManager
    with CardinalityService
    with CkanResponderV1
    with GroupsResponderADM
    with HttpServer
    with IIIFServiceManager
    with IriConverter
    with IriService
<<<<<<< HEAD
    with ListsResponderV2
=======
    with ListsResponderADM
    with ListsResponderV1
>>>>>>> 34c2d95a
    with MessageRelay
    with OntologyResponderV1
    with PermissionsResponderADM
    with ProjectsResponderADM
    with ProjectsResponderV1
    with RepositoryUpdater
    with ResourceInfoRepo
    with RestCardinalityService
    with RestResourceInfoService
    with SipiResponderADM
    with State
    with StoresResponderADM
    with StringFormatter
    with TestClientService
    with TriplestoreService
    with TriplestoreServiceManager
    with UsersResponderADM

  private val commonLayersForAllIntegrationTests =
    ZLayer.makeSome[CommonR0, CommonR](
      ActorDeps.layer,
      ActorToZioBridge.live,
      ApiRoutes.layer,
      AppRouter.layer,
      AppRouterRelayingMessageHandler.layer,
      CacheServiceInMemImpl.layer,
      CacheServiceManager.layer,
      CardinalityService.layer,
      CkanResponderV1Live.layer,
      GroupsResponderADMLive.layer,
      HttpServer.layer,
      IIIFServiceManager.layer,
      IriConverter.layer,
      IriService.layer,
<<<<<<< HEAD
      ListsResponderV2Live.layer,
=======
      ListsResponderADMLive.layer,
      ListsResponderV1Live.layer,
>>>>>>> 34c2d95a
      MessageRelayLive.layer,
      OntologyCache.layer,
      OntologyRepoLive.layer,
      OntologyResponderV1Live.layer,
      PermissionsResponderADMLive.layer,
      PredicateRepositoryLive.layer,
      ProjectsResponderADMLive.layer,
      ProjectsResponderV1Live.layer,
      RepositoryUpdater.layer,
      ResourceInfoRepo.layer,
      RestCardinalityService.layer,
      RestResourceInfoService.layer,
      SipiResponderADMLive.layer,
      State.layer,
      StoresResponderADMLive.layer,
      StringFormatter.test,
      TestClientService.layer,
      TriplestoreServiceLive.layer,
      TriplestoreServiceManager.layer,
      UsersResponderADMLive.layer
    )

  private val fusekiAndSipiTestcontainers =
    ZLayer.make[FusekiTestContainer with SipiTestContainer with AppConfig with JWTService with IIIFService](
      AppConfigForTestContainers.testcontainers,
      FusekiTestContainer.layer,
      SipiTestContainer.layer,
      IIIFServiceSipiImpl.layer,
      JWTService.layer
    )

  private val fusekiTestcontainers =
    ZLayer.make[FusekiTestContainer with AppConfig with JWTService with IIIFService](
      AppConfigForTestContainers.fusekiOnlyTestcontainer,
      FusekiTestContainer.layer,
      IIIFServiceMockImpl.layer,
      JWTService.layer
    )

  /**
   * Provides a layer for integration tests which depend on Fuseki as Testcontainers.
   * Sipi/IIIFService will be mocked with the [[IIIFServiceMockImpl]]
   * @param system An optional [[akka.actor.ActorSystem]] for use with Akka's [[akka.testkit.TestKit]]
   * @return a [[ULayer]] with the [[DefaultTestEnvironmentWithoutSipi]]
   */
  def integrationTestsWithFusekiTestcontainers(
    system: Option[akka.actor.ActorSystem] = None
  ): ULayer[DefaultTestEnvironmentWithoutSipi] =
    ZLayer.make[DefaultTestEnvironmentWithoutSipi](
      commonLayersForAllIntegrationTests,
      fusekiTestcontainers,
      system.map(ActorSystemTest.layer).getOrElse(ActorSystem.layer)
    )

  /**
   * Provides a layer for integration tests which depend on Fuseki and Sipi as Testcontainers.
   * @return a [[ULayer]] with the [[DefaultTestEnvironmentWithSipi]]
   */
  val integrationTestsWithSipiAndFusekiTestcontainers: ULayer[DefaultTestEnvironmentWithSipi] =
    ZLayer.make[DefaultTestEnvironmentWithSipi](
      commonLayersForAllIntegrationTests,
      fusekiAndSipiTestcontainers,
      ActorSystem.layer
    )
}<|MERGE_RESOLUTION|>--- conflicted
+++ resolved
@@ -46,17 +46,14 @@
 import org.knora.webapi.responders.admin.PermissionsResponderADMLive
 import org.knora.webapi.responders.v1.CkanResponderV1
 import org.knora.webapi.responders.v1.CkanResponderV1Live
-<<<<<<< HEAD
 import org.knora.webapi.responders.v2.ListsResponderV2
 import org.knora.webapi.responders.v2.ListsResponderV2Live
-=======
 import org.knora.webapi.responders.v1.ListsResponderV1
 import org.knora.webapi.responders.v1.ListsResponderV1Live
 import org.knora.webapi.responders.v1.ProjectsResponderV1
 import org.knora.webapi.responders.v1.ProjectsResponderV1Live
 import org.knora.webapi.responders.v1.OntologyResponderV1
 import org.knora.webapi.responders.v1.OntologyResponderV1Live
->>>>>>> 34c2d95a
 import org.knora.webapi.responders.admin.StoresResponderADM
 import org.knora.webapi.responders.admin.StoresResponderADMLive
 
@@ -83,12 +80,9 @@
     with IIIFServiceManager
     with IriConverter
     with IriService
-<<<<<<< HEAD
     with ListsResponderV2
-=======
     with ListsResponderADM
     with ListsResponderV1
->>>>>>> 34c2d95a
     with MessageRelay
     with OntologyResponderV1
     with PermissionsResponderADM
@@ -123,12 +117,9 @@
       IIIFServiceManager.layer,
       IriConverter.layer,
       IriService.layer,
-<<<<<<< HEAD
       ListsResponderV2Live.layer,
-=======
       ListsResponderADMLive.layer,
       ListsResponderV1Live.layer,
->>>>>>> 34c2d95a
       MessageRelayLive.layer,
       OntologyCache.layer,
       OntologyRepoLive.layer,
