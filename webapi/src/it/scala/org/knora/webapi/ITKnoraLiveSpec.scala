/*
 * Copyright © 2015-2019 the contributors (see Contributors.md).
 *
 * This file is part of Knora.
 *
 * Knora is free software: you can redistribute it and/or modify
 * it under the terms of the GNU Affero General Public License as published
 * by the Free Software Foundation, either version 3 of the License, or
 * (at your option) any later version.
 *
 * Knora is distributed in the hope that it will be useful,
 * but WITHOUT ANY WARRANTY; without even the implied warranty of
 * MERCHANTABILITY or FITNESS FOR A PARTICULAR PURPOSE.  See the
 * GNU Affero General Public License for more details.
 *
 * You should have received a copy of the GNU Affero General Public
 * License along with Knora.  If not, see <http://www.gnu.org/licenses/>.
 */

package org.knora.webapi

import akka.actor.{ActorRef, ActorSystem, Props}
import akka.http.scaladsl.Http
import akka.http.scaladsl.client.RequestBuilding
import akka.http.scaladsl.model._
import akka.stream.ActorMaterializer
import com.typesafe.config.{Config, ConfigFactory}
import com.typesafe.scalalogging.LazyLogging
import org.knora.webapi.app.{APPLICATION_MANAGER_ACTOR_NAME, ApplicationActor, LiveManagers}
import org.knora.webapi.messages.app.appmessages.{AppStart, AppStop, SetAllowReloadOverHTTPState}
import org.knora.webapi.messages.store.triplestoremessages.{RdfDataObject, TriplestoreJsonProtocol}
import org.knora.webapi.util.jsonld.{JsonLDDocument, JsonLDUtil}
import org.knora.webapi.util.{StartupUtils, StringFormatter}
import org.scalatest.{BeforeAndAfterAll, Matchers, Suite, WordSpecLike}
import spray.json.{JsObject, _}

import scala.concurrent.duration.{Duration, _}
import scala.concurrent.{Await, ExecutionContext}
import scala.languageFeature.postfixOps

object ITKnoraLiveSpec {
    val defaultConfig: Config = ConfigFactory.load()
}

/**
  * This class can be used in End-to-End testing. It starts the Knora server and
  * provides access to settings and logging.
  */
class ITKnoraLiveSpec(_system: ActorSystem) extends Core with StartupUtils with Suite with WordSpecLike with Matchers with BeforeAndAfterAll with RequestBuilding with TriplestoreJsonProtocol with LazyLogging {

    /* constructors */
    def this(name: String, config: Config) = this(ActorSystem(name, config.withFallback(ITKnoraLiveSpec.defaultConfig)))
    def this(config: Config) = this(ActorSystem("IntegrationTests", config.withFallback(ITKnoraLiveSpec.defaultConfig)))
    def this(name: String) = this(ActorSystem(name, ITKnoraLiveSpec.defaultConfig))
    def this() = this(ActorSystem("IntegrationTests", ITKnoraLiveSpec.defaultConfig))

    /* needed by the core trait (represents the KnoraTestCore trait)*/
    implicit lazy val system: ActorSystem = _system
    implicit lazy val settings: SettingsImpl = Settings(system)
    implicit val materializer: ActorMaterializer = ActorMaterializer()
    implicit val executionContext: ExecutionContext = system.dispatchers.lookup(KnoraDispatchers.KnoraActorDispatcher)

    // can be overridden in individual spec
    lazy val rdfDataObjects = Seq.empty[RdfDataObject]

    /* Needs to be initialized before any responders */
    StringFormatter.initForTest()

    val log = akka.event.Logging(system, this.getClass)

    lazy val appActor: ActorRef = system.actorOf(Props(new ApplicationActor with LiveManagers), name = APPLICATION_MANAGER_ACTOR_NAME)

    protected val baseApiUrl: String = settings.internalKnoraApiBaseUrl
    protected val baseSipiUrl: String = settings.internalSipiBaseUrl

    override def beforeAll: Unit = {

        // set allow reload over http
        appActor ! SetAllowReloadOverHTTPState(true)

        // start knora without loading ontologies
        appActor ! AppStart(skipLoadingOfOntologies = true, requiresIIIFService = true)

        // waits until knora is up and running
        applicationStateRunning()

        // check sipi
        checkIfSipiIsRunning()

        // loadTestData
        loadTestData(rdfDataObjects)
    }

    override def afterAll: Unit = {
        /* Stop the server when everything else has finished */
        appActor ! AppStop()
    }

    protected def checkIfSipiIsRunning(): Unit = {
        // This requires that (1) fileserver.docroot is set in Sipi's config file and (2) it contains a file test.html.
        val request = Get(baseSipiUrl + "/server/test.html")
        val response = singleAwaitingRequest(request)
        assert(response.status == StatusCodes.OK, s"Sipi is probably not running: ${response.status}")
        if (response.status.isSuccess()) logger.info("Sipi is running.")
        response.entity.discardBytes()
    }

    protected def loadTestData(rdfDataObjects: Seq[RdfDataObject]): Unit = {
        logger.info("Loading test data started ...")
        val request = Post(baseApiUrl + "/admin/store/ResetTriplestoreContent", HttpEntity(ContentTypes.`application/json`, rdfDataObjects.toJson.compactPrint))
        singleAwaitingRequest(request, 479999.milliseconds)
        logger.info("Loading test data done.")
    }

    protected def getResponseString(request: HttpRequest): String = {
        val response: HttpResponse = singleAwaitingRequest(request)
        val responseBodyStr: String = Await.result(response.entity.toStrict(10999.milliseconds).map(_.data.decodeString("UTF-8")), 10.seconds)
        assert(response.status === StatusCodes.OK, s",\n REQUEST: $request,\n RESPONSE: $responseBodyStr")
        responseBodyStr
    }

    protected def checkResponseOK(request: HttpRequest): Unit = {
        getResponseString(request)
    }

    protected def getResponseJson(request: HttpRequest): JsObject = {
        getResponseString(request).parseJson.asJsObject
    }

<<<<<<< HEAD
    protected def singleAwaitingRequest(request: HttpRequest, duration: Duration = 9999.milliseconds): HttpResponse = {
=======
    protected def singleAwaitingRequest(request: HttpRequest, duration: Duration = 15999.milliseconds): HttpResponse = {
>>>>>>> b3d1638f
        val responseFuture = Http().singleRequest(request)
        Await.result(responseFuture, duration)
    }

    protected def getResponseJsonLD(request: HttpRequest): JsonLDDocument = {
        val responseBodyStr = getResponseString(request)
        JsonLDUtil.parseJsonLD(responseBodyStr)
    }
}<|MERGE_RESOLUTION|>--- conflicted
+++ resolved
@@ -127,11 +127,7 @@
         getResponseString(request).parseJson.asJsObject
     }
 
-<<<<<<< HEAD
-    protected def singleAwaitingRequest(request: HttpRequest, duration: Duration = 9999.milliseconds): HttpResponse = {
-=======
     protected def singleAwaitingRequest(request: HttpRequest, duration: Duration = 15999.milliseconds): HttpResponse = {
->>>>>>> b3d1638f
         val responseFuture = Http().singleRequest(request)
         Await.result(responseFuture, duration)
     }
