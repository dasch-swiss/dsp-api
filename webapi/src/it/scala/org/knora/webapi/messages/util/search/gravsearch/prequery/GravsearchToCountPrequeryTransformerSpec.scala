package org.knora.webapi.messages.util.search.gravsearch.prequery

import scala.collection.mutable.ArrayBuffer
import dsp.errors.AssertionException

import org.knora.webapi.CoreSpec
import org.knora.webapi.core.MessageRelay
import org.knora.webapi.messages.IriConversions._
import org.knora.webapi.messages.StringFormatter
import org.knora.webapi.messages.util.search._
import org.knora.webapi.messages.util.search.gravsearch.GravsearchParser
import org.knora.webapi.messages.util.search.gravsearch.GravsearchQueryChecker
import org.knora.webapi.messages.util.search.gravsearch.types.GravsearchTypeInspectionRunner
import org.knora.webapi.messages.util.search.gravsearch.types.GravsearchTypeInspectionUtil
import org.knora.webapi.routing.UnsafeZioRun
import zio._

import org.knora.webapi.sharedtestdata.SharedTestDataADM.anythingAdminUser

class GravsearchToCountPrequeryTransformerSpec extends CoreSpec {

  def transformQuery(query: String): SelectQuery = {

    val inspectionRunner = for {
      qt <- ZIO.service[QueryTraverser]
      mr <- ZIO.service[MessageRelay]
      sf <- ZIO.service[StringFormatter]
    } yield GravsearchTypeInspectionRunner(qt, mr, sf)

    val countQueryZio = for {
      constructQuery       <- ZIO.attempt(GravsearchParser.parseQuery(query))
      whereClause           = constructQuery.whereClause
      constructClause       = constructQuery.constructClause
      querySchemaMaybe      = constructQuery.querySchema
      inspectionResult     <- inspectionRunner.flatMap(_.inspectTypes(whereClause, anythingAdminUser))
<<<<<<< HEAD
      _                    <- ZIO.attempt(GravsearchQueryChecker.checkConstructClause(constructClause, inspectionResult))
      sanitizedWhereClause <- GravsearchTypeInspectionUtil.removeTypeAnnotations(whereClause)
=======
      _                    <- GravsearchQueryChecker.checkConstructClause(constructClause, inspectionResult)
      sanitizedWhereClause <- ZIO.serviceWithZIO[GravsearchTypeInspectionUtil](_.removeTypeAnnotations(whereClause))
>>>>>>> b975d01d
      querySchema <-
        ZIO.fromOption(querySchemaMaybe).orElseFail(AssertionException(s"WhereClause has no querySchema"))
      transformer =
        new GravsearchToCountPrequeryTransformer(
          constructClause = constructClause,
          typeInspectionResult = inspectionResult,
          querySchema = querySchema
        )
      prequery <- ZIO.serviceWithZIO[QueryTraverser](
                    _.transformConstructToSelect(
                      inputQuery = constructQuery.copy(
                        whereClause = sanitizedWhereClause,
                        orderBy = Seq.empty[OrderCriterion] // count queries do not need any sorting criteria
                      ),
                      transformer
                    )
                  )

    } yield prequery
    UnsafeZioRun.runOrThrow(countQueryZio)
  }

  implicit val stringFormatter: StringFormatter = StringFormatter.getGeneralInstance

  val inputQueryWithDecimalOptionalSortCriterionAndFilter: String =
    """
      |PREFIX anything: <http://0.0.0.0:3333/ontology/0001/anything/simple/v2#>
      |PREFIX knora-api: <http://api.knora.org/ontology/knora-api/simple/v2#>
      |
      |CONSTRUCT {
      |     ?thing knora-api:isMainResource true .
      |
      |     ?thing anything:hasDecimal ?decimal .
      |} WHERE {
      |
      |     ?thing a anything:Thing .
      |     ?thing a knora-api:Resource .
      |
      |     OPTIONAL {
      |        ?thing anything:hasDecimal ?decimal .
      |        anything:hasDecimal knora-api:objectType xsd:decimal .
      |
      |        ?decimal a xsd:decimal .
      |
      |        FILTER(?decimal > "2"^^xsd:decimal)
      |     }
      |} ORDER BY ASC(?decimal)
        """.stripMargin

  val transformedQueryWithDecimalOptionalSortCriterionAndFilter: SelectQuery =
    SelectQuery(
      variables = Vector(
        Count(
          inputVariable = QueryVariable(variableName = "thing"),
          distinct = true,
          outputVariableName = "count"
        )
      ),
      offset = 0,
      groupBy = Nil,
      orderBy = Nil,
      whereClause = WhereClause(
        patterns = ArrayBuffer(
          StatementPattern(
            subj = QueryVariable(variableName = "thing"),
            pred = IriRef(
              iri = "http://www.knora.org/ontology/knora-base#isDeleted".toSmartIri,
              propertyPathOperator = None
            ),
            obj = XsdLiteral(
              value = "false",
              datatype = "http://www.w3.org/2001/XMLSchema#boolean".toSmartIri
            ),
            namedGraph = Some(
              IriRef(
                iri = "http://www.knora.org/explicit".toSmartIri,
                propertyPathOperator = None
              )
            )
          ),
          StatementPattern(
            subj = QueryVariable(variableName = "thing"),
            pred = IriRef(
              iri = "http://www.w3.org/1999/02/22-rdf-syntax-ns#type".toSmartIri,
              propertyPathOperator = None
            ),
            obj = IriRef(
              iri = "http://www.knora.org/ontology/0001/anything#Thing".toSmartIri,
              propertyPathOperator = None
            ),
            namedGraph = None
          ),
          OptionalPattern(
            patterns = Vector(
              StatementPattern(
                subj = QueryVariable(variableName = "thing"),
                pred = IriRef(
                  iri = "http://www.knora.org/ontology/0001/anything#hasDecimal".toSmartIri,
                  propertyPathOperator = None
                ),
                obj = QueryVariable(variableName = "decimal"),
                namedGraph = None
              ),
              StatementPattern(
                subj = QueryVariable(variableName = "decimal"),
                pred = IriRef(
                  iri = "http://www.knora.org/ontology/knora-base#isDeleted".toSmartIri,
                  propertyPathOperator = None
                ),
                obj = XsdLiteral(
                  value = "false",
                  datatype = "http://www.w3.org/2001/XMLSchema#boolean".toSmartIri
                ),
                namedGraph = Some(
                  IriRef(
                    iri = "http://www.knora.org/explicit".toSmartIri,
                    propertyPathOperator = None
                  )
                )
              ),
              StatementPattern(
                subj = QueryVariable(variableName = "decimal"),
                pred = IriRef(
                  iri = "http://www.knora.org/ontology/knora-base#valueHasDecimal".toSmartIri,
                  propertyPathOperator = None
                ),
                obj = QueryVariable(variableName = "decimal__valueHasDecimal"),
                namedGraph = Some(
                  IriRef(
                    iri = "http://www.knora.org/explicit".toSmartIri,
                    propertyPathOperator = None
                  )
                )
              ),
              FilterPattern(expression =
                CompareExpression(
                  leftArg = QueryVariable(variableName = "decimal__valueHasDecimal"),
                  operator = CompareExpressionOperator.GREATER_THAN,
                  rightArg = XsdLiteral(
                    value = "2",
                    datatype = "http://www.w3.org/2001/XMLSchema#decimal".toSmartIri
                  )
                )
              )
            )
          )
        ).toSeq,
        positiveEntities = Set(),
        querySchema = None
      ),
      limit = Some(1),
      useDistinct = true
    )

  val inputQueryWithDecimalOptionalSortCriterionAndFilterComplex: String =
    """
      |PREFIX anything: <http://0.0.0.0:3333/ontology/0001/anything/v2#>
      |PREFIX knora-api: <http://api.knora.org/ontology/knora-api/v2#>
      |
      |CONSTRUCT {
      |     ?thing knora-api:isMainResource true .
      |
      |     ?thing anything:hasDecimal ?decimal .
      |} WHERE {
      |
      |     ?thing a anything:Thing .
      |     ?thing a knora-api:Resource .
      |
      |     OPTIONAL {
      |        ?thing anything:hasDecimal ?decimal .
      |
      |        ?decimal knora-api:decimalValueAsDecimal ?decimalVal .
      |
      |        FILTER(?decimalVal > "2"^^xsd:decimal)
      |     }
      |} ORDER BY ASC(?decimal)
        """.stripMargin

  val transformedQueryWithDecimalOptionalSortCriterionAndFilterComplex: SelectQuery =
    SelectQuery(
      fromClause = None,
      variables = Vector(
        Count(
          outputVariableName = "count",
          distinct = true,
          inputVariable = QueryVariable(variableName = "thing")
        )
      ),
      offset = 0,
      groupBy = Nil,
      orderBy = Nil,
      whereClause = WhereClause(
        patterns = Vector(
          StatementPattern(
            subj = QueryVariable(variableName = "thing"),
            pred = IriRef(
              iri = "http://www.knora.org/ontology/knora-base#isDeleted".toSmartIri,
              propertyPathOperator = None
            ),
            obj = XsdLiteral(
              value = "false",
              datatype = "http://www.w3.org/2001/XMLSchema#boolean".toSmartIri
            ),
            namedGraph = Some(
              IriRef(
                iri = "http://www.knora.org/explicit".toSmartIri,
                propertyPathOperator = None
              )
            )
          ),
          StatementPattern(
            subj = QueryVariable(variableName = "thing"),
            pred = IriRef(
              iri = "http://www.w3.org/1999/02/22-rdf-syntax-ns#type".toSmartIri,
              propertyPathOperator = None
            ),
            obj = IriRef(
              iri = "http://www.knora.org/ontology/0001/anything#Thing".toSmartIri,
              propertyPathOperator = None
            ),
            namedGraph = None
          ),
          OptionalPattern(
            patterns = Vector(
              StatementPattern(
                subj = QueryVariable(variableName = "decimal"),
                pred = IriRef(
                  iri = "http://www.knora.org/ontology/knora-base#valueHasDecimal".toSmartIri,
                  propertyPathOperator = None
                ),
                obj = QueryVariable(variableName = "decimalVal"),
                namedGraph = None
              ),
              StatementPattern(
                subj = QueryVariable(variableName = "thing"),
                pred = IriRef(
                  iri = "http://www.knora.org/ontology/0001/anything#hasDecimal".toSmartIri,
                  propertyPathOperator = None
                ),
                obj = QueryVariable(variableName = "decimal"),
                namedGraph = None
              ),
              StatementPattern(
                subj = QueryVariable(variableName = "decimal"),
                pred = IriRef(
                  iri = "http://www.knora.org/ontology/knora-base#isDeleted".toSmartIri,
                  propertyPathOperator = None
                ),
                obj = XsdLiteral(
                  value = "false",
                  datatype = "http://www.w3.org/2001/XMLSchema#boolean".toSmartIri
                ),
                namedGraph = Some(
                  IriRef(
                    iri = "http://www.knora.org/explicit".toSmartIri,
                    propertyPathOperator = None
                  )
                )
              ),
              FilterPattern(expression =
                CompareExpression(
                  leftArg = QueryVariable(variableName = "decimalVal"),
                  operator = CompareExpressionOperator.GREATER_THAN,
                  rightArg = XsdLiteral(
                    value = "2",
                    datatype = "http://www.w3.org/2001/XMLSchema#decimal".toSmartIri
                  )
                )
              )
            )
          )
        ),
        positiveEntities = Set(),
        querySchema = None
      ),
      limit = Some(1),
      useDistinct = true
    )

  "The NonTriplestoreSpecificGravsearchToCountPrequeryGenerator object" should {

    "transform an input query with a decimal as an optional sort criterion and a filter" in {
      val transformedQuery = transformQuery(inputQueryWithDecimalOptionalSortCriterionAndFilter)
      assert(transformedQuery === transformedQueryWithDecimalOptionalSortCriterionAndFilter)
    }

    "transform an input query with a decimal as an optional sort criterion and a filter (submitted in complex schema)" in {
      val transformedQuery = transformQuery(inputQueryWithDecimalOptionalSortCriterionAndFilterComplex)
      assert(transformedQuery === transformedQueryWithDecimalOptionalSortCriterionAndFilterComplex)
    }
  }
}<|MERGE_RESOLUTION|>--- conflicted
+++ resolved
@@ -33,13 +33,8 @@
       constructClause       = constructQuery.constructClause
       querySchemaMaybe      = constructQuery.querySchema
       inspectionResult     <- inspectionRunner.flatMap(_.inspectTypes(whereClause, anythingAdminUser))
-<<<<<<< HEAD
-      _                    <- ZIO.attempt(GravsearchQueryChecker.checkConstructClause(constructClause, inspectionResult))
+      _                    <- GravsearchQueryChecker.checkConstructClause(constructClause, inspectionResult)
       sanitizedWhereClause <- GravsearchTypeInspectionUtil.removeTypeAnnotations(whereClause)
-=======
-      _                    <- GravsearchQueryChecker.checkConstructClause(constructClause, inspectionResult)
-      sanitizedWhereClause <- ZIO.serviceWithZIO[GravsearchTypeInspectionUtil](_.removeTypeAnnotations(whereClause))
->>>>>>> b975d01d
       querySchema <-
         ZIO.fromOption(querySchemaMaybe).orElseFail(AssertionException(s"WhereClause has no querySchema"))
       transformer =
