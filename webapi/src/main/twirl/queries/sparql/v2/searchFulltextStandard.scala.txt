--- conflicted
+++ resolved
@@ -19,12 +19,8 @@
 
 @import org.knora.webapi.IRI
 @import org.knora.webapi.SparqlGenerationException
-<<<<<<< HEAD
-@import org.knora.webapi.GravsearchException
-@import org.knora.webapi.responders.v2.search.ApacheLuceneSupport.CombineSearchTerms
-=======
 @import org.knora.webapi.util.ApacheLuceneSupport.LuceneQueryString
->>>>>>> 08b4aa64
+
 
 @*
  * Performs a simple full-text search using standard SPARQL (except for the interface to Lucene, which is
@@ -59,7 +55,7 @@
 PREFIX rdfs: <http://www.w3.org/2000/01/rdf-schema#>
 
 @if(!countQuery) {
-SELECT DISTINCT ?resource (GROUP_CONCAT(?valueObject; separator="@separator.getOrElse(throw GravsearchException("Separator expected for non count query, but none given"))") AS ?valueObjectConcat)
+SELECT DISTINCT ?resource (GROUP_CONCAT(?valueObject; separator="@separator.getOrElse(throw SparqlGenerationException("Separator expected for non count query, but none given"))") AS ?valueObjectConcat)
 } else {
     SELECT (count(distinct ?resource) as ?count)
 }
@@ -68,7 +64,7 @@
     {
         SELECT DISTINCT ?matchingSubject WHERE {
 
-            ?matchingSubject <http://jena.apache.org/text#query> '@searchTerms.combineSearchTermsWithLogicalAnd' .
+            ?matchingSubject <http://jena.apache.org/text#query> '@searchTerms.getQueryString' .
 
             @* standoff search *@
             @if(limitToStandoffClass.nonEmpty) {
@@ -87,7 +83,8 @@
                 BIND(SUBSTR(?literal, ?start+1, ?end - ?start) AS ?markedup)
 
                 @* Loop over search terms and make sure they are all contained in the specified standoff markup *@
-                @for(term <- searchTerms.terms) {
+                @for(term <- searchTerms.getSingleTerms) {
+                    @* TODO: Ignore Lucene operators *@
                     FILTER REGEX(?markedup, '@term', "i")
                 }
 
