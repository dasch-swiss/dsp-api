--- conflicted
+++ resolved
@@ -67,189 +67,21 @@
     private val httpClient: CloseableHttpClient = HttpClients.custom.setDefaultRequestConfig(sipiRequestConfig).build
 
     override def receive: Receive = {
-<<<<<<< HEAD
         case getFileMetadataRequest: GetFileMetadataRequest => try2Message(sender(), getFileMetadata(getFileMetadataRequest), log)
         case moveTemporaryFileToPermanentStorageRequest: MoveTemporaryFileToPermanentStorageRequest => try2Message(sender(), moveTemporaryFileToPermanentStorage(moveTemporaryFileToPermanentStorageRequest), log)
         case deleteTemporaryFileRequest: DeleteTemporaryFileRequest => try2Message(sender(), deleteTemporaryFile(deleteTemporaryFileRequest), log)
-        case SipiGetTextFileRequest(fileUrl, requestingUser) => try2Message(sender(), sipiGetXsltTransformationRequest(fileUrl, requestingUser), log)
-=======
-        case convertPathRequest: SipiConversionPathRequestV1 => try2Message(sender(), convertPathV1(convertPathRequest), log)
-        case convertFileRequest: SipiConversionFileRequestV1 => try2Message(sender(), convertFileV1(convertFileRequest), log)
-        case getFileMetadataRequestV2: GetFileMetadataRequestV2 => try2Message(sender(), getFileMetadataV2(getFileMetadataRequestV2), log)
-        case moveTemporaryFileToPermanentStorageRequestV2: MoveTemporaryFileToPermanentStorageRequestV2 => try2Message(sender(), moveTemporaryFileToPermanentStorageV2(moveTemporaryFileToPermanentStorageRequestV2), log)
-        case deleteTemporaryFileRequestV2: DeleteTemporaryFileRequestV2 => try2Message(sender(), deleteTemporaryFileV2(deleteTemporaryFileRequestV2), log)
-        case getTextFileRequest: SipiGetTextFileRequest => try2Message(sender(), sipiGetTextFileRequestV2(getTextFileRequest), log)
->>>>>>> ccb64bbc
+        case getTextFileRequest: SipiGetTextFileRequest => try2Message(sender(), sipiGetTextFileRequest(getTextFileRequest), log)
         case IIIFServiceGetStatus => try2Message(sender(), iiifGetStatus(), log)
         case other => handleUnexpectedMessage(sender(), other, log, this.getClass.getName)
     }
 
     /**
-<<<<<<< HEAD
       * Asks Sipi for metadata about a file.
       *
       * @param getFileMetadataRequestV2 the request.
       * @return a [[GetFileMetadataResponseV2]] containing the requested metadata.
       */
     private def getFileMetadata(getFileMetadataRequestV2: GetFileMetadataRequest): Try[GetFileMetadataResponseV2] = {
-=======
-     * Convert a file that has been sent to Knora (non GUI-case).
-     *
-     * @param conversionRequest the information about the file (uploaded by Knora).
-     * @return a [[SipiConversionResponseV1]] representing the file values to be added to the triplestore.
-     */
-    private def convertPathV1(conversionRequest: SipiConversionPathRequestV1): Try[SipiConversionResponseV1] = {
-        val url = s"${settings.internalSipiImageConversionUrlV1}/${settings.sipiPathConversionRouteV1}"
-
-        callSipiConvertRoute(url, conversionRequest)
-    }
-
-    /**
-     * Convert a file that is already managed by Sipi (GUI-case).
-     *
-     * @param conversionRequest the information about the file (managed by Sipi).
-     * @return a [[SipiConversionResponseV1]] representing the file values to be added to the triplestore.
-     */
-    private def convertFileV1(conversionRequest: SipiConversionFileRequestV1): Try[SipiConversionResponseV1] = {
-        val url = s"${settings.internalSipiImageConversionUrlV1}/${settings.sipiFileConversionRouteV1}"
-
-        callSipiConvertRoute(url, conversionRequest)
-    }
-
-    /**
-     * Makes a conversion request to Sipi and creates a [[SipiConversionResponseV1]]
-     * containing the file values to be added to the triplestore.
-     *
-     * @param urlPath           the Sipi route to be called.
-     * @param conversionRequest the message holding the information to make the request.
-     * @return a [[SipiConversionResponseV1]].
-     */
-    private def callSipiConvertRoute(urlPath: String, conversionRequest: SipiConversionRequestV1): Try[SipiConversionResponseV1] = {
-        val context: HttpClientContext = HttpClientContext.create
-
-        val formParams = new util.ArrayList[NameValuePair]()
-
-        for ((key, value) <- conversionRequest.toFormData) {
-            formParams.add(new BasicNameValuePair(key, value))
-        }
-
-        val postEntity = new UrlEncodedFormEntity(formParams, Consts.UTF_8)
-        val httpPost = new HttpPost(urlPath)
-        httpPost.setEntity(postEntity)
-
-        val conversionResultTry: Try[String] = Try {
-            var maybeResponse: Option[CloseableHttpResponse] = None
-
-            try {
-                maybeResponse = Some(httpClient.execute(targetHost, httpPost, context))
-
-                val responseEntityStr: String = Option(maybeResponse.get.getEntity) match {
-                    case Some(responseEntity) => EntityUtils.toString(responseEntity)
-                    case None => ""
-                }
-
-                val statusCode: Int = maybeResponse.get.getStatusLine.getStatusCode
-                val statusCategory: Int = statusCode / 100
-
-                // Was the request successful?
-                if (statusCategory == 2) {
-                    // Yes.
-                    responseEntityStr
-                } else {
-                    // No. Throw an appropriate exception.
-                    val sipiErrorMsg = SipiUtil.getSipiErrorMessage(responseEntityStr)
-
-                    if (statusCategory == 4) {
-                        throw BadRequestException(s"Sipi responded with HTTP status code $statusCode: $sipiErrorMsg")
-                    } else {
-                        throw SipiException(s"Sipi responded with HTTP status code $statusCode: $sipiErrorMsg")
-                    }
-                }
-            } finally {
-                maybeResponse match {
-                    case Some(response) => response.close()
-                    case None => ()
-                }
-            }
-        }
-
-        //
-        // handle unsuccessful requests to Sipi
-        //
-        val recoveredConversionResultTry = conversionResultTry.recoverWith {
-            case badRequestException: BadRequestException => throw badRequestException
-            case sipiException: SipiException => throw sipiException
-            case e: Exception => throw SipiException("Failed to connect to Sipi", e, log)
-        }
-
-        for {
-            responseAsStr: String <- recoveredConversionResultTry
-
-            /* get json from response body */
-            responseAsJson: JsValue = JsonParser(responseAsStr)
-
-            // get file type from Sipi response
-            fileType: String = responseAsJson.asJsObject.fields.getOrElse("file_type", throw SipiException(message = "Sipi did not return a file type")) match {
-                case JsString(ftype: String) => ftype
-                case other => throw SipiException(message = s"Sipi returned an invalid file type: $other")
-            }
-
-            // turn fileType returned by Sipi (a string) into an enum
-            fileTypeEnum: FileType.Value = SipiConstants.FileType.lookup(fileType)
-
-            // create the apt case class depending on the file type returned by Sipi
-            fileValueV1: FileValueV1 = fileTypeEnum match {
-                case SipiConstants.FileType.IMAGE =>
-                    // parse response as a [[SipiImageConversionResponse]]
-                    val imageConversionResult = try {
-                        responseAsJson.convertTo[SipiImageConversionResponse]
-                    } catch {
-                        case e: DeserializationException => throw SipiException(message = "JSON response returned by Sipi is invalid, it cannot be turned into a SipiImageConversionResponse", e = e, log = log)
-                    }
-
-                    StillImageFileValueV1(
-                        internalMimeType = stringFormatter.toSparqlEncodedString(imageConversionResult.mimetype_full, throw BadRequestException(s"The internal MIME type returned by Sipi is invalid: '${imageConversionResult.mimetype_full}")),
-                        originalFilename = stringFormatter.toSparqlEncodedString(imageConversionResult.original_filename, throw BadRequestException(s"The original filename returned by Sipi is invalid: '${imageConversionResult.original_filename}")),
-                        originalMimeType = Some(stringFormatter.toSparqlEncodedString(imageConversionResult.original_mimetype, throw BadRequestException(s"The original MIME type returned by Sipi is invalid: '${imageConversionResult.original_mimetype}"))),
-                        projectShortcode = conversionRequest.projectShortcode,
-                        dimX = imageConversionResult.nx_full,
-                        dimY = imageConversionResult.ny_full,
-                        internalFilename = stringFormatter.toSparqlEncodedString(imageConversionResult.filename_full, throw BadRequestException(s"The internal filename returned by Sipi is invalid: '${imageConversionResult.filename_full}"))
-                    )
-
-                case SipiConstants.FileType.TEXT =>
-
-                    // parse response as a [[SipiTextResponse]]
-                    val textStoreResult = try {
-                        responseAsJson.convertTo[SipiTextResponse]
-                    } catch {
-                        case e: DeserializationException => throw SipiException(message = "JSON response returned by Sipi is invalid, it cannot be turned into a SipiTextResponse", e = e, log = log)
-                    }
-
-                    TextFileValueV1(
-                        internalMimeType = stringFormatter.toSparqlEncodedString(textStoreResult.mimetype, throw BadRequestException(s"The internal MIME type returned by Sipi is invalid: '${textStoreResult.mimetype}")),
-                        internalFilename = stringFormatter.toSparqlEncodedString(textStoreResult.filename, throw BadRequestException(s"The internal filename returned by Sipi is invalid: '${textStoreResult.filename}")),
-                        originalFilename = stringFormatter.toSparqlEncodedString(textStoreResult.original_filename, throw BadRequestException(s"The internal filename returned by Sipi is invalid: '${textStoreResult.original_filename}")),
-                        originalMimeType = Some(stringFormatter.toSparqlEncodedString(textStoreResult.mimetype, throw BadRequestException(s"The orignal MIME type returned by Sipi is invalid: '${textStoreResult.original_mimetype}"))),
-                        projectShortcode = conversionRequest.projectShortcode
-                    )
-
-                case unknownType => throw NotImplementedException(s"Could not handle file type $unknownType")
-
-                // TODO: add missing file types
-            }
-
-        } yield SipiConversionResponseV1(fileValueV1, file_type = fileTypeEnum)
-    }
-
-    /**
-     * Asks Sipi for metadata about a file.
-     *
-     * @param getFileMetadataRequestV2 the request.
-     * @return a [[GetFileMetadataResponseV2]] containing the requested metadata.
-     */
-    private def getFileMetadataV2(getFileMetadataRequestV2: GetFileMetadataRequestV2): Try[GetFileMetadataResponseV2] = {
->>>>>>> ccb64bbc
         val knoraInfoUrl = getFileMetadataRequestV2.fileUrl + "/knora.json"
 
         val request = new HttpGet(knoraInfoUrl)
@@ -260,21 +92,12 @@
     }
 
     /**
-<<<<<<< HEAD
       * Asks Sipi to move a file from temporary storage to permanent storage.
       *
       * @param moveTemporaryFileToPermanentStorageRequestV2 the request.
       * @return a [[SuccessResponseV2]].
       */
     private def moveTemporaryFileToPermanentStorage(moveTemporaryFileToPermanentStorageRequestV2: MoveTemporaryFileToPermanentStorageRequest): Try[SuccessResponseV2] = {
-=======
-     * Asks Sipi to move a file from temporary storage to permanent storage.
-     *
-     * @param moveTemporaryFileToPermanentStorageRequestV2 the request.
-     * @return a [[SuccessResponseV2]].
-     */
-    private def moveTemporaryFileToPermanentStorageV2(moveTemporaryFileToPermanentStorageRequestV2: MoveTemporaryFileToPermanentStorageRequestV2): Try[SuccessResponseV2] = {
->>>>>>> ccb64bbc
         val token: String = JWTHelper.createToken(
             userIri = moveTemporaryFileToPermanentStorageRequestV2.requestingUser.id,
             secret = settings.jwtSecretKey,
@@ -305,21 +128,12 @@
     }
 
     /**
-<<<<<<< HEAD
       * Asks Sipi to delete a temporary file.
       *
       * @param deleteTemporaryFileRequestV2 the request.
       * @return a [[SuccessResponseV2]].
       */
     private def deleteTemporaryFile(deleteTemporaryFileRequestV2: DeleteTemporaryFileRequest): Try[SuccessResponseV2] = {
-=======
-     * Asks Sipi to delete a temporary file.
-     *
-     * @param deleteTemporaryFileRequestV2 the request.
-     * @return a [[SuccessResponseV2]].
-     */
-    private def deleteTemporaryFileV2(deleteTemporaryFileRequestV2: DeleteTemporaryFileRequestV2): Try[SuccessResponseV2] = {
->>>>>>> ccb64bbc
         val token: String = JWTHelper.createToken(
             userIri = deleteTemporaryFileRequestV2.requestingUser.id,
             secret = settings.jwtSecretKey,
@@ -343,28 +157,15 @@
     }
 
     /**
-<<<<<<< HEAD
-      * Asks Sipi for a file.
-      * @param xsltFileUrl the file's URL.
-      * @param requestingUser the user making the request.
-      */
-    private def sipiGetXsltTransformationRequest(xsltFileUrl: String, requestingUser: UserADM): Try[SipiGetTextFileResponse] = {
-        // ask Sipi to return the XSL transformation
-        val request = new HttpGet(xsltFileUrl)
-
-        for {
-            responseStr <- doSipiRequest(request)
-=======
      * Asks Sipi for a text file used internally by Knora.
      *
      * @param textFileRequest the request message.
      */
-    private def sipiGetTextFileRequestV2(textFileRequest: SipiGetTextFileRequest): Try[SipiGetTextFileResponse] = {
+    private def sipiGetTextFileRequest(textFileRequest: SipiGetTextFileRequest): Try[SipiGetTextFileResponse] = {
         val httpRequest = new HttpGet(textFileRequest.fileUrl)
 
         val sipiResponseTry: Try[SipiGetTextFileResponse] = for {
             responseStr <- doSipiRequest(httpRequest)
->>>>>>> ccb64bbc
         } yield SipiGetTextFileResponse(responseStr)
 
         sipiResponseTry.recover {
