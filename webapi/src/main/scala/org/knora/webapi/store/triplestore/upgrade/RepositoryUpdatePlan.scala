--- conflicted
+++ resolved
@@ -63,10 +63,7 @@
       PluginForKnoraBaseVersion(versionNumber = 26, plugin = new MigrateOnlyBuiltInGraphs), // PR 3003
       PluginForKnoraBaseVersion(versionNumber = 27, plugin = new MigrateOnlyBuiltInGraphs), // PR 3026
       PluginForKnoraBaseVersion(versionNumber = 28, plugin = new MigrateOnlyBuiltInGraphs), // PR 3038
-<<<<<<< HEAD
-      PluginForKnoraBaseVersion(versionNumber = 29, plugin = new MigrateOnlyBuiltInGraphs)  // PR 3083
-=======
->>>>>>> b0b5e251
+      PluginForKnoraBaseVersion(versionNumber = 29, plugin = new MigrateOnlyBuiltInGraphs),  // PR 3083
       // KEEP IT ON THE BOTTOM
       // From "versionNumber = 6" don't use prBasedVersionString!
     )
