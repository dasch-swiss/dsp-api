--- conflicted
+++ resolved
@@ -35,6 +35,7 @@
 import org.knora.webapi._
 import org.knora.webapi.config.AppConfig
 import org.knora.webapi.messages.IriConversions._
+import org.knora.webapi.messages.StringFormatter._
 import org.knora.webapi.messages.admin.responder.projectsmessages.ProjectADM
 import org.knora.webapi.messages.store.triplestoremessages.SparqlAskRequest
 import org.knora.webapi.messages.store.triplestoremessages.SparqlAskResponse
@@ -575,8 +576,6 @@
   maybeKnoraHostAndPort: Option[String] = None,
   initForTest: Boolean = false
 ) {
-
-  import org.knora.webapi.messages.StringFormatter._
 
   private val base64Encoder = Base64.getUrlEncoder.withoutPadding
   private val base64Decoder = Base64.getUrlDecoder
@@ -1613,17 +1612,8 @@
    *                 a carriage return (`\r`).
    * @return the same string, escaped or unescaped as requested.
    */
-<<<<<<< HEAD
-  @deprecated("Use toSparqlEncodedString(String) instead")
   def toSparqlEncodedString(s: String, errorFun: => Nothing): String = // --
     toSparqlEncodedString(s).getOrElse(errorFun)
-=======
-  def toSparqlEncodedString(s: String, errorFun: => Nothing): String = { // --
-    // TODO: I leave this for now to avoid merge conflicts. Should be moved to the ValuesValidator as soon as possible.
-    if (s.isEmpty || s.contains("\r")) errorFun
-
-    // http://www.morelab.deusto.es/code_injection/
->>>>>>> 6cd58e4f
 
   /**
    * Makes a string safe to be entered in the triplestore by escaping special chars.
