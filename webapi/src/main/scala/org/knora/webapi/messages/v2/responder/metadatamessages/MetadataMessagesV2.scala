--- conflicted
+++ resolved
@@ -90,10 +90,6 @@
 
     // Ensure that the project isn't the system project or the shared ontologies project.
     if (projectIri == OntologyConstants.KnoraAdmin.SystemProject || projectIri == OntologyConstants.KnoraAdmin.DefaultSharedOntologiesProject) {
-<<<<<<< HEAD
-        throw BadRequestException(s"Metadata cannot be created for project <$projectIri>")
-=======
         throw BadRequestException(s"Metadata cannot be created in project <$projectIri>")
->>>>>>> ec9868c2
     }
 }
