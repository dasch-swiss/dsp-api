--- conflicted
+++ resolved
@@ -67,27 +67,6 @@
 }
 
 /**
-<<<<<<< HEAD
-  * Represents an API request payload that asks the Knora API server to update an existing user. Information that can
-  * be changed are: user's username, email, given name, family name, language, user status, and system admin
-  * membership.
-  *
-  * @param username          the new username. Needs to be unique on the server.
-  * @param email             the new email address. Needs to be unique on the server.
-  * @param givenName         the new given name.
-  * @param familyName        the new family name.
-  * @param lang              the new ISO 639-1 code of the new preferred language.
-  * @param status            the new user status (active = true, inactive = false).
-  * @param systemAdmin       the new system admin membership status.
-  */
-case class ChangeUserApiRequestADM(username: Option[String] = None,
-                                   email: Option[String] = None,
-                                   givenName: Option[String] = None,
-                                   familyName: Option[String] = None,
-                                   lang: Option[String] = None,
-                                   status: Option[Boolean] = None,
-                                   systemAdmin: Option[Boolean] = None) {
-=======
  * Represents an API request payload that asks the Knora API server to update an existing user. Information that can
  * be changed include the user's username, email, given name, family name, language, password, user status, and system admin
  * membership.
@@ -113,7 +92,6 @@
   status: Option[Boolean] = None,
   systemAdmin: Option[Boolean] = None
 ) {
->>>>>>> 91ef4ec0
 
   val parametersCount: Int = List(
     username,
@@ -154,13 +132,8 @@
 // Messages
 
 /**
-<<<<<<< HEAD
-  * An abstract trait representing message that can be sent to `UsersResponderADM`.
-  */
-=======
  * An abstract trait representing message that can be sent to `UsersResponderV1`.
  */
->>>>>>> 91ef4ec0
 sealed trait UsersResponderRequestADM extends KnoraRequestADM
 
 /**
@@ -178,19 +151,6 @@
 ) extends UsersResponderRequestADM
 
 /**
-<<<<<<< HEAD
-  * Get all information about all users in form of [[UsersGetResponseADM]]. The UsersResponderRequestADM returns either
-  * something or a NotFound exception if there are no users found. Administration permission checking is performed.
-  *
-  * @param userInformationTypeADM the extent of the information returned.
-  * @param featureFactoryConfig   the feature factory configuration.
-  * @param requestingUser         the user initiating the request.
-  */
-case class UsersGetRequestADM(userInformationTypeADM: UserInformationTypeADM = UserInformationTypeADM.SHORT,
-                              featureFactoryConfig: FeatureFactoryConfig,
-                              requestingUser: UserADM)
-    extends UsersResponderRequestADM
-=======
  * Get all information about all users in form of [[UsersGetResponseV1]]. The UsersGetRequestV1 returns either
  * something or a NotFound exception if there are no users found. Administration permission checking is performed.
  *
@@ -203,7 +163,6 @@
   featureFactoryConfig: FeatureFactoryConfig,
   requestingUser: UserADM
 ) extends UsersResponderRequestADM
->>>>>>> 91ef4ec0
 
 /**
  * A message that requests a user's profile either by IRI, username, or email. A successful response will be a [[UserADM]].
@@ -236,84 +195,6 @@
 ) extends UsersResponderRequestADM {}
 
 /**
-<<<<<<< HEAD
-  * Requests the creation of a new user.
-  *
-  * @param userEntity        the [[UserEntity]] information used for creating the new user.
-  * @param featureFactoryConfig the feature factory configuration.
-  * @param requestingUser       the user creating the new user.
-  * @param apiRequestID         the ID of the API request.
-  */
-case class UserCreateRequestADM(userEntity: UserEntity,
-                                featureFactoryConfig: FeatureFactoryConfig,
-                                requestingUser: UserADM,
-                                apiRequestID: UUID)
-    extends UsersResponderRequestADM
-
-/**
-  * Request updating of an existing user.
-  *
-  * @param userIri              the IRI of the user to be updated.
-  * @param userUpdateBasicInformationPayload    the [[UserUpdateBasicInformationPayloadADM]] object containing the data to be updated.
-  * @param featureFactoryConfig the feature factory configuration.
-  * @param requestingUser       the user initiating the request.
-  * @param apiRequestID         the ID of the API request.
-  */
-case class UserChangeBasicInformationRequestADM(userIri: IRI,
-                                                userUpdateBasicInformationPayload: UserUpdateBasicInformationPayloadADM,
-                                                featureFactoryConfig: FeatureFactoryConfig,
-                                                requestingUser: UserADM,
-                                                apiRequestID: UUID)
-    extends UsersResponderRequestADM
-
-/**
-  * Request updating the users password.
-  *
-  * @param userIri              the IRI of the user to be updated.
-  * @param userUpdatePasswordPayload    the [[UserUpdatePasswordPayloadADM]] object containing the old and new password.
-  * @param featureFactoryConfig the feature factory configuration.
-  * @param requestingUser       the user initiating the request.
-  * @param apiRequestID         the ID of the API request.
-  */
-case class UserChangePasswordRequestADM(userIri: IRI,
-                                        userUpdatePasswordPayload: UserUpdatePasswordPayloadADM,
-                                        featureFactoryConfig: FeatureFactoryConfig,
-                                        requestingUser: UserADM,
-                                        apiRequestID: UUID)
-    extends UsersResponderRequestADM
-
-/**
-  * Request updating the users status ('knora-base:isActiveUser' property)
-  *
-  * @param userIri              the IRI of the user to be updated.
-  * @param status               the [[Status]] containing the new status (true / false).
-  * @param featureFactoryConfig the feature factory configuration.
-  * @param requestingUser       the user initiating the request.
-  * @param apiRequestID         the ID of the API request.
-  */
-case class UserChangeStatusRequestADM(userIri: IRI,
-                                      status: Status,
-                                      featureFactoryConfig: FeatureFactoryConfig,
-                                      requestingUser: UserADM,
-                                      apiRequestID: UUID)
-    extends UsersResponderRequestADM
-
-/**
-  * Request updating the users system admin status ('knora-base:isInSystemAdminGroup' property)
-  *
-  * @param userIri              the IRI of the user to be updated.
-  * @param systemAdmin          the [[SystemAdmin]] value object containing the new system admin membership status (true / false).
-  * @param featureFactoryConfig the feature factory configuration.
-  * @param requestingUser       the user initiating the request.
-  * @param apiRequestID         the ID of the API request.
-  */
-case class UserChangeSystemAdminMembershipStatusRequestADM(userIri: IRI,
-                                                           systemAdmin: SystemAdmin,
-                                                           featureFactoryConfig: FeatureFactoryConfig,
-                                                           requestingUser: UserADM,
-                                                           apiRequestID: UUID)
-    extends UsersResponderRequestADM
-=======
  * Requests the creation of a new user.
  *
  * @param createRequest        the [[CreateUserApiRequestADM]] information used for creating the new user.
@@ -396,7 +277,6 @@
   requestingUser: UserADM,
   apiRequestID: UUID
 ) extends UsersResponderRequestADM
->>>>>>> 91ef4ec0
 
 /**
  * Requests user's project memberships.
@@ -835,12 +715,7 @@
       status = Some(status),
       lang = lang
     )
-<<<<<<< HEAD
-  }
-
   def isAnonymousUser: Boolean = id.equalsIgnoreCase(OntologyConstants.KnoraAdmin.AnonymousUser)
-=======
->>>>>>> 91ef4ec0
 }
 
 /**
@@ -860,17 +735,10 @@
 
   type UserInformationTypeADM = Value
 
-<<<<<<< HEAD
-  val PUBLIC: Value = Value(0, "public") // a temporary type which only returns firstname and lastname
-  val SHORT: Value = Value(1, "short") // only basic user information (restricted and additionally without groups
-  val RESTRICTED: Value = Value(2, "restricted") // without sensitive information
-  val FULL: Value = Value(3, "full") // everything, including sensitive information
-=======
   val PUBLIC     = Value(0, "public")     // a temporary type which only returns firstname and lastname
   val SHORT      = Value(1, "short")      // only basic user information (restricted and additionally without groups
   val RESTRICTED = Value(2, "restricted") // without sensitive information
   val FULL       = Value(3, "full")       // everything, including sensitive information
->>>>>>> 91ef4ec0
 
   val valueMap: Map[String, Value] = values.map(v => (v.toString, v)).toMap
 
@@ -895,15 +763,9 @@
 
   type UserIdentifierType
 
-<<<<<<< HEAD
-  val IRI: Value = Value(0, "iri")
-  val EMAIL: Value = Value(1, "email")
-  val USERNAME: Value = Value(3, "username")
-=======
   val IRI      = Value(0, "iri")
   val EMAIL    = Value(1, "email")
   val USERNAME = Value(3, "username")
->>>>>>> 91ef4ec0
 }
 
 /**
@@ -1021,31 +883,6 @@
 }
 
 /**
-<<<<<<< HEAD
-  * Payload used for updating of an existing user.
-  *
-  * @param username      the new username.
-  * @param email         the new email address. Needs to be unique on the server.
-  * @param givenName     the new given name.
-  * @param familyName    the new family name.
-  * @param status        the new status.
-  * @param lang          the new language.
-  * @param projects      the new project memberships list.
-  * @param projectsAdmin the new projects admin membership list.
-  * @param groups        the new group memberships list.
-  * @param systemAdmin   the new system admin membership
-  */
-case class UserChangeRequestADM(username: Option[Username] = None,
-                                email: Option[Email] = None,
-                                givenName: Option[GivenName] = None,
-                                familyName: Option[FamilyName] = None,
-                                status: Option[Status] = None,
-                                lang: Option[LanguageCode] = None,
-                                projects: Option[Seq[IRI]] = None,
-                                projectsAdmin: Option[Seq[IRI]] = None,
-                                groups: Option[Seq[IRI]] = None,
-                                systemAdmin: Option[SystemAdmin] = None) {
-=======
  * Payload used for updating of an existing user.
  *
  * @param email         the new email address. Needs to be unique on the server.
@@ -1073,7 +910,6 @@
   groups: Option[Seq[IRI]] = None,
   systemAdmin: Option[Boolean] = None
 ) {
->>>>>>> 91ef4ec0
 
   val parametersCount: Int = List(
     username,
@@ -1179,15 +1015,6 @@
     "password",
     "status",
     "lang",
-<<<<<<< HEAD
-    "systemAdmin")
-  implicit val changeUserApiRequestADMFormat: RootJsonFormat[ChangeUserApiRequestADM] =
-    jsonFormat(ChangeUserApiRequestADM, "username", "email", "givenName", "familyName", "lang", "status", "systemAdmin")
-  implicit val changeUserPasswordApiRequestADMFormat: RootJsonFormat[ChangeUserPasswordApiRequestADM] = jsonFormat(
-    ChangeUserPasswordApiRequestADM,
-    "requesterPassword",
-    "newPassword"
-=======
     "systemAdmin"
   )
   implicit val changeUserApiRequestADMFormat: RootJsonFormat[ChangeUserApiRequestADM] = jsonFormat(
@@ -1201,7 +1028,6 @@
     "newPassword",
     "status",
     "systemAdmin"
->>>>>>> 91ef4ec0
   )
   implicit val usersGetResponseADMFormat: RootJsonFormat[UsersGetResponseADM] = jsonFormat1(UsersGetResponseADM)
   implicit val userProfileResponseADMFormat: RootJsonFormat[UserResponseADM]  = jsonFormat1(UserResponseADM)
