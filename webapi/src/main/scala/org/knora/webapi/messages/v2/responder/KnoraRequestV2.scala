/*
 * Copyright © 2021 - 2022 Swiss National Data and Service Center for the Humanities and/or DaSCH Service Platform contributors.
 * SPDX-License-Identifier: Apache-2.0
 */

package org.knora.webapi.messages.v2.responder

import akka.actor.ActorRef
import com.typesafe.scalalogging.Logger
import akka.util.Timeout
import org.knora.webapi.messages.admin.responder.usersmessages.UserADM
import org.knora.webapi.messages.util.rdf.JsonLDDocument
import org.knora.webapi.messages.util.rdf.RdfFeatureFactory
import org.knora.webapi.messages.util.rdf.RdfModel
import org.knora.webapi.messages.util.rdf.Turtle
import org.knora.webapi.settings.KnoraSettingsImpl

import java.util.UUID
import scala.concurrent.ExecutionContext
import scala.concurrent.Future

/**
 * A trait for request messages that are constructed as an [[RdfModel]].
 */
trait KnoraRdfModelRequestV2 {

  /**
   * An [[RdfModel]] representing the request.
   */
  val rdfModel: RdfModel

  /**
   * Returns a Turtle representation of the graph.
   */
  def toTurtle(): String =
    RdfFeatureFactory
      .getRdfFormatUtil()
      .format(
        rdfModel = rdfModel,
        rdfFormat = Turtle,
        prettyPrint = false
      )
}

/**
 * A trait for objects that can generate case class instances based on JSON-LD input.
 *
 * @tparam C the type of the case class that can be generated.
 */
trait KnoraJsonLDRequestReaderV2[C] {

  /**
   * Converts JSON-LD input into a case class instance.
   *
   * @param jsonLDDocument       the JSON-LD input.
   * @param apiRequestID         the UUID of the API request.
   * @param requestingUser       the user making the request.
   * @param appActor             a reference to the application actor.
   * @param featureFactoryConfig the feature factory configuration.
   * @param settings             the application settings.
   * @param log                  a logging adapter.
   * @return a case class instance representing the input.
   */
  def fromJsonLD(
    jsonLDDocument: JsonLDDocument,
    apiRequestID: UUID,
    requestingUser: UserADM,
<<<<<<< HEAD
    responderManager: ActorRef,
    storeManager: ActorRef,
=======
    appActor: ActorRef,
    featureFactoryConfig: FeatureFactoryConfig,
>>>>>>> 7f556979
    settings: KnoraSettingsImpl,
    log: Logger
  )(implicit timeout: Timeout, executionContext: ExecutionContext): Future[C]
}<|MERGE_RESOLUTION|>--- conflicted
+++ resolved
@@ -65,13 +65,7 @@
     jsonLDDocument: JsonLDDocument,
     apiRequestID: UUID,
     requestingUser: UserADM,
-<<<<<<< HEAD
-    responderManager: ActorRef,
-    storeManager: ActorRef,
-=======
     appActor: ActorRef,
-    featureFactoryConfig: FeatureFactoryConfig,
->>>>>>> 7f556979
     settings: KnoraSettingsImpl,
     log: Logger
   )(implicit timeout: Timeout, executionContext: ExecutionContext): Future[C]
