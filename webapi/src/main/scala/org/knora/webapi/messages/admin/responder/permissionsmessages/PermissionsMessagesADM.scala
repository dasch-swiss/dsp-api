--- conflicted
+++ resolved
@@ -22,13 +22,8 @@
 import org.knora.webapi.messages.admin.responder.projectsmessages.ProjectsADMJsonProtocol
 import org.knora.webapi.messages.store.triplestoremessages.TriplestoreJsonProtocol
 import org.knora.webapi.messages.traits.Jsonable
-<<<<<<< HEAD
 import org.knora.webapi.slice.admin.domain.model.PermissionIri
-=======
 import org.knora.webapi.slice.admin.domain.model.User
-
-import pekko.http.scaladsl.marshallers.sprayjson.SprayJsonSupport
->>>>>>> 56c1febf
 
 //////////////////////////////////////////////////////////////////////////////////////////////////////////////////
 // API requests
@@ -156,145 +151,9 @@
   if (!requestingUser.isSystemUser) throw ForbiddenException("Permission data can only by queried by a SystemUser.")
 }
 
-<<<<<<< HEAD
 // Administrative Permissions
 
 /**
-=======
-/**
- * A message that requests all permissions defined inside a project.
- * A successful response will be a [[PermissionsForProjectGetResponseADM]].
- *
- * @param projectIri           the project for which the permissions are queried.
- * @param requestingUser       the user initiation the request.
- * @param apiRequestID         the API request ID.
- */
-case class PermissionsForProjectGetRequestADM(
-  projectIri: IRI,
-  requestingUser: User,
-  apiRequestID: UUID
-) extends PermissionsResponderRequestADM {
-  Iri
-    .validateAndEscapeProjectIri(projectIri)
-    .getOrElse(throw BadRequestException(s"Invalid project IRI $projectIri"))
-
-  // Check user's permission for the operation
-  if (
-    !requestingUser.isSystemAdmin
-    && !requestingUser.permissions.isProjectAdmin(projectIri)
-  ) {
-    // not a system or project admin
-    throw ForbiddenException("Permissions can only be queried by system and project admin.")
-  }
-}
-
-/**
- * A message that requests update of a permission's group.
- * A successful response will be a [[PermissionItemADM]].
- *
- * @param permissionIri                the IRI of the permission to be updated.
- * @param changePermissionGroupRequest the request to update permission's group.
- * @param requestingUser               the user initiation the request.
- * @param apiRequestID                 the API request ID.
- */
-case class PermissionChangeGroupRequestADM(
-  permissionIri: IRI,
-  changePermissionGroupRequest: ChangePermissionGroupApiRequestADM,
-  requestingUser: User,
-  apiRequestID: UUID
-) extends PermissionsResponderRequestADM {
-  if (!Iri.isPermissionIri(permissionIri))
-    throw BadRequestException(s"Invalid permission IRI $permissionIri is given.")
-}
-
-/**
- * A message that requests update of a permission's hasPermissions property.
- * A successful response will be a [[PermissionItemADM]].
- *
- * @param permissionIri                         the IRI of the permission to be updated.
- * @param changePermissionHasPermissionsRequest the request to update hasPermissions.
- * @param requestingUser                        the user initiation the request.
- * @param apiRequestID                          the API request ID.
- */
-case class PermissionChangeHasPermissionsRequestADM(
-  permissionIri: IRI,
-  changePermissionHasPermissionsRequest: ChangePermissionHasPermissionsApiRequestADM,
-  requestingUser: User,
-  apiRequestID: UUID
-) extends PermissionsResponderRequestADM {
-  if (!Iri.isPermissionIri(permissionIri))
-    throw BadRequestException(s"Invalid permission IRI $permissionIri is given.")
-}
-
-/**
- * A message that requests update of a doap permission's resource class.
- * A successful response will be a [[PermissionItemADM]].
- *
- * @param permissionIri                        the IRI of the permission to be updated.
- * @param changePermissionResourceClassRequest the request to update permission's resource class.
- * @param requestingUser                       the user initiation the request.
- * @param apiRequestID                         the API request ID.
- */
-case class PermissionChangeResourceClassRequestADM(
-  permissionIri: IRI,
-  changePermissionResourceClassRequest: ChangePermissionResourceClassApiRequestADM,
-  requestingUser: User,
-  apiRequestID: UUID
-) extends PermissionsResponderRequestADM {
-  if (!Iri.isPermissionIri(permissionIri))
-    throw BadRequestException(s"Invalid permission IRI $permissionIri is given.")
-}
-
-/**
- * A message that requests update of a doap permission's resource class.
- * A successful response will be a [[PermissionItemADM]].
- *
- * @param permissionIri                   the IRI of the permission to be updated.
- * @param changePermissionPropertyRequest the request to update permission's property.
- * @param requestingUser                  the user initiation the request.
- * @param apiRequestID                    the API request ID.
- */
-case class PermissionChangePropertyRequestADM(
-  permissionIri: IRI,
-  changePermissionPropertyRequest: ChangePermissionPropertyApiRequestADM,
-  requestingUser: User,
-  apiRequestID: UUID
-) extends PermissionsResponderRequestADM {
-  if (!Iri.isPermissionIri(permissionIri))
-    throw BadRequestException(s"Invalid permission IRI $permissionIri is given.")
-}
-
-// Administrative Permissions
-
-/**
- * A message that requests all administrative permissions defined inside a project.
- * A successful response will be a [[AdministrativePermissionsForProjectGetResponseADM]].
- *
- * @param projectIri     the project for which the administrative permissions are queried.
- * @param requestingUser the user initiation the request.
- * @param apiRequestID   the API request ID.
- */
-case class AdministrativePermissionsForProjectGetRequestADM(
-  projectIri: IRI,
-  requestingUser: User,
-  apiRequestID: UUID
-) extends PermissionsResponderRequestADM {
-  Iri
-    .validateAndEscapeProjectIri(projectIri)
-    .getOrElse(throw BadRequestException(s"Invalid project IRI $projectIri"))
-
-  // Check user's permission for the operation
-  if (
-    !requestingUser.isSystemAdmin
-    && !requestingUser.permissions.isProjectAdmin(projectIri)
-  ) {
-    // not a system or project admin
-    throw ForbiddenException("Administrative permission can only be queried by system and project admin.")
-  }
-}
-
-/**
->>>>>>> 56c1febf
  * A message that requests an administrative permission object identified through his IRI.
  * A successful response will be a [[AdministrativePermissionGetResponseADM]] object.
  *
@@ -335,54 +194,6 @@
   }
 }
 
-<<<<<<< HEAD
-=======
-/**
- * A message that requests an administrative permission object identified by project and group.
- * A successful response will be an [[AdministrativePermissionGetResponseADM]] object.
- *
- * @param projectIri
- * @param groupIri
- * @param requestingUser
- */
-case class AdministrativePermissionForProjectGroupGetRequestADM(projectIri: IRI, groupIri: IRI, requestingUser: User)
-    extends PermissionsResponderRequestADM {
-  // Check user's permission for the operation
-  if (
-    !requestingUser.isSystemAdmin
-    && !requestingUser.permissions.isProjectAdmin(projectIri)
-    && !requestingUser.isSystemUser
-  ) {
-    // not a system admin
-    throw ForbiddenException("Administrative permission can only be queried by system and project admin.")
-  }
-}
-
-/**
- * Create a single [[AdministrativePermissionADM]].
- *
- * @param createRequest        the API create request payload.
- * @param requestingUser       the requesting user.
- * @param apiRequestID         the API request ID.
- */
-case class AdministrativePermissionCreateRequestADM(
-  createRequest: CreateAdministrativePermissionAPIRequestADM,
-  requestingUser: User,
-  apiRequestID: UUID
-) extends PermissionsResponderRequestADM {
-  // check if the requesting user is allowed to add the administrative permission
-  // Allowed are SystemAdmin, ProjectAdmin and SystemUser
-  if (
-    !requestingUser.isSystemAdmin
-    && !requestingUser.permissions.isProjectAdmin(createRequest.forProject)
-    && !requestingUser.isSystemUser
-  ) {
-    // not a system admin
-    throw ForbiddenException("A new administrative permission can only be added by system or project admin.")
-  }
-}
-
->>>>>>> 56c1febf
 // Object Access Permissions
 
 /**
@@ -419,36 +230,6 @@
 // Default Object Access Permissions
 
 /**
-<<<<<<< HEAD
-=======
- * A message that requests all default object access permissions defined inside a project.
- * A successful response will be a list of [[DefaultObjectAccessPermissionADM]].
- *
- * @param projectIri     the project for which the default object access permissions are queried.
- * @param requestingUser the user initiating this request.
- * @param apiRequestID   the API request ID.
- */
-case class DefaultObjectAccessPermissionsForProjectGetRequestADM(
-  projectIri: IRI,
-  requestingUser: User,
-  apiRequestID: UUID
-) extends PermissionsResponderRequestADM {
-  Iri
-    .validateAndEscapeProjectIri(projectIri)
-    .getOrElse(throw BadRequestException(s"Invalid project IRI $projectIri"))
-
-  // Check user's permission for the operation
-  if (
-    !requestingUser.isSystemAdmin
-    && !requestingUser.permissions.isProjectAdmin(projectIri)
-  ) {
-    // not a system or project admin
-    throw ForbiddenException("Default object access permissions can only be queried by system and project admin.")
-  }
-}
-
-/**
->>>>>>> 56c1febf
  * A message that requests an object access permission identified by project and either group / resource class / property.
  * A successful response will be a [[DefaultObjectAccessPermissionGetResponseADM]].
  *
@@ -613,33 +394,6 @@
 }
 
 /**
-<<<<<<< HEAD
-=======
- * Create a single [[DefaultObjectAccessPermissionADM]].
- *
- * @param createRequest  the create request.
- * @param requestingUser the requesting user.
- * @param apiRequestID   the API request ID.
- */
-case class DefaultObjectAccessPermissionCreateRequestADM(
-  createRequest: CreateDefaultObjectAccessPermissionAPIRequestADM,
-  requestingUser: User,
-  apiRequestID: UUID
-) extends PermissionsResponderRequestADM {
-  // check if the requesting user is allowed to add the default object access permission
-  // Allowed are SystemAdmin, ProjectAdmin and SystemUser
-  if (
-    !requestingUser.isSystemAdmin
-    && !requestingUser.permissions.isProjectAdmin(createRequest.forProject)
-    && !requestingUser.isSystemUser
-  ) {
-    // not a system admin
-    throw ForbiddenException("A new default object access permission can only be added by a system admin.")
-  }
-}
-
-/**
->>>>>>> 56c1febf
  * A message that requests a permission (doap or ap) by its IRI.
  * A successful response will be an [[PermissionGetResponseADM]] object.
  *
@@ -651,22 +405,6 @@
   PermissionsMessagesUtilADM.checkPermissionIri(permissionIri)
 }
 
-<<<<<<< HEAD
-=======
-/**
- * A message that requests deletion of a permission identified through its IRI.
- * A successful response will be [[PermissionDeleteResponseADM]] with deleted=true.
- *
- * @param permissionIri               the iri of the permission object.
- * @param requestingUser              the user initiating the request.
- * @param apiRequestID                the API request ID.
- */
-case class PermissionDeleteRequestADM(permissionIri: IRI, requestingUser: User, apiRequestID: UUID)
-    extends PermissionsResponderRequestADM {
-  PermissionsMessagesUtilADM.checkPermissionIri(permissionIri)
-}
-
->>>>>>> 56c1febf
 //////////////////////////////////////////////////////////////////////////////////////////////////////////////////
 // Responses
 
