--- conflicted
+++ resolved
@@ -10,6 +10,7 @@
 import akka.util.Timeout
 import org.knora.webapi._
 import dsp.errors.AssertionException
+import org.knora.webapi.feature.FeatureFactoryConfig
 import org.knora.webapi.messages.IriConversions._
 import org.knora.webapi.messages.OntologyConstants
 import org.knora.webapi.messages.SmartIri
@@ -41,6 +42,7 @@
  * @param valueIri             the IRI of the value.
  * @param offset               the start index of the first standoff tag to be returned.
  * @param targetSchema         the schema of the response.
+ * @param featureFactoryConfig the feature factory configuration.
  * @param requestingUser       the user making the request.
  */
 case class GetStandoffPageRequestV2(
@@ -48,6 +50,7 @@
   valueIri: IRI,
   offset: Int,
   targetSchema: ApiV2Schema,
+  featureFactoryConfig: FeatureFactoryConfig,
   requestingUser: UserADM
 ) extends StandoffResponderRequestV2
 
@@ -56,11 +59,13 @@
  *
  * @param resourceIri          the IRI of the resource containing the text value.
  * @param valueIri             the IRI of the text value.
+ * @param featureFactoryConfig the feature factory configuration.
  * @param requestingUser       the user making the request.
  */
 case class GetRemainingStandoffFromTextValueRequestV2(
   resourceIri: IRI,
   valueIri: IRI,
+  featureFactoryConfig: FeatureFactoryConfig,
   requestingUser: UserADM
 ) extends StandoffResponderRequestV2
 
@@ -125,12 +130,14 @@
  *
  * @param metadata             the metadata describing the mapping.
  * @param xml                  the mapping in XML syntax.
+ * @param featureFactoryConfig the feature factory configuration.
  * @param requestingUser       the the user making the request.
  * @param apiRequestID         the ID of the API request.
  */
 case class CreateMappingRequestV2(
   metadata: CreateMappingRequestMetadataV2,
   xml: CreateMappingRequestXMLV2,
+  featureFactoryConfig: FeatureFactoryConfig,
   requestingUser: UserADM,
   apiRequestID: UUID
 ) extends StandoffResponderRequestV2
@@ -151,13 +158,8 @@
     jsonLDDocument: JsonLDDocument,
     apiRequestID: UUID,
     requestingUser: UserADM,
-<<<<<<< HEAD
-    responderManager: ActorRef,
-    storeManager: ActorRef,
-=======
     appActor: ActorRef,
     featureFactoryConfig: FeatureFactoryConfig,
->>>>>>> 7f556979
     settings: KnoraSettingsImpl,
     log: Logger
   )(implicit timeout: Timeout, executionContext: ExecutionContext): Future[CreateMappingRequestMetadataV2] =
@@ -252,9 +254,11 @@
  * Represents a request to get a mapping from XML elements and attributes to standoff entities.
  *
  * @param mappingIri           the IRI of the mapping.
+ * @param featureFactoryConfig the feature factory configuration.
  * @param requestingUser       the the user making the request.
  */
-case class GetMappingRequestV2(mappingIri: IRI, requestingUser: UserADM) extends StandoffResponderRequestV2
+case class GetMappingRequestV2(mappingIri: IRI, featureFactoryConfig: FeatureFactoryConfig, requestingUser: UserADM)
+    extends StandoffResponderRequestV2
 
 /**
  * Represents a response to a [[GetMappingRequestV2]].
@@ -273,10 +277,12 @@
  * Represents a request that gets an XSL Transformation represented by a `knora-base:XSLTransformation`.
  *
  * @param xsltTextRepresentationIri the IRI of the `knora-base:XSLTransformation`.
+ * @param featureFactoryConfig      the feature factory configuration.
  * @param requestingUser            the the user making the request.
  */
 case class GetXSLTransformationRequestV2(
   xsltTextRepresentationIri: IRI,
+  featureFactoryConfig: FeatureFactoryConfig,
   requestingUser: UserADM
 ) extends StandoffResponderRequestV2
 
