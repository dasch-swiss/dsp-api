--- conflicted
+++ resolved
@@ -53,136 +53,6 @@
                                       userProfile: UserProfileV1) extends SearchResponderRequestV2
 
 
-<<<<<<< HEAD
-case class ExtendedSearchFilterPattern(expression: ExtendedSearchFilterExpression) extends ExtendedSearchQueryPattern {
-    def rdfValue: String = {
-        s"FILTER(${expression.rdfValue})"
-    }
-}
-
-// An abstract trait representing a filter expression
-sealed trait ExtendedSearchFilterExpression {
-
-    def rdfValue: String
-}
-
-sealed trait ExtendedSearchQueryPattern {
-
-    def rdfValue: String
-}
-
-case class ExtendedSearchOptionalPattern(patterns: Seq[ExtendedSearchQueryPattern]) extends ExtendedSearchQueryPattern {
-
-    def rdfValue: String = ???
-}
-
-/**
-  * Represents a comparison expression in a FILTER.
-  *
-  * @param leftArg  the left argument.
-  * @param operator the operator.
-  * @param rightArg the right argument.
-  */
-case class ExtendedSearchCompareExpression(leftArg: ExtendedSearchFilterExpression, operator: String, rightArg: ExtendedSearchFilterExpression) extends ExtendedSearchFilterExpression {
-
-    def rdfValue = s"${leftArg.rdfValue} $operator ${rightArg.rdfValue}"
-}
-
-/**
-  * Represents an AND expression in a filter.
-  *
-  * @param leftArg  the left argument.
-  * @param rightArg the right argument.
-  */
-case class ExtendedSearchAndExpression(leftArg: ExtendedSearchFilterExpression, rightArg: ExtendedSearchFilterExpression) extends ExtendedSearchFilterExpression {
-
-    def rdfValue = s"${leftArg.rdfValue} && ${rightArg.rdfValue}"
-}
-
-/**
-  * Represents an OR expression in a filter.
-  *
-  * @param leftArg  the left argument.
-  * @param rightArg the right argument.
-  */
-case class ExtendedSearchOrExpression(leftArg: ExtendedSearchFilterExpression, rightArg: ExtendedSearchFilterExpression) extends ExtendedSearchFilterExpression {
-
-    def rdfValue = s"${leftArg.rdfValue} || ${rightArg.rdfValue}"
-}
-
-
-// An abstract trait representing a an entity in an extended search query.
-sealed trait ExtendedSearchEntity extends ExtendedSearchFilterExpression
-
-/**
-  * A variable in a Sparql query.
-  *
-  * @param variableName the name of the variable.
-  */
-case class ExtendedSearchVar(variableName: String) extends ExtendedSearchEntity {
-
-    def rdfValue: String = s"?$variableName"
-}
-
-/**
-  * Represents a Knora internal entity in a Sparql query (property or resource class).
-  *
-  * @param iri the IRI of the internal entity.
-  */
-case class ExtendedSearchInternalEntityIri(iri: IRI) extends ExtendedSearchEntity {
-
-    def rdfValue = s"<$iri>"
-}
-
-/**
-  * Represents an IRI in a Sparql query that is not a Knora internal entity.
-  *
-  * @param iri the IRI of the external entity.
-  */
-case class ExtendedSearchIri(iri: IRI) extends ExtendedSearchEntity {
-
-    def rdfValue = s"<$iri>"
-}
-
-/**
-  * Represents a literal in a Sparql query.
-  *
-  * @param value    the value of the literal
-  * @param datatype the datatype of the literal.
-  */
-case class ExtendedSearchXsdLiteral(value: String, datatype: IRI) extends ExtendedSearchEntity {
-
-    def rdfValue = s""""${value}"^^<$datatype>"""
-}
-
-/**
-  * Represents a statement (triple) in a Sparql query
-  *
-  * @param subj the statement's subject.
-  * @param pred the statement's predicate.
-  * @param obj  the statement's object.
-  */
-case class ExtendedSearchStatementPattern(subj: ExtendedSearchEntity, pred: ExtendedSearchEntity, obj: ExtendedSearchEntity, disableInference: Boolean) extends ExtendedSearchQueryPattern {
-
-    def rdfValue: String = s"${subj.rdfValue} ${pred.rdfValue} ${obj.rdfValue} ."
-
-}
-
-case class ExtendedSearchUnionPattern(blocks: Seq[Seq[ExtendedSearchQueryPattern]]) extends ExtendedSearchQueryPattern {
-    def rdfValue: String = ???
-}
-
-
-/**
-  * Represents an extended search query.
-  *
-  * @param constructClause the construct clause of the extended search query.
-  * @param whereClause the where clause of the extended search query.
-  */
-case class ExtendedSearchQuery(constructClause: Vector[ExtendedSearchStatementPattern], whereClause: Vector[ExtendedSearchQueryPattern])
-
-=======
->>>>>>> 8c1c0405
 /**
   * Requests a search of resources by their label. A successful response will be a [[ReadResourcesSequenceV2]].
   *
