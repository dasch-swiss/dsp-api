--- conflicted
+++ resolved
@@ -38,8 +38,7 @@
         )
     )
 
-<<<<<<< HEAD
-    val ForbiddenResource: ClassEntityInfoV2 = makeClass(
+    val ForbiddenResource: ReadClassInfoV2 = makeClass(
         classIri = OntologyConstants.KnoraApiV2Simple.ForbiddenResource,
         subClassOf = Set(OntologyConstants.KnoraApiV2Simple.Resource),
         predicates = Seq(
@@ -56,19 +55,13 @@
                 )
             )
         ),
-        cardinalities = Map(
-            OntologyConstants.SchemaOrg.Name -> Cardinality.MustHaveOne,
-            OntologyConstants.KnoraApiV2Simple.HasStandoffLinkTo -> Cardinality.MayHaveMany,
-            OntologyConstants.KnoraApiV2Simple.CreationDate -> Cardinality.MustHaveOne,
-            OntologyConstants.KnoraApiV2Simple.LastModificationDate -> Cardinality.MayHaveOne,
+        directCardinalities = Map(
             OntologyConstants.KnoraApiV2Simple.HasComment -> Cardinality.MustHaveSome
-        )
-    )
-
-    val Result: PropertyEntityInfoV2 = makeProperty(
-=======
+        ),
+        inheritedCardinalities = Resource.allCardinalities
+    )
+
     val Result: ReadPropertyInfoV2 = makeProperty(
->>>>>>> 59c47710
         propertyIri = OntologyConstants.KnoraApiV2Simple.Result,
         propertyType = OntologyConstants.Owl.DatatypeProperty,
         predicates = Seq(
@@ -210,7 +203,7 @@
         inheritedCardinalities = Resource.allCardinalities
     )
 
-    val IsPartOf: PropertyEntityInfoV2 = makeProperty(
+    val IsPartOf: ReadPropertyInfoV2 = makeProperty(
         propertyIri = OntologyConstants.KnoraApiV2Simple.IsPartOf,
         propertyType = OntologyConstants.Owl.ObjectProperty,
         subjectType = Some(OntologyConstants.KnoraApiV2Simple.Resource),
@@ -285,8 +278,7 @@
         )
     )
 
-<<<<<<< HEAD
-    val LinkObject: ClassEntityInfoV2 = makeClass(
+    val LinkObject: ReadClassInfoV2 = makeClass(
         classIri = OntologyConstants.KnoraApiV2Simple.LinkObj,
         subClassOf = Set(OntologyConstants.KnoraApiV2Simple.Resource),
         predicates = Seq(
@@ -303,20 +295,14 @@
                 )
             )
         ),
-        cardinalities = Map(
-            OntologyConstants.SchemaOrg.Name -> Cardinality.MustHaveOne,
-            OntologyConstants.KnoraApiV2Simple.HasStandoffLinkTo -> Cardinality.MayHaveMany,
-            OntologyConstants.KnoraApiV2Simple.CreationDate -> Cardinality.MustHaveOne,
-            OntologyConstants.KnoraApiV2Simple.LastModificationDate -> Cardinality.MayHaveOne,
+        directCardinalities = Map(
             OntologyConstants.KnoraApiV2Simple.HasComment -> Cardinality.MayHaveMany,
             OntologyConstants.KnoraApiV2Simple.HasLinkTo -> Cardinality.MustHaveOne
-        )
-    )
-
-    val Representation: ClassEntityInfoV2 = makeClass(
-=======
+        ),
+        inheritedCardinalities = Resource.allCardinalities
+    )
+
     val Representation: ReadClassInfoV2 = makeClass(
->>>>>>> 59c47710
         classIri = OntologyConstants.KnoraApiV2Simple.Representation,
         subClassOf = Set(OntologyConstants.KnoraApiV2Simple.Resource),
         predicates = Seq(
