--- conflicted
+++ resolved
@@ -810,11 +810,7 @@
 /**
  * Represents a sequence of resources read back from Knora.
  *
-<<<<<<< HEAD
- * @param resources          a sequence of resources.
-=======
  * @param resources          a sequence of resources that the user has permission to see.
->>>>>>> e80bf527
  * @param hiddenResourceIris the IRIs of resources that were requested but that the user did not have permission to see.
  * @param mayHaveMoreResults `true` if more resources matching the request may be available.
  */
@@ -928,7 +924,6 @@
 
         if (resources.isEmpty) {
             throw NotFoundException(s"Expected <$requestedResourceIri>, but no resources were returned")
-<<<<<<< HEAD
         }
 
         if (resources.size > 1) {
@@ -939,18 +934,6 @@
             throw NotFoundException(s"Expected resource <$requestedResourceIri>, but <${resources.head.resourceIri}> was returned")
         }
 
-=======
-        }
-
-        if (resources.size > 1) {
-            throw BadRequestException(s"Expected one resource, <$requestedResourceIri>, but more than one was returned")
-        }
-
-        if (resources.head.resourceIri != requestedResourceIri) {
-            throw NotFoundException(s"Expected resource <$requestedResourceIri>, but <${resources.head.resourceIri}> was returned")
-        }
-
->>>>>>> e80bf527
         resources.head
     }
 
