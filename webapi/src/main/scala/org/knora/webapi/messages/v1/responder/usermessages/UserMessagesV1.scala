--- conflicted
+++ resolved
@@ -25,6 +25,7 @@
 import org.knora.webapi
 import org.knora.webapi._
 import org.knora.webapi.messages.v1.responder.permissionmessages.KnoraPermissions.Permission
+import org.knora.webapi.messages.v1.responder.projectmessages.ProjectInfoV1
 import org.knora.webapi.messages.v1.responder.{KnoraRequestV1, KnoraResponseV1}
 import spray.httpx.SprayJsonSupport
 import spray.json._
@@ -166,7 +167,7 @@
       * @return true if password matches and false if password doesn't match.
       */
     def passwordMatch(password: String): Boolean = {
-        userData.hashedpassword.exists {
+        userData.password.exists {
             hashedpassword => hashedpassword match {
                 case hp if hp.startsWith("$2a$") => {
                     //println(s"password: $password, hashedpassword: $hashedpassword")
@@ -189,7 +190,7 @@
       */
     private def passwordMatchSha1(password: String): Boolean = {
         val md = java.security.MessageDigest.getInstance("SHA-1")
-        userData.hashedpassword.exists { hashedPassword =>
+        userData.password.exists { hashedPassword =>
             md.digest(password.getBytes("UTF-8")).map("%02x".format(_)).mkString.equals(hashedPassword)
         }
     }
@@ -202,7 +203,7 @@
       */
     private def passwordMatchBCrypt(password: String): Boolean = {
         import org.mindrot.jbcrypt.BCrypt
-        userData.hashedpassword.exists {
+        userData.password.exists {
             hashedPassword => BCrypt.checkpw(password, hashedPassword)
         }
     }
@@ -216,29 +217,18 @@
 
         val olduserdata = userData
         val newuserdata = UserDataV1(
-<<<<<<< HEAD
+            lang = olduserdata.lang,
             user_id = olduserdata.user_id,
+            token = None, // remove token
             username = olduserdata.username,
             firstname = olduserdata.firstname,
             lastname = olduserdata.lastname,
             email = olduserdata.email,
-            hashedpassword = None, // remove hashed password
-            token = None, // remove token
+            password = None, // remove password
             isActiveUser = olduserdata.isActiveUser,
-            lang = olduserdata.lang
-=======
-            olduserdata.lang,
-            olduserdata.user_id,
-            None, // remove token
-            olduserdata.username,
-            olduserdata.firstname,
-            olduserdata.lastname,
-            olduserdata.email,
-            None, // remove password
-            olduserdata.active_project,
-            olduserdata.projects,
-            olduserdata.projects_info
->>>>>>> 7153fbaa
+            active_project = olduserdata.active_project,
+            projects = olduserdata.projects,
+            projects_info = olduserdata.projects_info
         )
 
         UserProfileV1(
@@ -261,7 +251,6 @@
         md.digest(value).map("%02x".format(_)).mkString
     }
 
-<<<<<<< HEAD
     def setSessionId(sessionId: String): UserProfileV1 = {
         UserProfileV1(
             userData = userData,
@@ -279,58 +268,41 @@
 }
 
 
-=======
->>>>>>> 7153fbaa
 //////////////////////////////////////////////////////////////////////////////////////////////////////////////////
 // Components of messages
 
 /**
   * Represents basic information about a user.
   *
-<<<<<<< HEAD
-  * @param user_id        the user's IRI.
-  * @param username       the user's username.
-  * @param firstname      the user's given name.
-  * @param lastname       the user's surname.
-  * @param email          the user's email address.
-  * @param hashedpassword the user's hashed password.
-  * @param token          the user's API token used as credentials.
-  * @param isActiveUser   the user's status.
-  * @param lang           the ISO 639-1 code of the user's preferred language.
-=======
-  * @param lang      The ISO 639-1 code of the user's preferred language.
-  * @param user_id   The user's IRI.
-  * @param token     TODO: document this
-  * @param username  The user's username.
-  * @param firstname The user's given name.
-  * @param lastname  The user's surname.
-  * @param email     The user's email address.
-  * @param password  The user's hashed password.
+  * @param lang         The ISO 639-1 code of the user's preferred language.
+  * @param user_id      The user's IRI.
+  * @param token        TODO: document this
+  * @param username     The user's username.
+  * @param firstname    The user's given name.
+  * @param lastname     The user's surname.
+  * @param email        The user's email address.
+  * @param password     The user's hashed password.
+  * @param isActiveUser The user's status.
   * @param active_project
   * @param projects
   * @param projects_info
->>>>>>> 7153fbaa
-  */
-case class UserDataV1(user_id: Option[IRI] = None,
+  */
+case class UserDataV1(lang: String,
+                      user_id: Option[IRI] = None,
+                      token: Option[String] = None,
                       username: Option[String] = None,
                       firstname: Option[String] = None,
                       lastname: Option[String] = None,
                       email: Option[String] = None,
-<<<<<<< HEAD
-                      hashedpassword: Option[String] = None,
-                      token: Option[String] = None,
+                      password: Option[String] = None,
                       isActiveUser: Option[Boolean] = None,
-                      lang: String)
-=======
-                      password: Option[String] = None,
                       active_project: Option[IRI] = None,
                       projects: Option[Seq[IRI]] = None, // TODO: we do not need an option here as the list could simply be empty.
                       projects_info: Seq[ProjectInfoV1] = Vector.empty[ProjectInfoV1]) {
 
-    def toJsValue = UserDataV1JsonProtocol.userDataV1Format.write(this)
-
-}
->>>>>>> 7153fbaa
+    def toJsValue = UserV1JsonProtocol.userDataV1Format.write(this)
+
+}
 
 
 /**
@@ -358,7 +330,9 @@
   */
 object UserV1JsonProtocol extends DefaultJsonProtocol with NullOptions with SprayJsonSupport {
 
-    implicit val userDataV1Format: JsonFormat[UserDataV1] = jsonFormat9(UserDataV1)
+    import org.knora.webapi.messages.v1.responder.projectmessages.ProjectV1JsonProtocol._
+
+    implicit val userDataV1Format: JsonFormat[UserDataV1] = jsonFormat12(UserDataV1)
     implicit val userProfileV1Format: JsonFormat[UserProfileV1] = jsonFormat9(UserProfileV1)
     implicit val newUserDataV1Format: JsonFormat[NewUserDataV1] = jsonFormat6(NewUserDataV1)
     implicit val createUserApiRequestV1Format: RootJsonFormat[CreateUserApiRequestV1] = jsonFormat7(CreateUserApiRequestV1)
