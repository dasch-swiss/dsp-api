/*
 * Copyright © 2015-2019 the contributors (see Contributors.md).
 *
 * This file is part of Knora.
 *
 * Knora is free software: you can redistribute it and/or modify
 * it under the terms of the GNU Affero General Public License as published
 * by the Free Software Foundation, either version 3 of the License, or
 * (at your option) any later version.
 *
 * Knora is distributed in the hope that it will be useful,
 * but WITHOUT ANY WARRANTY; without even the implied warranty of
 * MERCHANTABILITY or FITNESS FOR A PARTICULAR PURPOSE.  See the
 * GNU Affero General Public License for more details.
 *
 * You should have received a copy of the GNU Affero General Public
 * License along with Knora.  If not, see <http://www.gnu.org/licenses/>.
 */

package org.knora.webapi.messages.v1.responder.valuemessages

import java.time.Instant
import java.util.UUID

import akka.http.scaladsl.marshallers.sprayjson.SprayJsonSupport
import org.knora.webapi._
import org.knora.webapi.messages.admin.responder.projectsmessages.ProjectADM
import org.knora.webapi.messages.admin.responder.usersmessages.UserADM
import org.knora.webapi.messages.v1.responder.resourcemessages.LocationV1
import org.knora.webapi.messages.v1.responder.{KnoraRequestV1, KnoraResponseV1}
import org.knora.webapi.messages.v2.responder.UpdateResultInProject
import org.knora.webapi.messages.v2.responder.standoffmessages._
import org.knora.webapi.messages.v2.responder.valuemessages.{FileValueV2, StillImageFileValueContentV2}
import org.knora.webapi.util.standoff.StandoffTagUtilV2
import org.knora.webapi.util.{DateUtilV1, KnoraIdUtil, StringFormatter}
import spray.json._


//////////////////////////////////////////////////////////////////////////////////////////////////////////////////
// API requests

/**
  * Represents an API request payload that asks the Knora API server to create a new value of a resource property
  * (as opposed to a new version of an existing value).
  *
  * @param res_id         the IRI of the resource in which the value is to be added.
  * @param prop           the property that is to receive the value.
  * @param richtext_value a rich-text object to be used in the value.
  * @param int_value      an integer literal to be used in the value.
  * @param decimal_value  a decimal literal to be used in the value.
  * @param date_value     a date object to be used in the value.
  * @param color_value    a colour literal to be used in the value.
  * @param geom_value     a geometry literal to be used in the value.
  * @param comment        a comment to add to the value.
  */
case class CreateValueApiRequestV1(res_id: IRI,
                                   prop: IRI,
                                   richtext_value: Option[CreateRichtextV1] = None,
                                   link_value: Option[IRI] = None,
                                   int_value: Option[Int] = None,
                                   decimal_value: Option[BigDecimal] = None,
                                   boolean_value: Option[Boolean] = None,
                                   uri_value: Option[String] = None,
                                   date_value: Option[String] = None,
                                   color_value: Option[String] = None,
                                   geom_value: Option[String] = None,
                                   hlist_value: Option[IRI] = None,
                                   interval_value: Option[Seq[BigDecimal]] = None,
                                   geoname_value: Option[String] = None,
                                   comment: Option[String] = None) {

    // Make sure only one value is given.
    if (List(
        richtext_value,
        link_value,
        int_value,
        decimal_value,
        boolean_value,
        uri_value,
        date_value,
        color_value,
        geom_value,
        hlist_value,
        interval_value,
        geoname_value).flatten.size > 1) {
        throw BadRequestException(s"Different value types were submitted for property $prop")
    }

    /**
      * Returns the type of the given value.
      *
      * @return a value type IRI.
      */
    def getValueClassIri: IRI = {
        if (richtext_value.nonEmpty) OntologyConstants.KnoraBase.TextValue
        else if (link_value.nonEmpty) OntologyConstants.KnoraBase.LinkValue
        else if (int_value.nonEmpty) OntologyConstants.KnoraBase.IntValue
        else if (decimal_value.nonEmpty) OntologyConstants.KnoraBase.DecimalValue
        else if (boolean_value.nonEmpty) OntologyConstants.KnoraBase.BooleanValue
        else if (uri_value.nonEmpty) OntologyConstants.KnoraBase.UriValue
        else if (date_value.nonEmpty) OntologyConstants.KnoraBase.DateValue
        else if (color_value.nonEmpty) OntologyConstants.KnoraBase.ColorValue
        else if (geom_value.nonEmpty) OntologyConstants.KnoraBase.GeomValue
        else if (hlist_value.nonEmpty) OntologyConstants.KnoraBase.ListValue
        else if (interval_value.nonEmpty) OntologyConstants.KnoraBase.IntervalValue
        else if (geoname_value.nonEmpty) OntologyConstants.KnoraBase.GeonameValue
        else throw BadRequestException("No value specified")
    }

}

/**
  * Represents a richtext object consisting of text, text attributes and resource references.
  *
  * @param utf8str    a mere string in case of a text without any markup.
  * @param xml        xml in case of a text with markup.
  * @param mapping_id IRI of the mapping used to transform XML to standoff.
  */
case class CreateRichtextV1(utf8str: Option[String] = None,
                            language: Option[String] = None,
                            xml: Option[String] = None,
                            mapping_id: Option[IRI] = None) {

    def toJsValue: JsValue = ApiValueV1JsonProtocol.createRichtextV1Format.write(this)
}

/**
  * Represents a file value to be added to a Knora resource.
  *
  * @param originalFilename the original name of the file.
  * @param originalMimeType the original mime type of the file.
  * @param filename         the name of the file to be attached to a Knora-resource (file is temporarily stored by SIPI).
  */
case class CreateFileV1(originalFilename: String,
                        originalMimeType: String,
                        filename: String) {

    def toJsValue: JsValue = ApiValueV1JsonProtocol.createFileV1Format.write(this)

}

/**
<<<<<<< HEAD
  * Represents a quality level of a file value to added to a Knora resource.
  *
  * @param path     the path to the file.
  * @param mimeType the mime type of the file.
  * @param dimX     the x dimension of the file, if given (e.g. an image).
  * @param dimY     the y dimension of the file, if given (e.g. an image).
  */
case class CreateFileQualityLevelV1(path: String,
                                    mimeType: String,
                                    dimX: Option[Int] = None,
                                    dimY: Option[Int] = None) {

    def toJsValue: JsValue = ApiValueV1JsonProtocol.createFileQualityLevelFormat.write(this)
}
=======
  * Represents a file on disk to be added to a Knora resource in the context of a bulk import.
  *
  * @param file     the file.
  * @param mimeType the file's MIME type.
  */
case class ReadFileV1(file: File, mimeType: String)
>>>>>>> 3adb22e8

/**
  * Represents an API request payload that asks the Knora API server to change a value of a resource property (i.e. to
  * update its version history).
  *
  * @param richtext_value a rich-text object to be used in the value.
  * @param int_value      an integer literal to be used in the value.
  * @param decimal_value  a decimal literal to be used in the value.
  * @param date_value     a date object to be used in the value.
  * @param color_value    a colour literal to be used in the value.
  * @param geom_value     a geometry literal to be used in the value.
  * @param comment        a comment to add to the value.
  */
case class ChangeValueApiRequestV1(richtext_value: Option[CreateRichtextV1] = None,
                                   link_value: Option[IRI] = None,
                                   int_value: Option[Int] = None,
                                   decimal_value: Option[BigDecimal] = None,
                                   boolean_value: Option[Boolean] = None,
                                   uri_value: Option[String] = None,
                                   date_value: Option[String] = None,
                                   color_value: Option[String] = None,
                                   geom_value: Option[String] = None,
                                   hlist_value: Option[IRI] = None,
                                   interval_value: Option[Seq[BigDecimal]] = None,
                                   geoname_value: Option[String] = None,
                                   comment: Option[String] = None) {

    /**
      * Returns the type of the given value.
      *
      * TODO: make sure that only one value is given.
      *
      * @return a value type IRI.
      */
    def getValueClassIri: IRI = {
        if (richtext_value.nonEmpty) OntologyConstants.KnoraBase.TextValue
        else if (link_value.nonEmpty) OntologyConstants.KnoraBase.LinkValue
        else if (int_value.nonEmpty) OntologyConstants.KnoraBase.IntValue
        else if (decimal_value.nonEmpty) OntologyConstants.KnoraBase.DecimalValue
        else if (boolean_value.nonEmpty) OntologyConstants.KnoraBase.BooleanValue
        else if (uri_value.nonEmpty) OntologyConstants.KnoraBase.UriValue
        else if (date_value.nonEmpty) OntologyConstants.KnoraBase.DateValue
        else if (color_value.nonEmpty) OntologyConstants.KnoraBase.ColorValue
        else if (geom_value.nonEmpty) OntologyConstants.KnoraBase.GeomValue
        else if (hlist_value.nonEmpty) OntologyConstants.KnoraBase.ListValue
        else if (interval_value.nonEmpty) OntologyConstants.KnoraBase.IntervalValue
        else if (geoname_value.nonEmpty) OntologyConstants.KnoraBase.GeonameValue
        else throw BadRequestException("No value specified")
    }


}

/**
  * Represents an API request payload that asks the Knora API server to change the file attached to a resource
  * (i. e. to create a new version of its file value).
  *
  * @param file the name of a file that has been uploaded to Sipi's temporary storage.
  */
case class ChangeFileValueApiRequestV1(file: String) {

    def toJsValue: JsValue = ApiValueV1JsonProtocol.changeFileValueApiRequestV1Format.write(this)
}

//////////////////////////////////////////////////////////////////////////////////////////////////////////////////
// Messages

/**
  * An abstract trait representing a message that can be sent to [[org.knora.webapi.responders.v1.ValuesResponderV1]].
  */
sealed trait ValuesResponderRequestV1 extends KnoraRequestV1

/**
  * Represents a request for a (current) value. A successful response will be a [[ValueGetResponseV1]].
  *
  * @param valueIri    the IRI of the value requested.
  * @param userProfile the profile of the user making the request.
  */
case class ValueGetRequestV1(valueIri: IRI, userProfile: UserADM) extends ValuesResponderRequestV1

/**
  * Represents a request for the details of a reification node describing a direct link between two resources.
  * A successful response will be a [[ValueGetResponseV1]] containing a [[LinkValueV1]].
  *
  * @param subjectIri   the IRI of the resource that is the source of the link.
  * @param predicateIri the IRI of the property that links the two resources.
  * @param objectIri    the IRI of the resource that is the target of the link.
  * @param userProfile  the profile of the user making the request.
  */
case class LinkValueGetRequestV1(subjectIri: IRI, predicateIri: IRI, objectIri: IRI, userProfile: UserADM) extends ValuesResponderRequestV1

/**
  * Provides details of a Knora value. A successful response will be a [[ValueGetResponseV1]].
  *
  * @param value             the single requested value.
  * @param valuetype         the IRI of the value's type.
  * @param valuecreator      the username of the user who created the value.
  * @param valuecreatorname  the name of the user who created the value.
  * @param valuecreationdate the date when the value was created.
  * @param comment           the comment on the value, if any.
  * @param rights            the user's permission on the value.
  */
case class ValueGetResponseV1(valuetype: IRI,
                              value: ApiValueV1,
                              valuecreator: String,
                              valuecreatorname: String,
                              valuecreationdate: String,
                              comment: Option[String] = None,
                              rights: Int) extends KnoraResponseV1 {
    def toJsValue: JsValue = ApiValueV1JsonProtocol.valueGetResponseV1Format.write(this)
}

/**
  * Represents a request for the version history of a value. A successful response will be a [[ValueVersionHistoryGetResponseV1]].
  *
  * @param resourceIri     the IRI of the resource that the value belongs to.
  * @param propertyIri     the IRI of the property that points to the value.
  * @param currentValueIri the IRI of the current version of the value.
  * @param userProfile     the profile of the user making the request.
  */
case class ValueVersionHistoryGetRequestV1(resourceIri: IRI,
                                           propertyIri: IRI,
                                           currentValueIri: IRI,
                                           userProfile: UserADM) extends ValuesResponderRequestV1

/**
  * Provides the version history of a value.
  *
  * @param valueVersions a list of the versions of the value, from newest to oldest.
  */
case class ValueVersionHistoryGetResponseV1(valueVersions: Seq[ValueVersionV1]) extends KnoraResponseV1 {
    def toJsValue: JsValue = ApiValueV1JsonProtocol.valueVersionHistoryGetResponseV1Format.write(this)
}

/**
  * Represents a request to add a new value of a resource property (as opposed to a new version of an existing value). A
  * successful response will be an [[CreateValueResponseV1]].
  *
  * @param resourceIndex the index of the resource
  * @param resourceIri   the IRI of the resource to which the value should be added.
  * @param propertyIri   the IRI of the property that should receive the value.
  * @param value         the value to be added.
  * @param comment       an optional comment on the value.
  * @param userProfile   the profile of the user making the request.
  * @param apiRequestID  the ID of this API request.
  */
case class CreateValueRequestV1(resourceIndex: Int = 0,
                                resourceIri: IRI,
                                propertyIri: IRI,
                                value: UpdateValueV1,
                                comment: Option[String] = None,
                                userProfile: UserADM,
                                apiRequestID: UUID) extends ValuesResponderRequestV1

/**
  * Represents a response to a [[CreateValueRequestV1]].
  *
  * @param value   the value that was added.
  * @param comment an optional comment on the value.
  * @param id      the IRI of the value that was added.
  * @param rights  a code representing the requesting user's permissions on the value.
  */
case class CreateValueResponseV1(value: ApiValueV1,
                                 comment: Option[String] = None,
                                 id: IRI,
                                 rights: Int) extends KnoraResponseV1 {
    def toJsValue: JsValue = ApiValueV1JsonProtocol.createValueResponseV1Format.write(this)
}

/**
  * Represents a value that should have been created using the SPARQL returned in a
  * [[GenerateSparqlToCreateMultipleValuesResponseV1]]. To verify that the value was in fact created, send a
  * [[VerifyMultipleValueCreationRequestV1]].
  *
  * @param newValueIri the IRI of the value that should have been created.
  * @param value       an [[UpdateValueV1]] representing the value that should have been created.
  */
case class UnverifiedValueV1(newValueIri: IRI, value: UpdateValueV1)

/**
  * Requests verification that new values were created.
  *
  * @param resourceIri      the IRI of the resource in which the values should have been created.
  * @param unverifiedValues a [[Map]] of property IRIs to [[UnverifiedValueV1]] objects
  *                         describing the values that should have been created for each property.
  * @param userProfile      the profile of the user making the request.
  */
case class VerifyMultipleValueCreationRequestV1(resourceIri: IRI,
                                                unverifiedValues: Map[IRI, Seq[UnverifiedValueV1]],
                                                userProfile: UserADM) extends ValuesResponderRequestV1

/**
  * In response to a [[VerifyMultipleValueCreationRequestV1]], indicates that all requested values were
  * created successfully.
  *
  * @param verifiedValues information about the values that were created.
  */
case class VerifyMultipleValueCreationResponseV1(verifiedValues: Map[IRI, Seq[CreateValueResponseV1]])

/**
  * A holder for an [[UpdateValueV1]] along with an optional comment.
  *
  * @param updateValueV1 the [[UpdateValueV1]].
  * @param comment       an optional comment on the value.
  */
case class CreateValueV1WithComment(updateValueV1: UpdateValueV1, comment: Option[String] = None)

/**
  * Requests SPARQL for creating multiple values in a new, empty resource. The resource ''must'' be a new, empty
  * resource, i.e. it must have no values. This message is used only internally by Knora, and is not part of the Knora
  * v1 API. All pre-update checks must already have been performed before this message is sent. Specifically, the
  * sender must ensure that:
  *
  * - The requesting user has permission to add values to the resource.
  * - Each submitted value is consistent with the `knora-base:objectClassConstraint` of the property that is supposed
  * to point to it.
  * - The resource class has a suitable cardinality for each submitted value.
  * - All required values are provided.
  *
  * In the collection of values to be created, standoff links in text values are allowed to point either to the IRIs
  * of resources that already exist in the triplestore, or to the client's IDs for resources that are being created
  * as part of a bulk import. If client resource IDs are used in standoff links, `clientResourceIDsToResourceIris`
  * must map those IDs to the real  IRIs of the resources that are to be created.
  *
  * @param projectIri                       the project the values belong to.
  * @param resourceIri                      the resource the values will be attached to.
  * @param resourceClassIri                 the IRI of the resource's OWL class.
  * @param defaultPropertyAccessPermissions the default object access permissions of each property attached to the resource class.
  * @param values                           the values to be added, with optional comments.
  * @param clientResourceIDsToResourceIris  a map of client resource IDs (which may appear in standoff link tags
  *                                         in values) to the IRIs that will be used for those resources.
  * @param creationDate                     an xsd:dateTimeStamp that will be attached to the values.
  * @param userProfile                      the user that is creating the values.
  */
case class GenerateSparqlToCreateMultipleValuesRequestV1(projectIri: IRI,
                                                         resourceIri: IRI,
                                                         resourceClassIri: IRI,
                                                         defaultPropertyAccessPermissions: Map[IRI, String],
                                                         values: Map[IRI, Seq[CreateValueV1WithComment]],
                                                         clientResourceIDsToResourceIris: Map[String, IRI],
                                                         creationDate: Instant,
                                                         userProfile: UserADM,
                                                         apiRequestID: UUID) extends ValuesResponderRequestV1


/**
  * Represents a response to a [[GenerateSparqlToCreateMultipleValuesRequestV1]], providing a string that can be included
  * in the `INSERT DATA` clause of a SPARQL update operation to create the requested values.
  *
  * After executing the SPARQL update, the receiver can check whether the values were actually created by sending a
  * [[VerifyMultipleValueCreationRequestV1]].
  *
  * @param insertSparql     a string containing statements that must be inserted into the INSERT clause of the SPARQL
  *                         update that will create the values.
  * @param unverifiedValues a map of property IRIs to [[UnverifiedValueV1]] objects describing
  *                         the values that should have been created.
  */
case class GenerateSparqlToCreateMultipleValuesResponseV1(insertSparql: String,
                                                          unverifiedValues: Map[IRI, Seq[UnverifiedValueV1]])


/**
  * Represents a request to change the value of a property (by updating its version history). A successful response will
  * be a [[ChangeValueResponseV1]].
  *
  * @param valueIri     the IRI of the current value.
  * @param value        the new value, or [[None]] if only the value's comment is being changed.
  * @param comment      an optional comment on the value.
  * @param userProfile  the profile of the user making the request.
  * @param apiRequestID the ID of this API request.
  */
case class ChangeValueRequestV1(valueIri: IRI,
                                value: UpdateValueV1,
                                comment: Option[String] = None,
                                userProfile: UserADM,
                                apiRequestID: UUID) extends ValuesResponderRequestV1

/**
  * Represents a request to change the comment on a value. A successful response will be a [[ChangeValueResponseV1]].
  *
  * @param valueIri     the IRI of the current value.
  * @param comment      the comment to be added to the new version of the value.
  * @param userProfile  the profile of the user making the request.
  * @param apiRequestID the ID of this API request.
  */
case class ChangeCommentRequestV1(valueIri: IRI,
                                  comment: Option[String],
                                  userProfile: UserADM,
                                  apiRequestID: UUID) extends ValuesResponderRequestV1

/**
  * Represents a response to an [[ChangeValueRequestV1]].
  *
  * @param value   the value that was added.
  * @param comment an optional comment on the value.
  * @param id      the IRI of the value that was added.
  */
case class ChangeValueResponseV1(value: ApiValueV1,
                                 comment: Option[String] = None,
                                 id: IRI,
                                 rights: Int) extends KnoraResponseV1 {
    def toJsValue: JsValue = ApiValueV1JsonProtocol.changeValueResponseV1Format.write(this)
}

/**
  * Represents a request to mark a value as deleted.
  *
  * @param valueIri      the IRI of the value to be marked as deleted.
  * @param deleteComment an optional comment explaining why the value is being deleted.
  * @param userProfile   the profile of the user making the request.
  * @param apiRequestID  the ID of this API request.
  */
case class DeleteValueRequestV1(valueIri: IRI,
                                deleteComment: Option[String] = None,
                                userProfile: UserADM,
                                apiRequestID: UUID) extends ValuesResponderRequestV1

/**
  * Represents a response to a [[DeleteValueRequestV1]].
  *
  * @param id the IRI of the value that was marked as deleted. If this was a `LinkValue`, a new version of it
  *           will have been created, and `id` will the IRI of that new version. Otherwise, `id` will be the IRI
  *           submitted in the [[DeleteValueRequestV1]]. For an explanation of this behaviour, see the chapter
  *           ''Triplestore Updates'' in the Knora API server design documentation.
  */
case class DeleteValueResponseV1(id: IRI) extends KnoraResponseV1 {
    def toJsValue: JsValue = ApiValueV1JsonProtocol.deleteValueResponseV1Format.write(this)
}

/**
  * Represents a request to change (update) the file value(s) of a given resource.
  * In case of an image, two file valueshave to be changed: thumbnail and full quality.
  *
  * @param resourceIri the resource whose files value(s) should be changed.
  * @param file        a file that has been uploaded to Sipi's temporary storage.
  */
case class ChangeFileValueRequestV1(resourceIri: IRI, file: StillImageFileValueV1, apiRequestID: UUID, userProfile: UserADM) extends ValuesResponderRequestV1

/**
  * Represents a response to a [[ChangeFileValueRequestV1]].
  * Possibly, two file values have been changed (thumb and full quality).
  *
  * @param locations the updated file value(s).
  */
case class ChangeFileValueResponseV1(locations: Vector[LocationV1], projectADM: ProjectADM) extends KnoraResponseV1 with UpdateResultInProject {
    def toJsValue: JsValue = ApiValueV1JsonProtocol.ChangeFileValueResponseV1Format.write(this)
}

//////////////////////////////////////////////////////////////////////////////////////////////////////////////////
// Components of messages

/**
  * The value of a Knora property, either as represented internally by Knora or as returned to clients in
  * Knora API v1.
  */
sealed trait ValueV1 {
    /**
      * The IRI of the Knora value type corresponding to the type of this `ValueV1`.
      */
    def valueTypeIri: IRI
}

/**
  * The value of a Knora property as represented to clients in Knora API v1. An [[ApiValueV1]] can be serialised as
  * JSON for use in the API.
  */
sealed trait ApiValueV1 extends ValueV1 with Jsonable

/**
  * The value of a Knora property as represented in an update request.
  */
sealed trait UpdateValueV1 extends ValueV1 {
    /**
      * Returns `true` if creating this [[UpdateValueV1]] as a new value would duplicate the specified other value.
      * This means that if resource `R` has property `P` with value `V1`, and `V1` is a duplicate of `V2`, the API server
      * should not add another instance of property `P` with value `V2`. It does not necessarily mean that `V1 == V2`.
      *
      * @param other another [[ValueV1]].
      * @return `true` if `other` is a duplicate of `this`.
      */
    def isDuplicateOfOtherValue(other: ApiValueV1): Boolean

    /**
      * Returns `true` if this [[UpdateValueV1]] would be redundant as a new version of an existing value. This means
      * that if resource `R` has property `P` with value `V1`, and `V2` is redundant given `V1`, we should not `V2`
      * as a new version of `V1`. It does not necessarily mean that `V1 == V2`.
      *
      * @param currentVersion the current version of the value.
      * @return `true` if this [[UpdateValueV1]] is redundant given `currentVersion`.
      */
    def isRedundant(currentVersion: ApiValueV1): Boolean
}

/**
  * Represents a Knora API v1 property value object and some associated information.
  *
  * @param valueObjectIri the IRI of the value object.
  * @param valueV1        a [[ApiValueV1]] containing the object's literal value.
  */
case class ValueObjectV1(valueObjectIri: IRI,
                         valueV1: ApiValueV1,
                         valuePermission: Option[Int] = None,
                         comment: Option[String] = None,
                         order: Int = 0)

/**
  * An enumeration of the types of calendars Knora supports. Note: do not use the `withName` method to get instances
  * of the values of this enumeration; use `lookup` instead, because it reports errors better.
  */
object KnoraCalendarV1 extends Enumeration {
    val JULIAN: Value = Value(0, "JULIAN")
    val GREGORIAN: Value = Value(1, "GREGORIAN")
    val JEWISH: Value = Value(2, "JEWISH")
    val REVOLUTIONARY: Value = Value(3, "REVOLUTIONARY")

    val valueMap: Map[String, Value] = values.map(v => (v.toString, v)).toMap

    /**
      * Given the name of a value in this enumeration, returns the value. If the value is not found, throws an
      * [[InconsistentTriplestoreDataException]].
      *
      * @param name the name of the value.
      * @return the requested value.
      */
    def lookup(name: String): Value = {
        valueMap.get(name) match {
            case Some(value) => value
            case None => throw InconsistentTriplestoreDataException(s"Calendar type not supported: $name")
        }
    }
}

/**
  * An enumeration of the types of calendar precisions Knora supports. Note: do not use the `withName` method to get instances
  * of the values of this enumeration; use `lookup` instead, because it reports errors better.
  */
object KnoraPrecisionV1 extends Enumeration {
    val DAY: Value = Value(0, "DAY")
    val MONTH: Value = Value(1, "MONTH")
    val YEAR: Value = Value(2, "YEAR")

    val valueMap: Map[String, Value] = values.map(v => (v.toString, v)).toMap

    /**
      * Given the name of a value in this enumeration, returns the value. If the value is not found, throws an
      * [[InconsistentTriplestoreDataException]].
      *
      * @param name the name of the value.
      * @return the requested value.
      */
    def lookup(name: String): Value = {
        valueMap.get(name) match {
            case Some(value) => value
            case None => throw InconsistentTriplestoreDataException(s"Calendar precision not supported: $name")
        }
    }
}

/**
  *
  * Represents a [[StandoffTagV2]] for a standoff tag of a certain type (standoff tag class) that is about to be created in the triplestore.
  *
  * @param standoffNode           the standoff node to be created.
  * @param standoffTagInstanceIri the standoff node's IRI.
  * @param startParentIri         the IRI of the parent of the start tag.
  * @param endParentIri           the IRI of the parent of the end tag, if any.
  */
case class CreateStandoffTagV1InTriplestore(standoffNode: StandoffTagV2, standoffTagInstanceIri: IRI, startParentIri: Option[IRI] = None, endParentIri: Option[IRI] = None)

sealed trait TextValueV1 {

    def utf8str: String

    def language: Option[String]

}

/**
  * Represents a text value with standoff markup.
  *
  * @param utf8str            text in mere utf8 representation (including newlines and carriage returns).
  * @param language           the language of the text, if known.
  * @param standoff           attributes of the text in standoff format. For each attribute, several ranges may be given (a list of [[StandoffTagV2]]).
  * @param resource_reference referred Knora resources.
  * @param mapping            the mapping used to create standoff from another format.
  */
case class TextValueWithStandoffV1(utf8str: String,
                                   language: Option[String] = None,
                                   standoff: Seq[StandoffTagV2],
                                   resource_reference: Set[IRI] = Set.empty[IRI],
                                   mappingIri: IRI,
                                   mapping: MappingXMLtoStandoff) extends TextValueV1 with UpdateValueV1 with ApiValueV1 {

    private val knoraIdUtil = new KnoraIdUtil
    private implicit val stringFormatter: StringFormatter = StringFormatter.getGeneralInstance

    lazy val computedMaxStandoffStartIndex: Option[Int] = if (standoff.nonEmpty) {
        Some(standoff.map(_.startIndex).max)
    } else {
        None
    }

    def valueTypeIri: IRI = OntologyConstants.KnoraBase.TextValue

    def toJsValue: JsValue = {
        // TODO: depending on the given mapping, decide how serialize the text with standoff markup

        val xml = StandoffTagUtilV2.convertStandoffTagV2ToXML(utf8str, standoff, mapping)

        language match {
            case Some(lang) =>
                JsObject(
                    "xml" -> JsString(xml),
                    "mapping_id" -> JsString(mappingIri),
                    "language" -> JsString(lang)
                )


            case None =>
                JsObject(
                    "xml" -> JsString(xml),
                    "mapping_id" -> JsString(mappingIri)
                )
        }

    }

    /**
      * A convenience method that creates an IRI for each [[StandoffTagV2]] and resolves internal references to standoff node Iris.
      *
      * @return a list of [[CreateStandoffTagV1InTriplestore]] each representing a [[StandoffTagV2]] object
      *         along with is standoff tag class and IRI that is going to identify it in the triplestore.
      */
    def prepareForSparqlInsert(valueIri: IRI): Seq[CreateStandoffTagV1InTriplestore] = {

        // create an IRI for each standoff tag
        // internal references to XML ids are not resolved yet
        val standoffTagsWithOriginalXMLIDs: Seq[CreateStandoffTagV1InTriplestore] = standoff.map {
            standoffNode: StandoffTagV2 =>
                CreateStandoffTagV1InTriplestore(
                    standoffNode = standoffNode,
                    standoffTagInstanceIri = knoraIdUtil.makeRandomStandoffTagIri(valueIri = valueIri, startIndex = standoffNode.startIndex) // generate IRI for new standoff node
                )
        }

        // collect all the standoff tags that contain XML ids and
        // map the XML ids to standoff node Iris
        val iDsToStandoffNodeIris: Map[IRI, IRI] = standoffTagsWithOriginalXMLIDs.filter {
            standoffTag: CreateStandoffTagV1InTriplestore =>
                // filter those tags out that have an XML id
                standoffTag.standoffNode.originalXMLID.isDefined
        }.map {
            standoffTagWithID: CreateStandoffTagV1InTriplestore =>
                // return the XML id as a key and the standoff IRI as the value
                standoffTagWithID.standoffNode.originalXMLID.get -> standoffTagWithID.standoffTagInstanceIri
        }.toMap

        // Map the start index of each tag to its IRI, so we can resolve references to parent tags as references to
        // tag IRIs. We only care about start indexes here, because only hierarchical tags can be parents, and
        // hierarchical tags don't have end indexes.
        val startIndexesToStandoffNodeIris: Map[Int, IRI] = standoffTagsWithOriginalXMLIDs.map {
            tagWithIndex => tagWithIndex.standoffNode.startIndex -> tagWithIndex.standoffTagInstanceIri
        }.toMap

        // resolve the original XML ids to standoff Iris every the `StandoffTagInternalReferenceAttributeV1`
        val standoffTagsWithNodeReferences: Seq[CreateStandoffTagV1InTriplestore] = standoffTagsWithOriginalXMLIDs.map {
            standoffTag: CreateStandoffTagV1InTriplestore =>

                // resolve original XML ids to standoff node Iris for `StandoffTagInternalReferenceAttributeV1`
                val attributesWithStandoffNodeIriReferences: Seq[StandoffTagAttributeV2] = standoffTag.standoffNode.attributes.map {
                    attributeWithOriginalXMLID: StandoffTagAttributeV2 =>
                        attributeWithOriginalXMLID match {
                            case refAttr: StandoffTagInternalReferenceAttributeV2 =>
                                // resolve the XML id to the corresponding standoff node IRI
                                refAttr.copy(value = iDsToStandoffNodeIris(refAttr.value))
                            case attr => attr
                        }
                }

                val startParentIndex: Option[Int] = standoffTag.standoffNode.startParentIndex
                val endParentIndex: Option[Int] = standoffTag.standoffNode.endParentIndex

                // return standoff tag with updated attributes
                standoffTag.copy(
                    standoffNode = standoffTag.standoffNode.copy(attributes = attributesWithStandoffNodeIriReferences),
                    startParentIri = startParentIndex.map(parentIndex => startIndexesToStandoffNodeIris(parentIndex)), // If there's a start parent index, get its IRI, otherwise None
                    endParentIri = endParentIndex.map(parentIndex => startIndexesToStandoffNodeIris(parentIndex)) // If there's an end parent index, get its IRI, otherwise None
                )
        }

        standoffTagsWithNodeReferences
    }

    /**
      * Returns `true` if the specified object is a [[TextValueV1]] and has the same `utf8str` as this one. We
      * assume that it doesn't make sense for a resource to have two different text values associated with the
      * same property, containing the same text but different markup.
      *
      * @param other another [[ValueV1]].
      * @return `true` if `other` is a duplicate of `this`.
      */
    override def isDuplicateOfOtherValue(other: ApiValueV1): Boolean = {

        other match {
            case otherText: TextValueV1 =>

                // unescape utf8str since it contains escaped sequences while the string returned by the triplestore does not
                stringFormatter.fromSparqlEncodedString(utf8str) == otherText.utf8str
            case otherValue => throw InconsistentTriplestoreDataException(s"Cannot compare a $valueTypeIri to a ${otherValue.valueTypeIri}")
        }
    }

    override def toString: String = utf8str

    /**
      * It's OK to add a new version of a text value as long as something has been changed in it, even if it's only the markup.
      *
      * @param currentVersion the current version of the value.
      * @return `true` if this [[UpdateValueV1]] is redundant given `currentVersion`.
      */
    override def isRedundant(currentVersion: ApiValueV1): Boolean = {

        currentVersion match {
            case _: TextValueSimpleV1 => false

            case textValueWithStandoffV1: TextValueWithStandoffV1 =>

                // compare utf8str (unescape utf8str since it contains escaped sequences while the string returned by the triplestore does not)
                val utf8strIdentical: Boolean = stringFormatter.fromSparqlEncodedString(utf8str) == textValueWithStandoffV1.utf8str

                // Compare standoff tags.
                val thisComparableStandoff = StandoffTagUtilV2.makeComparableStandoffCollection(standoff)
                val thatComparableStandoff = StandoffTagUtilV2.makeComparableStandoffCollection(textValueWithStandoffV1.standoff)
                val standoffIdentical: Boolean = thisComparableStandoff == thatComparableStandoff

                utf8strIdentical && standoffIdentical && textValueWithStandoffV1.mappingIri == this.mappingIri

            case other => throw InconsistentTriplestoreDataException(s"Cannot compare a $valueTypeIri to a ${other.valueTypeIri}")
        }
    }
}

/**
  * Represents a text value without standoff markup.
  *
  * @param utf8str  the text.
  * @param language the language of the text, if known.
  */
case class TextValueSimpleV1(utf8str: String, language: Option[String] = None) extends TextValueV1 with UpdateValueV1 with ApiValueV1 {

    def valueTypeIri: IRI = OntologyConstants.KnoraBase.TextValue

    def toJsValue: JsValue = {
        language match {
            case Some(lang) =>
                JsObject(
                    "utf8str" -> JsString(utf8str),
                    "language" -> JsString(lang)
                )

            case None =>
                JsObject("utf8str" -> JsString(utf8str))
        }
    }

    /**
      * Returns `true` if the specified object is a [[TextValueV1]] and has the same `utf8str` as this one. We
      * assume that it doesn't make sense for a resource to have two different text values associated with the
      * same property, containing the same text but different markup.
      *
      * @param other another [[ValueV1]].
      * @return `true` if `other` is a duplicate of `this`.
      */
    override def isDuplicateOfOtherValue(other: ApiValueV1): Boolean = {
        other match {
            case otherText: TextValueV1 => otherText.utf8str == utf8str
            case otherValue => throw InconsistentTriplestoreDataException(s"Cannot compare a $valueTypeIri to a ${otherValue.valueTypeIri}")
        }
    }

    override def toString: String = utf8str


    /**
      * It's OK to add a new version of a text value as long as something has been changed in it, even if it's only the markup.
      *
      * @param currentVersion the current version of the value.
      * @return `true` if this [[UpdateValueV1]] is redundant given `currentVersion`.
      */
    override def isRedundant(currentVersion: ApiValueV1): Boolean = {
        currentVersion match {
            case textValueSimpleV1: TextValueSimpleV1 => textValueSimpleV1 == this
            case _: TextValueWithStandoffV1 => false
            case other => throw InconsistentTriplestoreDataException(s"Cannot compare a $valueTypeIri to a ${other.valueTypeIri}")
        }
    }

}

/**
  * Represents a direct link from one resource to another.
  *
  * @param targetResourceIri       the IRI of the resource that the link points to.
  * @param valueLabel              the `rdfs:label` of the resource referred to.
  * @param valueResourceClass      the IRI of the OWL class of the resource that the link points to.
  * @param valueResourceClassLabel the label of the OWL class of the resource that the link points to.
  * @param valueResourceClassIcon  the icon of the OWL class of the resource that the link points to.
  */
case class LinkV1(targetResourceIri: IRI,
                  valueLabel: Option[String] = None,
                  valueResourceClass: Option[IRI] = None,
                  valueResourceClassLabel: Option[String] = None,
                  valueResourceClassIcon: Option[String] = None) extends ApiValueV1 {

    def valueTypeIri: IRI = OntologyConstants.KnoraBase.LinkValue

    override def toString: String = targetResourceIri

    def toJsValue: JsValue = JsString(targetResourceIri)
}

/**
  * Represents a `knora-base:LinkValue`, i.e. a reification of a link between two resources.
  *
  * @param subjectIri     the IRI of the resource that is the source of the link.
  * @param predicateIri   the IRI of the property that links the two resources.
  * @param objectIri      the IRI of the resource that is the target of the link.
  * @param referenceCount the reference count of the `LinkValue`. If the link property is `knora-base:hasStandoffLinkTo`,
  *                       the reference count can be any integer greater than or equal to 0. Otherwise, the reference
  *                       count can only be 0 or 1.
  */
case class LinkValueV1(subjectIri: IRI,
                       predicateIri: IRI,
                       objectIri: IRI,
                       referenceCount: Int) extends ApiValueV1 {
    def valueTypeIri: IRI = OntologyConstants.KnoraBase.LinkValue

    override def toJsValue: JsValue = ApiValueV1JsonProtocol.linkValueV1Format.write(this)
}

/**
  * Represents a request to update a link.
  *
  * @param targetResourceIri the IRI of the resource that the link should point to.
  * @param targetExists      `true` if the link target already exists, `false` if it is going to be created in the
  *                          same transaction.
  */
case class LinkUpdateV1(targetResourceIri: IRI, targetExists: Boolean = true) extends UpdateValueV1 {
    def valueTypeIri: IRI = OntologyConstants.KnoraBase.LinkValue

    /**
      * It doesn't make sense to add a link to a resource when we already have a link to the same resource.
      *
      * @param other another [[ValueV1]].
      * @return `true` if `other` is a duplicate of `this`.
      */
    override def isDuplicateOfOtherValue(other: ApiValueV1): Boolean = {

        other match {
            case linkV1: LinkV1 => targetResourceIri == linkV1.targetResourceIri
            case linkValueV1: LinkValueV1 => targetResourceIri == linkValueV1.objectIri
            case otherValue => throw InconsistentTriplestoreDataException(s"Cannot compare a $valueTypeIri to a ${otherValue.valueTypeIri}")
        }
    }

    override def toString: String = targetResourceIri

    /**
      * A link isn't really changed if the new version points to the same resource as the old version.
      *
      * @param currentVersion the current version of the value.
      * @return `true` if this [[UpdateValueV1]] is redundant given `currentVersion`.
      */
    override def isRedundant(currentVersion: ApiValueV1): Boolean = isDuplicateOfOtherValue(currentVersion)
}

/**
  * Represents a request to create a link to a resource that hasn't been created yet, and is known only
  * by the ID that the client has provided for it. Instances of this class will be replaced by instances
  * of [[LinkUpdateV1]] during the preparation for the update.
  *
  * @param clientIDForTargetResource the client's ID for the target resource.
  */
case class LinkToClientIDUpdateV1(clientIDForTargetResource: String) extends UpdateValueV1 {
    def valueTypeIri: IRI = OntologyConstants.KnoraBase.LinkValue

    override def isDuplicateOfOtherValue(other: ApiValueV1): Boolean = false

    override def toString: String = clientIDForTargetResource

    override def isRedundant(currentVersion: ApiValueV1): Boolean = false
}

/**
  * Represents the IRI of a Knora hierarchical list.
  *
  * @param hierarchicalListIri the IRI of the hierarchical list.
  */
case class HierarchicalListValueV1(hierarchicalListIri: IRI) extends UpdateValueV1 with ApiValueV1 {

    def valueTypeIri: IRI = OntologyConstants.KnoraBase.ListValue

    def toJsValue: JsValue = JsString(hierarchicalListIri)

    override def toString: String = {
        // TODO: implement this correctly

        // the string representation is the rdfs:label of the list node

        hierarchicalListIri
    }

    /**
      * Checks if a new list value would duplicate an existing list value.
      *
      * @param other another [[ValueV1]].
      * @return `true` if `other` is a duplicate of `this`.
      */
    override def isDuplicateOfOtherValue(other: ApiValueV1): Boolean = {
        other match {
            case listValueV1: HierarchicalListValueV1 => listValueV1 == this
            case otherValue => throw InconsistentTriplestoreDataException(s"Cannot compare a $valueTypeIri to a ${otherValue.valueTypeIri}")
        }
    }

    /**
      * Checks if a new version of a list value would be redundant given the current version of the value.
      *
      * @param currentVersion the current version of the value.
      * @return `true` if this [[UpdateValueV1]] is redundant given `currentVersion`.
      */
    override def isRedundant(currentVersion: ApiValueV1): Boolean = {
        currentVersion match {
            case listValueV1: HierarchicalListValueV1 => listValueV1 == this
            case other => throw InconsistentTriplestoreDataException(s"Cannot compare a $valueTypeIri to a ${other.valueTypeIri}")
        }
    }
}

/**
  * Represents an integer value.
  *
  * @param ival the integer value.
  */
case class IntegerValueV1(ival: Int) extends UpdateValueV1 with ApiValueV1 {

    def valueTypeIri: IRI = OntologyConstants.KnoraBase.IntValue

    def toJsValue: JsValue = JsNumber(ival)

    override def toString: String = ival.toString

    /**
      * Checks if a new integer value would duplicate an existing integer value.
      *
      * @param other another [[ValueV1]].
      * @return `true` if `other` is a duplicate of `this`.
      */
    override def isDuplicateOfOtherValue(other: ApiValueV1): Boolean = {
        other match {
            case integerValueV1: IntegerValueV1 => integerValueV1 == this
            case otherValue => throw InconsistentTriplestoreDataException(s"Cannot compare a $valueTypeIri to a ${otherValue.valueTypeIri}")
        }
    }

    /**
      * Checks if a new version of an integer value would be redundant given the current version of the value.
      *
      * @param currentVersion the current version of the value.
      * @return `true` if this [[UpdateValueV1]] is redundant given `currentVersion`.
      */
    override def isRedundant(currentVersion: ApiValueV1): Boolean = {
        currentVersion match {
            case integerValueV1: IntegerValueV1 => integerValueV1 == this
            case other => throw InconsistentTriplestoreDataException(s"Cannot compare a $valueTypeIri to a ${other.valueTypeIri}")
        }
    }
}

/**
  * Represents a boolean value.
  *
  * @param bval the boolean value.
  */
case class BooleanValueV1(bval: Boolean) extends UpdateValueV1 with ApiValueV1 {

    def valueTypeIri: IRI = OntologyConstants.KnoraBase.BooleanValue

    def toJsValue: JsValue = JsBoolean(bval)

    override def toString: String = bval.toString

    /**
      * Checks if a new boolean value would duplicate an existing boolean value. Always returns `true`, because it
      * does not make sense to have two instances of the same boolean property.
      *
      * @param other another [[ValueV1]].
      * @return `true` if `other` is a duplicate of `this`.
      */
    override def isDuplicateOfOtherValue(other: ApiValueV1): Boolean = true

    /**
      * Checks if a new version of an boolean value would be redundant given the current version of the value.
      *
      * @param currentVersion the current version of the value.
      * @return `true` if this [[UpdateValueV1]] is redundant given `currentVersion`.
      */
    override def isRedundant(currentVersion: ApiValueV1): Boolean = {
        currentVersion match {
            case booleanValueV1: BooleanValueV1 => booleanValueV1 == this
            case other => throw InconsistentTriplestoreDataException(s"Cannot compare a $valueTypeIri to a ${other.valueTypeIri}")
        }
    }
}

/**
  * Represents a URI value.
  *
  * @param uri the URI value.
  */
case class UriValueV1(uri: String) extends UpdateValueV1 with ApiValueV1 {

    def valueTypeIri: IRI = OntologyConstants.KnoraBase.UriValue

    def toJsValue: JsValue = JsString(uri)

    override def toString: String = uri

    /**
      * Checks if a new URI value would duplicate an existing URI value.
      *
      * @param other another [[ValueV1]].
      * @return `true` if `other` is a duplicate of `this`.
      */
    override def isDuplicateOfOtherValue(other: ApiValueV1): Boolean = {
        other match {
            case uriValueV1: UriValueV1 => uriValueV1 == this
            case otherValue => throw InconsistentTriplestoreDataException(s"Cannot compare a $valueTypeIri to a ${otherValue.valueTypeIri}")
        }
    }

    /**
      * Checks if a new version of an integer value would be redundant given the current version of the value.
      *
      * @param currentVersion the current version of the value.
      * @return `true` if this [[UpdateValueV1]] is redundant given `currentVersion`.
      */
    override def isRedundant(currentVersion: ApiValueV1): Boolean = {
        currentVersion match {
            case uriValueV1: UriValueV1 => uriValueV1 == this
            case other => throw InconsistentTriplestoreDataException(s"Cannot compare a $valueTypeIri to a ${other.valueTypeIri}")
        }
    }
}

/**
  * Represents an arbitrary-precision decimal value.
  *
  * @param dval the decimal value.
  */
case class DecimalValueV1(dval: BigDecimal) extends UpdateValueV1 with ApiValueV1 {
    def valueTypeIri: IRI = OntologyConstants.KnoraBase.DecimalValue

    def toJsValue: JsValue = JsNumber(dval)

    override def toString: String = dval.toString

    /**
      * Checks if a new decimal value would duplicate an existing decimal value.
      *
      * @param other another [[ValueV1]].
      * @return `true` if `other` is a duplicate of `this`.
      */
    override def isDuplicateOfOtherValue(other: ApiValueV1): Boolean = {
        other match {
            case decimalValueV1: DecimalValueV1 => decimalValueV1 == this
            case otherValue => throw InconsistentTriplestoreDataException(s"Cannot compare a $valueTypeIri to a ${otherValue.valueTypeIri}")
        }
    }

    /**
      * Checks if a new version of a decimal value would be redundant given the current version of the value.
      *
      * @param currentVersion the current version of the value.
      * @return `true` if this [[UpdateValueV1]] is redundant given `currentVersion`.
      */
    override def isRedundant(currentVersion: ApiValueV1): Boolean = {
        currentVersion match {
            case decimalValueV1: DecimalValueV1 => decimalValueV1 == this
            case other => throw InconsistentTriplestoreDataException(s"Cannot compare a $valueTypeIri to a ${other.valueTypeIri}")
        }
    }

}

/**
  * Represents a time interval value.
  *
  * @param timeval1 an `xsd:decimal` representing the beginning of the interval.
  * @param timeval2 an `xsd:decimal` representing the end of the interval.
  */
case class IntervalValueV1(timeval1: BigDecimal, timeval2: BigDecimal) extends UpdateValueV1 with ApiValueV1 {

    def valueTypeIri: IRI = OntologyConstants.KnoraBase.IntervalValue

    def toJsValue: JsValue = JsObject(
        "timeval1" -> JsNumber(timeval1),
        "timeval2" -> JsNumber(timeval2)
    )

    override def toString: String = s"$timeval1 - $timeval2"

    /**
      * Checks if a new interval value would duplicate an existing interval value.
      *
      * @param other another [[ValueV1]].
      * @return `true` if `other` is a duplicate of `this`.
      */
    override def isDuplicateOfOtherValue(other: ApiValueV1): Boolean = {
        other match {
            case intervalValueV1: IntervalValueV1 => intervalValueV1 == this
            case otherValue => throw InconsistentTriplestoreDataException(s"Cannot compare a $valueTypeIri to a ${otherValue.valueTypeIri}")
        }
    }

    /**
      * Checks if a new version of this interval value would be redundant given the current version of the value.
      *
      * @param currentVersion the current version of the value.
      * @return `true` if this [[UpdateValueV1]] is redundant given `currentVersion`.
      */
    override def isRedundant(currentVersion: ApiValueV1): Boolean = {
        currentVersion match {
            case intervalValueV1: IntervalValueV1 => intervalValueV1 == this
            case other => throw InconsistentTriplestoreDataException(s"Cannot compare a $valueTypeIri to a ${other.valueTypeIri}")
        }
    }

}

/**
  * Represents a date value as a period bounded by Julian Day Numbers. Knora stores dates internally in this format.
  *
  * @param dateval1       the beginning of the date (a Julian day number).
  * @param dateval2       the end of the date (a Julian day number).
  * @param calendar       the preferred calendar for representing the date.
  * @param dateprecision1 the precision of the beginning of the date.
  * @param dateprecision2 the precision of the end of the date.
  */
case class JulianDayNumberValueV1(dateval1: Int,
                                  dateval2: Int,
                                  calendar: KnoraCalendarV1.Value,
                                  dateprecision1: KnoraPrecisionV1.Value,
                                  dateprecision2: KnoraPrecisionV1.Value) extends UpdateValueV1 {

    def valueTypeIri: IRI = OntologyConstants.KnoraBase.DateValue

    override def isDuplicateOfOtherValue(other: ApiValueV1): Boolean = {
        other match {
            case dateValueV1: DateValueV1 => DateUtilV1.julianDayNumberValueV1ToDateValueV1(this) == other
            case otherValue => throw InconsistentTriplestoreDataException(s"Cannot compare a $valueTypeIri to a ${otherValue.valueTypeIri}")
        }
    }

    override def isRedundant(currentVersion: ApiValueV1): Boolean = isDuplicateOfOtherValue(currentVersion)

    // value for String representation of a date in templates.
    override def toString: String = {
        // use only precision DAY: either the date is exact (a certain day)
        // or it is a period expressed as a range from one day to another.
        val date1 = DateUtilV1.julianDayNumber2DateString(dateval1, calendar, KnoraPrecisionV1.DAY)
        val date2 = DateUtilV1.julianDayNumber2DateString(dateval2, calendar, KnoraPrecisionV1.DAY)

        // if date1 and date2 are identical, it's not a period.
        if (date1 == date2) {
            // one exact day
            date1
        } else {
            // period: from to
            date1 + " - " + date2
        }
    }
}

/**
  * Represents a date value as represented in Knora API v1.
  *
  * A [[DateValueV1]] can represent either single date or a period with start and end dates (`dateval1` and `dateval2`).
  * If it represents a single date, `dateval1` will have a value but `dateval2` will be `None`. Both `dateval1` and `dateval2`
  * can indicate degrees of uncertainty, using the following formats:
  *
  * - `YYYY-MM-DD` specifies a particular day, with no uncertainty.
  * - `YYYY-MM` indicates that the year and the month are known, but that the day of the month is uncertain. In effect, this specifies a range of possible dates, from the first day of the month to the last day of the month.
  * - `YYYY` indicates that only the year is known. In effect, this specifies a range of possible dates, from the first day of the year to the last day of the year.
  *
  * The year and month values refer to years and months in the calendar specified by `calendar`.
  *
  * @param dateval1 the start date of the period.
  * @param dateval2 the end date of the period, if any.
  * @param calendar the type of calendar used in the date.
  */
case class DateValueV1(dateval1: String,
                       dateval2: String,
                       era1: String,
                       era2: String,
                       calendar: KnoraCalendarV1.Value) extends ApiValueV1 {

    def valueTypeIri: IRI = OntologyConstants.KnoraBase.DateValue

    override def toString: String = {


        // if date1 and date2 are identical, it's not a period.
        if (dateval1 == dateval2) {
            // one exact day
            dateval1 + " " + era1
        } else {
            // period: from to
            dateval1 + " " + era1 + " - " + dateval2 + " " + era2
        }

    }

    def toJsValue: JsValue = ApiValueV1JsonProtocol.dateValueV1Format.write(this)
}

/**
  * Represents an RGB color value.
  *
  * @param color a hexadecimal string containing the RGB color value.
  */
case class ColorValueV1(color: String) extends UpdateValueV1 with ApiValueV1 {

    def valueTypeIri: IRI = OntologyConstants.KnoraBase.ColorValue

    def toJsValue: JsValue = JsString(color)

    override def toString: String = color

    /**
      * Checks if a new color value would equal an existing color value.
      *
      * @param other another [[ValueV1]].
      * @return `true` if `other` is a duplicate of `this`.
      */
    override def isDuplicateOfOtherValue(other: ApiValueV1): Boolean = {
        other match {
            case colorValueV1: ColorValueV1 => colorValueV1 == this
            case otherValue => throw InconsistentTriplestoreDataException(s"Cannot compare a $valueTypeIri to a ${otherValue.valueTypeIri}")
        }
    }

    /**
      * Checks if a new version of this color value would equal the existing version of this color value.
      *
      * @param currentVersion the current version of the value.
      * @return `true` if this [[UpdateValueV1]] is redundant given `currentVersion`.
      */
    override def isRedundant(currentVersion: ApiValueV1): Boolean = {
        currentVersion match {
            case colorValueV1: ColorValueV1 => colorValueV1 == this
            case other => throw InconsistentTriplestoreDataException(s"Cannot compare a $valueTypeIri to a ${other.valueTypeIri}")
        }
    }
}

/**
  * Represents a geometric shape.
  *
  * @param geom A string containing JSON that describes the shape. TODO: don't use JSON for this (issue 169).
  */
case class GeomValueV1(geom: String) extends UpdateValueV1 with ApiValueV1 {

    def valueTypeIri: IRI = OntologyConstants.KnoraBase.GeomValue

    def toJsValue: JsValue = JsString(geom)

    override def toString: String = geom

    /**
      * Checks if a new geom value would duplicate an existing geom value.
      *
      * @param other another [[ValueV1]].
      * @return `true` if `other` is a duplicate of `this`.
      */
    override def isDuplicateOfOtherValue(other: ApiValueV1): Boolean = {
        other match {
            case geomValueV1: GeomValueV1 => geomValueV1 == this
            case otherValue => throw InconsistentTriplestoreDataException(s"Cannot compare a $valueTypeIri to a ${otherValue.valueTypeIri}")
        }
    }

    /**
      * Checks if a new version of a geom value would be redundant given the current version of the value.
      *
      * @param currentVersion the current version of the value.
      * @return `true` if this [[UpdateValueV1]] is redundant given `currentVersion`.
      */
    override def isRedundant(currentVersion: ApiValueV1): Boolean = {
        currentVersion match {
            case geomValueV1: GeomValueV1 => geomValueV1 == this
            case other => throw InconsistentTriplestoreDataException(s"Cannot compare a $valueTypeIri to a ${other.valueTypeIri}")
        }
    }
}

/**
  * Represents a [[http://www.geonames.org/ GeoNames]] code.
  *
  * @param geonameCode a string representing the GeoNames code.
  */
case class GeonameValueV1(geonameCode: String) extends UpdateValueV1 with ApiValueV1 {

    def valueTypeIri: IRI = OntologyConstants.KnoraBase.GeonameValue

    def toJsValue: JsValue = JsString(geonameCode)

    override def toString: String = geonameCode

    /**
      * Checks if a new GeoName value would duplicate an existing GeoName value.
      *
      * @param other another [[ValueV1]].
      * @return `true` if `other` is a duplicate of `this`.
      */
    override def isDuplicateOfOtherValue(other: ApiValueV1): Boolean = {
        other match {
            case geonameValueV1: GeonameValueV1 => geonameValueV1 == this
            case otherValue => throw InconsistentTriplestoreDataException(s"Cannot compare a $valueTypeIri to a ${otherValue.valueTypeIri}")
        }
    }

    /**
      * Checks if a new version of a GeoName value would be redundant given the current version of the value.
      *
      * @param currentVersion the current version of the value.
      * @return `true` if this [[UpdateValueV1]] is redundant given `currentVersion`.
      */
    override def isRedundant(currentVersion: ApiValueV1): Boolean = {
        currentVersion match {
            case geonameValueV1: GeonameValueV1 => geonameValueV1 == this
            case other => throw InconsistentTriplestoreDataException(s"Cannot compare a $valueTypeIri to a ${other.valueTypeIri}")
        }
    }
}

/**
  * The data describing a binary file of any type that can be sent to Knora.
  */
sealed trait FileValueV1 extends UpdateValueV1 with ApiValueV1 {
    val internalMimeType: String
    val internalFilename: String
    val originalFilename: String
    val originalMimeType: Option[String]
    val projectShortcode: String
}

/**
  * A representation of a digital image.
  *
  * @param internalMimeType the MIME-type of the internal representation.
  * @param internalFilename the internal filename of the object.
  * @param originalFilename the original filename of the object at the time of the import.
  * @param dimX             the X dimension of the object.
  * @param dimY             the Y dimension of the object.
  */
case class StillImageFileValueV1(internalMimeType: String,
                                 internalFilename: String,
                                 originalFilename: String,
                                 originalMimeType: Option[String] = None,
                                 projectShortcode: String,
                                 dimX: Int,
                                 dimY: Int) extends FileValueV1 {

    def valueTypeIri: IRI = OntologyConstants.KnoraBase.StillImageFileValue

    def toJsValue: JsValue = ApiValueV1JsonProtocol.stillImageFileValueV1Format.write(this)

    override def toString: String = originalFilename

    /**
      * Checks if a new still image file value would duplicate an existing still image file value.
      *
      * @param other another [[ValueV1]].
      * @return `true` if `other` is a duplicate of `this`.
      */
    override def isDuplicateOfOtherValue(other: ApiValueV1): Boolean = {
        other match {
            case stillImageFileValueV1: StillImageFileValueV1 => stillImageFileValueV1 == this
            case otherValue => throw InconsistentTriplestoreDataException(s"Cannot compare a $valueTypeIri to a ${otherValue.valueTypeIri}")
        }
    }

    /**
      * Checks if a new version of a still image file value would be redundant given the current version of the value.
      *
      * @param currentVersion the current version of the value.
      * @return `true` if this [[UpdateValueV1]] is redundant given `currentVersion`.
      */
    override def isRedundant(currentVersion: ApiValueV1): Boolean = {
        currentVersion match {
            case stillImageFileValueV1: StillImageFileValueV1 => stillImageFileValueV1 == this
            case other => throw InconsistentTriplestoreDataException(s"Cannot compare a $valueTypeIri to a ${other.valueTypeIri}")
        }
    }

    def toStillImageFileValueContentV2: StillImageFileValueContentV2 = {
        StillImageFileValueContentV2(
            ontologySchema = InternalSchema,
            fileValue = FileValueV2(
                internalFilename = internalFilename,
                internalMimeType = internalMimeType,
                originalFilename = originalFilename,
                originalMimeType = internalMimeType
            ),
            dimX = dimX,
            dimY = dimY
        )
    }
}

case class MovingImageFileValueV1(internalMimeType: String,
                                  internalFilename: String,
                                  originalFilename: String,
                                  originalMimeType: Option[String] = None,
                                  projectShortcode: String) extends FileValueV1 {

    def valueTypeIri: IRI = OntologyConstants.KnoraBase.MovingImageFileValue

    def toJsValue: JsValue = ApiValueV1JsonProtocol.movingImageFileValueV1Format.write(this)

    override def toString: String = originalFilename

    /**
      * Checks if a new moving image file value would duplicate an existing moving image file value.
      *
      * @param other another [[ValueV1]].
      * @return `true` if `other` is a duplicate of `this`.
      */
    override def isDuplicateOfOtherValue(other: ApiValueV1): Boolean = {
        other match {
            case movingImageFileValueV1: MovingImageFileValueV1 => movingImageFileValueV1 == this
            case otherValue => throw InconsistentTriplestoreDataException(s"Cannot compare a $valueTypeIri to a ${otherValue.valueTypeIri}")
        }
    }

    /**
      * Checks if a new version of a moving image file value would be redundant given the current version of the value.
      *
      * @param currentVersion the current version of the value.
      * @return `true` if this [[UpdateValueV1]] is redundant given `currentVersion`.
      */
    override def isRedundant(currentVersion: ApiValueV1): Boolean = {
        currentVersion match {
            case movingImageFileValueV1: MovingImageFileValueV1 => movingImageFileValueV1 == this
            case other => throw InconsistentTriplestoreDataException(s"Cannot compare a $valueTypeIri to a ${other.valueTypeIri}")
        }
    }

}

case class TextFileValueV1(internalMimeType: String,
                           internalFilename: String,
                           originalFilename: String,
                           originalMimeType: Option[String] = None,
                           projectShortcode: String) extends FileValueV1 {

    def valueTypeIri: IRI = OntologyConstants.KnoraBase.TextFileValue

    def toJsValue: JsValue = ApiValueV1JsonProtocol.textFileValueV1Format.write(this)

    override def toString: String = originalFilename

    /**
      * Checks if a new text file value would duplicate an existing text file value.
      *
      * @param other another [[ValueV1]].
      * @return `true` if `other` is a duplicate of `this`.
      */
    override def isDuplicateOfOtherValue(other: ApiValueV1): Boolean = {
        other match {
            case textFileValueV1: TextFileValueV1 => textFileValueV1 == this
            case otherValue => throw InconsistentTriplestoreDataException(s"Cannot compare a $valueTypeIri to a ${otherValue.valueTypeIri}")
        }
    }

    /**
      * Checks if a new version of a text file value would be redundant given the current version of the value.
      *
      * @param currentVersion the current version of the value.
      * @return `true` if this [[UpdateValueV1]] is redundant given `currentVersion`.
      */
    override def isRedundant(currentVersion: ApiValueV1): Boolean = {
        currentVersion match {
            case textFileValueV1: TextFileValueV1 => textFileValueV1 == this
            case other => throw InconsistentTriplestoreDataException(s"Cannot compare a $valueTypeIri to a ${other.valueTypeIri}")
        }
    }

}


/**
  * Represents information about a version of a value.
  *
  * @param valueObjectIri    the IRI of the version.
  * @param valueCreationDate the timestamp of the version.
  * @param previousValue     the IRI of the previous version.
  */
case class ValueVersionV1(valueObjectIri: IRI,
                          valueCreationDate: Option[String],
                          previousValue: Option[IRI]) extends ApiValueV1 {
    def valueTypeIri: IRI = OntologyConstants.KnoraBase.LinkValue

    def toJsValue: JsValue = ApiValueV1JsonProtocol.valueVersionV1Format.write(this)
}

//////////////////////////////////////////////////////////////////////////////////////////////////////////////////
// JSON formatting

/**
  * A spray-json protocol for generating Knora API v1 JSON for property values.
  */
object ApiValueV1JsonProtocol extends SprayJsonSupport with DefaultJsonProtocol with NullOptions {

    import org.knora.webapi.messages.v1.responder.resourcemessages.ResourceV1JsonProtocol._

    /**
      * Converts between [[KnoraCalendarV1]] objects and [[JsValue]] objects.
      */
    implicit object KnoraCalendarV1JsonFormat extends JsonFormat[KnoraCalendarV1.Value] {
        def read(jsonVal: JsValue): KnoraCalendarV1.Value = jsonVal match {
            case JsString(str) => KnoraCalendarV1.lookup(str)
            case _ => throw BadRequestException(s"Invalid calendar in JSON: $jsonVal")
        }

        def write(calendarV1Value: KnoraCalendarV1.Value): JsValue = JsString(calendarV1Value.toString)
    }

    /**
      * Converts between [[KnoraPrecisionV1]] objects and [[JsValue]] objects.
      */
    implicit object KnoraPrecisionV1JsonFormat extends JsonFormat[KnoraPrecisionV1.Value] {
        def read(jsonVal: JsValue): KnoraPrecisionV1.Value = jsonVal match {
            case JsString(str) => KnoraPrecisionV1.lookup(str)
            case _ => throw BadRequestException(s"Invalid precision in JSON: $jsonVal")
        }

        def write(precisionV1Value: KnoraPrecisionV1.Value): JsValue = JsString(precisionV1Value.toString)
    }

    /**
      * Converts between [[ApiValueV1]] objects and [[JsValue]] objects.
      */
    implicit object ValueV1JsonFormat extends JsonFormat[ApiValueV1] {
        /**
          * Not implemented.
          */
        def read(jsonVal: JsValue): ApiValueV1 = ???

        /**
          * Converts an [[ApiValueV1]] to a [[JsValue]].
          *
          * @param valueV1 a [[ApiValueV1]]
          * @return a [[JsValue]].
          */
        def write(valueV1: ApiValueV1): JsValue = valueV1.toJsValue
    }

<<<<<<< HEAD
    implicit object ChangeFileValueResponseV1Format extends JsonFormat[ChangeFileValueResponseV1] {
        override def read(json: JsValue): ChangeFileValueResponseV1 = ???

        override def write(obj: ChangeFileValueResponseV1): JsValue = {
            JsObject(Map(
                "locations" -> obj.locations.toJson
            ))
        }
    }

    implicit val createFileQualityLevelFormat: RootJsonFormat[CreateFileQualityLevelV1] = jsonFormat4(CreateFileQualityLevelV1)
=======
>>>>>>> 3adb22e8
    implicit val createFileV1Format: RootJsonFormat[CreateFileV1] = jsonFormat3(CreateFileV1)
    implicit val valueGetResponseV1Format: RootJsonFormat[ValueGetResponseV1] = jsonFormat7(ValueGetResponseV1)
    implicit val dateValueV1Format: JsonFormat[DateValueV1] = jsonFormat5(DateValueV1)
    implicit val stillImageFileValueV1Format: JsonFormat[StillImageFileValueV1] = jsonFormat7(StillImageFileValueV1)
    implicit val textFileValueV1Format: JsonFormat[TextFileValueV1] = jsonFormat5(TextFileValueV1)
    implicit val movingImageFileValueV1Format: JsonFormat[MovingImageFileValueV1] = jsonFormat5(MovingImageFileValueV1)
    implicit val valueVersionV1Format: JsonFormat[ValueVersionV1] = jsonFormat3(ValueVersionV1)
    implicit val linkValueV1Format: JsonFormat[LinkValueV1] = jsonFormat4(LinkValueV1)
    implicit val valueVersionHistoryGetResponseV1Format: RootJsonFormat[ValueVersionHistoryGetResponseV1] = jsonFormat1(ValueVersionHistoryGetResponseV1)
    implicit val createRichtextV1Format: RootJsonFormat[CreateRichtextV1] = jsonFormat4(CreateRichtextV1)
    implicit val createValueApiRequestV1Format: RootJsonFormat[CreateValueApiRequestV1] = jsonFormat15(CreateValueApiRequestV1)
    implicit val createValueResponseV1Format: RootJsonFormat[CreateValueResponseV1] = jsonFormat4(CreateValueResponseV1)
    implicit val changeValueApiRequestV1Format: RootJsonFormat[ChangeValueApiRequestV1] = jsonFormat13(ChangeValueApiRequestV1)
    implicit val changeValueResponseV1Format: RootJsonFormat[ChangeValueResponseV1] = jsonFormat4(ChangeValueResponseV1)
    implicit val deleteValueResponseV1Format: RootJsonFormat[DeleteValueResponseV1] = jsonFormat1(DeleteValueResponseV1)
    implicit val changeFileValueApiRequestV1Format: RootJsonFormat[ChangeFileValueApiRequestV1] = jsonFormat1(ChangeFileValueApiRequestV1)
}<|MERGE_RESOLUTION|>--- conflicted
+++ resolved
@@ -140,31 +140,6 @@
 }
 
 /**
-<<<<<<< HEAD
-  * Represents a quality level of a file value to added to a Knora resource.
-  *
-  * @param path     the path to the file.
-  * @param mimeType the mime type of the file.
-  * @param dimX     the x dimension of the file, if given (e.g. an image).
-  * @param dimY     the y dimension of the file, if given (e.g. an image).
-  */
-case class CreateFileQualityLevelV1(path: String,
-                                    mimeType: String,
-                                    dimX: Option[Int] = None,
-                                    dimY: Option[Int] = None) {
-
-    def toJsValue: JsValue = ApiValueV1JsonProtocol.createFileQualityLevelFormat.write(this)
-}
-=======
-  * Represents a file on disk to be added to a Knora resource in the context of a bulk import.
-  *
-  * @param file     the file.
-  * @param mimeType the file's MIME type.
-  */
-case class ReadFileV1(file: File, mimeType: String)
->>>>>>> 3adb22e8
-
-/**
   * Represents an API request payload that asks the Knora API server to change a value of a resource property (i.e. to
   * update its version history).
   *
@@ -1632,7 +1607,6 @@
         def write(valueV1: ApiValueV1): JsValue = valueV1.toJsValue
     }
 
-<<<<<<< HEAD
     implicit object ChangeFileValueResponseV1Format extends JsonFormat[ChangeFileValueResponseV1] {
         override def read(json: JsValue): ChangeFileValueResponseV1 = ???
 
@@ -1643,9 +1617,6 @@
         }
     }
 
-    implicit val createFileQualityLevelFormat: RootJsonFormat[CreateFileQualityLevelV1] = jsonFormat4(CreateFileQualityLevelV1)
-=======
->>>>>>> 3adb22e8
     implicit val createFileV1Format: RootJsonFormat[CreateFileV1] = jsonFormat3(CreateFileV1)
     implicit val valueGetResponseV1Format: RootJsonFormat[ValueGetResponseV1] = jsonFormat7(ValueGetResponseV1)
     implicit val dateValueV1Format: JsonFormat[DateValueV1] = jsonFormat5(DateValueV1)
