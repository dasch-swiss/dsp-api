--- conflicted
+++ resolved
@@ -37,12 +37,7 @@
     requestingUser: UserADM,
     requestedUserIri: IRI,
     projectIri: IRI,
-<<<<<<< HEAD
-    responderManager: ActorRef
-=======
-    featureFactoryConfig: FeatureFactoryConfig,
     appActor: ActorRef
->>>>>>> 7f556979
   )(implicit timeout: Timeout, executionContext: ExecutionContext): Future[UserADM] = {
     implicit val stringFormatter: StringFormatter = StringFormatter.getGeneralInstance
 
@@ -57,24 +52,15 @@
     } else {
       for {
         userResponse: UserResponseADM <-
-<<<<<<< HEAD
-          (responderManager ? UserGetRequestADM(
-            identifier = UserIdentifierADM(maybeIri = Some(requestedUserIri)),
-            userInformationTypeADM = UserInformationTypeADM.Full,
-            requestingUser = KnoraSystemInstances.Users.SystemUser
-          )).mapTo[UserResponseADM]
-=======
           appActor
             .ask(
               UserGetRequestADM(
                 identifier = UserIdentifierADM(maybeIri = Some(requestedUserIri)),
                 userInformationTypeADM = UserInformationTypeADM.Full,
-                featureFactoryConfig = featureFactoryConfig,
                 requestingUser = KnoraSystemInstances.Users.SystemUser
               )
             )
             .mapTo[UserResponseADM]
->>>>>>> 7f556979
       } yield userResponse.user
     }
   }
