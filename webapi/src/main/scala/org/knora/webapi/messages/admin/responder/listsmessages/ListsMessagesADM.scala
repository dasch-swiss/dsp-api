/*
 * Copyright © 2015-2018 the contributors (see Contributors.md).
 *
 *  This file is part of Knora.
 *
 *  Knora is free software: you can redistribute it and/or modify
 *  it under the terms of the GNU Affero General Public License as published
 *  by the Free Software Foundation, either version 3 of the License, or
 *  (at your option) any later version.
 *
 *  Knora is distributed in the hope that it will be useful,
 *  but WITHOUT ANY WARRANTY; without even the implied warranty of
 *  MERCHANTABILITY or FITNESS FOR A PARTICULAR PURPOSE.  See the
 *  GNU Affero General Public License for more details.
 *
 *  You should have received a copy of the GNU Affero General Public
 *  License along with Knora.  If not, see <http://www.gnu.org/licenses/>.
 */

package org.knora.webapi.messages.admin.responder.listsmessages

import java.util.UUID

import akka.http.scaladsl.marshallers.sprayjson.SprayJsonSupport
import org.knora.webapi._
<<<<<<< HEAD
import org.knora.webapi.exceptions.{BadRequestException, ForbiddenException}
=======
import org.knora.webapi.exceptions.BadRequestException
import org.knora.webapi.feature.FeatureFactoryConfig
>>>>>>> 9170419f
import org.knora.webapi.messages.StringFormatter
import org.knora.webapi.messages.admin.responder.listsmessages.ListsMessagesUtilADM._
import org.knora.webapi.messages.admin.responder.usersmessages._
import org.knora.webapi.messages.admin.responder.{KnoraRequestADM, KnoraResponseADM}
import org.knora.webapi.messages.store.triplestoremessages.{StringLiteralSequenceV2, StringLiteralV2, TriplestoreJsonProtocol}
import spray.json.{DefaultJsonProtocol, JsArray, JsObject, JsValue, JsonFormat, RootJsonFormat, _}

//////////////////////////////////////////////////////////////////////////////////////////////////////////////////
// API requests


/**
 * Represents an API request payload that asks the Knora API server to create a new list. At least one
 * label needs to be supplied.
 *
 * @param id         the optional custom list IRI.
 * @param projectIri the IRI of the project the list belongs to.
 * @param name       the optional name of the list.
 * @param labels     the list's labels.
 * @param comments   the list's comments.
 */
case class CreateListApiRequestADM(id: Option[IRI] = None,
                                   projectIri: IRI,
                                   name: Option[String] = None,
                                   labels: Seq[StringLiteralV2],
                                   comments: Seq[StringLiteralV2]) extends ListADMJsonProtocol {

    private val stringFormatter = StringFormatter.getInstanceForConstantOntologies

    stringFormatter.validateOptionalListIri(id, throw BadRequestException(s"Invalid list IRI"))

    if (projectIri.isEmpty) {
        throw BadRequestException(PROJECT_IRI_MISSING_ERROR)
    }

    if (!stringFormatter.isKnoraProjectIriStr(projectIri)) {
        throw BadRequestException(PROJECT_IRI_INVALID_ERROR)
    }

    if (labels.isEmpty) {
        throw BadRequestException(LABEL_MISSING_ERROR)
    }

    def toJsValue: JsValue = createListApiRequestADMFormat.write(this)
}

/**
 * Represents an API request payload that asks the Knora API server to create a new node.
 * If the IRI of the parent node is given, the new node is attached to the parent node as a sublist node. If other
 * child nodes exist, the newly created list node will be appended to the end of the list of children.
 * If no parent node IRI is given in the payload, a new list is created with this node as its root node.
 * At least one label needs to be supplied.
 *
 * @param id            the optional custom IRI of the list node.
 * @param parentNodeIri the optional IRI of the parent node.
 * @param projectIri    the IRI of the project.
 * @param name          the optional name of the list node.
 * @param labels        labels of the list node.
 * @param comments      comments of the list node.
 */
case class CreateNodeApiRequestADM( id: Option[IRI] = None,
                                    parentNodeIri: Option[IRI] = None,
                                    projectIri: IRI,
                                    name: Option[String] = None,
                                    labels: Seq[StringLiteralV2],
                                    comments: Seq[StringLiteralV2]) extends ListADMJsonProtocol {

    private val stringFormatter = StringFormatter.getInstanceForConstantOntologies
    stringFormatter.validateOptionalListIri(id, throw BadRequestException(s"Invalid list node IRI"))

    if (parentNodeIri.nonEmpty && !stringFormatter.isKnoraListIriStr(parentNodeIri.get)) {
        throw BadRequestException(LIST_NODE_IRI_INVALID_ERROR)
    }

    if (projectIri.isEmpty) {
        throw BadRequestException(PROJECT_IRI_MISSING_ERROR)
    }

    if (!stringFormatter.isKnoraProjectIriStr(projectIri)) {
        throw BadRequestException(PROJECT_IRI_INVALID_ERROR)
    }

    if (labels.isEmpty) {
        throw BadRequestException(LABEL_MISSING_ERROR)
    }

    def toJsValue: JsValue = createListNodeApiRequestADMFormat.write(this)
}

/**
 * Represents an API request payload that asks the Knora API server to update an existing node's basic information (root or child).
 *
 * @param listIri       the IRI of the node to change.
 * @param projectIri    the IRI of the project the list belongs to.
 * @param hasRootNode  the flag to identify a child node.
 * @param position      the position of the node, if not a root node.
 * @param name          the name of the node
 * @param labels        the labels.
 * @param comments      the comments.
 */
case class ChangeNodeInfoApiRequestADM(listIri: IRI,
                                       projectIri: IRI,
                                       hasRootNode: Option[IRI] = None,
                                       position: Option[Int] = None,
                                       name: Option[String] = None,
                                       labels: Option[Seq[StringLiteralV2]] = None,
                                       comments: Option[Seq[StringLiteralV2]] = None) extends ListADMJsonProtocol {

    private val stringFormatter = StringFormatter.getInstanceForConstantOntologies

    if (listIri.isEmpty) {
        throw BadRequestException(s"IRI of list item is missing.")
    }

    if (!stringFormatter.isKnoraListIriStr(listIri)) {
        throw BadRequestException(s"Invalid IRI is given: ${listIri}.")
    }

    // Check that project Iri is given
    if (projectIri.isEmpty) {
        throw BadRequestException(PROJECT_IRI_MISSING_ERROR)
    }

    // Verify the project IRI
    if (!stringFormatter.isKnoraProjectIriStr(projectIri)) {
        throw BadRequestException(PROJECT_IRI_INVALID_ERROR)
    }

    if(hasRootNode.isDefined && !stringFormatter.isKnoraListIriStr(hasRootNode.get)) {
        throw BadRequestException(s"Invalid root node IRI is given.")
    }
    // If payload contains label or comments they should not be empty
    if (labels.exists(_.isEmpty)) {
        throw BadRequestException(UPDATE_REQUEST_EMPTY_LABEL_OR_COMMENT_ERROR)
    }

    if (comments.exists(_.isEmpty)) {
        throw BadRequestException(UPDATE_REQUEST_EMPTY_LABEL_OR_COMMENT_ERROR)
    }

    def toJsValue: JsValue = changeListInfoApiRequestADMFormat.write(this)
}

/**
 * Represents an API request payload that asks the Knora API server to update an existing node's name (root or child).
 *
 * @param name          the new name of the node.
 */
case class ChangeNodeNameApiRequestADM(name: String) extends ListADMJsonProtocol {

    def toJsValue: JsValue = changeNodeNameApiRequestADMFormat.write(this)
}

/**
 * Represents an API request payload that asks the Knora API server to update an existing node's labels (root or child).
 *
 * @param labels          the new labels of the node
 */
case class ChangeNodeLabelsApiRequestADM(labels: Seq[StringLiteralV2]) extends ListADMJsonProtocol {

    def toJsValue: JsValue = changeNodeLabelsApiRequestADMFormat.write(this)
}

/**
 * Represents an API request payload that asks the Knora API server to update an existing node's comments (root or child).
 *
 * @param comments          the new comments of the node.
 */
case class ChangeNodeCommentsApiRequestADM(comments: Seq[StringLiteralV2]) extends ListADMJsonProtocol {

    def toJsValue: JsValue = changeNodeCommentsApiRequestADMFormat.write(this)
}
//////////////////////////////////////////////////////////////////////////////////////////////////////////////////
// Messages

/**
 * An abstract trait for messages that can be sent to `HierarchicalListsResponderV2`.
 */
sealed trait ListsResponderRequestADM extends KnoraRequestADM


/**
 * Requests a list of all lists or the lists inside a project. A successful response will be a [[ListsGetResponseADM]]
 *
 * @param projectIri           the IRI of the project.
 * @param featureFactoryConfig the feature factory configuration.
 * @param requestingUser       the user making the request.
 */
case class ListsGetRequestADM(projectIri: Option[IRI] = None,
                              featureFactoryConfig: FeatureFactoryConfig,
                              requestingUser: UserADM) extends ListsResponderRequestADM

/**
 * Requests a node (root or child). A successful response will be a [[ListItemGetResponseADM]]
 *
<<<<<<< HEAD
 * @param iri            the IRI of the node (root or child).
 * @param requestingUser the user making the request.
=======
 * @param iri                  the IRI of the list.
 * @param featureFactoryConfig the feature factory configuration.
 * @param requestingUser       the user making the request.
>>>>>>> 9170419f
 */
case class ListGetRequestADM(iri: IRI,
                             featureFactoryConfig: FeatureFactoryConfig,
                             requestingUser: UserADM) extends ListsResponderRequestADM

<<<<<<< HEAD
=======

/**
 * Request basic information about a list. A successful response will be a [[ListInfoGetResponseADM]]
 *
 * @param iri                  the IRI of the list node.
 * @param featureFactoryConfig the feature factory configuration.
 * @param requestingUser       the user making the request.
 */
case class ListInfoGetRequestADM(iri: IRI,
                                 featureFactoryConfig: FeatureFactoryConfig,
                                 requestingUser: UserADM) extends ListsResponderRequestADM

>>>>>>> 9170419f
/**
 * Request basic information about a node (root or child). A successful response will be a [[NodeInfoGetResponseADM]]
 *
 * @param iri                  the IRI of the list node.
 * @param featureFactoryConfig the feature factory configuration.
 * @param requestingUser       the user making the request.
 */
case class ListNodeInfoGetRequestADM(iri: IRI,
                                     featureFactoryConfig: FeatureFactoryConfig,
                                     requestingUser: UserADM) extends ListsResponderRequestADM


/**
 * Requests the path from the root node of a list to a particular node. A successful response will be
 * a [[NodePathGetResponseADM]].
 *
 * @param iri            the IRI of the node.
 * @param requestingUser the user making the request.
 */
case class NodePathGetRequestADM(iri: IRI,
                                 requestingUser: UserADM) extends ListsResponderRequestADM


/**
 * Requests the creation of a new list.
 *
<<<<<<< HEAD
 * @param createRootNode    the [[CreateNodeApiRequestADM]] information used for creating the root node of the list.
 * @param requestingUser    the user creating the new list.
 * @param apiRequestID      the ID of the API request.
 */
case class ListCreateRequestADM(createRootNode: CreateNodeApiRequestADM,
=======
 * @param createListRequest    the [[CreateListApiRequestADM]] information used for creating the new list.
 * @param featureFactoryConfig the feature factory configuration.
 * @param requestingUser       the user creating the new list.
 * @param apiRequestID         the ID of the API request.
 */
case class ListCreateRequestADM(createListRequest: CreateListApiRequestADM,
                                featureFactoryConfig: FeatureFactoryConfig,
>>>>>>> 9170419f
                                requestingUser: UserADM,
                                apiRequestID: UUID) extends ListsResponderRequestADM {
    // check if the requesting user is allowed to perform operation
        if (!requestingUser.permissions.isProjectAdmin(createRootNode.projectIri) && !requestingUser.permissions.isSystemAdmin) {
            // not project or a system admin
            throw ForbiddenException(LIST_CREATE_PERMISSION_ERROR)
        }
}

/**
 * Request updating basic information of an existing node.
 *
<<<<<<< HEAD
 * @param listIri           the IRI of the node to be updated (root or child ).
 * @param changeNodeRequest the data which needs to be update.
 * @param requestingUser    the user initiating the request.
 * @param apiRequestID      the ID of the API request.
 */
case class NodeInfoChangeRequestADM(listIri: IRI,
                                    changeNodeRequest: ChangeNodeInfoApiRequestADM,
=======
 * @param listIri              the IRI of the list to be updated.
 * @param changeListRequest    the data which needs to be update.
 * @param featureFactoryConfig the feature factory configuration.
 * @param requestingUser       the user initiating the request.
 * @param apiRequestID         the ID of the API request.
 */
case class ListInfoChangeRequestADM(listIri: IRI,
                                    changeListRequest: ChangeListInfoApiRequestADM,
                                    featureFactoryConfig: FeatureFactoryConfig,
>>>>>>> 9170419f
                                    requestingUser: UserADM,
                                    apiRequestID: UUID) extends ListsResponderRequestADM {
    // check if the requesting user is allowed to perform operation
    if (!requestingUser.permissions.isProjectAdmin(changeNodeRequest.projectIri) && !requestingUser.permissions.isSystemAdmin) {
        // not project or a system admin
        throw ForbiddenException(LIST_CHANGE_PERMISSION_ERROR)
    }

}

/**
 * Request the creation of a new list node, root or child.
 *
<<<<<<< HEAD
 * @param createChildNodeRequest  the new node information.
 * @param requestingUser         the user making the request.
 * @param apiRequestID           the ID of the API request.
 */
case class ListChildNodeCreateRequestADM(createChildNodeRequest: CreateNodeApiRequestADM,
=======
 * @param parentNodeIri          the IRI of the list node to which we want to attach the newly created node.
 * @param createChildNodeRequest the new node information.
 * @param featureFactoryConfig   the feature factory configuration.
 * @param requestingUser         the user making the request.
 * @param apiRequestID           the ID of the API request.
 */
case class ListChildNodeCreateRequestADM(parentNodeIri: IRI,
                                         createChildNodeRequest: CreateChildNodeApiRequestADM,
                                         featureFactoryConfig: FeatureFactoryConfig,
>>>>>>> 9170419f
                                         requestingUser: UserADM,
                                         apiRequestID: UUID) extends ListsResponderRequestADM {
    // check if the requesting user is allowed to perform operation
    if (!requestingUser.permissions.isProjectAdmin(createChildNodeRequest.projectIri) && !requestingUser.permissions.isSystemAdmin) {
        // not project or a system admin
        throw ForbiddenException(LIST_NODE_CREATE_PERMISSION_ERROR)
    }

}

/**
 * Request updating the name of an existing node.
 * @param nodeIri               the IRI of the node whose name should be updated.
 * @param changeNodeNameRequest the payload containing the new name.
 * @param requestingUser        the user initiating the request.
 * @param apiRequestID          the ID of the API request.
 */
case class NodeNameChangeRequestADM(nodeIri: IRI,
                                    changeNodeNameRequest: ChangeNodeNameApiRequestADM,
                                    requestingUser: UserADM,
                                    apiRequestID: UUID) extends ListsResponderRequestADM

/**
 * Request updating the labels of an existing node.
 * @param nodeIri                   the IRI of the node whose name should be updated.
 * @param changeNodeLabelsRequest   the payload containing the new labels.
 * @param requestingUser            the user initiating the request.
 * @param apiRequestID              the ID of the API request.
 */
case class NodeLabelsChangeRequestADM(nodeIri: IRI,
                                        changeNodeLabelsRequest: ChangeNodeLabelsApiRequestADM,
                                        requestingUser: UserADM,
                                        apiRequestID: UUID) extends ListsResponderRequestADM

/**
 * Request updating the comments of an existing node.
 * @param nodeIri                       the IRI of the node whose name should be updated.
 * @param changeNodeCommentsRequest     the payload containing the new comments.
 * @param requestingUser                the user initiating the request.
 * @param apiRequestID                  the ID of the API request.
 */
case class NodeCommentsChangeRequestADM(nodeIri: IRI,
                                      changeNodeCommentsRequest: ChangeNodeCommentsApiRequestADM,
                                      requestingUser: UserADM,
                                      apiRequestID: UUID) extends ListsResponderRequestADM

//////////////////////////////////////////////////////////////////////////////////////////////////////////////////
// Responses

/**
 * Represents a sequence of list info nodes.
 *
 * @param lists a [[ListRootNodeInfoADM]] sequence.
 */
case class ListsGetResponseADM(lists: Seq[ListNodeInfoADM]) extends KnoraResponseADM with ListADMJsonProtocol {
    def toJsValue = listsGetResponseADMFormat.write(this)
}

abstract class ListItemGetResponseADM(listItem: ListItemADM) extends KnoraResponseADM with ListADMJsonProtocol

/**
 * Provides completes information about the list. The basic information (rood node) and all the child nodes.
 *
 * @param list the complete list.
 */
case class ListGetResponseADM(list: ListADM) extends ListItemGetResponseADM(list) {

    def toJsValue = listGetResponseADMFormat.write(this)
}

/**
 * Provides completes information about the node. The basic information (child node) and all its children.
 *
 * @param node the node.
 */
case class ListNodeGetResponseADM(node: NodeADM) extends ListItemGetResponseADM(node) {

    def toJsValue = listNodeGetResponseADMFormat.write(this)
}
/**
 * Provides basic information about any node (root or child) without it's children.
 *
 * @param nodeinfo the basic information about a node.
 */


abstract class NodeInfoGetResponseADM(nodeinfo: ListNodeInfoADM) extends KnoraResponseADM with ListADMJsonProtocol

/**
 * Provides basic information about a root node without it's children.
 *
 * @param listinfo the basic information about a list.
 */
case class RootNodeInfoGetResponseADM(listinfo: ListRootNodeInfoADM) extends NodeInfoGetResponseADM(listinfo) {

    def toJsValue: JsValue = listInfoGetResponseADMFormat.write(this)
}

/**
 * Provides basic information about a child node without it's children.
 *
 * @param nodeinfo the basic information about a list node.
 */
case class ChildNodeInfoGetResponseADM(nodeinfo: ListChildNodeInfoADM) extends NodeInfoGetResponseADM(nodeinfo) {

    def toJsValue: JsValue = listNodeInfoGetResponseADMFormat.write(this)
}


/**
 * Responds to a [[NodePathGetRequestADM]] by providing the path to a particular hierarchical list node.
 *
 * @param elements a list of the nodes composing the path from the list's root node up to and including the specified node.
 */
case class NodePathGetResponseADM(elements: Seq[NodePathElementADM]) extends KnoraResponseADM with ListADMJsonProtocol {

    def toJsValue = nodePathGetResponseADMFormat.write(this)
}

//////////////////////////////////////////////////////////////////////////////////////////////////////////////////
// Components of messages
abstract class ListItemADM (info: ListNodeInfoADM, children: Seq[ListChildNodeADM])

case class ListADM(listinfo: ListRootNodeInfoADM, children: Seq[ListChildNodeADM]) extends ListItemADM(listinfo, children) {
    /**
     * Sorts the whole hierarchy.
     *
     * @return a sorted [[List]].
     */
    def sorted: ListADM = {
        ListADM(
            listinfo = listinfo,
            children = children.sortBy(_.position) map (_.sorted)
        )
    }
}

case class NodeADM(nodeinfo: ListChildNodeInfoADM, children: Seq[ListChildNodeADM]) extends ListItemADM(nodeinfo, children) {
    /**
     * Sorts the whole hierarchy.
     *
     * @return a sorted [[List]].
     */
    def sorted: NodeADM = {
        NodeADM(
            nodeinfo = nodeinfo,
            children = children.sortBy(_.position) map (_.sorted)
        )
    }
}

/**
 * Represents basic information about a list node, the information which is found in the list's root or child node.
 *
 * @param id       the IRI of the list.
 * @param name     the name of the list node.
 * @param labels   the labels of the node in all available languages.
 * @param comments the comments attached to the node in all available languages.
 */
abstract class ListNodeInfoADM(id: IRI, name: Option[String], labels: StringLiteralSequenceV2, comments: StringLiteralSequenceV2) {

    /**
     * Sorts the whole hierarchy.
     *
     * @return a sorted [[ListNodeInfoADM]].
     */
    def sorted: ListNodeInfoADM

    def getName(): Option[String] = name
    def getLabels(): StringLiteralSequenceV2 = labels
    def getComments(): StringLiteralSequenceV2 = comments

    /**
     * Gets the label in the user's preferred language.
     *
     * @param userLang     the user's preferred language.
     * @param fallbackLang language to use if label is not available in user's preferred language.
     * @return the label in the preferred language.
     */
    def getLabelInPreferredLanguage(userLang: String, fallbackLang: String): Option[String]

    /**
     * Gets the comment in the user's preferred language.
     *
     * @param userLang     the user's preferred language.
     * @param fallbackLang language to use if comment is not available in user's preferred language.
     * @return the comment in the preferred language.
     */
    def getCommentInPreferredLanguage(userLang: String, fallbackLang: String): Option[String]

}

case class ListRootNodeInfoADM(id: IRI,
                               projectIri: IRI,
                               name: Option[String] = None,
                               labels: StringLiteralSequenceV2,
                               comments: StringLiteralSequenceV2) extends ListNodeInfoADM(id, name, labels, comments) {

    /**
     * Sorts the whole hierarchy.
     *
     * @return a sorted [[ListRootNodeInfoADM]].
     */
    def sorted: ListRootNodeInfoADM = {
        ListRootNodeInfoADM(
            id = id,
            projectIri = projectIri,
            name = name,
            labels = labels.sortByStringValue,
            comments = comments.sortByStringValue
        )
    }

    /**
     * Gets the label in the user's preferred language.
     *
     * @param userLang     the user's preferred language.
     * @param fallbackLang language to use if label is not available in user's preferred language.
     * @return the label in the preferred language.
     */
    def getLabelInPreferredLanguage(userLang: String, fallbackLang: String): Option[String] = {
        labels.getPreferredLanguage(userLang, fallbackLang)
    }

    /**
     * Gets the comment in the user's preferred language.
     *
     * @param userLang     the user's preferred language.
     * @param fallbackLang language to use if comment is not available in user's preferred language.
     * @return the comment in the preferred language.
     */
    def getCommentInPreferredLanguage(userLang: String, fallbackLang: String): Option[String] = {
        comments.getPreferredLanguage(userLang, fallbackLang)
    }

}

case class ListChildNodeInfoADM(id: IRI, name: Option[String], labels: StringLiteralSequenceV2, comments: StringLiteralSequenceV2, position: Int, hasRootNode: IRI) extends ListNodeInfoADM(id, name, labels, comments) {

    /**
     * Sorts the whole hierarchy.
     *
     * @return a sorted [[ListChildNodeInfoADM]].
     */
    def sorted: ListChildNodeInfoADM = {
        ListChildNodeInfoADM(
            id = id,
            name = name,
            labels = labels.sortByStringValue,
            comments = comments.sortByStringValue,
            position = position,
            hasRootNode = hasRootNode
        )
    }

    /**
     * Gets the label in the user's preferred language.
     *
     * @param userLang     the user's preferred language.
     * @param fallbackLang language to use if label is not available in user's preferred language.
     * @return the label in the preferred language.
     */
    def getLabelInPreferredLanguage(userLang: String, fallbackLang: String): Option[String] = {
        labels.getPreferredLanguage(userLang, fallbackLang)
    }

    /**
     * Gets the comment in the user's preferred language.
     *
     * @param userLang     the user's preferred language.
     * @param fallbackLang language to use if comment is not available in user's preferred language.
     * @return the comment in the preferred language.
     */
    def getCommentInPreferredLanguage(userLang: String, fallbackLang: String): Option[String] = {
        comments.getPreferredLanguage(userLang, fallbackLang)
    }
}

/**
 * Represents a hierarchical list node.
 *
 * @param id       the IRI of the list node.
 * @param name     the name of the list node.
 * @param labels   the label(s) of the list node.
 * @param comments the comment(s) attached to the list in a specific language (if language tags are used) .
 * @param children the list node's child nodes.
 */
abstract class ListNodeADM(id: IRI, name: Option[String], labels: StringLiteralSequenceV2, comments: StringLiteralSequenceV2, children: Seq[ListChildNodeADM]) {

    /**
     * Sorts the whole hierarchy.
     *
     * @return a sorted [[ListNodeADM]].
     */
    def sorted: ListNodeADM

    def getName(): Option[String] = name
    def getLabels(): StringLiteralSequenceV2 = labels
    def getComments(): StringLiteralSequenceV2 = comments
    /**
     * Gets the label in the user's preferred language.
     *
     * @param userLang     the user's preferred language.
     * @param fallbackLang language to use if label is not available in user's preferred language.
     * @return the label in the preferred language.
     */
    def getLabelInPreferredLanguage(userLang: String, fallbackLang: String): Option[String]

    /**
     * Gets the comment in the user's preferred language.
     *
     * @param userLang     the user's preferred language.
     * @param fallbackLang language to use if comment is not available in user's preferred language.
     * @return the comment in the preferred language.
     */
    def getCommentInPreferredLanguage(userLang: String, fallbackLang: String): Option[String]
}

/**
 * Represents a hierarchical list root node.
 *
 * @param id         the IRI of the list node.
 * @param projectIri the IRI of the project the list belongs to.
 * @param name       the name of the list node.
 * @param labels     the label(s) of the list node.
 * @param comments   the comment(s) attached to the list in a specific language (if language tags are used) .
 * @param children   the list node's child nodes.
 */
case class ListRootNodeADM(id: IRI, projectIri: IRI, name: Option[String], labels: StringLiteralSequenceV2, comments: StringLiteralSequenceV2, children: Seq[ListChildNodeADM]) extends ListNodeADM(id, name, labels, comments, children) {

    /**
     * Sorts the whole hierarchy.
     *
     * @return a sorted [[ListNodeADM]].
     */
    def sorted: ListRootNodeADM = {
        ListRootNodeADM(
            id = id,
            projectIri = projectIri,
            name = name,
            labels = labels.sortByStringValue,
            comments = comments.sortByStringValue,
            children = children.sortBy(_.position) map (_.sorted)
        )
    }

    /**
     * Gets the label in the user's preferred language.
     *
     * @param userLang     the user's preferred language.
     * @param fallbackLang language to use if label is not available in user's preferred language.
     * @return the label in the preferred language.
     */
    def getLabelInPreferredLanguage(userLang: String, fallbackLang: String): Option[String] = {
        labels.getPreferredLanguage(userLang, fallbackLang)
    }

    /**
     * Gets the comment in the user's preferred language.
     *
     * @param userLang     the user's preferred language.
     * @param fallbackLang language to use if comment is not available in user's preferred language.
     * @return the comment in the preferred language.
     */
    def getCommentInPreferredLanguage(userLang: String, fallbackLang: String): Option[String] = {
        comments.getPreferredLanguage(userLang, fallbackLang)
    }
}

/**
 * Represents a hierarchical list child node.
 *
 * @param id          the IRI of the list node.
 * @param name        the name of the list node.
 * @param labels      the label(s) of the list node.
 * @param comments    the comment(s) attached to the list in a specific language (if language tags are used) .
 * @param children    the list node's child nodes.
 * @param position    the position of the node among its siblings.
 * @param hasRootNode the root node of the list.
 */
case class ListChildNodeADM(id: IRI, name: Option[String], labels: StringLiteralSequenceV2, comments: StringLiteralSequenceV2, position: Int, hasRootNode: IRI, children: Seq[ListChildNodeADM]) extends ListNodeADM(id, name, labels, comments, children) {


    /**
     * Sorts the whole hierarchy.
     *
     * @return a sorted [[ListNodeADM]].
     */
    def sorted: ListChildNodeADM = {
        ListChildNodeADM(
            id = id,
            name = name,
            labels = labels.sortByStringValue,
            comments = comments.sortByStringValue,
            position = position,
            hasRootNode = hasRootNode,
            children = children.sortBy(_.position) map (_.sorted)
        )
    }

    /**
     * Gets the label in the user's preferred language.
     *
     * @param userLang     the user's preferred language.
     * @param fallbackLang language to use if label is not available in user's preferred language.
     * @return the label in the preferred language.
     */
    def getLabelInPreferredLanguage(userLang: String, fallbackLang: String): Option[String] = {
        labels.getPreferredLanguage(userLang, fallbackLang)
    }

    /**
     * Gets the comment in the user's preferred language.
     *
     * @param userLang     the user's preferred language.
     * @param fallbackLang language to use if comment is not available in user's preferred language.
     * @return the comment in the preferred language.
     */
    def getCommentInPreferredLanguage(userLang: String, fallbackLang: String): Option[String] = {
        comments.getPreferredLanguage(userLang, fallbackLang)
    }
}

/**
 * Represents an element of a node path.
 *
 * @param id       the IRI of the node path element.
 * @param name     the optional name of the node path element.
 * @param labels   the label(s) of the node path element.
 * @param comments the comment(s) of the node path element.
 */
case class NodePathElementADM(id: IRI, name: Option[String], labels: StringLiteralSequenceV2, comments: StringLiteralSequenceV2)

//////////////////////////////////////////////////////////////////////////////////////////////////////////////////
// JSON formatting

/**
 * A spray-json protocol for generating Knora API V2 JSON providing data about lists.
 */
trait ListADMJsonProtocol extends SprayJsonSupport with DefaultJsonProtocol with TriplestoreJsonProtocol {

    implicit object ListRootNodeInfoFormat extends JsonFormat[ListRootNodeInfoADM] {

        def write(node: ListRootNodeInfoADM): JsValue = {
            ListNodeInfoFormat.write(node)
        }

        def read(value: JsValue): ListRootNodeInfoADM = {
            ListNodeInfoFormat.read(value).asInstanceOf[ListRootNodeInfoADM]
        }

    }

    implicit object ListChildNodeInfoFormat extends JsonFormat[ListChildNodeInfoADM] {

        def write(node: ListChildNodeInfoADM): JsValue = {
            ListNodeInfoFormat.write(node)
        }

        def read(value: JsValue): ListChildNodeInfoADM = {
            ListNodeInfoFormat.read(value).asInstanceOf[ListChildNodeInfoADM]
        }

    }

    implicit object ListNodeInfoFormat extends JsonFormat[ListNodeInfoADM] {
        /**
         * Converts a [[ListNodeInfoADM]] to a [[JsValue]].
         *
         * @param nodeInfo a [[ListNodeInfoADM]].
         * @return a [[JsValue]].
         */
        def write(nodeInfo: ListNodeInfoADM): JsValue = {


            nodeInfo match {
                case root: ListRootNodeInfoADM => {

                    if (root.name.nonEmpty) {
                        JsObject(
                            "id" -> root.id.toJson,
                            "projectIri" -> root.projectIri.toJson,
                            "name" -> root.name.toJson,
                            "labels" -> JsArray(root.labels.stringLiterals.map(_.toJson)),
                            "comments" -> JsArray(root.comments.stringLiterals.map(_.toJson)),
                            "isRootNode" -> true.toJson
                        )
                    } else {
                        JsObject(
                            "id" -> root.id.toJson,
                            "projectIri" -> root.projectIri.toJson,
                            "labels" -> JsArray(root.labels.stringLiterals.map(_.toJson)),
                            "comments" -> JsArray(root.comments.stringLiterals.map(_.toJson)),
                            "isRootNode" -> true.toJson
                        )
                    }


                }
                case child: ListChildNodeInfoADM => {

                    if (child.name.nonEmpty) {
                        JsObject(
                            "id" -> child.id.toJson,
                            "name" -> child.name.toJson,
                            "labels" -> JsArray(child.labels.stringLiterals.map(_.toJson)),
                            "comments" -> JsArray(child.comments.stringLiterals.map(_.toJson)),
                            "position" -> child.position.toJson,
                            "hasRootNode" -> child.hasRootNode.toJson
                        )
                    } else {
                        JsObject(
                            "id" -> child.id.toJson,
                            "labels" -> JsArray(child.labels.stringLiterals.map(_.toJson)),
                            "comments" -> JsArray(child.comments.stringLiterals.map(_.toJson)),
                            "position" -> child.position.toJson,
                            "hasRootNode" -> child.hasRootNode.toJson
                        )
                    }
                }
            }
        }

        /**
         * Converts a [[JsValue]] to a [[ListNodeInfoADM]].
         *
         * @param value a [[JsValue]].
         * @return a [[ListNodeInfoADM]].
         */
        def read(value: JsValue): ListNodeInfoADM = {

            val fields = value.asJsObject.fields

            val id = fields.getOrElse("id", throw DeserializationException("The expected field 'id' is missing.")).convertTo[String]
            val name = fields.get("name").map(_.convertTo[String])
            val labels = fields.get("labels") match {
                case Some(JsArray(values)) => values.map(_.convertTo[StringLiteralV2])
                case None => Seq.empty[StringLiteralV2]
                case _ => throw DeserializationException("The expected field 'labels' is in the wrong format.")
            }

            val comments = fields.get("comments") match {
                case Some(JsArray(values)) => values.map(_.convertTo[StringLiteralV2])
                case None => Seq.empty[StringLiteralV2]
                case _ => throw DeserializationException("The expected field 'comments' is in the wrong format.")
            }

            val maybePosition: Option[Int] = fields.get("position").map(_.convertTo[Int])

            val maybeHasRootNode: Option[IRI] = fields.get("hasRootNode").map(_.convertTo[String])

            val maybeIsRootNode: Option[Boolean] = fields.get("isRootNode").map(_.convertTo[Boolean])

            val isRootNode = maybeIsRootNode match {
                case Some(boolValue) => boolValue
                case None => false
            }

            val maybeProjectIri: Option[IRI] = fields.get("projectIri").map(_.convertTo[IRI])

            if (isRootNode) {
                ListRootNodeInfoADM(
                    id = id,
                    projectIri = maybeProjectIri.getOrElse(throw DeserializationException("The project IRI is not defined.")),
                    name = name,
                    labels = StringLiteralSequenceV2(labels.toVector),
                    comments = StringLiteralSequenceV2(comments.toVector)
                )
            } else {
                ListChildNodeInfoADM(
                    id = id,
                    name = name,
                    labels = StringLiteralSequenceV2(labels.toVector),
                    comments = StringLiteralSequenceV2(comments.toVector),
                    position = maybePosition.getOrElse(throw DeserializationException("The position is not defined.")),
                    hasRootNode = maybeHasRootNode.getOrElse(throw DeserializationException("The root node is not defined."))
                )
            }
        }
    }


    implicit object ListRootNodeFormat extends JsonFormat[ListRootNodeADM] {

        def write(node: ListRootNodeADM): JsValue = {
            ListNodeFormat.write(node)
        }

        def read(value: JsValue): ListRootNodeADM = {
            ListNodeFormat.read(value).asInstanceOf[ListRootNodeADM]
        }

    }

    implicit object ListChildNodeFormat extends JsonFormat[ListChildNodeADM] {

        def write(node: ListChildNodeADM): JsValue = {
            ListNodeFormat.write(node)
        }

        def read(value: JsValue): ListChildNodeADM = {
            ListNodeFormat.read(value).asInstanceOf[ListChildNodeADM]
        }

    }

    implicit object ListNodeFormat extends JsonFormat[ListNodeADM] {
        /**
         * Converts a [[ListNodeADM]] to a [[JsValue]].
         *
         * @param node a [[ListNodeADM]].
         * @return a [[JsValue]].
         */
        def write(node: ListNodeADM): JsValue = {

            node match {
                case root: ListRootNodeADM => {
                    JsObject(
                        "id" -> root.id.toJson,
                        "projectIri" -> root.projectIri.toJson,
                        "name" -> root.name.toJson,
                        "labels" -> JsArray(root.labels.stringLiterals.map(_.toJson)),
                        "comments" -> JsArray(root.comments.stringLiterals.map(_.toJson)),
                        "isRootNode" -> true.toJson,
                        "children" -> JsArray(root.children.map(write).toVector)
                    )
                }
                case child: ListChildNodeADM => {
                    JsObject(
                        "id" -> child.id.toJson,
                        "name" -> child.name.toJson,
                        "labels" -> JsArray(child.labels.stringLiterals.map(_.toJson)),
                        "comments" -> JsArray(child.comments.stringLiterals.map(_.toJson)),
                        "position" -> child.position.toJson,
                        "hasRootNode" -> child.hasRootNode.toJson,
                        "children" -> JsArray(child.children.map(write).toVector)
                    )
                }
            }
        }

        /**
         * Converts a [[JsValue]] to a [[ListNodeADM]].
         *
         * @param value a [[JsValue]].
         * @return a [[ListNodeADM]].
         */
        def read(value: JsValue): ListNodeADM = {

            val fields = value.asJsObject.fields

            val id = fields.getOrElse("id", throw DeserializationException("The expected field 'id' is missing.")).convertTo[String]
            val name = fields.get("name").map(_.convertTo[String])
            val labels = fields.get("labels") match {
                case Some(JsArray(values)) => values.map(_.convertTo[StringLiteralV2])
                case None => Seq.empty[StringLiteralV2]
                case _ => throw DeserializationException("The expected field 'labels' is in the wrong format.")
            }

            val comments = fields.get("comments") match {
                case Some(JsArray(values)) => values.map(_.convertTo[StringLiteralV2])
                case None => Seq.empty[StringLiteralV2]
                case _ => throw DeserializationException("The expected field 'comments' is in the wrong format.")
            }

            val children: Seq[ListChildNodeADM] = fields.get("children") match {
                case Some(JsArray(values)) => values.map(read).map(_.asInstanceOf[ListChildNodeADM])
                case None => Seq.empty[ListChildNodeADM]
                case _ => throw DeserializationException("The expected field 'children' is in the wrong format.")
            }

            val maybePosition: Option[Int] = fields.get("position").map(_.convertTo[Int])

            val maybeHasRootNode: Option[IRI] = fields.get("hasRootNode").map(_.convertTo[String])

            val maybeIsRootNode: Option[Boolean] = fields.get("isRootNode").map(_.convertTo[Boolean])

            val isRootNode = maybeIsRootNode match {
                case Some(boolValue) => boolValue
                case None => false
            }

            val maybeProjectIri: Option[IRI] = fields.get("projectIri").map(_.convertTo[IRI])

            if (isRootNode) {
                ListRootNodeADM(
                    id = id,
                    projectIri = maybeProjectIri.getOrElse(throw DeserializationException("The project IRI is not defined.")),
                    name = name,
                    labels = StringLiteralSequenceV2(labels.toVector),
                    comments = StringLiteralSequenceV2(comments.toVector),
                    children = children
                )
            } else {
                ListChildNodeADM(
                    id = id,
                    name = name,
                    labels = StringLiteralSequenceV2(labels.toVector),
                    comments = StringLiteralSequenceV2(comments.toVector),
                    position = maybePosition.getOrElse(throw DeserializationException("The position is not defined.")),
                    hasRootNode = maybeHasRootNode.getOrElse(throw DeserializationException("The root node is not defined.")),
                    children = children
                )
            }
        }
    }


    implicit object NodePathElementFormat extends JsonFormat[NodePathElementADM] {
        /**
         * Converts a [[NodePathElementADM]] to a [[JsValue]].
         *
         * @param element a [[NodePathElementADM]].
         * @return a [[JsValue]].
         */
        def write(element: NodePathElementADM): JsValue = {

            JsObject(
                "id" -> element.id.toJson,
                "name" -> element.name.toJson,
                "labels" -> JsArray(element.labels.stringLiterals.map(_.toJson)),
                "comments" -> JsArray(element.comments.stringLiterals.map(_.toJson))
            )
        }

        /**
         * Converts a [[JsValue]] to a [[ListNodeInfoADM]].
         *
         * @param value a [[JsValue]].
         * @return a [[ListNodeInfoADM]].
         */
        def read(value: JsValue): NodePathElementADM = {

            val fields = value.asJsObject.fields

            val id = fields.getOrElse("id", throw DeserializationException("The expected field 'id' is missing.")).convertTo[String]
            val name = fields.get("name").map(_.convertTo[String])
            val labels = fields.get("labels") match {
                case Some(JsArray(values)) => values.map(_.convertTo[StringLiteralV2])
                case None => Seq.empty[StringLiteralV2]
                case _ => throw DeserializationException("The expected field 'labels' is in the wrong format.")
            }

            val comments = fields.get("comments") match {
                case Some(JsArray(values)) => values.map(_.convertTo[StringLiteralV2])
                case None => Seq.empty[StringLiteralV2]
                case _ => throw DeserializationException("The expected field 'comments' is in the wrong format.")
            }

            NodePathElementADM(
                id = id,
                name = name,
                labels = StringLiteralSequenceV2(labels.toVector),
                comments = StringLiteralSequenceV2(comments.toVector)
            )

        }
    }

    implicit object ListFormat extends JsonFormat[ListADM] {
        /**
         * Converts a [[ListADM]] to a [[JsValue]].
         *
         * @param list a [[ListADM]].
         * @return a [[JsValue]].
         */
        def write(list: ListADM): JsValue = {
            JsObject(
                "listinfo" -> list.listinfo.toJson,
                "children" -> JsArray(list.children.map(_.toJson).toVector)
            )
        }

        /**
         * Converts a [[JsValue]] to a [[List]].
         *
         * @param value a [[JsValue]].
         * @return a [[List]].
         */
        def read(value: JsValue): ListADM = {

            val fields = value.asJsObject.fields

            val listinfo: ListRootNodeInfoADM = fields.getOrElse("listinfo", throw DeserializationException("The expected field 'listinfo' is missing.")).convertTo[ListRootNodeInfoADM]
            val children: Seq[ListChildNodeADM] = fields.get("children") match {
                case Some(JsArray(values)) => values.map(_.convertTo[ListNodeADM].asInstanceOf[ListChildNodeADM])
                case None => Seq.empty[ListChildNodeADM]
                case _ => throw DeserializationException("The expected field 'children' is in the wrong format.")
            }

            ListADM(
                listinfo = listinfo,
                children = children
            )
        }
    }

    implicit object SublistFormat extends JsonFormat[NodeADM] {
        /**
         * Converts a [[NodeADM]] to a [[JsValue]].
         *
         * @param node a [[NodeADM]].
         * @return a [[JsValue]].
         */
        def write(node: NodeADM): JsValue = {
            JsObject(
                "nodeinfo" -> node.nodeinfo.toJson,
                "children" -> JsArray(node.children.map(_.toJson).toVector)
            )
        }

        /**
         * Converts a [[JsValue]] to a [[Node]].
         *
         * @param value a [[JsValue]].
         * @return a [[Node]].
         */
        def read(value: JsValue): NodeADM = {

            val fields = value.asJsObject.fields

            val nodeinfo: ListChildNodeInfoADM = fields.getOrElse("nodeinfo", throw DeserializationException("The expected field 'nodeinfo' is missing.")).convertTo[ListChildNodeInfoADM]
            val children: Seq[ListChildNodeADM] = fields.get("children") match {
                case Some(JsArray(values)) => values.map(_.convertTo[ListNodeADM].asInstanceOf[ListChildNodeADM])
                case None => Seq.empty[ListChildNodeADM]
                case _ => throw DeserializationException("The expected field 'children' is in the wrong format.")
            }

            NodeADM(
                nodeinfo = nodeinfo,
                children = children
            )
        }
    }


    implicit val createListApiRequestADMFormat: RootJsonFormat[CreateListApiRequestADM] = jsonFormat(CreateListApiRequestADM, "id", "projectIri", "name", "labels", "comments")
<<<<<<< HEAD
    implicit val createListNodeApiRequestADMFormat: RootJsonFormat[CreateNodeApiRequestADM] = jsonFormat(CreateNodeApiRequestADM, "id" , "parentNodeIri", "projectIri", "name", "labels", "comments")
    implicit val changeListInfoApiRequestADMFormat: RootJsonFormat[ChangeNodeInfoApiRequestADM] = jsonFormat(ChangeNodeInfoApiRequestADM, "listIri", "projectIri", "hasRootNode", "position", "name", "labels", "comments")
=======
    implicit val createListNodeApiRequestADMFormat: RootJsonFormat[CreateChildNodeApiRequestADM] = jsonFormat(CreateChildNodeApiRequestADM, "id", "parentNodeIri", "projectIri", "name", "labels", "comments")
    implicit val changeListInfoApiRequestADMFormat: RootJsonFormat[ChangeListInfoApiRequestADM] = jsonFormat(ChangeListInfoApiRequestADM, "listIri", "projectIri", "name", "labels", "comments")
>>>>>>> 9170419f
    implicit val nodePathGetResponseADMFormat: RootJsonFormat[NodePathGetResponseADM] = jsonFormat(NodePathGetResponseADM, "elements")
    implicit val listsGetResponseADMFormat: RootJsonFormat[ListsGetResponseADM] = jsonFormat(ListsGetResponseADM, "lists")
    implicit val listGetResponseADMFormat: RootJsonFormat[ListGetResponseADM] = jsonFormat(ListGetResponseADM, "list")
    implicit val listNodeGetResponseADMFormat: RootJsonFormat[ListNodeGetResponseADM] = jsonFormat(ListNodeGetResponseADM, "node")
    implicit val listInfoGetResponseADMFormat: RootJsonFormat[RootNodeInfoGetResponseADM] = jsonFormat(RootNodeInfoGetResponseADM, "listinfo")
    implicit val listNodeInfoGetResponseADMFormat: RootJsonFormat[ChildNodeInfoGetResponseADM] = jsonFormat(ChildNodeInfoGetResponseADM, "nodeinfo")
    implicit val changeNodeNameApiRequestADMFormat: RootJsonFormat[ChangeNodeNameApiRequestADM] = jsonFormat(ChangeNodeNameApiRequestADM, "name")
    implicit val changeNodeLabelsApiRequestADMFormat: RootJsonFormat[ChangeNodeLabelsApiRequestADM] = jsonFormat(ChangeNodeLabelsApiRequestADM, "labels")
    implicit val changeNodeCommentsApiRequestADMFormat: RootJsonFormat[ChangeNodeCommentsApiRequestADM] = jsonFormat(ChangeNodeCommentsApiRequestADM, "comments")
}<|MERGE_RESOLUTION|>--- conflicted
+++ resolved
@@ -23,12 +23,8 @@
 
 import akka.http.scaladsl.marshallers.sprayjson.SprayJsonSupport
 import org.knora.webapi._
-<<<<<<< HEAD
 import org.knora.webapi.exceptions.{BadRequestException, ForbiddenException}
-=======
-import org.knora.webapi.exceptions.BadRequestException
 import org.knora.webapi.feature.FeatureFactoryConfig
->>>>>>> 9170419f
 import org.knora.webapi.messages.StringFormatter
 import org.knora.webapi.messages.admin.responder.listsmessages.ListsMessagesUtilADM._
 import org.knora.webapi.messages.admin.responder.usersmessages._
@@ -224,41 +220,21 @@
 /**
  * Requests a node (root or child). A successful response will be a [[ListItemGetResponseADM]]
  *
-<<<<<<< HEAD
- * @param iri            the IRI of the node (root or child).
- * @param requestingUser the user making the request.
-=======
- * @param iri                  the IRI of the list.
+ * @param iri                  the IRI of the node (root or child).
  * @param featureFactoryConfig the feature factory configuration.
  * @param requestingUser       the user making the request.
->>>>>>> 9170419f
  */
 case class ListGetRequestADM(iri: IRI,
                              featureFactoryConfig: FeatureFactoryConfig,
                              requestingUser: UserADM) extends ListsResponderRequestADM
 
-<<<<<<< HEAD
-=======
-
-/**
- * Request basic information about a list. A successful response will be a [[ListInfoGetResponseADM]]
+/**
+ * Request basic information about a node (root or child). A successful response will be a [[NodeInfoGetResponseADM]]
  *
  * @param iri                  the IRI of the list node.
  * @param featureFactoryConfig the feature factory configuration.
  * @param requestingUser       the user making the request.
  */
-case class ListInfoGetRequestADM(iri: IRI,
-                                 featureFactoryConfig: FeatureFactoryConfig,
-                                 requestingUser: UserADM) extends ListsResponderRequestADM
-
->>>>>>> 9170419f
-/**
- * Request basic information about a node (root or child). A successful response will be a [[NodeInfoGetResponseADM]]
- *
- * @param iri                  the IRI of the list node.
- * @param featureFactoryConfig the feature factory configuration.
- * @param requestingUser       the user making the request.
- */
 case class ListNodeInfoGetRequestADM(iri: IRI,
                                      featureFactoryConfig: FeatureFactoryConfig,
                                      requestingUser: UserADM) extends ListsResponderRequestADM
@@ -269,30 +245,24 @@
  * a [[NodePathGetResponseADM]].
  *
  * @param iri            the IRI of the node.
+ * @param featureFactoryConfig the feature factory configuration.
  * @param requestingUser the user making the request.
  */
 case class NodePathGetRequestADM(iri: IRI,
+                                 featureFactoryConfig: FeatureFactoryConfig,
                                  requestingUser: UserADM) extends ListsResponderRequestADM
 
 
 /**
  * Requests the creation of a new list.
  *
-<<<<<<< HEAD
  * @param createRootNode    the [[CreateNodeApiRequestADM]] information used for creating the root node of the list.
+ * @param featureFactoryConfig the feature factory configuration.
  * @param requestingUser    the user creating the new list.
  * @param apiRequestID      the ID of the API request.
  */
 case class ListCreateRequestADM(createRootNode: CreateNodeApiRequestADM,
-=======
- * @param createListRequest    the [[CreateListApiRequestADM]] information used for creating the new list.
- * @param featureFactoryConfig the feature factory configuration.
- * @param requestingUser       the user creating the new list.
- * @param apiRequestID         the ID of the API request.
- */
-case class ListCreateRequestADM(createListRequest: CreateListApiRequestADM,
                                 featureFactoryConfig: FeatureFactoryConfig,
->>>>>>> 9170419f
                                 requestingUser: UserADM,
                                 apiRequestID: UUID) extends ListsResponderRequestADM {
     // check if the requesting user is allowed to perform operation
@@ -305,25 +275,15 @@
 /**
  * Request updating basic information of an existing node.
  *
-<<<<<<< HEAD
  * @param listIri           the IRI of the node to be updated (root or child ).
  * @param changeNodeRequest the data which needs to be update.
+ * @param featureFactoryConfig the feature factory configuration.
  * @param requestingUser    the user initiating the request.
  * @param apiRequestID      the ID of the API request.
  */
 case class NodeInfoChangeRequestADM(listIri: IRI,
                                     changeNodeRequest: ChangeNodeInfoApiRequestADM,
-=======
- * @param listIri              the IRI of the list to be updated.
- * @param changeListRequest    the data which needs to be update.
- * @param featureFactoryConfig the feature factory configuration.
- * @param requestingUser       the user initiating the request.
- * @param apiRequestID         the ID of the API request.
- */
-case class ListInfoChangeRequestADM(listIri: IRI,
-                                    changeListRequest: ChangeListInfoApiRequestADM,
                                     featureFactoryConfig: FeatureFactoryConfig,
->>>>>>> 9170419f
                                     requestingUser: UserADM,
                                     apiRequestID: UUID) extends ListsResponderRequestADM {
     // check if the requesting user is allowed to perform operation
@@ -337,23 +297,14 @@
 /**
  * Request the creation of a new list node, root or child.
  *
-<<<<<<< HEAD
+
  * @param createChildNodeRequest  the new node information.
- * @param requestingUser         the user making the request.
- * @param apiRequestID           the ID of the API request.
- */
-case class ListChildNodeCreateRequestADM(createChildNodeRequest: CreateNodeApiRequestADM,
-=======
- * @param parentNodeIri          the IRI of the list node to which we want to attach the newly created node.
- * @param createChildNodeRequest the new node information.
  * @param featureFactoryConfig   the feature factory configuration.
  * @param requestingUser         the user making the request.
  * @param apiRequestID           the ID of the API request.
  */
-case class ListChildNodeCreateRequestADM(parentNodeIri: IRI,
-                                         createChildNodeRequest: CreateChildNodeApiRequestADM,
+case class ListChildNodeCreateRequestADM(createChildNodeRequest: CreateNodeApiRequestADM,
                                          featureFactoryConfig: FeatureFactoryConfig,
->>>>>>> 9170419f
                                          requestingUser: UserADM,
                                          apiRequestID: UUID) extends ListsResponderRequestADM {
     // check if the requesting user is allowed to perform operation
@@ -368,11 +319,13 @@
  * Request updating the name of an existing node.
  * @param nodeIri               the IRI of the node whose name should be updated.
  * @param changeNodeNameRequest the payload containing the new name.
+ * @param featureFactoryConfig the feature factory configuration.
  * @param requestingUser        the user initiating the request.
  * @param apiRequestID          the ID of the API request.
  */
 case class NodeNameChangeRequestADM(nodeIri: IRI,
                                     changeNodeNameRequest: ChangeNodeNameApiRequestADM,
+                                    featureFactoryConfig: FeatureFactoryConfig,
                                     requestingUser: UserADM,
                                     apiRequestID: UUID) extends ListsResponderRequestADM
 
@@ -380,25 +333,29 @@
  * Request updating the labels of an existing node.
  * @param nodeIri                   the IRI of the node whose name should be updated.
  * @param changeNodeLabelsRequest   the payload containing the new labels.
+ * @param featureFactoryConfig the feature factory configuration.
  * @param requestingUser            the user initiating the request.
  * @param apiRequestID              the ID of the API request.
  */
 case class NodeLabelsChangeRequestADM(nodeIri: IRI,
-                                        changeNodeLabelsRequest: ChangeNodeLabelsApiRequestADM,
-                                        requestingUser: UserADM,
-                                        apiRequestID: UUID) extends ListsResponderRequestADM
+                                      changeNodeLabelsRequest: ChangeNodeLabelsApiRequestADM,
+                                      featureFactoryConfig: FeatureFactoryConfig,
+                                      requestingUser: UserADM,
+                                      apiRequestID: UUID) extends ListsResponderRequestADM
 
 /**
  * Request updating the comments of an existing node.
  * @param nodeIri                       the IRI of the node whose name should be updated.
  * @param changeNodeCommentsRequest     the payload containing the new comments.
+ * @param featureFactoryConfig the feature factory configuration.
  * @param requestingUser                the user initiating the request.
  * @param apiRequestID                  the ID of the API request.
  */
 case class NodeCommentsChangeRequestADM(nodeIri: IRI,
-                                      changeNodeCommentsRequest: ChangeNodeCommentsApiRequestADM,
-                                      requestingUser: UserADM,
-                                      apiRequestID: UUID) extends ListsResponderRequestADM
+                                        changeNodeCommentsRequest: ChangeNodeCommentsApiRequestADM,
+                                        featureFactoryConfig: FeatureFactoryConfig,
+                                        requestingUser: UserADM,
+                                        apiRequestID: UUID) extends ListsResponderRequestADM
 
 //////////////////////////////////////////////////////////////////////////////////////////////////////////////////
 // Responses
@@ -1191,13 +1148,8 @@
 
 
     implicit val createListApiRequestADMFormat: RootJsonFormat[CreateListApiRequestADM] = jsonFormat(CreateListApiRequestADM, "id", "projectIri", "name", "labels", "comments")
-<<<<<<< HEAD
     implicit val createListNodeApiRequestADMFormat: RootJsonFormat[CreateNodeApiRequestADM] = jsonFormat(CreateNodeApiRequestADM, "id" , "parentNodeIri", "projectIri", "name", "labels", "comments")
     implicit val changeListInfoApiRequestADMFormat: RootJsonFormat[ChangeNodeInfoApiRequestADM] = jsonFormat(ChangeNodeInfoApiRequestADM, "listIri", "projectIri", "hasRootNode", "position", "name", "labels", "comments")
-=======
-    implicit val createListNodeApiRequestADMFormat: RootJsonFormat[CreateChildNodeApiRequestADM] = jsonFormat(CreateChildNodeApiRequestADM, "id", "parentNodeIri", "projectIri", "name", "labels", "comments")
-    implicit val changeListInfoApiRequestADMFormat: RootJsonFormat[ChangeListInfoApiRequestADM] = jsonFormat(ChangeListInfoApiRequestADM, "listIri", "projectIri", "name", "labels", "comments")
->>>>>>> 9170419f
     implicit val nodePathGetResponseADMFormat: RootJsonFormat[NodePathGetResponseADM] = jsonFormat(NodePathGetResponseADM, "elements")
     implicit val listsGetResponseADMFormat: RootJsonFormat[ListsGetResponseADM] = jsonFormat(ListsGetResponseADM, "lists")
     implicit val listGetResponseADMFormat: RootJsonFormat[ListGetResponseADM] = jsonFormat(ListGetResponseADM, "list")
