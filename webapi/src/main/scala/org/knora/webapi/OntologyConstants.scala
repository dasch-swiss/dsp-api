--- conflicted
+++ resolved
@@ -45,7 +45,6 @@
 
     object Owl {
         val OwlPrefixExpansion: IRI = "http://www.w3.org/2002/07/owl#"
-<<<<<<< HEAD
 
         val Restriction: IRI = OwlPrefixExpansion + "Restriction"
         val OnProperty: IRI = OwlPrefixExpansion + "onProperty"
@@ -54,14 +53,6 @@
         val MaxCardinality: IRI = OwlPrefixExpansion + "maxCardinality"
 
         val Class = OwlPrefixExpansion + "Class"
-=======
-
-        val Restriction: IRI = OwlPrefixExpansion + "Restriction"
-        val OnProperty: IRI = OwlPrefixExpansion + "onProperty"
-        val Cardinality: IRI = OwlPrefixExpansion + "cardinality"
-        val MinCardinality: IRI = OwlPrefixExpansion + "minCardinality"
-        val MaxCardinality: IRI = OwlPrefixExpansion + "maxCardinality"
->>>>>>> 780a41d1
 
         /**
           * Cardinality IRIs expressed as OWL restrictions, which specify the properties that resources of
@@ -87,16 +78,6 @@
     object KnoraInternal {
         // The start and end of an internal Knora ontology IRI.
         val InternalOntologyStart = "http://www.knora.org/ontology/"
-<<<<<<< HEAD
-=======
-    }
-
-    object KnoraApi {
-        // The start and end of a Knora API ontology IRI.
-        val ApiOntologyStart = "http://api.knora.org/ontology/"
-
-        // TODO: add constants here for the actual IRIs of Knora API v2 ontologies.
->>>>>>> 780a41d1
     }
 
     object KnoraBase {
@@ -127,14 +108,11 @@
         val mappingHasXMLAttributename: IRI = KnoraBasePrefixExpansion + "mappingHasXMLAttributename"
         val mappingHasStandoffDataTypeClass: IRI = KnoraBasePrefixExpansion + "mappingHasStandoffDataTypeClass"
         val mappingElementRequiresSeparator: IRI = KnoraBasePrefixExpansion + "mappingElementRequiresSeparator"
-<<<<<<< HEAD
 
         val XSLTransformation: IRI = KnoraBasePrefixExpansion + "XSLTransformation"
         val mappingHasDefaultXSLTransformation = KnoraBasePrefixExpansion + "mappingHasDefaultXSLTransformation"
 
         val IsMainResource = KnoraBasePrefixExpansion + "isMainResource"
-=======
->>>>>>> 780a41d1
 
 
         val AbstractResourceClasses = Set(
@@ -203,10 +181,7 @@
         val InternalMimeType: IRI = KnoraBasePrefixExpansion + "internalMimeType"
         val InternalFilename: IRI = KnoraBasePrefixExpansion + "internalFilename"
         val OriginalFilename: IRI = KnoraBasePrefixExpansion + "originalFilename"
-<<<<<<< HEAD
         val OriginalMimeType: IRI = KnoraBasePrefixExpansion + "originalMimeType"
-=======
->>>>>>> 780a41d1
         val DimX: IRI = KnoraBasePrefixExpansion + "dimX"
         val DimY: IRI = KnoraBasePrefixExpansion + "dimY"
         val QualityLevel: IRI = KnoraBasePrefixExpansion + "qualityLevel"
@@ -264,45 +239,45 @@
         val AttachedToProject: IRI = KnoraBasePrefixExpansion + "attachedToProject"
 
         /* User */
-        val User: IRI = KnoraBasePrefixExpansion                   + "User"
-        val Email: IRI = KnoraBasePrefixExpansion                  + "email"
-        val GivenName: IRI = KnoraBasePrefixExpansion              + "givenName"
-        val FamilyName: IRI = KnoraBasePrefixExpansion             + "familyName"
-        val Password: IRI = KnoraBasePrefixExpansion               + "password"
-        val UsersActiveProject: IRI = KnoraBasePrefixExpansion     + "currentproject"
-        val Status: IRI = KnoraBasePrefixExpansion                 + "status"
-        val PreferredLanguage: IRI = KnoraBasePrefixExpansion      + "preferredLanguage"
-        val IsInProject: IRI = KnoraBasePrefixExpansion            + "isInProject"
-        val IsInGroup: IRI = KnoraBasePrefixExpansion              + "isInGroup"
-        val IsInSystemAdminGroup: IRI = KnoraBasePrefixExpansion   + "isInSystemAdminGroup"
-        val IsInProjectAdminGroup: IRI = KnoraBasePrefixExpansion  + "isInProjectAdminGroup"
+        val User: IRI = KnoraBasePrefixExpansion + "User"
+        val Email: IRI = KnoraBasePrefixExpansion + "email"
+        val GivenName: IRI = KnoraBasePrefixExpansion + "givenName"
+        val FamilyName: IRI = KnoraBasePrefixExpansion + "familyName"
+        val Password: IRI = KnoraBasePrefixExpansion + "password"
+        val UsersActiveProject: IRI = KnoraBasePrefixExpansion + "currentproject"
+        val Status: IRI = KnoraBasePrefixExpansion + "status"
+        val PreferredLanguage: IRI = KnoraBasePrefixExpansion + "preferredLanguage"
+        val IsInProject: IRI = KnoraBasePrefixExpansion + "isInProject"
+        val IsInGroup: IRI = KnoraBasePrefixExpansion + "isInGroup"
+        val IsInSystemAdminGroup: IRI = KnoraBasePrefixExpansion + "isInSystemAdminGroup"
+        val IsInProjectAdminGroup: IRI = KnoraBasePrefixExpansion + "isInProjectAdminGroup"
 
         /* Project */
-        val KnoraProject: IRI = KnoraBasePrefixExpansion           + "knoraProject"
-        val ProjectShortname: IRI = KnoraBasePrefixExpansion       + "projectShortname"
-        val ProjectLongname: IRI = KnoraBasePrefixExpansion        + "projectLongname"
-        val ProjectDescription: IRI = KnoraBasePrefixExpansion     + "projectDescription"
-        val ProjectKeywords: IRI = KnoraBasePrefixExpansion        + "projectKeywords"
-        val ProjectBasepath: IRI = KnoraBasePrefixExpansion        + "projectBasepath"
-        val ProjectLogo: IRI = KnoraBasePrefixExpansion            + "projectLogo"
-        val ProjectOntologyGraph: IRI = KnoraBasePrefixExpansion   + "projectOntologyGraph"
-        val ProjectDataGraph: IRI = KnoraBasePrefixExpansion       + "projectDataGraph"
-        val HasSelfJoinEnabled: IRI = KnoraBasePrefixExpansion     + "hasSelfJoinEnabled"
-        val HasProjectAdmin: IRI = KnoraBasePrefixExpansion        + "hasProjectAdmin"
+        val KnoraProject: IRI = KnoraBasePrefixExpansion + "knoraProject"
+        val ProjectShortname: IRI = KnoraBasePrefixExpansion + "projectShortname"
+        val ProjectLongname: IRI = KnoraBasePrefixExpansion + "projectLongname"
+        val ProjectDescription: IRI = KnoraBasePrefixExpansion + "projectDescription"
+        val ProjectKeywords: IRI = KnoraBasePrefixExpansion + "projectKeywords"
+        val ProjectBasepath: IRI = KnoraBasePrefixExpansion + "projectBasepath"
+        val ProjectLogo: IRI = KnoraBasePrefixExpansion + "projectLogo"
+        val ProjectOntologyGraph: IRI = KnoraBasePrefixExpansion + "projectOntologyGraph"
+        val ProjectDataGraph: IRI = KnoraBasePrefixExpansion + "projectDataGraph"
+        val HasSelfJoinEnabled: IRI = KnoraBasePrefixExpansion + "hasSelfJoinEnabled"
+        val HasProjectAdmin: IRI = KnoraBasePrefixExpansion + "hasProjectAdmin"
 
         /* Group */
-        val UserGroup: IRI = KnoraBasePrefixExpansion              + "UserGroup"
-        val GroupName: IRI = KnoraBasePrefixExpansion              + "groupName"
-        val GroupDescription: IRI = KnoraBasePrefixExpansion       + "groupDescription"
-        val BelongsToProject: IRI = KnoraBasePrefixExpansion       + "belongsToProject"
+        val UserGroup: IRI = KnoraBasePrefixExpansion + "UserGroup"
+        val GroupName: IRI = KnoraBasePrefixExpansion + "groupName"
+        val GroupDescription: IRI = KnoraBasePrefixExpansion + "groupDescription"
+        val BelongsToProject: IRI = KnoraBasePrefixExpansion + "belongsToProject"
 
         /* Built-In Groups */
-        val UnknownUser: IRI = KnoraBasePrefixExpansion            + "UnknownUser"
-        val KnownUser: IRI = KnoraBasePrefixExpansion              + "KnownUser"
-        val ProjectMember: IRI = KnoraBasePrefixExpansion          + "ProjectMember"
-        val Creator: IRI = KnoraBasePrefixExpansion                + "Creator"
-        val SystemAdmin: IRI = KnoraBasePrefixExpansion            + "SystemAdmin"
-        val ProjectAdmin: IRI = KnoraBasePrefixExpansion           + "ProjectAdmin"
+        val UnknownUser: IRI = KnoraBasePrefixExpansion + "UnknownUser"
+        val KnownUser: IRI = KnoraBasePrefixExpansion + "KnownUser"
+        val ProjectMember: IRI = KnoraBasePrefixExpansion + "ProjectMember"
+        val Creator: IRI = KnoraBasePrefixExpansion + "Creator"
+        val SystemAdmin: IRI = KnoraBasePrefixExpansion + "SystemAdmin"
+        val ProjectAdmin: IRI = KnoraBasePrefixExpansion + "ProjectAdmin"
 
         /* Institution */
         val Institution: IRI = KnoraBasePrefixExpansion + "Institution"
@@ -388,24 +363,20 @@
 
         val StandardMapping: IRI = "http://data.knora.org/projects/standoff/mappings/StandardMapping"
 
-        val AdministrativePermission: IRI = KnoraBasePrefixExpansion       + "AdministrativePermission"
-        val DefaultObjectAccessPermission: IRI = KnoraBasePrefixExpansion  + "DefaultObjectAccessPermission"
-        val ForProject: IRI = KnoraBasePrefixExpansion                     + "forProject"
-        val ForGroup: IRI = KnoraBasePrefixExpansion                       + "forGroup"
-        val ForResourceClass: IRI = KnoraBasePrefixExpansion               + "forResourceClass"
-        val ForProperty: IRI = KnoraBasePrefixExpansion                    + "forProperty"
-<<<<<<< HEAD
-
-=======
-        
->>>>>>> 780a41d1
-        val SystemProject: IRI = KnoraBasePrefixExpansion                  + "SystemProject"
+        val AdministrativePermission: IRI = KnoraBasePrefixExpansion + "AdministrativePermission"
+        val DefaultObjectAccessPermission: IRI = KnoraBasePrefixExpansion + "DefaultObjectAccessPermission"
+        val ForProject: IRI = KnoraBasePrefixExpansion + "forProject"
+        val ForGroup: IRI = KnoraBasePrefixExpansion + "forGroup"
+        val ForResourceClass: IRI = KnoraBasePrefixExpansion + "forResourceClass"
+        val ForProperty: IRI = KnoraBasePrefixExpansion + "forProperty"
+
+        val SystemProject: IRI = KnoraBasePrefixExpansion + "SystemProject"
 
         /**
           * The system user is the owner of objects that are created by the system, rather than directly by the user,
           * such as link values for standoff resource references.
           */
-        val SystemUser: IRI = KnoraBasePrefixExpansion                     + "SystemUser"
+        val SystemUser: IRI = KnoraBasePrefixExpansion + "SystemUser"
 
         val CreationDate: IRI = KnoraBasePrefixExpansion + "creationDate"
         val ValueCreationDate: IRI = KnoraBasePrefixExpansion + "valueCreationDate"
@@ -438,11 +409,7 @@
 
     object SalsahGui {
         val SalsahGuiPrefixExpansion: IRI = KnoraInternal.InternalOntologyStart + "salsah-gui#"
-<<<<<<< HEAD
-
-=======
-        
->>>>>>> 780a41d1
+
         val GuiAttribute: IRI = SalsahGuiPrefixExpansion + "guiAttribute"
         val GuiOrder: IRI = SalsahGuiPrefixExpansion + "guiOrder"
         val GuiElement: IRI = SalsahGuiPrefixExpansion + "guiElement"
@@ -467,10 +434,11 @@
             val resourceClass: String = "restypeid"
             val assignmentOperator: String = "="
         }
-<<<<<<< HEAD
+
     }
 
     object KnoraXmlImportV1 {
+
         object ProjectSpecificXmlImportNamespace {
             val XmlImportNamespaceStart: String = KnoraApi.ApiOntologyStart
             val XmlImportNamespaceEnd: String = "/xml-import/v1#"
@@ -560,19 +528,6 @@
 
         val VersionSegment = "/simple/v2"
 
-=======
-    }
-
-    object KnoraXmlImportV1 {
-        object ProjectSpecificXmlImportNamespace {
-            val XmlImportNamespaceStart: String = KnoraApi.ApiOntologyStart
-            val XmlImportNamespaceEnd: String = "/xml-import/v1#"
-        }
-
-        val KnoraXmlImportNamespacePrefixLabel: String = "knoraXmlImport"
-        val KnoraXmlImportNamespaceV1: IRI = KnoraApi.ApiOntologyStart + KnoraXmlImportNamespacePrefixLabel + "/v1#"
-
-        val Resources: IRI = KnoraXmlImportNamespaceV1 + "resources"
->>>>>>> 780a41d1
-    }
+    }
+
 }