--- conflicted
+++ resolved
@@ -294,6 +294,8 @@
         /* Resource's and list's project */
         val AttachedToProject: IRI = KnoraBasePrefixExpansion + "attachedToProject"
 
+        val HasPermissions: IRI = KnoraBasePrefixExpansion + "hasPermissions"
+
         /* Standoff */
 
         val StandoffTag: IRI = KnoraBasePrefixExpansion + "StandoffTag"
@@ -330,8 +332,33 @@
         val MapEntry: IRI = KnoraBasePrefixExpansion + "MapEntry"
         val MapEntryKey: IRI = KnoraBasePrefixExpansion + "mapEntryKey"
         val MapEntryValue: IRI = KnoraBasePrefixExpansion + "mapEntryValue"
+        val IsInMap: IRI = KnoraBasePrefixExpansion + "isInMap"
 
         val LastModificationDate: IRI = KnoraBasePrefixExpansion + "lastModificationDate"
+
+        val Address: IRI = KnoraBasePrefixExpansion + "address"
+        val DeleteDate: IRI = KnoraBasePrefixExpansion + "deleteDate"
+        val DeleteComment: IRI = KnoraBasePrefixExpansion + "deleteComment"
+
+        val HasExtResValue: IRI = OntologyConstants.KnoraBase.KnoraBasePrefixExpansion + "hasExtResValue"
+        val ExtResAccessInfo: IRI = OntologyConstants.KnoraBase.KnoraBasePrefixExpansion + "extResAccessInfo"
+        val ExtResId: IRI = OntologyConstants.KnoraBase.KnoraBasePrefixExpansion + "extResId"
+        val ExtResProvider: IRI = OntologyConstants.KnoraBase.KnoraBasePrefixExpansion + "extResProvider"
+
+        val ExternalResource: IRI = OntologyConstants.KnoraBase.KnoraBasePrefixExpansion + "ExternalResource"
+        val ExternalResValue: IRI = OntologyConstants.KnoraBase.KnoraBasePrefixExpansion + "ExternalResValue"
+
+        val AbstractResourceClasses = Set(
+            Resource,
+            ExternalResource,
+            Representation,
+            AudioRepresentation,
+            DDDRepresentation,
+            DocumentRepresentation,
+            MovingImageRepresentation,
+            StillImageRepresentation,
+            TextRepresentation
+        )
     }
 
     object KnoraAdmin {
@@ -383,22 +410,15 @@
         val ProjectAdmin: IRI = KnoraAdminPrefixExpansion + "ProjectAdmin"
 
         /* Institution */
-<<<<<<< HEAD
         val Institution: IRI = KnoraAdminPrefixExpansion + "Institution"
+        val InstitutionDescription: IRI = KnoraAdminPrefixExpansion + "institutionDescription"
+        val InstitutionName: IRI = KnoraAdminPrefixExpansion + "institutionName"
+        val InstitutionWebsite: IRI = KnoraAdminPrefixExpansion + "institutionWebsite"
+        val Phone: IRI = KnoraAdminPrefixExpansion + "phone"
 
         /* Permissions */
-        val HasPermissions: IRI = KnoraAdminPrefixExpansion + "hasPermissions"
-=======
-        val Institution: IRI = KnoraBasePrefixExpansion + "Institution"
-        val InstitutionDescription: IRI = KnoraBasePrefixExpansion + "institutionDescription"
-        val InstitutionName: IRI = KnoraBasePrefixExpansion + "institutionName"
-        val InstitutionWebsite: IRI = KnoraBasePrefixExpansion + "institutionWebsite"
-        val Phone: IRI = KnoraBasePrefixExpansion + "phone"
-
-        /* Permissions */
-        val Permission: IRI = KnoraBasePrefixExpansion + "Permission"
-        val HasPermissions: IRI = KnoraBasePrefixExpansion + "hasPermissions"
->>>>>>> cea8e000
+        val Permission: IRI = KnoraAdminPrefixExpansion + "Permission"
+
 
         val PermissionListDelimiter: Char = '|'
         val GroupListDelimiter: Char = ','
@@ -481,46 +501,9 @@
         /**
           * Every user not logged-in is per default an anonymous user.
           */
-<<<<<<< HEAD
         val AnonymousUser: IRI = KnoraAdminPrefixExpansion + "AnonymousUser"
-=======
-        val AnonymousUser: IRI = KnoraBasePrefixExpansion + "AnonymousUser"
-
-        val CreationDate: IRI = KnoraBasePrefixExpansion + "creationDate"
-        val ValueCreationDate: IRI = KnoraBasePrefixExpansion + "valueCreationDate"
-
-        val Map: IRI = KnoraBasePrefixExpansion + "Map"
-        val MapEntry: IRI = KnoraBasePrefixExpansion + "MapEntry"
-        val MapEntryKey: IRI = KnoraBasePrefixExpansion + "mapEntryKey"
-        val MapEntryValue: IRI = KnoraBasePrefixExpansion + "mapEntryValue"
-        val IsInMap: IRI = KnoraBasePrefixExpansion + "isInMap"
-
-        val LastModificationDate: IRI = KnoraBasePrefixExpansion + "lastModificationDate"
-
-        val Address: IRI = KnoraBasePrefixExpansion + "address"
-        val DeleteDate: IRI = KnoraBasePrefixExpansion + "deleteDate"
-        val DeleteComment: IRI = KnoraBasePrefixExpansion + "deleteComment"
-
-        val HasExtResValue: IRI = OntologyConstants.KnoraBase.KnoraBasePrefixExpansion + "hasExtResValue"
-        val ExtResAccessInfo: IRI = OntologyConstants.KnoraBase.KnoraBasePrefixExpansion + "extResAccessInfo"
-        val ExtResId: IRI = OntologyConstants.KnoraBase.KnoraBasePrefixExpansion + "extResId"
-        val ExtResProvider: IRI = OntologyConstants.KnoraBase.KnoraBasePrefixExpansion + "extResProvider"
-
-        val ExternalResource: IRI = OntologyConstants.KnoraBase.KnoraBasePrefixExpansion + "ExternalResource"
-        val ExternalResValue: IRI = OntologyConstants.KnoraBase.KnoraBasePrefixExpansion + "ExternalResValue"
-
-        val AbstractResourceClasses = Set(
-            Resource,
-            ExternalResource,
-            Representation,
-            AudioRepresentation,
-            DDDRepresentation,
-            DocumentRepresentation,
-            MovingImageRepresentation,
-            StillImageRepresentation,
-            TextRepresentation
-        )
->>>>>>> cea8e000
+
+
     }
 
     object Standoff {
