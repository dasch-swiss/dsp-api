--- conflicted
+++ resolved
@@ -19,11 +19,7 @@
 
 package org.knora.webapi
 
-<<<<<<< HEAD
-import akka.actor.{ActorSystem, _}
-=======
 import akka.actor._
->>>>>>> 4d23b733
 import akka.event.LoggingAdapter
 import akka.http.scaladsl.Http
 import akka.http.scaladsl.server.Directives._
@@ -32,14 +28,10 @@
 import akka.stream.ActorMaterializer
 import akka.util.Timeout
 import kamon.Kamon
+import kamon.jaeger.JaegerReporter
 import kamon.prometheus.PrometheusReporter
 import kamon.zipkin.ZipkinReporter
-<<<<<<< HEAD
-import kamon.jaeger.JaegerReporter
-import org.knora.webapi.app.{ApplicationStateActor, _}
-=======
 import org.knora.webapi.app._
->>>>>>> 4d23b733
 import org.knora.webapi.http.CORSSupport.CORS
 import org.knora.webapi.messages.app.appmessages._
 import org.knora.webapi.messages.store.triplestoremessages.{Initialized, InitializedResponse, ResetTriplestoreContent, ResetTriplestoreContentACK}
@@ -103,17 +95,17 @@
     /**
       * The actor used for storing the application application wide variables in a thread safe maner.
       */
-    protected val applicationStateActor = system.actorOf(Props(new ApplicationStateActor), name = APPLICATION_STATE_ACTOR_NAME)
+    protected val applicationStateActor: ActorRef = system.actorOf(Props(new ApplicationStateActor), name = APPLICATION_STATE_ACTOR_NAME)
 
     /**
       * The supervisor actor that forwards messages to responder actors to handle API requests.
       */
-    protected val responderManager = system.actorOf(Props(new ResponderManager with LiveActorMaker), name = RESPONDER_MANAGER_ACTOR_NAME)
+    protected val responderManager: ActorRef = system.actorOf(Props(new ResponderManager with LiveActorMaker), name = RESPONDER_MANAGER_ACTOR_NAME)
 
     /**
       * The supervisor actor that forwards messages to actors that deal with persistent storage.
       */
-    protected val storeManager = system.actorOf(Props(new StoreManager with LiveActorMaker), name = STORE_MANAGER_ACTOR_NAME)
+    protected val storeManager: ActorRef = system.actorOf(Props(new StoreManager with LiveActorMaker), name = STORE_MANAGER_ACTOR_NAME)
 
     /**
       * Timeout definition (need to be high enough to allow reloading of data so that checkActorSystem doesn't timeout)
@@ -205,8 +197,6 @@
             println("... loading of demo data finished.")
         }
 
-        // TODO: make a generic V2 ontology responder that handles this and is called by V1 ontology responder
-        // TODO: forward LoadOntologies to V2 (V1 can still be called)
         val ontologyCacheFuture = responderManager ? LoadOntologiesRequestV2(systemUser)
         Await.result(ontologyCacheFuture, timeout.duration).asInstanceOf[SuccessResponseV2]
 
