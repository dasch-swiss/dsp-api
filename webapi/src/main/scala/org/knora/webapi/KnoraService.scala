--- conflicted
+++ resolved
@@ -48,7 +48,6 @@
 
 import scala.concurrent.duration._
 import scala.concurrent.{Await, ExecutionContext, Future}
-import scala.io.StdIn
 import scala.language.postfixOps
 import scala.languageFeature.postfixOps
 import scala.util.{Failure, Success}
@@ -216,8 +215,6 @@
       */
     def applicationStateActorReady(): Unit = {
 
-        // implicit val blockingDispatcher: ExecutionContext = system.dispatchers.lookup(KnoraDispatchers.MyBlockingDispatcher)
-
         try {
             Await.result(applicationStateActor ? ActorReady(), 1.second).asInstanceOf[ActorReadyAck]
             log.info("KnoraService - applicationStateActorReady")
@@ -234,8 +231,6 @@
       */
     def applicationStateRunning(): Unit = {
 
-        // implicit val blockingDispatcher: ExecutionContext = system.dispatchers.lookup(KnoraDispatchers.MyBlockingDispatcher)
-
         val state: AppState = Await.result(applicationStateActor ? GetAppState(), 1.second).asInstanceOf[AppState]
 
         if (state != AppState.Running) {
@@ -251,24 +246,13 @@
       */
     private def startupTaskRunner(withOntologies: Boolean): Unit = {
 
-        // implicit val blockingDispatcher: ExecutionContext = system.dispatchers.lookup(KnoraDispatchers.MyBlockingDispatcher)
-
         val state: AppState = Await.result(applicationStateActor ? GetAppState(), 1.second).asInstanceOf[AppState]
 
         state match {
             case value if value == AppState.Running => {
-<<<<<<< HEAD
-                printWelcomeMsg()
-                printConfig()
-
-                // create metrics registry and reporter
-                val metricsRegistry = {
-
-=======
 
                 if (settings.printShortConfig | settings.printExtendedConfig) {
                     printWelcomeMsg()
->>>>>>> 1c0e122e
                 }
 
             }
@@ -287,8 +271,6 @@
       * A blocking future running on the blocking dispatcher.
       */
     private def blockingFuture(): Future[Unit] = {
-
-        // implicit val blockingDispatcher: ExecutionContext = system.dispatchers.lookup(KnoraDispatchers.MyBlockingDispatcher)
 
         val delay: Long = 1.second.toMillis
 
@@ -304,8 +286,6 @@
       * Executes startup tasks in the correct order and state.
       */
     private def startupChecks(withOntologies: Boolean): Unit = {
-
-        // implicit val blockingDispatcher: ExecutionContext = system.dispatchers.lookup(KnoraDispatchers.MyBlockingDispatcher)
 
         val state = Await.result(applicationStateActor ? GetAppState(), 1.second).asInstanceOf[AppState]
 
@@ -333,8 +313,6 @@
       * Checks if repository is running and initialized
       */
     private def checkRepository(): Unit = {
-
-        // implicit val blockingDispatcher: ExecutionContext = system.dispatchers.lookup(KnoraDispatchers.MyBlockingDispatcher)
 
         val storeManagerResult = Await.result(storeManager ? CheckRepositoryRequest(), 1.seconds).asInstanceOf[CheckRepositoryResponse]
         if (storeManagerResult.repositoryStatus == RepositoryStatus.ServiceAvailable) {
@@ -366,8 +344,6 @@
       */
     private def loadOntologies(load: Boolean): Unit = {
 
-        // implicit val blockingDispatcher: ExecutionContext = system.dispatchers.lookup(KnoraDispatchers.MyBlockingDispatcher)
-
         // load ontologies and set OntologiesReady state
         applicationStateActor ! SetAppState(AppState.LoadingOntologies)
 
@@ -385,13 +361,6 @@
       */
     private def printWelcomeMsg(): Unit = {
 
-        // implicit val blockingDispatcher: ExecutionContext = system.dispatchers.lookup(KnoraDispatchers.MyBlockingDispatcher)
-
-<<<<<<< HEAD
-        log.info("----------------------------------------------------------------")
-        log.info(s"Knora API Server started at http://${settings.internalKnoraApiHost}:${settings.internalKnoraApiPort}")
-        log.info("----------------------------------------------------------------")
-=======
         val allowReloadOverHTTP = Await.result(applicationStateActor ? GetAllowReloadOverHTTPState(), 1.second).asInstanceOf[Boolean]
         val printExtendedConfig = Await.result(applicationStateActor ? GetPrintConfigExtendedState(), 1.second).asInstanceOf[Boolean]
 
@@ -399,15 +368,10 @@
         println("================================================================")
         println(s"Knora API Server started at http://${settings.internalKnoraApiHost}:${settings.internalKnoraApiPort}")
         println("----------------------------------------------------------------")
->>>>>>> 1c0e122e
 
         if (allowReloadOverHTTP) {
-<<<<<<< HEAD
-            log.info("WARNING: Resetting Triplestore Content over HTTP is turned ON.")
-=======
             println("WARNING: Resetting Triplestore Content over HTTP is turned ON.")
             println("----------------------------------------------------------------")
->>>>>>> 1c0e122e
         }
 
         // which repository are we using
@@ -415,11 +379,6 @@
         println(s"DB-Type: ${settings.triplestoreType}")
         println(s"DB Server: ${settings.triplestoreHost}, DB Port: ${settings.triplestorePort}")
 
-<<<<<<< HEAD
-        // implicit val blockingDispatcher: MessageDispatcher = system.dispatchers.lookup("my-blocking-dispatcher")
-        // implicit val executor: ExecutionContext = blockingDispatcher
-=======
->>>>>>> 1c0e122e
 
         if (printExtendedConfig) {
 
@@ -443,8 +402,6 @@
       */
     private def startReporters(): Unit = {
 
-        // implicit val blockingDispatcher: ExecutionContext = system.dispatchers.lookup(KnoraDispatchers.MyBlockingDispatcher)
-
         val prometheusReporter = Await.result(applicationStateActor ? GetPrometheusReporterState(), 1.second).asInstanceOf[Boolean]
         if (prometheusReporter) {
             Kamon.addReporter(new PrometheusReporter()) // metrics
