--- conflicted
+++ resolved
@@ -85,11 +85,7 @@
             statements = groupsResponse.statements
 
             groups: Seq[Future[GroupADM]] = statements.map {
-<<<<<<< HEAD
-                case (groupIri: IRI, propsMap: Map[String, Seq[LiteralV2]]) =>
-=======
                 case (groupIri: SubjectV2, propsMap: Map[IRI, Seq[LiteralV2]]) =>
->>>>>>> f804346e
 
                     val projectIri: IRI = propsMap.getOrElse(OntologyConstants.KnoraBase.BelongsToProject, throw InconsistentTriplestoreDataException(s"Group $groupIri has no project attached")).head.asInstanceOf[IriLiteralV2].value
 
