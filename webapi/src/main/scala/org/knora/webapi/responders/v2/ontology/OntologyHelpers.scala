/*
 * Copyright © 2021 - 2022 Swiss National Data and Service Center for the Humanities and/or DaSCH Service Platform contributors.
 * SPDX-License-Identifier: Apache-2.0
 */

package org.knora.webapi.responders.v2.ontology

import akka.actor.ActorRef
import akka.http.scaladsl.util.FastFuture
import akka.pattern._
import akka.util.Timeout
import org.knora.webapi.ApiV2Complex
import org.knora.webapi.ApiV2Schema
import org.knora.webapi.ApiV2Simple
import org.knora.webapi.IRI
import org.knora.webapi.InternalSchema
import org.knora.webapi.OntologySchema
import dsp.errors._
import org.knora.webapi.messages.IriConversions._
import org.knora.webapi.messages.OntologyConstants
import org.knora.webapi.messages.SmartIri
import org.knora.webapi.messages.StringFormatter
import org.knora.webapi.messages.StringFormatter.SalsahGuiAttribute
import org.knora.webapi.messages.StringFormatter.SalsahGuiAttributeDefinition
import org.knora.webapi.messages.admin.responder.usersmessages.UserADM
import org.knora.webapi.messages.store.triplestoremessages._
import org.knora.webapi.messages.util.ErrorHandlingMap
import org.knora.webapi.messages.util.rdf.SparqlSelectResult
import org.knora.webapi.messages.util.rdf.VariableResultsRow
import org.knora.webapi.messages.v2.responder.ontologymessages.Cardinality.KnoraCardinalityInfo
import org.knora.webapi.messages.v2.responder.ontologymessages._
import org.knora.webapi.messages.v2.responder.standoffmessages.StandoffDataTypeClasses
import org.knora.webapi.responders.v2.ontology.Cache.OntologyCacheData
import org.knora.webapi.settings.KnoraSettingsImpl

import java.time.Instant
import scala.collection.immutable
import scala.concurrent.ExecutionContext
import scala.concurrent.Future

object OntologyHelpers {

  /**
   * Represents the contents of a named graph representing an ontology.
   *
   * @param ontologyIri       the ontology IRI, which is also the IRI of the named graph.
   * @param constructResponse the triplestore's response to a CONSTRUCT query that gets the contents of the named graph.
   */
  case class OntologyGraph(ontologyIri: SmartIri, constructResponse: SparqlExtendedConstructResponse)

  /**
   * Given the triplestore's response to `getAllOntologyMetadata.scala.txt`, constructs a map of ontology IRIs
   * to ontology metadata for the ontology cache.
   *
   * @param allOntologyMetadataResponse the triplestore's response to the SPARQL query `getAllOntologyMetadata.scala.txt`.
   * @return a map of ontology IRIs to ontology metadata.
   */
  def buildOntologyMetadata(
    allOntologyMetadataResponse: SparqlSelectResult
  )(implicit stringFormatter: StringFormatter): Map[SmartIri, OntologyMetadataV2] =
    allOntologyMetadataResponse.results.bindings.groupBy(_.rowMap("ontologyGraph")).map {
      case (ontologyGraph: IRI, rows: Seq[VariableResultsRow]) =>
        val ontologyIri = rows.head.rowMap("ontologyIri")

        if (ontologyIri != ontologyGraph) {
          throw InconsistentRepositoryDataException(
            s"Ontology $ontologyIri must be stored in named graph $ontologyIri, but it is in $ontologyGraph"
          )
        }

        val ontologySmartIri = ontologyIri.toSmartIri

        if (!ontologySmartIri.isKnoraOntologyIri) {
          throw InconsistentRepositoryDataException(s"Ontology $ontologySmartIri is not a Knora ontology")
        }

        val ontologyMetadataMap: Map[IRI, String] = rows.map { row =>
          val pred =
            row.rowMap.getOrElse(
              "ontologyPred",
              throw InconsistentRepositoryDataException(s"Empty predicate in ontology $ontologyIri")
            )
          val obj = row.rowMap.getOrElse(
            "ontologyObj",
            throw InconsistentRepositoryDataException(s"Empty object for predicate $pred in ontology $ontologyIri")
          )
          pred -> obj
        }.toMap

        val projectIri: SmartIri = ontologyMetadataMap
          .getOrElse(
            OntologyConstants.KnoraBase.AttachedToProject,
            throw InconsistentRepositoryDataException(s"Ontology $ontologyIri has no knora-base:attachedToProject")
          )
          .toSmartIri
        val ontologyLabel: String =
          ontologyMetadataMap.getOrElse(OntologyConstants.Rdfs.Label, ontologySmartIri.getOntologyName)
        val lastModificationDate: Option[Instant] = ontologyMetadataMap
          .get(OntologyConstants.KnoraBase.LastModificationDate)
          .map(instant =>
            stringFormatter.xsdDateTimeStampToInstant(
              instant,
              throw InconsistentRepositoryDataException(s"Invalid UTC instant: $instant")
            )
          )
        val ontologyVersion: Option[String] = ontologyMetadataMap.get(OntologyConstants.KnoraBase.OntologyVersion)

        ontologySmartIri -> OntologyMetadataV2(
          ontologyIri = ontologySmartIri,
          projectIri = Some(projectIri),
          label = Some(ontologyLabel),
          lastModificationDate = lastModificationDate,
          ontologyVersion = ontologyVersion
        )
    }

  /**
   * Reads an ontology's metadata.
   *
   * @param internalOntologyIri  the ontology's internal IRI.
   * @return an [[OntologyMetadataV2]], or [[None]] if the ontology is not found.
   */
  def loadOntologyMetadata(
    settings: KnoraSettingsImpl,
<<<<<<< HEAD
    storeManager: ActorRef,
    internalOntologyIri: SmartIri
=======
    appActor: ActorRef,
    internalOntologyIri: SmartIri,
    featureFactoryConfig: FeatureFactoryConfig
>>>>>>> 7f556979
  )(implicit
    executionContext: ExecutionContext,
    stringFormatter: StringFormatter,
    timeout: Timeout
  ): Future[Option[OntologyMetadataV2]] = {
    for {
      _ <- Future {
             if (!internalOntologyIri.getOntologySchema.contains(InternalSchema)) {
               throw AssertionException(s"Expected an internal ontology IRI: $internalOntologyIri")
             }
           }

      getOntologyInfoSparql = org.knora.webapi.messages.twirl.queries.sparql.v2.txt
                                .getOntologyInfo(
                                  ontologyIri = internalOntologyIri
                                )
                                .toString()

<<<<<<< HEAD
      getOntologyInfoResponse <- (storeManager ? SparqlConstructRequest(
                                   sparql = getOntologyInfoSparql
                                 )).mapTo[SparqlConstructResponse]
=======
      getOntologyInfoResponse <- appActor
                                   .ask(
                                     SparqlConstructRequest(
                                       sparql = getOntologyInfoSparql,
                                       featureFactoryConfig = featureFactoryConfig
                                     )
                                   )
                                   .mapTo[SparqlConstructResponse]
>>>>>>> 7f556979

      metadata: Option[OntologyMetadataV2] =
        if (getOntologyInfoResponse.statements.isEmpty) {
          None
        } else {
          getOntologyInfoResponse.statements.get(
            internalOntologyIri.toString
          ) match {
            case Some(statements: Seq[(IRI, String)]) =>
              val statementMap: Map[IRI, Seq[String]] = statements.groupBy { case (pred, _) =>
                pred
              }.map { case (pred, predStatements) =>
                pred -> predStatements.map { case (_, obj) =>
                  obj
                }
              }

              val projectIris: Seq[String] = statementMap.getOrElse(
                OntologyConstants.KnoraBase.AttachedToProject,
                throw InconsistentRepositoryDataException(
                  s"Ontology $internalOntologyIri has no knora-base:attachedToProject"
                )
              )
              val labels: Seq[String] = statementMap.getOrElse(
                OntologyConstants.Rdfs.Label,
                Seq.empty[String]
              )
              val comments: Seq[String] = statementMap.getOrElse(
                OntologyConstants.Rdfs.Comment,
                Seq.empty[String]
              )
              val lastModDates: Seq[String] =
                statementMap.getOrElse(
                  OntologyConstants.KnoraBase.LastModificationDate,
                  Seq.empty[String]
                )

              val projectIri = if (projectIris.size > 1) {
                throw InconsistentRepositoryDataException(
                  s"Ontology $internalOntologyIri has more than one knora-base:attachedToProject"
                )
              } else {
                projectIris.head.toSmartIri
              }

              if (!internalOntologyIri.isKnoraBuiltInDefinitionIri) {
                if (projectIri.toString == OntologyConstants.KnoraAdmin.SystemProject) {
                  throw InconsistentRepositoryDataException(
                    s"Ontology $internalOntologyIri cannot be in project ${OntologyConstants.KnoraAdmin.SystemProject}"
                  )
                }

                if (
                  internalOntologyIri.isKnoraSharedDefinitionIri && projectIri.toString != OntologyConstants.KnoraAdmin.DefaultSharedOntologiesProject
                ) {
                  throw InconsistentRepositoryDataException(
                    s"Shared ontology $internalOntologyIri must be in project ${OntologyConstants.KnoraAdmin.DefaultSharedOntologiesProject}"
                  )
                }
              }

              val label: String = if (labels.size > 1) {
                throw InconsistentRepositoryDataException(
                  s"Ontology $internalOntologyIri has more than one rdfs:label"
                )
              } else if (labels.isEmpty) {
                internalOntologyIri.getOntologyName
              } else {
                labels.head
              }

              val comment: Option[String] = if (comments.size > 1) {
                throw InconsistentRepositoryDataException(
                  s"Ontology $internalOntologyIri has more than one rdfs:comment"
                )
              } else comments.headOption

              val lastModificationDate: Option[Instant] =
                if (lastModDates.size > 1) {
                  throw InconsistentRepositoryDataException(
                    s"Ontology $internalOntologyIri has more than one ${OntologyConstants.KnoraBase.LastModificationDate}"
                  )
                } else if (lastModDates.isEmpty) {
                  None
                } else {
                  val dateStr = lastModDates.head
                  Some(
                    stringFormatter.xsdDateTimeStampToInstant(
                      dateStr,
                      throw InconsistentRepositoryDataException(
                        s"Invalid ${OntologyConstants.KnoraBase.LastModificationDate}: $dateStr"
                      )
                    )
                  )
                }

              Some(
                OntologyMetadataV2(
                  ontologyIri = internalOntologyIri,
                  projectIri = Some(projectIri),
                  label = Some(label),
                  comment = comment,
                  lastModificationDate = lastModificationDate
                )
              )

            case None => None
          }
        }
    } yield metadata
  }

  /**
   * Given a list of ontology graphs, finds the IRIs of all subjects whose `rdf:type` is contained in a given set of types.
   *
   * @param ontologyGraphs a list of ontology graphs.
   * @param entityTypes    the types of entities to be found.
   * @return a map of ontology IRIs to sets of the IRIs of entities with matching types in each ontology.
   */
  def getEntityIrisFromOntologyGraphs(ontologyGraphs: Iterable[OntologyGraph], entityTypes: Set[IRI])(implicit
    stringFormatter: StringFormatter
  ): Map[SmartIri, Set[SmartIri]] = {
    val entityTypesAsIriLiterals = entityTypes.map(entityType => IriLiteralV2(entityType))

    ontologyGraphs.map { ontologyGraph =>
      val entityIrisInGraph: Set[SmartIri] =
        ontologyGraph.constructResponse.statements.foldLeft(Set.empty[SmartIri]) {
          case (acc, (subjectIri: IriSubjectV2, subjectStatements: Map[SmartIri, Seq[LiteralV2]])) =>
            val subjectTypeLiterals: Seq[IriLiteralV2] = subjectStatements
              .getOrElse(
                OntologyConstants.Rdf.Type.toSmartIri,
                throw InconsistentRepositoryDataException(s"Subject $subjectIri has no rdf:type")
              )
              .collect { case iriLiteral: IriLiteralV2 =>
                iriLiteral
              }

            if (subjectTypeLiterals.exists(entityTypesAsIriLiterals.contains)) {
              acc + subjectIri.value.toSmartIri
            } else {
              acc
            }

          case (acc, _) => acc
        }

      ontologyGraph.ontologyIri -> entityIrisInGraph
    }.toMap
  }

  /**
   * Constructs a map of class IRIs to [[ReadClassInfoV2]] instances, based on class definitions loaded from the
   * triplestore.
   *
   * @param classDefs                         a map of class IRIs to class definitions.
   * @param directClassCardinalities          a map of the cardinalities defined directly on each class. Each resource class
   *                                          IRI points to a map of property IRIs to [[KnoraCardinalityInfo]] objects.
   * @param classCardinalitiesWithInheritance a map of the cardinalities defined directly on each class or inherited from
   *                                          base classes. Each class IRI points to a map of property IRIs to
   *                                          [[KnoraCardinalityInfo]] objects.
   * @param directSubClassOfRelations         a map of class IRIs to their immediate base classes.
   * @param allSubClassOfRelations            a map of class IRIs to all their base classes.
   * @param allSubPropertyOfRelations         a map of property IRIs to all their base properties.
   * @param allPropertyDefs                   a map of property IRIs to property definitions.
   * @param allKnoraResourceProps             a set of the IRIs of all Knora resource properties.
   * @param allLinkProps                      a set of the IRIs of all link properties.
   * @param allLinkValueProps                 a set of the IRIs of link value properties.
   * @param allFileValueProps                 a set of the IRIs of all file value properties.
   * @return a map of resource class IRIs to their definitions.
   */
  def makeReadClassInfos(
    classDefs: Map[SmartIri, ClassInfoContentV2],
    directClassCardinalities: Map[SmartIri, Map[SmartIri, KnoraCardinalityInfo]],
    classCardinalitiesWithInheritance: Map[SmartIri, Map[SmartIri, KnoraCardinalityInfo]],
    directSubClassOfRelations: Map[SmartIri, Set[SmartIri]],
    allSubClassOfRelations: Map[SmartIri, Seq[SmartIri]],
    allSubPropertyOfRelations: Map[SmartIri, Set[SmartIri]],
    allPropertyDefs: Map[SmartIri, PropertyInfoContentV2],
    allKnoraResourceProps: Set[SmartIri],
    allLinkProps: Set[SmartIri],
    allLinkValueProps: Set[SmartIri],
    allFileValueProps: Set[SmartIri]
  )(implicit stringFormatter: StringFormatter): Map[SmartIri, ReadClassInfoV2] = {
    classDefs.map { case (classIri, classDef) =>
      val ontologyIri = classIri.getOntologyFromEntity

      // Get the OWL cardinalities for the class.
      val allOwlCardinalitiesForClass: Map[SmartIri, KnoraCardinalityInfo] =
        classCardinalitiesWithInheritance(classIri)
      val allPropertyIrisForCardinalitiesInClass: Set[SmartIri] = allOwlCardinalitiesForClass.keys.toSet

      // Identify the Knora resource properties, link properties, link value properties, and file value properties in the cardinalities.
      val knoraResourcePropsInClass = allPropertyIrisForCardinalitiesInClass.filter(allKnoraResourceProps)
      val linkPropsInClass          = allPropertyIrisForCardinalitiesInClass.filter(allLinkProps)
      val linkValuePropsInClass     = allPropertyIrisForCardinalitiesInClass.filter(allLinkValueProps)
      val fileValuePropsInClass     = allPropertyIrisForCardinalitiesInClass.filter(allFileValueProps)

      // Make sure there is a link value property for each link property.

      val missingLinkValueProps = linkPropsInClass.map(_.fromLinkPropToLinkValueProp) -- linkValuePropsInClass

      if (missingLinkValueProps.nonEmpty) {
        throw InconsistentRepositoryDataException(
          s"Resource class $classIri has cardinalities for one or more link properties without corresponding link value properties. The missing (or incorrectly defined) property or properties: ${missingLinkValueProps
            .mkString(", ")}"
        )
      }

      // Make sure there is a link property for each link value property.

      val missingLinkProps = linkValuePropsInClass.map(_.fromLinkValuePropToLinkProp) -- linkPropsInClass

      if (missingLinkProps.nonEmpty) {
        throw InconsistentRepositoryDataException(
          s"Resource class $classIri has cardinalities for one or more link value properties without corresponding link properties. The missing (or incorrectly defined) property or properties: ${missingLinkProps
            .mkString(", ")}"
        )
      }

      // Make sure that the cardinality for each link property is the same as the cardinality for the corresponding link value property.
      for (linkProp <- linkPropsInClass) {
        val linkValueProp: SmartIri                        = linkProp.fromLinkPropToLinkValueProp
        val linkPropCardinality: KnoraCardinalityInfo      = allOwlCardinalitiesForClass(linkProp)
        val linkValuePropCardinality: KnoraCardinalityInfo = allOwlCardinalitiesForClass(linkValueProp)

        if (!linkPropCardinality.equalsWithoutGuiOrder(linkValuePropCardinality)) {
          throw InconsistentRepositoryDataException(
            s"In class $classIri, the cardinality for $linkProp is different from the cardinality for $linkValueProp"
          )
        }
      }

      // The class's direct cardinalities.
      val directCardinalities: Map[SmartIri, KnoraCardinalityInfo] = directClassCardinalities(classIri)

      val directCardinalityPropertyIris = directCardinalities.keySet
      val allBaseClasses: Seq[SmartIri] = allSubClassOfRelations(classIri)
      val isKnoraResourceClass          = allBaseClasses.contains(OntologyConstants.KnoraBase.Resource.toSmartIri)
      val isStandoffClass               = allBaseClasses.contains(OntologyConstants.KnoraBase.StandoffTag.toSmartIri)
      val isValueClass = !(isKnoraResourceClass || isStandoffClass) && allBaseClasses.contains(
        OntologyConstants.KnoraBase.Value.toSmartIri
      )

      // If the class is defined in project-specific ontology, do the following checks.
      if (!ontologyIri.isKnoraBuiltInDefinitionIri) {
        // It must be either a resource class or a standoff class, but not both.
        if (!(isKnoraResourceClass ^ isStandoffClass)) {
          throw InconsistentRepositoryDataException(
            s"Class $classIri must be a subclass either of knora-base:Resource or of knora-base:StandoffTag (but not both)"
          )
        }

        // All its cardinalities must be on properties that are defined.
        val cardinalitiesOnMissingProps = directCardinalityPropertyIris.filterNot(allPropertyDefs.keySet)

        if (cardinalitiesOnMissingProps.nonEmpty) {
          throw InconsistentRepositoryDataException(
            s"Class $classIri has one or more cardinalities on undefined properties: ${cardinalitiesOnMissingProps
              .mkString(", ")}"
          )
        }

        // It cannot have cardinalities both on property P and on a subproperty of P.

        val maybePropertyAndSubproperty: Option[(SmartIri, SmartIri)] = findPropertyAndSubproperty(
          propertyIris = allPropertyIrisForCardinalitiesInClass,
          subPropertyOfRelations = allSubPropertyOfRelations
        )

        maybePropertyAndSubproperty match {
          case Some((basePropertyIri, propertyIri)) =>
            throw InconsistentRepositoryDataException(
              s"Class $classIri has a cardinality on property $basePropertyIri and on its subproperty $propertyIri"
            )

          case None => ()
        }

        if (isKnoraResourceClass) {
          // If it's a resource class, all its directly defined cardinalities must be on Knora resource properties, not including knora-base:resourceProperty or knora-base:hasValue.

          val cardinalitiesOnInvalidProps = directCardinalityPropertyIris.filterNot(allKnoraResourceProps)

          if (cardinalitiesOnInvalidProps.nonEmpty) {
            throw InconsistentRepositoryDataException(
              s"Resource class $classIri has one or more cardinalities on properties that are not Knora resource properties: ${cardinalitiesOnInvalidProps
                .mkString(", ")}"
            )
          }

          Set(OntologyConstants.KnoraBase.ResourceProperty, OntologyConstants.KnoraBase.HasValue).foreach {
            invalidProp =>
              if (directCardinalityPropertyIris.contains(invalidProp.toSmartIri)) {
                throw InconsistentRepositoryDataException(
                  s"Class $classIri has a cardinality on property $invalidProp, which is not allowed"
                )
              }
          }

          // Check for invalid cardinalities on boolean properties.
          checkForInvalidBooleanCardinalities(
            classIri = classIri,
            directCardinalities = directCardinalities,
            allPropertyDefs = allPropertyDefs,
            schemaForErrors = InternalSchema,
            errorFun = { msg: String =>
              throw InconsistentRepositoryDataException(msg)
            }
          )

          // All its base classes with Knora IRIs must also be resource classes.
          for (baseClass <- classDef.subClassOf) {
            if (
              baseClass.isKnoraDefinitionIri && !allSubClassOfRelations(baseClass).contains(
                OntologyConstants.KnoraBase.Resource.toSmartIri
              )
            ) {
              throw InconsistentRepositoryDataException(
                s"Class $classIri is a subclass of knora-base:Resource, but its base class $baseClass is not"
              )
            }
          }

          // It must have an rdfs:label.
          if (!classDef.predicates.contains(OntologyConstants.Rdfs.Label.toSmartIri)) {
            throw InconsistentRepositoryDataException(s"Class $classIri has no rdfs:label")
          }
        } else {
          // If it's a standoff class, none of its cardinalities must be on Knora resource properties.

          val cardinalitiesOnInvalidProps = directCardinalityPropertyIris.filter(allKnoraResourceProps)

          if (cardinalitiesOnInvalidProps.nonEmpty) {
            throw InconsistentRepositoryDataException(
              s"Standoff class $classIri has one or more cardinalities on properties that are Knora resource properties: ${cardinalitiesOnInvalidProps
                .mkString(", ")}"
            )
          }

          // All its base classes with Knora IRIs must also be standoff classes.
          for (baseClass <- classDef.subClassOf) {
            if (baseClass.isKnoraDefinitionIri) {
              if (
                isStandoffClass && !allSubClassOfRelations(baseClass).contains(
                  OntologyConstants.KnoraBase.StandoffTag.toSmartIri
                )
              ) {
                throw InconsistentRepositoryDataException(
                  s"Class $classIri is a subclass of knora-base:StandoffTag, but its base class $baseClass is not"
                )
              }
            }
          }
        }
      }

      // Each class must be a subclass of all the classes that are subject class constraints of the properties in its cardinalities.
      checkSubjectClassConstraintsViaCardinalities(
        internalClassDef = classDef,
        allBaseClassIris = allBaseClasses.toSet,
        allClassCardinalityKnoraPropertyDefs =
          allPropertyDefs.view.filterKeys(allOwlCardinalitiesForClass.keySet).toMap,
        errorSchema = InternalSchema,
        errorFun = { msg: String =>
          throw InconsistentRepositoryDataException(msg)
        }
      )

      val inheritedCardinalities: Map[SmartIri, KnoraCardinalityInfo] = allOwlCardinalitiesForClass.filterNot {
        case (propertyIri, _) => directCardinalityPropertyIris.contains(propertyIri)
      }

      // Get the class's standoff data type, if any. A standoff class that has a datatype is a subclass of one of the classes
      // in StandoffDataTypeClasses.

      val standoffDataType: Set[SmartIri] = allSubClassOfRelations(classIri).toSet
        .intersect(StandoffDataTypeClasses.getStandoffClassIris.map(_.toSmartIri))

      if (standoffDataType.size > 1) {
        throw InconsistentRepositoryDataException(
          s"Class $classIri is a subclass of more than one standoff datatype: ${standoffDataType.mkString(", ")}"
        )
      }

      // A class can be instantiated if it's in a built-in ontology and marked with knora-base:canBeInstantiated, or if it's
      // a resource class in a project-specific ontology.
      val canBeInstantiated = if (ontologyIri.isKnoraBuiltInDefinitionIri) {
        classDef.predicates
          .get(OntologyConstants.KnoraBase.CanBeInstantiated.toSmartIri)
          .flatMap(_.objects.headOption) match {
          case Some(booleanLiteral: BooleanLiteralV2) => booleanLiteral.value
          case _                                      => false
        }
      } else {
        isKnoraResourceClass
      }

      val readClassInfo = ReadClassInfoV2(
        entityInfoContent = classDef,
        allBaseClasses = allBaseClasses,
        isResourceClass = isKnoraResourceClass,
        isStandoffClass = isStandoffClass,
        isValueClass = isValueClass,
        canBeInstantiated = canBeInstantiated,
        inheritedCardinalities = inheritedCardinalities,
        knoraResourceProperties = knoraResourcePropsInClass,
        linkProperties = linkPropsInClass,
        linkValueProperties = linkValuePropsInClass,
        fileValueProperties = fileValuePropsInClass,
        standoffDataType = standoffDataType.headOption match {
          case Some(dataType: SmartIri) =>
            Some(
              StandoffDataTypeClasses.lookup(
                dataType.toString,
                throw InconsistentRepositoryDataException(s"$dataType is not a valid standoff datatype")
              )
            )

          case None => None
        }
      )

      classIri -> readClassInfo
    }
  }

  /**
   * Checks that a class is a subclass of all the classes that are subject class constraints of the Knora resource properties in its cardinalities.
   *
   * @param internalClassDef                     the class definition.
   * @param allBaseClassIris                     the IRIs of all the class's base classes.
   * @param allClassCardinalityKnoraPropertyDefs the definitions of all the Knora resource properties on which the class has cardinalities (whether directly defined
   *                                             or inherited).
   * @param errorSchema                          the ontology schema to be used in error messages.
   * @param errorFun                             a function that throws an exception. It will be called with an error message argument if the cardinalities are invalid.
   */
  private def checkSubjectClassConstraintsViaCardinalities(
    internalClassDef: ClassInfoContentV2,
    allBaseClassIris: Set[SmartIri],
    allClassCardinalityKnoraPropertyDefs: Map[SmartIri, PropertyInfoContentV2],
    errorSchema: OntologySchema,
    errorFun: String => Nothing
  )(implicit stringFormatter: StringFormatter): Unit =
    allClassCardinalityKnoraPropertyDefs.foreach { case (propertyIri, propertyDef) =>
      propertyDef.predicates.get(OntologyConstants.KnoraBase.SubjectClassConstraint.toSmartIri) match {
        case Some(subjectClassConstraintPred) =>
          val subjectClassConstraint = subjectClassConstraintPred.requireIriObject(
            throw InconsistentRepositoryDataException(
              s"Property $propertyIri has an invalid object for ${OntologyConstants.KnoraBase.SubjectClassConstraint}"
            )
          )

          if (!allBaseClassIris.contains(subjectClassConstraint)) {
            val hasOrWouldInherit = if (internalClassDef.directCardinalities.contains(propertyIri)) {
              "has"
            } else {
              "would inherit"
            }

            errorFun(
              s"Class ${internalClassDef.classIri.toOntologySchema(errorSchema)} $hasOrWouldInherit a cardinality for property ${propertyIri
                .toOntologySchema(errorSchema)}, but is not a subclass of that property's ${OntologyConstants.KnoraBase.SubjectClassConstraint.toSmartIri
                .toOntologySchema(errorSchema)}, ${subjectClassConstraint.toOntologySchema(errorSchema)}"
            )
          }

        case None => ()
      }
    }

  /**
   * Checks for invalid cardinalities on boolean properties.
   *
   * @param classIri the class IRI.
   * @param directCardinalities the cardinalities directly defined on the class.
   * @param allPropertyDefs all property definitions.
   */
  def checkForInvalidBooleanCardinalities(
    classIri: SmartIri,
    directCardinalities: Map[SmartIri, KnoraCardinalityInfo],
    allPropertyDefs: Map[SmartIri, PropertyInfoContentV2],
    schemaForErrors: OntologySchema,
    errorFun: String => Nothing
  )(implicit stringFormatter: StringFormatter): Unit = {
    // A cardinality on a property with a boolean object must be 1 or 0-1.

    val invalidCardinalitiesOnBooleanProps: Set[SmartIri] = directCardinalities.filter {
      case (propertyIri, knoraCardinalityInfo) =>
        val objectClassConstraintIri = OntologyConstants.KnoraBase.ObjectClassConstraint.toSmartIri

        val propertyObjectClassConstraint: SmartIri = allPropertyDefs(propertyIri).requireIriObject(
          objectClassConstraintIri,
          errorFun(s"Property ${propertyIri
            .toOntologySchema(schemaForErrors)} has no ${objectClassConstraintIri.toOntologySchema(schemaForErrors)}")
        )

        propertyObjectClassConstraint == OntologyConstants.KnoraBase.BooleanValue.toSmartIri &&
        !(knoraCardinalityInfo.cardinality == Cardinality.MustHaveOne || knoraCardinalityInfo.cardinality == Cardinality.MayHaveOne)
    }.keySet

    if (invalidCardinalitiesOnBooleanProps.nonEmpty) {
      errorFun(
        s"Class ${classIri.toOntologySchema(schemaForErrors).toSparql} has one or more invalid cardinalities on boolean properties: ${invalidCardinalitiesOnBooleanProps
          .map(_.toOntologySchema(schemaForErrors).toSparql)
          .mkString(", ")}"
      )
    }
  }

  /**
   * Constructs a map of property IRIs to [[ReadPropertyInfoV2]] instances, based on property definitions loaded from the
   * triplestore.
   *
   * @param propertyDefs                 a map of property IRIs to property definitions.
   * @param directSubPropertyOfRelations a map of property IRIs to their immediate base properties.
   * @param allSubPropertyOfRelations    a map of property IRIs to all their base properties.
   * @param allSubClassOfRelations       a map of class IRIs to all their base classes.
   * @param allGuiAttributeDefinitions   a map of `Guielement` IRIs to sets of [[SalsahGuiAttributeDefinition]].
   * @param allKnoraResourceProps        a set of the IRIs of all Knora resource properties.
   * @param allLinkProps                 a set of the IRIs of all link properties.
   * @param allLinkValueProps            a set of the IRIs of link value properties.
   * @param allFileValueProps            a set of the IRIs of all file value properties.
   * @return a map of property IRIs to [[ReadPropertyInfoV2]] instances.
   */
  def makeReadPropertyInfos(
    propertyDefs: Map[SmartIri, PropertyInfoContentV2],
    directSubPropertyOfRelations: Map[SmartIri, Set[SmartIri]],
    allSubPropertyOfRelations: Map[SmartIri, Set[SmartIri]],
    allSubClassOfRelations: Map[SmartIri, Seq[SmartIri]],
    allGuiAttributeDefinitions: Map[SmartIri, Set[SalsahGuiAttributeDefinition]],
    allKnoraResourceProps: Set[SmartIri],
    allLinkProps: Set[SmartIri],
    allLinkValueProps: Set[SmartIri],
    allFileValueProps: Set[SmartIri]
  )(implicit stringFormatter: StringFormatter): Map[SmartIri, ReadPropertyInfoV2] =
    propertyDefs.map { case (propertyIri, propertyDef) =>
      val ontologyIri = propertyIri.getOntologyFromEntity

      validateGuiAttributes(
        propertyInfoContent = propertyDef,
        allGuiAttributeDefinitions = allGuiAttributeDefinitions,
        errorFun = { msg: String =>
          throw InconsistentRepositoryDataException(msg)
        }
      )

      val isResourceProp = allKnoraResourceProps.contains(propertyIri)
      val isValueProp =
        allSubPropertyOfRelations(propertyIri).contains(OntologyConstants.KnoraBase.HasValue.toSmartIri)
      val isLinkProp      = allLinkProps.contains(propertyIri)
      val isLinkValueProp = allLinkValueProps.contains(propertyIri)
      val isFileValueProp = allFileValueProps.contains(propertyIri)

      // If the property is defined in a project-specific ontology and is a Knora resource property (a subproperty of knora-base:hasValue or knora-base:hasLinkTo), do the following checks.
      if (!propertyIri.isKnoraBuiltInDefinitionIri && isResourceProp) {
        // The property must be a subproperty of knora-base:hasValue or knora-base:hasLinkTo, but not both.
        if (isValueProp && isLinkProp) {
          throw InconsistentRepositoryDataException(
            s"Property $propertyIri cannot be a subproperty of both knora-base:hasValue and knora-base:hasLinkTo"
          )
        }

        // It can't be a subproperty of knora-base:hasFileValue.
        if (isFileValueProp) {
          throw InconsistentRepositoryDataException(
            s"Property $propertyIri cannot be a subproperty of knora-base:hasFileValue"
          )
        }

        // Each of its base properties that has a Knora IRI must also be a Knora resource property.
        for (baseProperty <- propertyDef.subPropertyOf) {
          if (baseProperty.isKnoraDefinitionIri && !allKnoraResourceProps.contains(baseProperty)) {
            throw InconsistentRepositoryDataException(
              s"Property $propertyIri is a subproperty of knora-base:hasValue or knora-base:hasLinkTo, but its base property $baseProperty is not"
            )
          }
        }

        // It must have an rdfs:label.
        if (!propertyDef.predicates.contains(OntologyConstants.Rdfs.Label.toSmartIri)) {
          throw InconsistentRepositoryDataException(s"Property $propertyIri has no rdfs:label")
        }
      }

      // A property is editable if it's in a built-in ontology and marked with knora-base:isEditable,
      // or if it's a resource property in a project-specific ontology.
      val isEditable = if (ontologyIri.isKnoraBuiltInDefinitionIri) {
        propertyDef.predicates
          .get(OntologyConstants.KnoraBase.IsEditable.toSmartIri)
          .flatMap(_.objects.headOption) match {
          case Some(booleanLiteral: BooleanLiteralV2) => booleanLiteral.value
          case _                                      => false
        }
      } else {
        isResourceProp
      }

      val propertyEntityInfo = ReadPropertyInfoV2(
        entityInfoContent = propertyDef,
        isResourceProp = isResourceProp,
        isEditable = isEditable,
        isLinkProp = isLinkProp,
        isLinkValueProp = isLinkValueProp,
        isFileValueProp = isFileValueProp,
        isStandoffInternalReferenceProperty = allSubPropertyOfRelations(propertyIri).contains(
          OntologyConstants.KnoraBase.StandoffTagHasInternalReference.toSmartIri
        )
      )

      propertyIri -> propertyEntityInfo
    }

  /**
   * Constructs a map of OWL named individual IRIs to [[ReadIndividualInfoV2]] instances.
   *
   * @param individualDefs a map of OWL named individual IRIs to named individuals.
   * @return a map of individual IRIs to [[ReadIndividualInfoV2]] instances.
   */
  def makeReadIndividualInfos(
    individualDefs: Map[SmartIri, IndividualInfoContentV2]
  ): Map[SmartIri, ReadIndividualInfoV2] =
    individualDefs.map { case (individualIri, individual) =>
      individualIri -> ReadIndividualInfoV2(individual)
    }

  /**
   * Given all the OWL named individuals available, constructs a map of `salsah-gui:Guielement` individuals to
   * their GUI attribute definitions.
   *
   * @param allIndividuals all the OWL named individuals available.
   * @return a map of `salsah-gui:Guielement` individuals to their GUI attribute definitions.
   */
  def makeGuiAttributeDefinitions(
    allIndividuals: Map[SmartIri, IndividualInfoContentV2]
  )(implicit stringFormatter: StringFormatter): Map[SmartIri, Set[SalsahGuiAttributeDefinition]] = {
    val guiElementIndividuals: Map[SmartIri, IndividualInfoContentV2] = allIndividuals.filter { case (_, individual) =>
      individual.getRdfType.toString == OntologyConstants.SalsahGui.GuiElementClass
    }

    guiElementIndividuals.map { case (guiElementIri, guiElementIndividual) =>
      val attributeDefs: Set[SalsahGuiAttributeDefinition] =
        guiElementIndividual.predicates.get(OntologyConstants.SalsahGui.GuiAttributeDefinition.toSmartIri) match {
          case Some(predicateInfo) =>
            predicateInfo.objects.map {
              case StringLiteralV2(attributeDefStr, None) =>
                stringFormatter.toSalsahGuiAttributeDefinition(
                  attributeDefStr,
                  throw InconsistentRepositoryDataException(
                    s"Invalid salsah-gui:guiAttributeDefinition in $guiElementIri: $attributeDefStr"
                  )
                )

              case other =>
                throw InconsistentRepositoryDataException(
                  s"Invalid salsah-gui:guiAttributeDefinition in $guiElementIri: $other"
                )
            }.toSet

          case None => Set.empty[SalsahGuiAttributeDefinition]
        }

      guiElementIri -> attributeDefs
    }
  }

  /**
   * Validates the GUI attributes of a resource class property.
   *
   * @param propertyInfoContent        the property definition.
   * @param allGuiAttributeDefinitions the GUI attribute definitions for each GUI element.
   * @param errorFun                   a function that throws an exception. It will be passed the message to be included in the exception.
   */
  def validateGuiAttributes(
    propertyInfoContent: PropertyInfoContentV2,
    allGuiAttributeDefinitions: Map[SmartIri, Set[SalsahGuiAttributeDefinition]],
    errorFun: String => Nothing
  )(implicit stringFormatter: StringFormatter): Unit = {
    val propertyIri = propertyInfoContent.propertyIri
    val predicates  = propertyInfoContent.predicates

    // Find out which salsah-gui:Guielement the property uses, if any.
    val maybeGuiElementPred: Option[PredicateInfoV2] =
      predicates.get(OntologyConstants.SalsahGui.GuiElementProp.toSmartIri)
    val maybeGuiElementIri: Option[SmartIri] = maybeGuiElementPred.map(
      _.requireIriObject(
        throw InconsistentRepositoryDataException(
          s"Property $propertyIri has an invalid object for ${OntologyConstants.SalsahGui.GuiElementProp}"
        )
      )
    )

    // Get that Guielement's attribute definitions, if any.
    val guiAttributeDefs: Set[SalsahGuiAttributeDefinition] = maybeGuiElementIri match {
      case Some(guiElementIri) =>
        allGuiAttributeDefinitions.getOrElse(
          guiElementIri,
          errorFun(s"Property $propertyIri has salsah-gui:guiElement $guiElementIri, which doesn't exist")
        )

      case None => Set.empty[SalsahGuiAttributeDefinition]
    }

    // If the property has the predicate salsah-gui:guiAttribute, syntactically validate the objects of that predicate.
    val guiAttributes: Set[SalsahGuiAttribute] =
      predicates.get(OntologyConstants.SalsahGui.GuiAttribute.toSmartIri) match {
        case Some(guiAttributePred) =>
          val guiElementIri = maybeGuiElementIri.getOrElse(
            errorFun(s"Property $propertyIri has salsah-gui:guiAttribute, but no salsah-gui:guiElement")
          )

          if (guiAttributeDefs.isEmpty) {
            errorFun(
              s"Property $propertyIri has salsah-gui:guiAttribute, but $guiElementIri has no salsah-gui:guiAttributeDefinition"
            )
          }

          // Syntactically validate each attribute.
          guiAttributePred.objects.map {
            case StringLiteralV2(guiAttributeObj, None) =>
              stringFormatter.toSalsahGuiAttribute(
                s = guiAttributeObj,
                attributeDefs = guiAttributeDefs,
                errorFun =
                  errorFun(s"Property $propertyIri contains an invalid salsah-gui:guiAttribute: $guiAttributeObj")
              )

            case other =>
              errorFun(s"Property $propertyIri contains an invalid salsah-gui:guiAttribute: $other")
          }.toSet

        case None => Set.empty[SalsahGuiAttribute]
      }

    // Check that all required GUI attributes are provided.
    val requiredAttributeNames             = guiAttributeDefs.filter(_.isRequired).map(_.attributeName)
    val providedAttributeNames             = guiAttributes.map(_.attributeName)
    val missingAttributeNames: Set[String] = requiredAttributeNames -- providedAttributeNames

    if (missingAttributeNames.nonEmpty) {
      errorFun(
        s"Property $propertyIri has one or more missing objects of salsah-gui:guiAttribute: ${missingAttributeNames
          .mkString(", ")}"
      )
    }
  }

  /**
   * Before creating a new class or adding cardinalities to an existing class, checks the validity of the
   * cardinalities directly defined on the class. Adds link value properties for the corresponding
   * link properties.
   *
   * @param internalClassDef        the internal definition of the class.
   * @param allBaseClassIris        the IRIs of all the class's base classes, including the class itself.
   * @param cacheData               the ontology cache.
   * @param existingLinkPropsToKeep the link properties that are already defined on the class and that
   *                                will be kept after the update.
   * @return the updated class definition, and the cardinalities resulting from inheritance.
   */
  def checkCardinalitiesBeforeAddingAndIfNecessaryAddLinkValueProperties(
    internalClassDef: ClassInfoContentV2,
    allBaseClassIris: Set[SmartIri],
    cacheData: OntologyCacheData,
    existingLinkPropsToKeep: Set[SmartIri] = Set.empty
  )(implicit stringFormatter: StringFormatter): (ClassInfoContentV2, Map[SmartIri, KnoraCardinalityInfo]) = {
    // If the class has cardinalities, check that the properties are already defined as Knora properties.

    val propertyDefsForDirectCardinalities: Set[ReadPropertyInfoV2] = internalClassDef.directCardinalities.keySet.map {
      propertyIri =>
        if (
          !isKnoraResourceProperty(
            propertyIri,
            cacheData
          ) || propertyIri.toString == OntologyConstants.KnoraBase.ResourceProperty || propertyIri.toString == OntologyConstants.KnoraBase.HasValue
        ) {
          throw NotFoundException(s"Invalid property for cardinality: <${propertyIri.toOntologySchema(ApiV2Complex)}>")
        }

        cacheData.ontologies(propertyIri.getOntologyFromEntity).properties(propertyIri)
    }

    val existingLinkValuePropsToKeep = existingLinkPropsToKeep.map(_.fromLinkPropToLinkValueProp)
    val newLinkPropsInClass: Set[SmartIri] = propertyDefsForDirectCardinalities
      .filter(_.isLinkProp)
      .map(_.entityInfoContent.propertyIri) -- existingLinkPropsToKeep
    val newLinkValuePropsInClass: Set[SmartIri] = propertyDefsForDirectCardinalities
      .filter(_.isLinkValueProp)
      .map(_.entityInfoContent.propertyIri) -- existingLinkValuePropsToKeep

    // Don't allow link value prop cardinalities to be included in the request.

    if (newLinkValuePropsInClass.nonEmpty) {
      throw BadRequestException(
        s"In class ${internalClassDef.classIri.toOntologySchema(ApiV2Complex)}, cardinalities have been submitted for one or more link value properties: ${newLinkValuePropsInClass
          .map(_.toOntologySchema(ApiV2Complex))
          .mkString(", ")}. Just submit the link properties, and the link value properties will be included automatically."
      )
    }

    // Add a link value prop cardinality for each new link prop cardinality.

    val linkValuePropCardinalitiesToAdd: Map[SmartIri, KnoraCardinalityInfo] = newLinkPropsInClass.map { linkPropIri =>
      val linkValuePropIri = linkPropIri.fromLinkPropToLinkValueProp

      // Ensure that the link value prop exists.
      cacheData
        .ontologies(linkValuePropIri.getOntologyFromEntity)
        .properties
        .getOrElse(linkValuePropIri, throw NotFoundException(s"Link value property <$linkValuePropIri> not found"))

      linkValuePropIri -> internalClassDef.directCardinalities(linkPropIri)
    }.toMap

    val classDefWithAddedLinkValueProps: ClassInfoContentV2 = internalClassDef.copy(
      directCardinalities = internalClassDef.directCardinalities ++ linkValuePropCardinalitiesToAdd
    )

    // Get the cardinalities that the class can inherit. If the ontology of the base class can't be found, it's assumed to be an external ontology (p.ex. foaf).

    val cardinalitiesAvailableToInherit: Map[SmartIri, KnoraCardinalityInfo] =
      classDefWithAddedLinkValueProps.subClassOf.flatMap { baseClassIri: SmartIri =>
        val ontology = cacheData.ontologies.getOrElse(baseClassIri.getOntologyFromEntity, None)
        ontology match {
          case ontology: ReadOntologyV2 => ontology.classes(baseClassIri).allCardinalities
          case _                        => None
        }
      }.toMap

    // Check that the cardinalities directly defined on the class are compatible with any inheritable
    // cardinalities, and let directly-defined cardinalities override cardinalities in base classes.

    val cardinalitiesForClassWithInheritance: Map[SmartIri, KnoraCardinalityInfo] = overrideCardinalities(
      classIri = internalClassDef.classIri,
      thisClassCardinalities = classDefWithAddedLinkValueProps.directCardinalities,
      inheritableCardinalities = cardinalitiesAvailableToInherit,
      allSubPropertyOfRelations = cacheData.subPropertyOfRelations,
      errorSchema = ApiV2Complex,
      errorFun = { msg: String =>
        throw BadRequestException(msg)
      }
    )

    // Check that the class is a subclass of all the classes that are subject class constraints of the Knora resource properties in its cardinalities.

    val knoraResourcePropertyIrisInCardinalities = cardinalitiesForClassWithInheritance.keySet.filter { propertyIri =>
      isKnoraResourceProperty(
        propertyIri = propertyIri,
        cacheData = cacheData
      )
    }

    val allClassCardinalityKnoraPropertyDefs: Map[SmartIri, PropertyInfoContentV2] =
      knoraResourcePropertyIrisInCardinalities.map { propertyIri =>
        propertyIri -> cacheData.ontologies(propertyIri.getOntologyFromEntity).properties(propertyIri).entityInfoContent
      }.toMap

    checkSubjectClassConstraintsViaCardinalities(
      internalClassDef = classDefWithAddedLinkValueProps,
      allBaseClassIris = allBaseClassIris,
      allClassCardinalityKnoraPropertyDefs = allClassCardinalityKnoraPropertyDefs,
      errorSchema = ApiV2Complex,
      errorFun = { msg: String =>
        throw BadRequestException(msg)
      }
    )

    // It cannot have cardinalities both on property P and on a subproperty of P.

    val maybePropertyAndSubproperty: Option[(SmartIri, SmartIri)] = findPropertyAndSubproperty(
      propertyIris = cardinalitiesForClassWithInheritance.keySet,
      subPropertyOfRelations = cacheData.subPropertyOfRelations
    )

    maybePropertyAndSubproperty match {
      case Some((basePropertyIri, propertyIri)) =>
        throw BadRequestException(
          s"Class <${classDefWithAddedLinkValueProps.classIri.toOntologySchema(ApiV2Complex)}> has a cardinality on property <${basePropertyIri
            .toOntologySchema(ApiV2Complex)}> and on its subproperty <${propertyIri.toOntologySchema(ApiV2Complex)}>"
        )

      case None => ()
    }

    // Check for invalid cardinalities on boolean properties.
    checkForInvalidBooleanCardinalities(
      classIri = internalClassDef.classIri,
      directCardinalities = internalClassDef.directCardinalities,
      allPropertyDefs = cacheData.allPropertyDefs,
      schemaForErrors = ApiV2Complex,
      errorFun = { msg: String =>
        throw BadRequestException(msg)
      }
    )

    (classDefWithAddedLinkValueProps, cardinalitiesForClassWithInheritance)
  }

  /**
   * Given a set of property IRIs, determines whether the set contains a property P and a subproperty of P.
   *
   * @param propertyIris           the set of property IRIs.
   * @param subPropertyOfRelations all the subproperty relations in the triplestore.
   * @return a property and its subproperty, if found.
   */
  private def findPropertyAndSubproperty(
    propertyIris: Set[SmartIri],
    subPropertyOfRelations: Map[SmartIri, Set[SmartIri]]
  ): Option[(SmartIri, SmartIri)] =
    propertyIris.flatMap { propertyIri =>
      val maybeBasePropertyIri: Option[SmartIri] = (propertyIris - propertyIri).find { otherPropertyIri =>
        subPropertyOfRelations.get(propertyIri).exists { baseProperties: Set[SmartIri] =>
          baseProperties.contains(otherPropertyIri)
        }
      }

      maybeBasePropertyIri.map { basePropertyIri =>
        (basePropertyIri, propertyIri)
      }
    }.headOption

  /**
   * Gets the set of subjects that refer to an ontology or its entities.
   *
   * @param ontology the ontology.
   * @return the set of subjects that refer to the ontology or its entities.
   */
  def getSubjectsUsingOntology(settings: KnoraSettingsImpl, appActor: ActorRef, ontology: ReadOntologyV2)(implicit
    ec: ExecutionContext,
    timeout: Timeout
  ): Future[Set[IRI]] =
    for {
      isOntologyUsedSparql <- Future(
                                org.knora.webapi.messages.twirl.queries.sparql.v2.txt
                                  .isOntologyUsed(
                                    ontologyNamedGraphIri = ontology.ontologyMetadata.ontologyIri,
                                    classIris = ontology.classes.keySet,
                                    propertyIris = ontology.properties.keySet
                                  )
                                  .toString()
                              )

      isOntologyUsedResponse: SparqlSelectResult <- appActor
                                                      .ask(SparqlSelectRequest(isOntologyUsedSparql))
                                                      .mapTo[SparqlSelectResult]

      subjects = isOntologyUsedResponse.results.bindings.map { row =>
                   row.rowMap("s")
                 }.toSet
    } yield subjects

  /**
   * Before an update of an ontology entity, checks that the entity's external IRI, and that of its ontology,
   * are valid, and checks that the user has permission to update the ontology.
   *
   * @param externalOntologyIri the external IRI of the ontology.
   * @param externalEntityIri   the external IRI of the entity.
   * @param requestingUser      the user making the request.
   */
  def checkOntologyAndEntityIrisForUpdate(
    externalOntologyIri: SmartIri,
    externalEntityIri: SmartIri,
    requestingUser: UserADM
  )(implicit ex: ExecutionContext): Future[Unit] =
    for {
      _ <- checkExternalOntologyIriForUpdate(externalOntologyIri)
      _ <- checkExternalEntityIriForUpdate(externalEntityIri = externalEntityIri)
      _ <- checkPermissionsForOntologyUpdate(
             internalOntologyIri = externalOntologyIri.toOntologySchema(InternalSchema),
             requestingUser = requestingUser
           )
    } yield ()

  /**
   * Loads a property definition from the triplestore and converts it to a [[PropertyInfoContentV2]].
   *
   * @param propertyIri the IRI of the property to be loaded.
   * @return a [[PropertyInfoContentV2]] representing the property definition.
   */
  def loadPropertyDefinition(
    settings: KnoraSettingsImpl,
<<<<<<< HEAD
    storeManager: ActorRef,
    propertyIri: SmartIri
=======
    appActor: ActorRef,
    propertyIri: SmartIri,
    featureFactoryConfig: FeatureFactoryConfig
>>>>>>> 7f556979
  )(implicit ex: ExecutionContext, stringFormatter: StringFormatter, timeout: Timeout): Future[PropertyInfoContentV2] =
    for {
      sparql <- Future(
                  org.knora.webapi.messages.twirl.queries.sparql.v2.txt
                    .getPropertyDefinition(
                      propertyIri = propertyIri
                    )
                    .toString()
                )

<<<<<<< HEAD
      constructResponse <- (storeManager ? SparqlExtendedConstructRequest(
                             sparql = sparql
                           )).mapTo[SparqlExtendedConstructResponse]
=======
      constructResponse <- appActor
                             .ask(
                               SparqlExtendedConstructRequest(
                                 sparql = sparql,
                                 featureFactoryConfig = featureFactoryConfig
                               )
                             )
                             .mapTo[SparqlExtendedConstructResponse]
>>>>>>> 7f556979
    } yield constructResponseToPropertyDefinition(
      propertyIri = propertyIri,
      constructResponse = constructResponse
    )

  /**
   * Given a map of predicate IRIs to predicate objects describing an entity, returns a map of smart IRIs to [[PredicateInfoV2]]
   * objects that can be used to construct an [[EntityInfoContentV2]].
   *
   * @param entityDefMap a map of predicate IRIs to predicate objects.
   * @return a map of smart IRIs to [[PredicateInfoV2]] objects.
   */
  private def getEntityPredicatesFromConstructResponse(entityDefMap: Map[SmartIri, Seq[LiteralV2]])(implicit
    stringFormatter: StringFormatter
  ): Map[SmartIri, PredicateInfoV2] =
    entityDefMap.map { case (predicateIri: SmartIri, predObjs: Seq[LiteralV2]) =>
      val predicateInfo = PredicateInfoV2(
        predicateIri = predicateIri,
        objects = predObjs.map {
          case IriLiteralV2(iriStr) =>
            // We use xsd:dateTime in the triplestore (because it is supported in SPARQL), but we return
            // the more restrictive xsd:dateTimeStamp in the API.
            if (iriStr == OntologyConstants.Xsd.DateTime) {
              SmartIriLiteralV2(OntologyConstants.Xsd.DateTimeStamp.toSmartIri)
            } else {
              SmartIriLiteralV2(iriStr.toSmartIri)
            }

          case ontoLiteral: OntologyLiteralV2 => ontoLiteral

          case other =>
            throw InconsistentRepositoryDataException(s"Predicate $predicateIri has an invalid object: $other")
        }
      )

      predicateIri -> predicateInfo
    }

  /**
   * Extracts property definitions from a SPARQL CONSTRUCT response.
   *
   * @param propertyIris      the IRIs of the properties to be read.
   * @param constructResponse the SPARQL construct response to be read.
   * @return a map of property IRIs to property definitions.
   */
  def constructResponseToPropertyDefinitions(
    propertyIris: Set[SmartIri],
    constructResponse: SparqlExtendedConstructResponse
  )(implicit stringFormatter: StringFormatter): Map[SmartIri, PropertyInfoContentV2] =
    propertyIris.map { propertyIri =>
      propertyIri -> constructResponseToPropertyDefinition(
        propertyIri = propertyIri,
        constructResponse = constructResponse
      )
    }.toMap

  /**
   * Converts a SPARQL CONSTRUCT response to a [[PropertyInfoContentV2]].
   *
   * @param propertyIri       the IRI of the property to be read.
   * @param constructResponse the SPARQL CONSTRUCT response to be read.
   * @return a [[PropertyInfoContentV2]] representing a property definition.
   */
  private def constructResponseToPropertyDefinition(
    propertyIri: SmartIri,
    constructResponse: SparqlExtendedConstructResponse
  )(implicit stringFormatter: StringFormatter): PropertyInfoContentV2 = {
    // All properties defined in the triplestore must be in Knora ontologies.

    val ontologyIri = propertyIri.getOntologyFromEntity

    if (!ontologyIri.isKnoraOntologyIri) {
      throw InconsistentRepositoryDataException(s"Property $propertyIri is not in a Knora ontology")
    }

    val statements = constructResponse.statements

    // Get the statements whose subject is the property.
    val propertyDefMap: Map[SmartIri, Seq[LiteralV2]] = statements(IriSubjectV2(propertyIri.toString))

    val subPropertyOf: Set[SmartIri] = propertyDefMap.get(OntologyConstants.Rdfs.SubPropertyOf.toSmartIri) match {
      case Some(baseProperties) =>
        baseProperties.map {
          case iriLiteral: IriLiteralV2 => iriLiteral.value.toSmartIri
          case other                    => throw InconsistentRepositoryDataException(s"Unexpected object for rdfs:subPropertyOf: $other")
        }.toSet

      case None => Set.empty[SmartIri]
    }

    val otherPreds: Map[SmartIri, PredicateInfoV2] = getEntityPredicatesFromConstructResponse(
      propertyDefMap - OntologyConstants.Rdfs.SubPropertyOf.toSmartIri
    )

    // salsah-gui:guiOrder isn't allowed here.
    if (otherPreds.contains(OntologyConstants.SalsahGui.GuiOrder.toSmartIri)) {
      throw InconsistentRepositoryDataException(s"Property $propertyIri contains salsah-gui:guiOrder")
    }

    val propertyDef = PropertyInfoContentV2(
      propertyIri = propertyIri,
      subPropertyOf = subPropertyOf,
      predicates = otherPreds,
      ontologySchema = propertyIri.getOntologySchema.get
    )

    if (
      !propertyIri.isKnoraBuiltInDefinitionIri && propertyDef.getRdfTypes.contains(
        OntologyConstants.Owl.TransitiveProperty.toSmartIri
      )
    ) {
      throw InconsistentRepositoryDataException(
        s"Project-specific property $propertyIri cannot be an owl:TransitiveProperty"
      )
    }

    propertyDef
  }

  /**
   * Reads OWL named individuals from a SPARQL CONSTRUCT response.
   *
   * @param individualIris    the IRIs of the named individuals to be read.
   * @param constructResponse the SPARQL CONSTRUCT response.
   * @return a map of individual IRIs to named individuals.
   */
  def constructResponseToIndividuals(individualIris: Set[SmartIri], constructResponse: SparqlExtendedConstructResponse)(
    implicit stringFormatter: StringFormatter
  ): Map[SmartIri, IndividualInfoContentV2] =
    individualIris.map { individualIri =>
      individualIri -> constructResponseToIndividual(
        individualIri = individualIri,
        constructResponse = constructResponse
      )
    }.toMap

  /**
   * Reads an OWL named individual from a SPARQL CONSTRUCT response.
   *
   * @param individualIri     the IRI of the individual to be read.
   * @param constructResponse the SPARQL CONSTRUCT response.
   * @return an [[IndividualInfoContentV2]] representing the named individual.
   */
  private def constructResponseToIndividual(
    individualIri: SmartIri,
    constructResponse: SparqlExtendedConstructResponse
  )(implicit stringFormatter: StringFormatter): IndividualInfoContentV2 = {
    val statements = constructResponse.statements

    // Get the statements whose subject is the individual.
    val individualMap: Map[SmartIri, Seq[LiteralV2]] = statements(IriSubjectV2(individualIri.toString))

    val predicates: Map[SmartIri, PredicateInfoV2] = getEntityPredicatesFromConstructResponse(individualMap)

    IndividualInfoContentV2(
      individualIri = individualIri,
      predicates = predicates,
      ontologySchema = individualIri.getOntologySchema.get
    )
  }

  /**
   * Given a list of resource IRIs and a list of property IRIs (ontology entities), returns an [[EntityInfoGetResponseV2]] describing both resource and property entities.
   *
   * @param classIris      the IRIs of the resource entities to be queried.
   * @param propertyIris   the IRIs of the property entities to be queried.
   * @param requestingUser the user making the request.
   * @return an [[EntityInfoGetResponseV2]].
   */
  def getEntityInfoResponseV2(
    classIris: Set[SmartIri] = Set.empty[SmartIri],
    propertyIris: Set[SmartIri] = Set.empty[SmartIri],
    requestingUser: UserADM
  )(implicit ec: ExecutionContext): Future[EntityInfoGetResponseV2] = {
    for {
      cacheData <- Cache.getCacheData

      // See if any of the requested entities are not Knora entities.

      nonKnoraEntities = (classIris ++ propertyIris).filter(!_.isKnoraEntityIri)

      _ = if (nonKnoraEntities.nonEmpty) {
            throw BadRequestException(
              s"Some requested entities are not Knora entities: ${nonKnoraEntities.mkString(", ")}"
            )
          }

      // See if any of the requested entities are unavailable in the requested schema.

      classesUnavailableInSchema: Set[SmartIri] =
        classIris.foldLeft(Set.empty[SmartIri]) { case (acc, classIri) =>
          // Is this class IRI hard-coded in the requested schema?
          if (
            KnoraBaseToApiV2SimpleTransformationRules.externalClassesToAdd
              .contains(classIri) ||
            KnoraBaseToApiV2ComplexTransformationRules.externalClassesToAdd
              .contains(classIri)
          ) {
            // Yes, so it's available.
            acc
          } else {
            // No. Is it among the classes removed from the internal ontology in the requested schema?
            classIri.getOntologySchema.get match {
              case apiV2Schema: ApiV2Schema =>
                val internalClassIri =
                  classIri.toOntologySchema(InternalSchema)
                val knoraBaseClassesToRemove = OntologyTransformationRules
                  .getTransformationRules(
                    classIri.getOntologyFromEntity,
                    apiV2Schema
                  )
                  .internalClassesToRemove

                if (knoraBaseClassesToRemove.contains(internalClassIri)) {
                  // Yes. Include it in the set of unavailable classes.
                  acc + classIri
                } else {
                  // No. It's available.
                  acc
                }

              case InternalSchema => acc
            }
          }
        }

      propertiesUnavailableInSchema: Set[SmartIri] =
        propertyIris.foldLeft(Set.empty[SmartIri]) { case (acc, propertyIri) =>
          // Is this property IRI hard-coded in the requested schema?
          if (
            KnoraBaseToApiV2SimpleTransformationRules.externalPropertiesToAdd
              .contains(propertyIri) ||
            KnoraBaseToApiV2ComplexTransformationRules.externalPropertiesToAdd
              .contains(propertyIri)
          ) {
            // Yes, so it's available.
            acc
          } else {
            // No. See if it's available in the requested schema.
            propertyIri.getOntologySchema.get match {
              case apiV2Schema: ApiV2Schema =>
                val internalPropertyIri =
                  propertyIri.toOntologySchema(InternalSchema)

                // If it's a link value property and it's requested in the simple schema, it's unavailable.
                if (
                  apiV2Schema == ApiV2Simple && OntologyHelpers
                    .isLinkValueProp(internalPropertyIri, cacheData)
                ) {
                  acc + propertyIri
                } else {
                  // Is it among the properties removed from the internal ontology in the requested schema?

                  val knoraBasePropertiesToRemove =
                    OntologyTransformationRules
                      .getTransformationRules(
                        propertyIri.getOntologyFromEntity,
                        apiV2Schema
                      )
                      .internalPropertiesToRemove

                  if (
                    knoraBasePropertiesToRemove.contains(
                      internalPropertyIri
                    )
                  ) {
                    // Yes. Include it in the set of unavailable properties.
                    acc + propertyIri
                  } else {
                    // No. It's available.
                    acc
                  }
                }

              case InternalSchema => acc
            }
          }
        }

      entitiesUnavailableInSchema = classesUnavailableInSchema ++ propertiesUnavailableInSchema

      _ = if (entitiesUnavailableInSchema.nonEmpty) {
            throw NotFoundException(
              s"Some requested entities were not found: ${entitiesUnavailableInSchema.mkString(", ")}"
            )
          }

      // See if any of the requested entities are hard-coded for knora-api.

      hardCodedExternalClassesAvailable: Map[SmartIri, ReadClassInfoV2] =
        KnoraBaseToApiV2SimpleTransformationRules.externalClassesToAdd.view
          .filterKeys(classIris)
          .toMap ++
          KnoraBaseToApiV2ComplexTransformationRules.externalClassesToAdd.view.filterKeys(classIris).toMap

      hardCodedExternalPropertiesAvailable: Map[SmartIri, ReadPropertyInfoV2] =
        KnoraBaseToApiV2SimpleTransformationRules.externalPropertiesToAdd.view
          .filterKeys(propertyIris)
          .toMap ++
          KnoraBaseToApiV2ComplexTransformationRules.externalPropertiesToAdd.view.filterKeys(propertyIris)

      // Convert the remaining external entity IRIs to internal ones.

      internalToExternalClassIris: Map[SmartIri, SmartIri] =
        (classIris -- hardCodedExternalClassesAvailable.keySet)
          .map(externalIri => externalIri.toOntologySchema(InternalSchema) -> externalIri)
          .toMap
      internalToExternalPropertyIris: Map[SmartIri, SmartIri] =
        (propertyIris -- hardCodedExternalPropertiesAvailable.keySet)
          .map(externalIri => externalIri.toOntologySchema(InternalSchema) -> externalIri)
          .toMap

      classIrisForCache    = internalToExternalClassIris.keySet
      propertyIrisForCache = internalToExternalPropertyIris.keySet

      // Get the entities that are available in the ontology cache.

      classOntologiesForCache: Iterable[ReadOntologyV2] = cacheData.ontologies.view
                                                            .filterKeys(classIrisForCache.map(_.getOntologyFromEntity))
                                                            .toMap
                                                            .values
      propertyOntologiesForCache: Iterable[ReadOntologyV2] =
        cacheData.ontologies.view
          .filterKeys(propertyIrisForCache.map(_.getOntologyFromEntity))
          .toMap
          .values

      classesAvailableFromCache: Map[SmartIri, ReadClassInfoV2] = classOntologiesForCache.flatMap { ontology =>
                                                                    ontology.classes.view
                                                                      .filterKeys(classIrisForCache)
                                                                      .toMap
                                                                  }.toMap

      propertiesAvailableFromCache: Map[SmartIri, ReadPropertyInfoV2] = propertyOntologiesForCache.flatMap { ontology =>
                                                                          ontology.properties.view
                                                                            .filterKeys(propertyIrisForCache)
                                                                            .toMap
                                                                        }.toMap

      allClassesAvailable: Map[SmartIri, ReadClassInfoV2] =
        classesAvailableFromCache ++ hardCodedExternalClassesAvailable
      allPropertiesAvailable: Map[SmartIri, ReadPropertyInfoV2] =
        propertiesAvailableFromCache ++ hardCodedExternalPropertiesAvailable

      // See if any entities are missing.

      allExternalClassIrisAvailable: Set[SmartIri] = allClassesAvailable.keySet.map { classIri =>
                                                       if (classIri.getOntologySchema.contains(InternalSchema)) {
                                                         internalToExternalClassIris(classIri)
                                                       } else {
                                                         classIri
                                                       }
                                                     }

      allExternalPropertyIrisAvailable = allPropertiesAvailable.keySet.map { propertyIri =>
                                           if (propertyIri.getOntologySchema.contains(InternalSchema)) {
                                             internalToExternalPropertyIris(propertyIri)
                                           } else {
                                             propertyIri
                                           }
                                         }

      missingClasses    = classIris -- allExternalClassIrisAvailable
      missingProperties = propertyIris -- allExternalPropertyIrisAvailable

      missingEntities = missingClasses ++ missingProperties

      _ = if (missingEntities.nonEmpty) {
            throw NotFoundException(s"Some requested entities were not found: ${missingEntities.mkString(", ")}")
          }

      response = EntityInfoGetResponseV2(
                   classInfoMap = new ErrorHandlingMap(allClassesAvailable, key => s"Resource class $key not found"),
                   propertyInfoMap = new ErrorHandlingMap(allPropertiesAvailable, key => s"Property $key not found")
                 )
    } yield response
  }

  /**
   * Requests information about OWL classes in a single ontology.
   *
   * @param classIris      the IRIs (internal or external) of the classes to query for.
   * @param requestingUser the user making the request.
   * @return a [[ReadOntologyV2]].
   */
  def getClassDefinitionsFromOntologyV2(
    classIris: Set[SmartIri],
    allLanguages: Boolean,
    requestingUser: UserADM
  )(implicit ec: ExecutionContext): Future[ReadOntologyV2] =
    for {
      cacheData <- Cache.getCacheData

      ontologyIris = classIris.map(_.getOntologyFromEntity)

      _ = if (ontologyIris.size != 1) {
            throw BadRequestException(s"Only one ontology may be queried per request")
          }

      classInfoResponse: EntityInfoGetResponseV2 <-
        getEntityInfoResponseV2(classIris = classIris, requestingUser = requestingUser)
      internalOntologyIri = ontologyIris.head.toOntologySchema(InternalSchema)

      // Are we returning data in the user's preferred language, or in all available languages?
      userLang =
        if (!allLanguages) {
          // Just the user's preferred language.
          Some(requestingUser.lang)
        } else {
          // All available languages.
          None
        }
    } yield ReadOntologyV2(
      ontologyMetadata = cacheData.ontologies(internalOntologyIri).ontologyMetadata,
      classes = classInfoResponse.classInfoMap,
      userLang = userLang
    )

  /**
   * Loads a class definition from the triplestore and converts it to a [[ClassInfoContentV2]].
   *
   * @param classIri the IRI of the class to be loaded.
   * @return a [[ClassInfoContentV2]] representing the class definition.
   */
  def loadClassDefinition(
    settings: KnoraSettingsImpl,
<<<<<<< HEAD
    storeManager: ActorRef,
    classIri: SmartIri
=======
    appActor: ActorRef,
    classIri: SmartIri,
    featureFactoryConfig: FeatureFactoryConfig
>>>>>>> 7f556979
  )(implicit ex: ExecutionContext, stringFormatter: StringFormatter, timeout: Timeout): Future[ClassInfoContentV2] =
    for {
      sparql <- Future(
                  org.knora.webapi.messages.twirl.queries.sparql.v2.txt
                    .getClassDefinition(
                      classIri = classIri
                    )
                    .toString()
                )

<<<<<<< HEAD
      constructResponse <- (storeManager ? SparqlExtendedConstructRequest(
                             sparql = sparql
                           )).mapTo[SparqlExtendedConstructResponse]
=======
      constructResponse <- appActor
                             .ask(
                               SparqlExtendedConstructRequest(
                                 sparql = sparql,
                                 featureFactoryConfig = featureFactoryConfig
                               )
                             )
                             .mapTo[SparqlExtendedConstructResponse]
>>>>>>> 7f556979
    } yield constructResponseToClassDefinition(
      classIri = classIri,
      constructResponse = constructResponse
    )

  /**
   * Extracts class definitions from a SPARQL CONSTRUCT response.
   *
   * @param classIris         the IRIs of the classes to be read.
   * @param constructResponse the SPARQL CONSTRUCT response to be read.
   * @return a map of class IRIs to class definitions.
   */
  def constructResponseToClassDefinitions(classIris: Set[SmartIri], constructResponse: SparqlExtendedConstructResponse)(
    implicit stringFormatter: StringFormatter
  ): Map[SmartIri, ClassInfoContentV2] =
    classIris.map { classIri =>
      classIri -> constructResponseToClassDefinition(
        classIri = classIri,
        constructResponse = constructResponse
      )
    }.toMap

  /**
   * Converts a SPARQL CONSTRUCT response to a [[ClassInfoContentV2]].
   *
   * @param classIri          the IRI of the class to be read.
   * @param constructResponse the SPARQL CONSTRUCT response to be read.
   * @return a [[ClassInfoContentV2]] representing a class definition.
   */
  private def constructResponseToClassDefinition(
    classIri: SmartIri,
    constructResponse: SparqlExtendedConstructResponse
  )(implicit stringFormatter: StringFormatter): ClassInfoContentV2 = {
    // All classes defined in the triplestore must be in Knora ontologies.

    val ontologyIri = classIri.getOntologyFromEntity

    if (!ontologyIri.isKnoraOntologyIri) {
      throw InconsistentRepositoryDataException(s"Class $classIri is not in a Knora ontology")
    }

    val statements = constructResponse.statements

    // Get the statements whose subject is the class.
    val classDefMap: Map[SmartIri, Seq[LiteralV2]] = statements(IriSubjectV2(classIri.toString))

    // Get the IRIs of the class's base classes.

    val subClassOfObjects: Seq[LiteralV2] =
      classDefMap.getOrElse(OntologyConstants.Rdfs.SubClassOf.toSmartIri, Seq.empty[LiteralV2])

    val subClassOf: Set[SmartIri] = subClassOfObjects.collect { case iriLiteral: IriLiteralV2 =>
      iriLiteral.value.toSmartIri
    }.toSet

    // Get the blank nodes representing cardinalities.

    val restrictionBlankNodeIDs: Set[BlankNodeLiteralV2] = subClassOfObjects.collect {
      case blankNodeLiteral: BlankNodeLiteralV2 => blankNodeLiteral
    }.toSet

    val directCardinalities: Map[SmartIri, KnoraCardinalityInfo] = restrictionBlankNodeIDs.map { blankNodeID =>
      val blankNode: Map[SmartIri, Seq[LiteralV2]] = statements.getOrElse(
        BlankNodeSubjectV2(blankNodeID.value),
        throw InconsistentRepositoryDataException(
          s"Blank node '${blankNodeID.value}' not found in construct query result"
        )
      )

      val blankNodeTypeObjs: Seq[LiteralV2] = blankNode.getOrElse(
        OntologyConstants.Rdf.Type.toSmartIri,
        throw InconsistentRepositoryDataException(s"Blank node '${blankNodeID.value}' has no rdf:type")
      )

      blankNodeTypeObjs match {
        case Seq(IriLiteralV2(OntologyConstants.Owl.Restriction)) => ()
        case _ =>
          throw InconsistentRepositoryDataException(s"Blank node '${blankNodeID.value}' is not an owl:Restriction")
      }

      val onPropertyObjs: Seq[LiteralV2] = blankNode.getOrElse(
        OntologyConstants.Owl.OnProperty.toSmartIri,
        throw InconsistentRepositoryDataException(s"Blank node '${blankNodeID.value}' has no owl:onProperty")
      )

      val propertyIri: SmartIri = onPropertyObjs match {
        case Seq(propertyIri: IriLiteralV2) => propertyIri.value.toSmartIri
        case other                          => throw InconsistentRepositoryDataException(s"Invalid object for owl:onProperty: $other")
      }

      val owlCardinalityPreds: Set[SmartIri] = blankNode.keySet.filter { predicate =>
        OntologyConstants.Owl.cardinalityOWLRestrictions(predicate.toString)
      }

      if (owlCardinalityPreds.size != 1) {
        throw InconsistentRepositoryDataException(
          s"Expected one cardinality predicate in blank node '${blankNodeID.value}', got ${owlCardinalityPreds.size}"
        )
      }

      val owlCardinalityIri = owlCardinalityPreds.head

      val owlCardinalityValue: Int = blankNode(owlCardinalityIri) match {
        case Seq(IntLiteralV2(intVal)) => intVal
        case other =>
          throw InconsistentRepositoryDataException(
            s"Expected one integer object for predicate $owlCardinalityIri in blank node '${blankNodeID.value}', got $other"
          )
      }

      val guiOrder: Option[Int] = blankNode.get(OntologyConstants.SalsahGui.GuiOrder.toSmartIri) match {
        case Some(Seq(IntLiteralV2(intVal))) => Some(intVal)
        case None                            => None
        case other =>
          throw InconsistentRepositoryDataException(
            s"Expected one integer object for predicate ${OntologyConstants.SalsahGui.GuiOrder} in blank node '${blankNodeID.value}', got $other"
          )
      }

      // salsah-gui:guiElement and salsah-gui:guiAttribute aren't allowed here.

      if (blankNode.contains(OntologyConstants.SalsahGui.GuiElementProp.toSmartIri)) {
        throw InconsistentRepositoryDataException(
          s"Class $classIri contains salsah-gui:guiElement in an owl:Restriction"
        )
      }

      if (blankNode.contains(OntologyConstants.SalsahGui.GuiAttribute.toSmartIri)) {
        throw InconsistentRepositoryDataException(
          s"Class $classIri contains salsah-gui:guiAttribute in an owl:Restriction"
        )
      }

      propertyIri -> Cardinality.owlCardinality2KnoraCardinality(
        propertyIri = propertyIri.toString,
        owlCardinality = Cardinality.OwlCardinalityInfo(
          owlCardinalityIri = owlCardinalityIri.toString,
          owlCardinalityValue = owlCardinalityValue,
          guiOrder = guiOrder
        )
      )
    }.toMap

    // Get any other predicates of the class.

    val otherPreds: Map[SmartIri, PredicateInfoV2] = getEntityPredicatesFromConstructResponse(
      classDefMap - OntologyConstants.Rdfs.SubClassOf.toSmartIri
    )

    ClassInfoContentV2(
      classIri = classIri,
      subClassOf = subClassOf,
      predicates = otherPreds,
      directCardinalities = directCardinalities,
      ontologySchema = classIri.getOntologySchema.get
    )
  }

  /**
   * Checks that the last modification date of an ontology is the same as the one we expect it to be. If not, return
   * an error message fitting for the "before update" case.
   *
   * @param settings the application settings.
   * @param appActor the store manager actor ref.
   * @param internalOntologyIri          the internal IRI of the ontology.
   * @param expectedLastModificationDate the last modification date that should now be attached to the ontology.
   * @return a failed Future if the expected last modification date is not found.
   */
  def checkOntologyLastModificationDateBeforeUpdate(
    settings: KnoraSettingsImpl,
    appActor: ActorRef,
    internalOntologyIri: SmartIri,
    expectedLastModificationDate: Instant
  )(implicit ec: ExecutionContext, stringFormatter: StringFormatter, timeout: Timeout): Future[Unit] =
    checkOntologyLastModificationDate(
      settings,
      appActor,
      internalOntologyIri = internalOntologyIri,
      expectedLastModificationDate = expectedLastModificationDate,
      errorFun = throw EditConflictException(
        s"Ontology ${internalOntologyIri.toOntologySchema(ApiV2Complex)} has been modified by another user, please reload it and try again."
      )
    )

  /**
   * Checks that the last modification date of an ontology is the same as the one we expect it to be. If not, return
   * an error message fitting for the "after update" case.
   *
   * @param settings the application settings.
   * @param appActor the store manager actor ref.
   * @param internalOntologyIri          the internal IRI of the ontology.
   * @param expectedLastModificationDate the last modification date that should now be attached to the ontology.
   * @return a failed Future if the expected last modification date is not found.
   */
  def checkOntologyLastModificationDateAfterUpdate(
    settings: KnoraSettingsImpl,
    appActor: ActorRef,
    internalOntologyIri: SmartIri,
    expectedLastModificationDate: Instant
  )(implicit ec: ExecutionContext, stringFormatter: StringFormatter, timeout: Timeout): Future[Unit] =
    checkOntologyLastModificationDate(
      settings,
      appActor,
      internalOntologyIri = internalOntologyIri,
      expectedLastModificationDate = expectedLastModificationDate,
      errorFun = throw UpdateNotPerformedException(
        s"Ontology ${internalOntologyIri.toOntologySchema(ApiV2Complex)} was not updated. Please report this as a possible bug."
      )
    )

  /**
   * Checks that the last modification date of an ontology is the same as the one we expect it to be.
   *
   * @param settings the application settings.
   * @param appActor the store manager actor ref.
   * @param internalOntologyIri          the internal IRI of the ontology.
   * @param expectedLastModificationDate the last modification date that the ontology is expected to have.
   * @param errorFun                     a function that throws an exception. It will be called if the expected last modification date is not found.
   * @return a failed Future if the expected last modification date is not found.
   */
  private def checkOntologyLastModificationDate(
    settings: KnoraSettingsImpl,
    appActor: ActorRef,
    internalOntologyIri: SmartIri,
    expectedLastModificationDate: Instant,
    errorFun: => Nothing
  )(implicit ec: ExecutionContext, stringFormatter: StringFormatter, timeout: Timeout): Future[Unit] =
    for {
<<<<<<< HEAD
      existingOntologyMetadata: Option[OntologyMetadataV2] <-
        loadOntologyMetadata(
          settings,
          storeManager,
          internalOntologyIri = internalOntologyIri
        )
=======
      existingOntologyMetadata: Option[OntologyMetadataV2] <- loadOntologyMetadata(
                                                                settings,
                                                                appActor,
                                                                internalOntologyIri = internalOntologyIri,
                                                                featureFactoryConfig = featureFactoryConfig
                                                              )
>>>>>>> 7f556979

      _ = existingOntologyMetadata match {
            case Some(metadata) =>
              metadata.lastModificationDate match {
                case Some(lastModificationDate) =>
                  if (lastModificationDate != expectedLastModificationDate) {
                    errorFun
                  }

                case None =>
                  throw InconsistentRepositoryDataException(
                    s"Ontology $internalOntologyIri has no ${OntologyConstants.KnoraBase.LastModificationDate}"
                  )
              }

            case None =>
              throw NotFoundException(
                s"Ontology $internalOntologyIri (corresponding to ${internalOntologyIri.toOntologySchema(ApiV2Complex)}) not found"
              )
          }
    } yield ()

  /**
   * Checks whether the requesting user has permission to update an ontology.
   *
   * @param internalOntologyIri the internal IRI of the ontology.
   * @param requestingUser      the user making the request.
   * @return `true` if the user has permission to update the ontology
   */
  def canUserUpdateOntology(internalOntologyIri: SmartIri, requestingUser: UserADM)(implicit
    ec: ExecutionContext
  ): Future[Boolean] =
    for {
      cacheData <- Cache.getCacheData

      projectIri =
        cacheData.ontologies
          .getOrElse(
            internalOntologyIri,
            throw NotFoundException(s"Ontology ${internalOntologyIri.toOntologySchema(ApiV2Complex)} not found")
          )
          .ontologyMetadata
          .projectIri
          .get
    } yield requestingUser.permissions.isProjectAdmin(projectIri.toString) || requestingUser.permissions.isSystemAdmin

  /**
   * Throws an exception if the requesting user does not have permission to update an ontology.
   *
   * @param internalOntologyIri the internal IRI of the ontology.
   * @param requestingUser      the user making the request.
   * @return the project IRI.
   */
  def checkPermissionsForOntologyUpdate(internalOntologyIri: SmartIri, requestingUser: UserADM)(implicit
    ec: ExecutionContext
  ): Future[SmartIri] =
    for {
      cacheData <- Cache.getCacheData

      projectIri =
        cacheData.ontologies
          .getOrElse(
            internalOntologyIri,
            throw NotFoundException(s"Ontology ${internalOntologyIri.toOntologySchema(ApiV2Complex)} not found")
          )
          .ontologyMetadata
          .projectIri
          .get

      _ = if (
            !requestingUser.permissions.isProjectAdmin(projectIri.toString) && !requestingUser.permissions.isSystemAdmin
          ) {
            // not a project or system admin
            throw ForbiddenException("Ontologies can be modified only by a project or system admin.")
          }

    } yield projectIri

  /**
   * Checks whether an ontology IRI is valid for an update.
   *
   * @param externalOntologyIri the external IRI of the ontology.
   * @return a failed Future if the IRI is not valid for an update.
   */
  def checkExternalOntologyIriForUpdate(externalOntologyIri: SmartIri): Future[Unit] =
    if (!externalOntologyIri.isKnoraOntologyIri) {
      FastFuture.failed(throw BadRequestException(s"Invalid ontology IRI for request: $externalOntologyIri}"))
    } else if (!externalOntologyIri.getOntologySchema.contains(ApiV2Complex)) {
      FastFuture.failed(throw BadRequestException(s"Invalid ontology schema for request: $externalOntologyIri"))
    } else if (externalOntologyIri.isKnoraBuiltInDefinitionIri) {
      FastFuture.failed(
        throw BadRequestException(s"Ontology $externalOntologyIri cannot be modified via the Knora API")
      )
    } else {
      FastFuture.successful(())
    }

  /**
   * Checks whether an entity IRI is valid for an update.
   *
   * @param externalEntityIri the external IRI of the entity.
   * @return a failed Future if the entity IRI is not valid for an update, or is not from the specified ontology.
   */
  private def checkExternalEntityIriForUpdate(externalEntityIri: SmartIri): Future[Unit] =
    if (!externalEntityIri.isKnoraApiV2EntityIri) {
      FastFuture.failed(throw BadRequestException(s"Invalid entity IRI for request: $externalEntityIri"))
    } else if (!externalEntityIri.getOntologySchema.contains(ApiV2Complex)) {
      FastFuture.failed(throw BadRequestException(s"Invalid ontology schema for request: $externalEntityIri"))
    } else {
      FastFuture.successful(())
    }

  /**
   * Given the definition of a link property, returns the definition of the corresponding link value property.
   *
   * @param internalPropertyDef the definition of the the link property, in the internal schema.
   * @return the definition of the corresponding link value property.
   */
  def linkPropertyDefToLinkValuePropertyDef(
    internalPropertyDef: PropertyInfoContentV2
  )(implicit stringFormatter: StringFormatter): PropertyInfoContentV2 = {
    val linkValuePropIri = internalPropertyDef.propertyIri.fromLinkPropToLinkValueProp

    val newPredicates: Map[SmartIri, PredicateInfoV2] =
      (internalPropertyDef.predicates - OntologyConstants.KnoraBase.ObjectClassConstraint.toSmartIri) +
        (OntologyConstants.KnoraBase.ObjectClassConstraint.toSmartIri -> PredicateInfoV2(
          predicateIri = OntologyConstants.KnoraBase.ObjectClassConstraint.toSmartIri,
          objects = Seq(SmartIriLiteralV2(OntologyConstants.KnoraBase.LinkValue.toSmartIri))
        ))

    val subPropertyOf: SmartIri = internalPropertyDef.subPropertyOf match {
      case subProps if subProps.contains(OntologyConstants.KnoraBase.IsPartOf.toSmartIri) =>
        OntologyConstants.KnoraBase.IsPartOfValue.toSmartIri
      case subProps if subProps.contains(OntologyConstants.KnoraBase.HasLinkTo.toSmartIri) =>
        OntologyConstants.KnoraBase.HasLinkToValue.toSmartIri
      case subProps
          if subProps.size == 1 => // if subPropertyOf is neither isPartOf nor HasLinkTo it inherits from a custom link property
        internalPropertyDef.subPropertyOf.head.fromLinkPropToLinkValueProp
      case _ =>
        throw BadRequestException(
          s"Can't create link value property $linkValuePropIri. Probably because it has several super properties."
        )
    }

    internalPropertyDef.copy(
      propertyIri = linkValuePropIri,
      predicates = newPredicates,
      subPropertyOf = Set(subPropertyOf)
    )
  }

  /**
   * Given the cardinalities directly defined on a given class, and the cardinalities that it could inherit (directly
   * or indirectly) from its base classes, combines the two, filtering out the base class cardinalities ones that are overridden
   * by cardinalities defined directly on the given class. Checks that if a directly defined cardinality overrides an inheritable one,
   * the directly defined one is at least as restrictive as the inheritable one.
   *
   * @param classIri                  the class IRI.
   * @param thisClassCardinalities    the cardinalities directly defined on a given resource class.
   * @param inheritableCardinalities  the cardinalities that the given resource class could inherit from its base classes.
   * @param allSubPropertyOfRelations a map in which each property IRI points to the full set of its base properties.
   * @param errorSchema               the ontology schema to be used in error messages.
   * @param errorFun                  a function that throws an exception. It will be called with an error message argument if the cardinalities are invalid.
   * @return a map in which each key is the IRI of a property that has a cardinality in the resource class (or that it inherits
   *         from its base classes), and each value is the cardinality on the property.
   */
  def overrideCardinalities(
    classIri: SmartIri,
    thisClassCardinalities: Map[SmartIri, KnoraCardinalityInfo],
    inheritableCardinalities: Map[SmartIri, KnoraCardinalityInfo],
    allSubPropertyOfRelations: Map[SmartIri, Set[SmartIri]],
    errorSchema: OntologySchema,
    errorFun: String => Nothing
  ): Map[SmartIri, KnoraCardinalityInfo] = {
    // A map of directly defined properties to the base class properties they can override.
    val overrides: Map[SmartIri, Set[SmartIri]] = thisClassCardinalities.map {
      case (thisClassProp, thisClassCardinality) =>
        // For each directly defined cardinality, get its base properties, if available.
        // If the class has a cardinality for a non-Knora property like rdfs:label (which can happen only
        // if it's a built-in class), we won't have any information about the base properties of that property.
        val basePropsOfThisClassProp: Set[SmartIri] =
          allSubPropertyOfRelations.getOrElse(thisClassProp, Set.empty[SmartIri])

        val overriddenBaseProps: Set[SmartIri] = inheritableCardinalities.foldLeft(Set.empty[SmartIri]) {
          case (acc, (baseClassProp, baseClassCardinality)) =>
            // Can the directly defined cardinality override the inheritable one?
            if (thisClassProp == baseClassProp || basePropsOfThisClassProp.contains(baseClassProp)) {
              // Yes. Is the directly defined one at least as restrictive as the inheritable one?

              if (
                !Cardinality.isCompatible(
                  directCardinality = thisClassCardinality.cardinality,
                  inheritableCardinality = baseClassCardinality.cardinality
                )
              ) {
                // No. Throw an exception.
                errorFun(
                  s"In class <${classIri.toOntologySchema(errorSchema)}>, the directly defined cardinality ${thisClassCardinality.cardinality} on ${thisClassProp
                    .toOntologySchema(errorSchema)} is not compatible with the inherited cardinality ${baseClassCardinality.cardinality} on ${baseClassProp
                    .toOntologySchema(errorSchema)}, because it is less restrictive"
                )
              } else {
                // Yes. Filter out the inheritable one, because the directly defined one overrides it.
                acc + baseClassProp
              }
            } else {
              // No. Let the class inherit the inheritable cardinality.
              acc
            }
        }

        thisClassProp -> overriddenBaseProps
    }

    // A map of base class properties to the directly defined properties that can override them.
    val reverseOverrides: Map[SmartIri, Set[SmartIri]] = overrides.toVector.flatMap {
      // Unpack the sets to make an association list.
      case (thisClassProp: SmartIri, baseClassProps: Set[SmartIri]) =>
        baseClassProps.map { baseClassProp: SmartIri =>
          thisClassProp -> baseClassProp
        }
    }.map {
      // Reverse the direction of the association list.
      case (thisClassProp: SmartIri, baseClassProp: SmartIri) =>
        baseClassProp -> thisClassProp
    }.groupBy {
      // Group by base class prop to make a map.
      case (baseClassProp: SmartIri, _) => baseClassProp
    }.map {
      // Make sets of directly defined props.
      case (baseClassProp: SmartIri, thisClassProps: immutable.Iterable[(SmartIri, SmartIri)]) =>
        baseClassProp -> thisClassProps.map { case (_, thisClassProp) =>
          thisClassProp
        }.toSet
    }

    // Are there any base class properties that are overridden by more than one directly defined property,
    // and do any of those base properties have cardinalities that could cause conflicts between the cardinalities
    // on the directly defined cardinalities?
    reverseOverrides.foreach { case (baseClassProp, thisClassProps) =>
      if (thisClassProps.size > 1) {
        val overriddenCardinality: KnoraCardinalityInfo = inheritableCardinalities(baseClassProp)

        if (
          overriddenCardinality.cardinality == Cardinality.MustHaveOne || overriddenCardinality.cardinality == Cardinality.MayHaveOne
        ) {
          errorFun(
            s"In class <${classIri.toOntologySchema(errorSchema)}>, there is more than one cardinality that would override the inherited cardinality $overriddenCardinality on <${baseClassProp
              .toOntologySchema(errorSchema)}>"
          )
        }
      }
    }

    thisClassCardinalities ++ inheritableCardinalities.filterNot { case (basePropIri, _) =>
      reverseOverrides.contains(basePropIri)
    }
  }

  /**
   * Given all the `rdfs:subClassOf` relations between classes, calculates all the inverse relations.
   *
   * @param allSubClassOfRelations all the `rdfs:subClassOf` relations between classes.
   * @return a map of IRIs of resource classes to sets of the IRIs of their subclasses.
   */
  def calculateSuperClassOfRelations(
    allSubClassOfRelations: Map[SmartIri, Seq[SmartIri]]
  ): Map[SmartIri, Set[SmartIri]] =
    allSubClassOfRelations.toVector.flatMap { case (subClass: SmartIri, baseClasses: Seq[SmartIri]) =>
      baseClasses.map { baseClass =>
        baseClass -> subClass
      }
    }
      .groupBy(_._1)
      .map { case (baseClass: SmartIri, baseClassAndSubClasses: Vector[(SmartIri, SmartIri)]) =>
        baseClass -> baseClassAndSubClasses.map(_._2).toSet
      }

  /**
   * Given all the `rdfs:subPropertyOf` relations between properties, calculates all the inverse relations.
   *
   * @param allSubPropertiesOfRelations all the `rdfs:subPropertyOf` relations between properties.
   * @return a map of IRIs of properties to sets of the IRIs of their subproperties.
   */
  def calculateSuperPropertiesOfRelations(
    allSubPropertiesOfRelations: Map[SmartIri, Set[SmartIri]]
  ): Map[SmartIri, Set[SmartIri]] =
    allSubPropertiesOfRelations.toVector.flatMap { case (subProp: SmartIri, baseProps: Set[SmartIri]) =>
      baseProps.map { baseProp =>
        baseProp -> subProp
      }
    }
      .groupBy(_._1)
      .map { case (baseProp: SmartIri, basePropAndSubProps: Vector[(SmartIri, SmartIri)]) =>
        baseProp -> basePropAndSubProps.map(_._2).toSet
      }

  /**
   * Given a class loaded from the triplestore, recursively adds its inherited cardinalities to the cardinalities it defines
   * directly. A cardinality for a subproperty in a subclass overrides a cardinality for a base property in
   * a base class.
   *
   * @param classIri                  the IRI of the class whose properties are to be computed.
   * @param directSubClassOfRelations a map of the direct `rdfs:subClassOf` relations defined on each class.
   * @param allSubPropertyOfRelations a map in which each property IRI points to the full set of its base properties.
   * @param directClassCardinalities  a map of the cardinalities defined directly on each class.
   * @return a map in which each key is the IRI of a property that has a cardinality in the class (or that it inherits
   *         from its base classes), and each value is the cardinality on the property.
   */
  def inheritCardinalitiesInLoadedClass(
    classIri: SmartIri,
    directSubClassOfRelations: Map[SmartIri, Set[SmartIri]],
    allSubPropertyOfRelations: Map[SmartIri, Set[SmartIri]],
    directClassCardinalities: Map[SmartIri, Map[SmartIri, KnoraCardinalityInfo]]
  ): Map[SmartIri, KnoraCardinalityInfo] = {
    // Recursively get properties that are available to inherit from base classes. If we have no information about
    // a class, that could mean that it isn't a subclass of knora-base:Resource (e.g. it's something like
    // foaf:Person), in which case we assume that it has no base classes.
    val cardinalitiesAvailableToInherit: Map[SmartIri, KnoraCardinalityInfo] = directSubClassOfRelations
      .getOrElse(classIri, Set.empty[SmartIri])
      .foldLeft(Map.empty[SmartIri, KnoraCardinalityInfo]) {
        case (acc: Map[SmartIri, KnoraCardinalityInfo], baseClass: SmartIri) =>
          acc ++ inheritCardinalitiesInLoadedClass(
            classIri = baseClass,
            directSubClassOfRelations = directSubClassOfRelations,
            allSubPropertyOfRelations = allSubPropertyOfRelations,
            directClassCardinalities = directClassCardinalities
          )
      }

    // Get the properties that have cardinalities defined directly on this class. Again, if we have no information
    // about a class, we assume that it has no cardinalities.
    val thisClassCardinalities: Map[SmartIri, KnoraCardinalityInfo] =
      directClassCardinalities.getOrElse(classIri, Map.empty[SmartIri, KnoraCardinalityInfo])

    // Combine the cardinalities defined directly on this class with the ones that are available to inherit.
    overrideCardinalities(
      classIri = classIri,
      thisClassCardinalities = thisClassCardinalities,
      inheritableCardinalities = cardinalitiesAvailableToInherit,
      allSubPropertyOfRelations = allSubPropertyOfRelations,
      errorSchema = InternalSchema,
      { msg: String =>
        throw InconsistentRepositoryDataException(msg)
      }
    )
  }

  /**
   * Checks whether a class IRI refers to a Knora internal resource class.
   *
   * @param classIri the class IRI.
   * @return `true` if the class IRI refers to a Knora resource class, or `false` if the class
   *         does not exist or is not a Knora internal resource class.
   */
  def isKnoraInternalResourceClass(classIri: SmartIri, cacheData: OntologyCacheData): Boolean =
    classIri.isKnoraInternalEntityIri &&
      cacheData.ontologies(classIri.getOntologyFromEntity).classes.get(classIri).exists(_.isResourceClass)

  /**
   * Checks whether a property is a subproperty of `knora-base:resourceProperty`.
   *
   * @param propertyIri the property IRI.
   * @param cacheData   the ontology cache.
   * @return `true` if the property is a subproperty of `knora-base:resourceProperty`.
   */
  def isKnoraResourceProperty(propertyIri: SmartIri, cacheData: OntologyCacheData): Boolean =
    propertyIri.isKnoraEntityIri &&
      cacheData.ontologies(propertyIri.getOntologyFromEntity).properties.get(propertyIri).exists(_.isResourceProp)

  /**
   * Checks whether a property is a subproperty of `knora-base:hasLinkTo`.
   *
   * @param propertyIri the property IRI.
   * @param cacheData   the ontology cache.
   * @return `true` if the property is a subproperty of `knora-base:hasLinkTo`.
   */
  def isLinkProp(propertyIri: SmartIri, cacheData: OntologyCacheData): Boolean =
    propertyIri.isKnoraEntityIri &&
      cacheData.ontologies(propertyIri.getOntologyFromEntity).properties.get(propertyIri).exists(_.isLinkProp)

  /**
   * Checks whether a property is a subproperty of `knora-base:hasLinkToValue`.
   *
   * @param propertyIri the property IRI.
   * @param cacheData   the ontology cache.
   * @return `true` if the property is a subproperty of `knora-base:hasLinkToValue`.
   */
  def isLinkValueProp(propertyIri: SmartIri, cacheData: OntologyCacheData): Boolean =
    propertyIri.isKnoraEntityIri &&
      cacheData.ontologies(propertyIri.getOntologyFromEntity).properties.get(propertyIri).exists(_.isLinkValueProp)

  /**
   * Checks whether a property is a subproperty of `knora-base:hasFileValue`.
   *
   * @param propertyIri the property IRI.
   * @param cacheData   the ontology cache.
   * @return `true` if the property is a subproperty of `knora-base:hasFileValue`.
   */
  def isFileValueProp(propertyIri: SmartIri, cacheData: OntologyCacheData): Boolean =
    propertyIri.isKnoraEntityIri &&
      cacheData.ontologies(propertyIri.getOntologyFromEntity).properties.get(propertyIri).exists(_.isFileValueProp)

}<|MERGE_RESOLUTION|>--- conflicted
+++ resolved
@@ -16,6 +16,7 @@
 import org.knora.webapi.InternalSchema
 import org.knora.webapi.OntologySchema
 import dsp.errors._
+import org.knora.webapi.feature.FeatureFactoryConfig
 import org.knora.webapi.messages.IriConversions._
 import org.knora.webapi.messages.OntologyConstants
 import org.knora.webapi.messages.SmartIri
@@ -118,18 +119,14 @@
    * Reads an ontology's metadata.
    *
    * @param internalOntologyIri  the ontology's internal IRI.
+   * @param featureFactoryConfig the feature factory configuration.
    * @return an [[OntologyMetadataV2]], or [[None]] if the ontology is not found.
    */
   def loadOntologyMetadata(
     settings: KnoraSettingsImpl,
-<<<<<<< HEAD
-    storeManager: ActorRef,
-    internalOntologyIri: SmartIri
-=======
     appActor: ActorRef,
     internalOntologyIri: SmartIri,
     featureFactoryConfig: FeatureFactoryConfig
->>>>>>> 7f556979
   )(implicit
     executionContext: ExecutionContext,
     stringFormatter: StringFormatter,
@@ -148,11 +145,6 @@
                                 )
                                 .toString()
 
-<<<<<<< HEAD
-      getOntologyInfoResponse <- (storeManager ? SparqlConstructRequest(
-                                   sparql = getOntologyInfoSparql
-                                 )).mapTo[SparqlConstructResponse]
-=======
       getOntologyInfoResponse <- appActor
                                    .ask(
                                      SparqlConstructRequest(
@@ -161,7 +153,6 @@
                                      )
                                    )
                                    .mapTo[SparqlConstructResponse]
->>>>>>> 7f556979
 
       metadata: Option[OntologyMetadataV2] =
         if (getOntologyInfoResponse.statements.isEmpty) {
@@ -1137,18 +1128,14 @@
    * Loads a property definition from the triplestore and converts it to a [[PropertyInfoContentV2]].
    *
    * @param propertyIri the IRI of the property to be loaded.
+   * @param featureFactoryConfig the feature factory configuration.
    * @return a [[PropertyInfoContentV2]] representing the property definition.
    */
   def loadPropertyDefinition(
     settings: KnoraSettingsImpl,
-<<<<<<< HEAD
-    storeManager: ActorRef,
-    propertyIri: SmartIri
-=======
     appActor: ActorRef,
     propertyIri: SmartIri,
     featureFactoryConfig: FeatureFactoryConfig
->>>>>>> 7f556979
   )(implicit ex: ExecutionContext, stringFormatter: StringFormatter, timeout: Timeout): Future[PropertyInfoContentV2] =
     for {
       sparql <- Future(
@@ -1159,11 +1146,6 @@
                     .toString()
                 )
 
-<<<<<<< HEAD
-      constructResponse <- (storeManager ? SparqlExtendedConstructRequest(
-                             sparql = sparql
-                           )).mapTo[SparqlExtendedConstructResponse]
-=======
       constructResponse <- appActor
                              .ask(
                                SparqlExtendedConstructRequest(
@@ -1172,7 +1154,6 @@
                                )
                              )
                              .mapTo[SparqlExtendedConstructResponse]
->>>>>>> 7f556979
     } yield constructResponseToPropertyDefinition(
       propertyIri = propertyIri,
       constructResponse = constructResponse
@@ -1362,95 +1343,94 @@
 
       // See if any of the requested entities are unavailable in the requested schema.
 
-      classesUnavailableInSchema: Set[SmartIri] =
-        classIris.foldLeft(Set.empty[SmartIri]) { case (acc, classIri) =>
-          // Is this class IRI hard-coded in the requested schema?
-          if (
-            KnoraBaseToApiV2SimpleTransformationRules.externalClassesToAdd
-              .contains(classIri) ||
-            KnoraBaseToApiV2ComplexTransformationRules.externalClassesToAdd
-              .contains(classIri)
-          ) {
-            // Yes, so it's available.
-            acc
-          } else {
-            // No. Is it among the classes removed from the internal ontology in the requested schema?
-            classIri.getOntologySchema.get match {
-              case apiV2Schema: ApiV2Schema =>
-                val internalClassIri =
-                  classIri.toOntologySchema(InternalSchema)
-                val knoraBaseClassesToRemove = OntologyTransformationRules
-                  .getTransformationRules(
-                    classIri.getOntologyFromEntity,
-                    apiV2Schema
-                  )
-                  .internalClassesToRemove
-
-                if (knoraBaseClassesToRemove.contains(internalClassIri)) {
-                  // Yes. Include it in the set of unavailable classes.
-                  acc + classIri
-                } else {
-                  // No. It's available.
-                  acc
-                }
-
-              case InternalSchema => acc
-            }
-          }
-        }
-
-      propertiesUnavailableInSchema: Set[SmartIri] =
-        propertyIris.foldLeft(Set.empty[SmartIri]) { case (acc, propertyIri) =>
-          // Is this property IRI hard-coded in the requested schema?
-          if (
-            KnoraBaseToApiV2SimpleTransformationRules.externalPropertiesToAdd
-              .contains(propertyIri) ||
-            KnoraBaseToApiV2ComplexTransformationRules.externalPropertiesToAdd
-              .contains(propertyIri)
-          ) {
-            // Yes, so it's available.
-            acc
-          } else {
-            // No. See if it's available in the requested schema.
-            propertyIri.getOntologySchema.get match {
-              case apiV2Schema: ApiV2Schema =>
-                val internalPropertyIri =
-                  propertyIri.toOntologySchema(InternalSchema)
-
-                // If it's a link value property and it's requested in the simple schema, it's unavailable.
-                if (
-                  apiV2Schema == ApiV2Simple && OntologyHelpers
-                    .isLinkValueProp(internalPropertyIri, cacheData)
-                ) {
-                  acc + propertyIri
-                } else {
-                  // Is it among the properties removed from the internal ontology in the requested schema?
-
-                  val knoraBasePropertiesToRemove =
-                    OntologyTransformationRules
-                      .getTransformationRules(
-                        propertyIri.getOntologyFromEntity,
-                        apiV2Schema
-                      )
-                      .internalPropertiesToRemove
-
-                  if (
-                    knoraBasePropertiesToRemove.contains(
-                      internalPropertyIri
-                    )
-                  ) {
-                    // Yes. Include it in the set of unavailable properties.
-                    acc + propertyIri
-                  } else {
-                    // No. It's available.
-                    acc
-                  }
-                }
-
-              case InternalSchema => acc
-            }
-          }
-        }
+      classesUnavailableInSchema: Set[SmartIri] = classIris.foldLeft(Set.empty[SmartIri]) { case (acc, classIri) =>
+                                                    // Is this class IRI hard-coded in the requested schema?
+                                                    if (
+                                                      KnoraBaseToApiV2SimpleTransformationRules.externalClassesToAdd
+                                                        .contains(classIri) ||
+                                                      KnoraBaseToApiV2ComplexTransformationRules.externalClassesToAdd
+                                                        .contains(classIri)
+                                                    ) {
+                                                      // Yes, so it's available.
+                                                      acc
+                                                    } else {
+                                                      // No. Is it among the classes removed from the internal ontology in the requested schema?
+                                                      classIri.getOntologySchema.get match {
+                                                        case apiV2Schema: ApiV2Schema =>
+                                                          val internalClassIri =
+                                                            classIri.toOntologySchema(InternalSchema)
+                                                          val knoraBaseClassesToRemove = OntologyTransformationRules
+                                                            .getTransformationRules(
+                                                              classIri.getOntologyFromEntity,
+                                                              apiV2Schema
+                                                            )
+                                                            .internalClassesToRemove
+
+                                                          if (knoraBaseClassesToRemove.contains(internalClassIri)) {
+                                                            // Yes. Include it in the set of unavailable classes.
+                                                            acc + classIri
+                                                          } else {
+                                                            // No. It's available.
+                                                            acc
+                                                          }
+
+                                                        case InternalSchema => acc
+                                                      }
+                                                    }
+                                                  }
+
+      propertiesUnavailableInSchema: Set[SmartIri] = propertyIris.foldLeft(Set.empty[SmartIri]) {
+                                                       case (acc, propertyIri) =>
+                                                         // Is this property IRI hard-coded in the requested schema?
+                                                         if (
+                                                           KnoraBaseToApiV2SimpleTransformationRules.externalPropertiesToAdd
+                                                             .contains(propertyIri) ||
+                                                           KnoraBaseToApiV2ComplexTransformationRules.externalPropertiesToAdd
+                                                             .contains(propertyIri)
+                                                         ) {
+                                                           // Yes, so it's available.
+                                                           acc
+                                                         } else {
+                                                           // No. See if it's available in the requested schema.
+                                                           propertyIri.getOntologySchema.get match {
+                                                             case apiV2Schema: ApiV2Schema =>
+                                                               val internalPropertyIri =
+                                                                 propertyIri.toOntologySchema(InternalSchema)
+
+                                                               // If it's a link value property and it's requested in the simple schema, it's unavailable.
+                                                               if (
+                                                                 apiV2Schema == ApiV2Simple && OntologyHelpers
+                                                                   .isLinkValueProp(internalPropertyIri, cacheData)
+                                                               ) {
+                                                                 acc + propertyIri
+                                                               } else {
+                                                                 // Is it among the properties removed from the internal ontology in the requested schema?
+
+                                                                 val knoraBasePropertiesToRemove =
+                                                                   OntologyTransformationRules
+                                                                     .getTransformationRules(
+                                                                       propertyIri.getOntologyFromEntity,
+                                                                       apiV2Schema
+                                                                     )
+                                                                     .internalPropertiesToRemove
+
+                                                                 if (
+                                                                   knoraBasePropertiesToRemove.contains(
+                                                                     internalPropertyIri
+                                                                   )
+                                                                 ) {
+                                                                   // Yes. Include it in the set of unavailable properties.
+                                                                   acc + propertyIri
+                                                                 } else {
+                                                                   // No. It's available.
+                                                                   acc
+                                                                 }
+                                                               }
+
+                                                             case InternalSchema => acc
+                                                           }
+                                                         }
+                                                     }
 
       entitiesUnavailableInSchema = classesUnavailableInSchema ++ propertiesUnavailableInSchema
 
@@ -1595,18 +1575,14 @@
    * Loads a class definition from the triplestore and converts it to a [[ClassInfoContentV2]].
    *
    * @param classIri the IRI of the class to be loaded.
+   * @param featureFactoryConfig the feature factory configuration.
    * @return a [[ClassInfoContentV2]] representing the class definition.
    */
   def loadClassDefinition(
     settings: KnoraSettingsImpl,
-<<<<<<< HEAD
-    storeManager: ActorRef,
-    classIri: SmartIri
-=======
     appActor: ActorRef,
     classIri: SmartIri,
     featureFactoryConfig: FeatureFactoryConfig
->>>>>>> 7f556979
   )(implicit ex: ExecutionContext, stringFormatter: StringFormatter, timeout: Timeout): Future[ClassInfoContentV2] =
     for {
       sparql <- Future(
@@ -1617,11 +1593,6 @@
                     .toString()
                 )
 
-<<<<<<< HEAD
-      constructResponse <- (storeManager ? SparqlExtendedConstructRequest(
-                             sparql = sparql
-                           )).mapTo[SparqlExtendedConstructResponse]
-=======
       constructResponse <- appActor
                              .ask(
                                SparqlExtendedConstructRequest(
@@ -1630,7 +1601,6 @@
                                )
                              )
                              .mapTo[SparqlExtendedConstructResponse]
->>>>>>> 7f556979
     } yield constructResponseToClassDefinition(
       classIri = classIri,
       constructResponse = constructResponse
@@ -1797,19 +1767,22 @@
    * @param appActor the store manager actor ref.
    * @param internalOntologyIri          the internal IRI of the ontology.
    * @param expectedLastModificationDate the last modification date that should now be attached to the ontology.
+   * @param featureFactoryConfig the feature factory configuration.
    * @return a failed Future if the expected last modification date is not found.
    */
   def checkOntologyLastModificationDateBeforeUpdate(
     settings: KnoraSettingsImpl,
     appActor: ActorRef,
     internalOntologyIri: SmartIri,
-    expectedLastModificationDate: Instant
+    expectedLastModificationDate: Instant,
+    featureFactoryConfig: FeatureFactoryConfig
   )(implicit ec: ExecutionContext, stringFormatter: StringFormatter, timeout: Timeout): Future[Unit] =
     checkOntologyLastModificationDate(
       settings,
       appActor,
       internalOntologyIri = internalOntologyIri,
       expectedLastModificationDate = expectedLastModificationDate,
+      featureFactoryConfig = featureFactoryConfig,
       errorFun = throw EditConflictException(
         s"Ontology ${internalOntologyIri.toOntologySchema(ApiV2Complex)} has been modified by another user, please reload it and try again."
       )
@@ -1823,19 +1796,22 @@
    * @param appActor the store manager actor ref.
    * @param internalOntologyIri          the internal IRI of the ontology.
    * @param expectedLastModificationDate the last modification date that should now be attached to the ontology.
+   * @param featureFactoryConfig the feature factory configuration.
    * @return a failed Future if the expected last modification date is not found.
    */
   def checkOntologyLastModificationDateAfterUpdate(
     settings: KnoraSettingsImpl,
     appActor: ActorRef,
     internalOntologyIri: SmartIri,
-    expectedLastModificationDate: Instant
+    expectedLastModificationDate: Instant,
+    featureFactoryConfig: FeatureFactoryConfig
   )(implicit ec: ExecutionContext, stringFormatter: StringFormatter, timeout: Timeout): Future[Unit] =
     checkOntologyLastModificationDate(
       settings,
       appActor,
       internalOntologyIri = internalOntologyIri,
       expectedLastModificationDate = expectedLastModificationDate,
+      featureFactoryConfig = featureFactoryConfig,
       errorFun = throw UpdateNotPerformedException(
         s"Ontology ${internalOntologyIri.toOntologySchema(ApiV2Complex)} was not updated. Please report this as a possible bug."
       )
@@ -1848,6 +1824,7 @@
    * @param appActor the store manager actor ref.
    * @param internalOntologyIri          the internal IRI of the ontology.
    * @param expectedLastModificationDate the last modification date that the ontology is expected to have.
+   * @param featureFactoryConfig the feature factory configuration.
    * @param errorFun                     a function that throws an exception. It will be called if the expected last modification date is not found.
    * @return a failed Future if the expected last modification date is not found.
    */
@@ -1856,24 +1833,16 @@
     appActor: ActorRef,
     internalOntologyIri: SmartIri,
     expectedLastModificationDate: Instant,
+    featureFactoryConfig: FeatureFactoryConfig,
     errorFun: => Nothing
   )(implicit ec: ExecutionContext, stringFormatter: StringFormatter, timeout: Timeout): Future[Unit] =
     for {
-<<<<<<< HEAD
-      existingOntologyMetadata: Option[OntologyMetadataV2] <-
-        loadOntologyMetadata(
-          settings,
-          storeManager,
-          internalOntologyIri = internalOntologyIri
-        )
-=======
       existingOntologyMetadata: Option[OntologyMetadataV2] <- loadOntologyMetadata(
                                                                 settings,
                                                                 appActor,
                                                                 internalOntologyIri = internalOntologyIri,
                                                                 featureFactoryConfig = featureFactoryConfig
                                                               )
->>>>>>> 7f556979
 
       _ = existingOntologyMetadata match {
             case Some(metadata) =>
