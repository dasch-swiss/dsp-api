--- conflicted
+++ resolved
@@ -1119,7 +1119,7 @@
         // if the String would be empty, return a None (occurs when the the Array contains nly one element).
         val phrase: Option[String] = searchStringSpaceSeparated.dropRight(1).mkString(" ") match {
             case "" => None
-            case (searchPhrase: String) => Some(searchPhrase)
+            case searchPhrase: String => Some(searchPhrase)
         }
 
         // get the las element of the Array
@@ -1143,7 +1143,7 @@
             searchResponse <- (storeManager ? SparqlSelectRequest(searchResourcesSparql)).mapTo[SparqlSelectResponse]
 
             resultFutures: Seq[Future[ResourceSearchResultRowV1]] = searchResponse.results.bindings.map {
-                case (row: VariableResultsRow) =>
+                row: VariableResultsRow =>
                     val resourceIri = row.rowMap("resourceIri")
                     val resourceClass = row.rowMap("resourceClass")
                     val firstProp = row.rowMap("firstProp")
@@ -1286,11 +1286,7 @@
 
             // Create random IRIs for resources, collect in Map[clientResourceID, IRI]
             clientResourceIDsToResourceIris: Map[String, IRI] = new ErrorHandlingMap(
-<<<<<<< HEAD
-                toWrap = resourcesToCreate.map(resRequest => resRequest.clientResourceID -> knoraIdUtil.makeRandomResourceIri(projectADM.shortcode)).toMap,
-=======
-                toWrap = resourcesToCreate.map(resRequest => resRequest.clientResourceID -> stringFormatter.makeRandomResourceIri(projectInfoResponse.project_info.shortcode)).toMap,
->>>>>>> 9f99af11
+                toWrap = resourcesToCreate.map(resRequest => resRequest.clientResourceID -> stringFormatter.makeRandomResourceIri(projectADM.shortcode)).toMap,
                 errorTemplateFun = { key => s"Resource $key is the target of a link, but was not provided in the request" },
                 errorFun = { errorMsg => throw BadRequestException(errorMsg) }
             )
@@ -1987,13 +1983,8 @@
                 throw BadRequestException(s"Cannot create a resource in project $resourceProjectIri with resource class $resourceClassIri, which is defined in a non-shared ontology in another project")
             }
 
-<<<<<<< HEAD
             namedGraph = StringFormatter.getGeneralInstance.projectDataNamedGraphV2(projectResponse.project)
-            resourceIri: IRI = knoraIdUtil.makeRandomResourceIri(projectResponse.project.shortcode)
-=======
-            namedGraph = StringFormatter.getGeneralInstance.projectDataNamedGraph(projectInfoResponse.project_info)
-            resourceIri: IRI = stringFormatter.makeRandomResourceIri(projectInfoResponse.project_info.shortcode)
->>>>>>> 9f99af11
+            resourceIri: IRI = stringFormatter.makeRandomResourceIri(projectResponse.project.shortcode)
 
             // Check user's PermissionProfile (part of UserADM) to see if the user has the permission to
             // create a new resource in the given project.
