/*
 * Copyright © 2015 Lukas Rosenthaler, Benjamin Geer, Ivan Subotic,
 * Tobias Schweizer, Sepideh Alassi, André Kilchenmann, and André Fatton.
 *
 * This file is part of Knora.
 *
 * Knora is free software: you can redistribute it and/or modify
 * it under the terms of the GNU Affero General Public License as published
 * by the Free Software Foundation, either version 3 of the License, or
 * (at your option) any later version.
 *
 * Knora is distributed in the hope that it will be useful,
 * but WITHOUT ANY WARRANTY; without even the implied warranty of
 * MERCHANTABILITY or FITNESS FOR A PARTICULAR PURPOSE.  See the
 * GNU Affero General Public License for more details.
 *
 * You should have received a copy of the GNU Affero General Public
 * License along with Knora.  If not, see <http://www.gnu.org/licenses/>.
 */

package org.knora.webapi.responders.v1

import java.io._
import java.util.UUID

import akka.actor.Status
import akka.pattern._
import org.knora.webapi._
import org.knora.webapi.messages.v1.responder.ontologymessages._
import org.knora.webapi.messages.v1.responder.permissionmessages.{DefaultObjectAccessPermissionsStringForResourceClassGetV1, DefaultObjectAccessPermissionsStringResponseV1, ResourceCreateOperation}
import org.knora.webapi.messages.v1.responder.projectmessages._
import org.knora.webapi.messages.v1.responder.resourcemessages.{MultipleResourceCreateResponseV1, _}
import org.knora.webapi.messages.v1.responder.sipimessages._
import org.knora.webapi.messages.v1.responder.usermessages.UserProfileV1
import org.knora.webapi.messages.v1.responder.valuemessages._
import org.knora.webapi.messages.v1.store.triplestoremessages._
import org.knora.webapi.responders.IriLocker
import org.knora.webapi.responders.v1.GroupedProps._
import org.knora.webapi.util.ActorUtil._
import org.knora.webapi.util._
import spray.json._
import scala.concurrent.Future
import org.knora.webapi.twirl.ResourceToCreate
/**
  * Responds to requests for information about resources, and returns responses in Knora API v1 format.
  */
class ResourcesResponderV1 extends ResponderV1 {

    // Converts SPARQL query results to ApiValueV1 objects.
    val valueUtilV1 = new ValueUtilV1(settings)

    // Creates IRIs for new Knora value objects.
    val knoraIdUtil = new KnoraIdUtil

    /**
      * Receives a message extending [[ResourcesResponderRequestV1]], and returns an appropriate response message, or
      * [[Status.Failure]]. If a serious error occurs (i.e. an error that isn't the client's fault), this
      * method first returns `Failure` to the sender, then throws an exception.
      */
    def receive = {
        case ResourceInfoGetRequestV1(resourceIri, userProfile) => future2Message(sender(), getResourceInfoResponseV1(resourceIri, userProfile), log)
        case ResourceFullGetRequestV1(resourceIri, userProfile, getIncoming) => future2Message(sender(), getFullResponseV1(resourceIri, userProfile, getIncoming), log)
        case ResourceContextGetRequestV1(resourceIri, userProfile, resinfo) => future2Message(sender(), getContextResponseV1(resourceIri, userProfile, resinfo), log)
        case ResourceRightsGetRequestV1(resourceIri, userProfile) => future2Message(sender(), getRightsResponseV1(resourceIri, userProfile), log)
        case graphDataGetRequest: GraphDataGetRequestV1 => future2Message(sender(), getGraphDataResponseV1(graphDataGetRequest), log)
        case ResourceSearchGetRequestV1(searchString: String, resourceIri: Option[IRI], numberOfProps: Int, limitOfResults: Int, userProfile: UserProfileV1) => future2Message(sender(), getResourceSearchResponseV1(searchString, resourceIri, numberOfProps, limitOfResults, userProfile), log)
        case ResourceCreateRequestV1(resourceTypeIri, label, values, convertRequest, projectIri, userProfile, apiRequestID) => future2Message(sender(), createNewResource(resourceTypeIri, label, values, convertRequest, projectIri, userProfile, apiRequestID), log)
        case MultipleResourceCreateRequestV1(resourcesToCreate, projectIri, userProfile, apiRequestID) => future2Message(sender(), createMultipleNewResources(resourcesToCreate, projectIri, userProfile, apiRequestID), log)

        case ResourceCheckClassRequestV1(resourceIri: IRI, owlClass: IRI, userProfile: UserProfileV1) => future2Message(sender(), checkResourceClass(resourceIri, owlClass, userProfile), log)
        case PropertiesGetRequestV1(resourceIri: IRI, userProfile: UserProfileV1) => future2Message(sender(), getPropertiesV1(resourceIri = resourceIri, userProfile = userProfile), log)
        case resourceDeleteRequest: ResourceDeleteRequestV1 => future2Message(sender(), deleteResourceV1(resourceDeleteRequest), log)
        case ChangeResourceLabelRequestV1(resourceIri, label, userProfile, apiRequestID) => future2Message(sender(), changeResourceLabelV1(resourceIri, label, apiRequestID, userProfile), log)
        case UnexpectedMessageRequest() => future2Message(sender(), makeFutureOfUnit, log)
        case InternalServerExceptionMessageRequest() => future2Message(sender, makeInternalServerException, log)
        case other => handleUnexpectedMessage(sender(), other, log, this.getClass.getName)
    }

    /////////////////////////////////////////////////////////////////////////////////////////////////////////////////////////////////////
    // Methods for generating complete API responses.

    // TODO: move this to a test responder in the test package.
    private def makeInternalServerException: Future[String] = {
        Future.failed(UpdateNotPerformedException("thrown inside the ResourcesResponder"))
    }

    // TODO: move this to a test responder in the test package.
    private def makeFutureOfUnit: Future[Unit] = {
        Future(())
    }

    /**
      * Gets a graph of resources that are reachable via links to or from a given resource.
      *
      * @param graphDataGetRequest a [[GraphDataGetRequestV1]] specifying the characteristics of the graph.
      * @return a [[GraphDataGetResponseV1]] representing the requested graph.
      */
    private def getGraphDataResponseV1(graphDataGetRequest: GraphDataGetRequestV1): Future[GraphDataGetResponseV1] = {
        /**
          * The internal representation of a node returned by a SPARQL query generated by the `getGraphData` template.
          *
          * @param nodeIri         the IRI of the node.
          * @param nodeClass       the IRI of the node's class.
          * @param nodeLabel       the node's label.
          * @param nodeCreator     the node's creator.
          * @param nodeProject     the node's project.
          * @param nodePermissions the node's permissions.
          */
        case class QueryResultNode(nodeIri: IRI,
                                   nodeClass: IRI,
                                   nodeLabel: String,
                                   nodeCreator: IRI,
                                   nodeProject: IRI,
                                   nodePermissions: String)

        /**
          * The internal representation of an edge returned by a SPARQL query generated by the `getGraphData` template.
          *
          * @param linkValueIri         the IRI of the link value.
          * @param sourceNodeIri        the IRI of the source node.
          * @param targetNodeIri        the IRI of the target node.
          * @param linkProp             the IRI of the link property.
          * @param linkValueCreator     the link value's creator.
          * @param sourceNodeProject    the project of the source node.
          * @param linkValuePermissions the link value's permissions.
          */
        case class QueryResultEdge(linkValueIri: IRI,
                                   sourceNodeIri: IRI,
                                   targetNodeIri: IRI,
                                   linkProp: IRI,
                                   linkValueCreator: IRI,
                                   sourceNodeProject: IRI,
                                   linkValuePermissions: String)

        /**
          * Represents results returned by a SPARQL query generated by the `getGraphData` template.
          *
          * @param nodes the nodes that were returned by the query.
          * @param edges the edges that were returned by the query.
          */
        case class GraphQueryResults(nodes: Set[QueryResultNode] = Set.empty[QueryResultNode], edges: Set[QueryResultEdge] = Set.empty[QueryResultEdge])

        /**
          * Recursively queries outbound or inbound links from/to a resource.
          *
          * @param startNode      the node to use as the starting point of the query. The user is assumed to have permission
          *                       to see this node.
          * @param outbound       `true` to get outbound links, `false` to get inbound links.
          * @param depth          the maximum depth of the query.
          * @param traversedEdges edges that have already been traversed.
          * @return a [[GraphQueryResults]].
          */
        def traverseGraph(startNode: QueryResultNode, outbound: Boolean, depth: Int, traversedEdges: Set[QueryResultEdge] = Set.empty[QueryResultEdge]): Future[GraphQueryResults] = {
            if (depth < 1) Future.failed(AssertionException("Depth must be at least 1"))

            for {
            // Get the direct links from/to the start node.
                sparql <- Future(queries.sparql.v1.txt.getGraphData(
                    triplestore = settings.triplestoreType,
                    startNodeIri = startNode.nodeIri,
                    startNodeOnly = false,
                    outbound = outbound // true to query outbound edges, false to query inbound edges
                ).toString())

                // _ = println(sparql)

                response: SparqlSelectResponse <- (storeManager ? SparqlSelectRequest(sparql)).mapTo[SparqlSelectResponse]
                rows = response.results.bindings

                // Did we get any results?
                recursiveResults: GraphQueryResults <- if (rows.isEmpty) {
                    // No. Return  nothing.
                    Future(GraphQueryResults())
                } else {
                    // Yes. Get the nodes from the query results.
                    val otherNodes: Seq[QueryResultNode] = rows.map {
                        row =>
                            val rowMap = row.rowMap

                            QueryResultNode(
                                nodeIri = rowMap("node"),
                                nodeClass = rowMap("nodeClass"),
                                nodeLabel = rowMap("nodeLabel"),
                                nodeCreator = rowMap("nodeCreator"),
                                nodeProject = rowMap("nodeProject"),
                                nodePermissions = rowMap("nodePermissions")
                            )
                    }.filter {
                        node =>
                            // Filter out the nodes that the user doesn't have permission to see.
                            PermissionUtilV1.getUserPermissionV1(
                                subjectIri = node.nodeIri,
                                subjectCreator = node.nodeCreator,
                                subjectProject = node.nodeProject,
                                subjectPermissionLiteral = node.nodePermissions,
                                userProfile = graphDataGetRequest.userProfile
                            ).nonEmpty
                    }

                    // Collect the IRIs of the nodes that the user has permission to see, including the start node.
                    val visibleNodeIris = otherNodes.map(_.nodeIri).toSet + startNode.nodeIri

                    // Get the edges from the query results.
                    val edges: Set[QueryResultEdge] = rows.map {
                        row =>
                            val rowMap = row.rowMap
                            val nodeIri = rowMap("node")

                            // The SPARQL query takes a start node and returns the other node in the edge.
                            //
                            // If we're querying outbound edges, the start node is the source node, and the other
                            // node is the target node.
                            //
                            // If we're querying inbound edges, the start node is the target node, and the other
                            // node is the source node.

                            QueryResultEdge(
                                linkValueIri = rowMap("linkValue"),
                                sourceNodeIri = if (outbound) startNode.nodeIri else nodeIri,
                                targetNodeIri = if (outbound) nodeIri else startNode.nodeIri,
                                linkProp = rowMap("linkProp"),
                                linkValueCreator = rowMap("linkValueCreator"),
                                sourceNodeProject = if (outbound) startNode.nodeProject else rowMap("nodeProject"),
                                linkValuePermissions = rowMap("linkValuePermissions")
                            )
                    }.filter {
                        edge =>
                            // Filter out the edges that the user doesn't have permission to see. To see an edge,
                            // the user must have some permission on the link value and on the source and target
                            // nodes.
                            val hasPermission = visibleNodeIris.contains(edge.sourceNodeIri) && visibleNodeIris.contains(edge.targetNodeIri) &&
                                PermissionUtilV1.getUserPermissionV1(
                                    subjectIri = edge.linkValueIri,
                                    subjectCreator = edge.linkValueCreator,
                                    subjectProject = edge.sourceNodeProject,
                                    subjectPermissionLiteral = edge.linkValuePermissions,
                                    userProfile = graphDataGetRequest.userProfile
                                ).nonEmpty

                            // Filter out edges we've already traversed.
                            val isRedundant = traversedEdges.contains(edge)
                            // if (isRedundant) println(s"filtering out edge from ${edge.sourceNodeIri} to ${edge.targetNodeIri}")

                            hasPermission && !isRedundant
                    }.toSet

                    // Include only nodes that are reachable via edges that we're going to traverse (i.e. the user
                    // has permission to see those edges, and we haven't already traversed them).
                    val visibleNodeIrisFromEdges = edges.map(_.sourceNodeIri) ++ edges.map(_.targetNodeIri)
                    val filteredOtherNodes = otherNodes.filter(node => visibleNodeIrisFromEdges.contains(node.nodeIri))

                    // Make a GraphQueryResults containing the resulting nodes and edges, including the start
                    // node.
                    val results = GraphQueryResults(nodes = filteredOtherNodes.toSet + startNode, edges = edges)

                    // Have we reached the maximum depth?
                    if (depth == 1) {
                        // Yes. Just return the results we have.
                        Future(results)
                    } else {
                        // No. Recursively get results for each of the nodes we found.

                        val lowerResultFutures: Seq[Future[GraphQueryResults]] = filteredOtherNodes.map {
                            node =>
                                traverseGraph(
                                    startNode = node,
                                    outbound = outbound,
                                    depth = depth - 1,
                                    traversedEdges = traversedEdges ++ edges
                                )
                        }

                        val lowerResultsFuture: Future[Seq[GraphQueryResults]] = Future.sequence(lowerResultFutures)

                        // Return those results plus the ones we found.

                        for {
                            lowerResultsSeq <- lowerResultsFuture
                        } yield lowerResultsSeq.foldLeft(results) {
                            case (acc, lowerResults) =>
                                GraphQueryResults(
                                    nodes = acc.nodes ++ lowerResults.nodes,
                                    edges = acc.edges ++ lowerResults.edges
                                )
                        }
                    }
                }
            } yield recursiveResults
        }

        for {
        // Get the start node.
            sparql <- Future(queries.sparql.v1.txt.getGraphData(
                triplestore = settings.triplestoreType,
                startNodeIri = graphDataGetRequest.resourceIri,
                startNodeOnly = true
            ).toString())

            // _ = println(sparql)

            response: SparqlSelectResponse <- (storeManager ? SparqlSelectRequest(sparql)).mapTo[SparqlSelectResponse]
            rows = response.results.bindings

            _ = if (rows.isEmpty) {
                throw NotFoundException(s"Resource ${graphDataGetRequest.resourceIri} not found (it may have been deleted)")
            }

            firstRowMap = rows.head.rowMap

            startNode: QueryResultNode = QueryResultNode(
                nodeIri = firstRowMap("node"),
                nodeClass = firstRowMap("nodeClass"),
                nodeLabel = firstRowMap("nodeLabel"),
                nodeCreator = firstRowMap("nodeCreator"),
                nodeProject = firstRowMap("nodeProject"),
                nodePermissions = firstRowMap("nodePermissions")
            )

            // Make sure the user has permission to see the start node.
            _ = if (PermissionUtilV1.getUserPermissionV1(
                subjectIri = startNode.nodeIri,
                subjectCreator = startNode.nodeCreator,
                subjectProject = startNode.nodeProject,
                subjectPermissionLiteral = startNode.nodePermissions,
                userProfile = graphDataGetRequest.userProfile
            ).isEmpty) {
                val userID = graphDataGetRequest.userProfile.userData.user_id.getOrElse(OntologyConstants.KnoraBase.UnknownUser)
                throw ForbiddenException(s"User $userID does not have permission to view resource ${graphDataGetRequest.resourceIri}")
            }

            // Recursively get the graph containing outbound links.
            outboundQueryResults: GraphQueryResults <- traverseGraph(
                startNode = startNode,
                outbound = true,
                depth = graphDataGetRequest.depth
            )

            // Recursively get the graph containing inbound links.
            inboundQueryResults: GraphQueryResults <- traverseGraph(
                startNode = startNode,
                outbound = false,
                depth = graphDataGetRequest.depth
            )

            // Combine the outbound and inbound graphs into a single graph.
            nodes: Set[QueryResultNode] = outboundQueryResults.nodes ++ inboundQueryResults.nodes + startNode
            edges: Set[QueryResultEdge] = outboundQueryResults.edges ++ inboundQueryResults.edges

            // Get the labels of the resource classes and properties from the ontology responder.

            resourceClassIris = nodes.map(_.nodeClass)
            propertyIris = edges.map(_.linkProp)

            entityInfoRequest = EntityInfoGetRequestV1(resourceClassIris = resourceClassIris, propertyIris = propertyIris, userProfile = graphDataGetRequest.userProfile)
            entityInfoResponse: EntityInfoGetResponseV1 <- (responderManager ? entityInfoRequest).mapTo[EntityInfoGetResponseV1]

            // Convert each node to a GraphNodeV1 for the API response message.
            resultNodes: Vector[GraphNodeV1] = nodes.map {
                node =>
                    // Get the resource class's label from the ontology information.
                    val resourceClassLabel = entityInfoResponse.resourceEntityInfoMap(node.nodeClass).getPredicateObject(
                        predicateIri = OntologyConstants.Rdfs.Label,
                        preferredLangs = Some(graphDataGetRequest.userProfile.userData.lang, settings.fallbackLanguage)
                    ).getOrElse(throw InconsistentTriplestoreDataException(s"Resource class ${node.nodeClass} has no rdfs:label"))

                    GraphNodeV1(
                        resourceIri = node.nodeIri,
                        resourceLabel = node.nodeLabel,
                        resourceClassIri = node.nodeClass,
                        resourceClassLabel = resourceClassLabel
                    )
            }.toVector

            // Convert each edge to a GraphEdgeV1 for the API response message.
            resultEdges: Vector[GraphEdgeV1] = edges.map {
                edge =>
                    // Get the link property's label from the ontology information.
                    val propertyLabel = entityInfoResponse.propertyEntityInfoMap(edge.linkProp).getPredicateObject(
                        predicateIri = OntologyConstants.Rdfs.Label,
                        preferredLangs = Some(graphDataGetRequest.userProfile.userData.lang, settings.fallbackLanguage)
                    ).getOrElse(throw InconsistentTriplestoreDataException(s"Property ${edge.linkProp} has no rdfs:label"))

                    GraphEdgeV1(
                        source = edge.sourceNodeIri,
                        target = edge.targetNodeIri,
                        propertyIri = edge.linkProp,
                        propertyLabel = propertyLabel
                    )
            }.toVector

        } yield GraphDataGetResponseV1(nodes = resultNodes, edges = resultEdges, userdata = graphDataGetRequest.userProfile.userData)
    }


    /**
      * Returns an instance of [[ResourceInfoResponseV1]] describing a resource, in Knora API v1 format.
      *
      * @param resourceIri the IRI of the resource to be queried.
      * @param userProfile the profile of the user making the request.
      * @return a [[ResourceInfoResponseV1]] containing a representation of the resource.
      */
    private def getResourceInfoResponseV1(resourceIri: IRI, userProfile: UserProfileV1): Future[ResourceInfoResponseV1] = {
        for {
            (userPermissions, resInfo) <- getResourceInfoV1(
                resourceIri = resourceIri,
                userProfile = userProfile,
                queryOntology = true
            )
        } yield userPermissions match {
            case Some(permissions) =>
                ResourceInfoResponseV1(
                    resource_info = Some(resInfo),
                    rights = userPermissions,
                    userdata = userProfile.userData
                )
            case None =>
                val userID = userProfile.userData.user_id.getOrElse(OntologyConstants.KnoraBase.UnknownUser)
                throw ForbiddenException(s"User $userID does not have permission to view resource $resourceIri")
        }
    }

    /**
      * Returns an instance of [[ResourceFullResponseV1]] representing a Knora resource
      * with its properties and their values, in Knora API v1 format.
      *
      * @param resourceIri the IRI of the resource to be queried.
      * @param userProfile the profile of the user making the request.
      * @param getIncoming if `true` (the default), queries the resource's inconing references.
      * @return a [[ResourceFullResponseV1]].
      */
    private def getFullResponseV1(resourceIri: IRI, userProfile: UserProfileV1, getIncoming: Boolean = true): Future[ResourceFullResponseV1] = {
        // Query resource info, resource properties, and incoming references in parallel.
        // See http://buransky.com/scala/scala-for-comprehension-with-concurrently-running-futures/

        // Get information about the properties that have values for this resource.
        val groupedPropsByTypeFuture: Future[GroupedPropertiesByType] = getGroupedProperties(resourceIri)

        // Get a resource info containing basic information about the resource. Do not query the ontology here, because we will query it below.
        val resourceInfoFuture = getResourceInfoV1(
            resourceIri = resourceIri,
            userProfile = userProfile,
            queryOntology = false
        )

        // Get information about the references pointing from other resources to this resource.
        val maybeIncomingRefsFuture: Future[Option[SparqlSelectResponse]] = if (getIncoming) {
            for {
                incomingRefsSparql <- Future(queries.sparql.v1.txt.getIncomingReferences(
                    triplestore = settings.triplestoreType,
                    resourceIri = resourceIri
                ).toString())
                response <- (storeManager ? SparqlSelectRequest(incomingRefsSparql)).mapTo[SparqlSelectResponse]
            } yield Some(response)
        } else {
            Future(None)
        }

        for {
            groupedPropsByType: GroupedPropertiesByType <- groupedPropsByTypeFuture

            // Get the types of all the resources that this resource links to.
            linkedResourceTypes = groupedPropsByType.groupedLinkProperties.groupedProperties.foldLeft(Set.empty[IRI]) {
                case (acc, (prop, propMap)) =>
                    val targetResourceTypes = propMap.valueObjects.foldLeft(Set.empty[IRI]) {
                        case (resTypeAcc, (obj: IRI, objMap: ValueProps)) =>

                            val resType = objMap.literalData.get(OntologyConstants.Rdf.Type) match {
                                case Some(value: ValueLiterals) => value.literals
                                case None => throw InconsistentTriplestoreDataException(s"$obj has no rdf:type")
                            }

                            resTypeAcc ++ resType
                    }


                    acc ++ targetResourceTypes
            }

            // Group incoming reference rows by the IRI of the referring resource, and construct an IncomingV1 for each one.

            maybeIncomingRefsResponse: Option[SparqlSelectResponse] <- maybeIncomingRefsFuture

            incomingRefFutures: Vector[Future[Vector[IncomingV1]]] = maybeIncomingRefsResponse match {
                case Some(incomingRefsResponse) =>
                    val incomingRefsResponseRows = incomingRefsResponse.results.bindings

                    // Group the incoming reference query results by the IRI of the referring resource.
                    val groupedByIncomingIri: Map[IRI, Seq[VariableResultsRow]] = incomingRefsResponseRows.groupBy(_.rowMap("referringResource"))

                    groupedByIncomingIri.map {
                        case (incomingIri: IRI, rows: Seq[VariableResultsRow]) =>
                            // Make a resource info for each referring resource, and check the permissions on the referring resource.

                            val rowsForResInfo = rows.filterNot(row => InputValidation.optionStringToBoolean(row.rowMap.get("isLinkValue")))

                            for {
                                (incomingResPermission, incomingResInfo) <- makeResourceInfoV1(incomingIri, rowsForResInfo, userProfile, queryOntology = false)

                                // Does the user have permission to see the referring resource?
                                incomingV1s: Vector[IncomingV1] <- incomingResPermission match {
                                    case Some(_) =>
                                        // Yes. For each link from the referring resource, check whether the user has permission to see the link. If so, make an IncomingV1 for the link.

                                        // Filter to get only the rows representing LinkValues.
                                        val rowsWithLinkValues = rows.filter(row => InputValidation.optionStringToBoolean(row.rowMap.get("isLinkValue")))

                                        // Group them by LinkValue IRI.
                                        val groupedByLinkValue: Map[String, Seq[VariableResultsRow]] = rowsWithLinkValues.groupBy(_.rowMap("obj"))

                                        // For each LinkValue, check whether the user has permission to see the link, and if so, make an IncomingV1.
                                        val maybeIncomingV1sWithFuture: Iterable[Future[Option[IncomingV1]]] = groupedByLinkValue.map {
                                            case (linkValueIri: IRI, linkValueRows: Seq[VariableResultsRow]) =>
                                                // Convert the rows representing the LinkValue to a ValueProps.
                                                val linkValueProps = valueUtilV1.createValueProps(valueIri = linkValueIri, objRows = linkValueRows)

                                                // Convert the resulting ValueProps into a LinkValueV1 so we can check its rdf:predicate.

                                                for {
                                                    apiValueV1 <- valueUtilV1.makeValueV1(linkValueProps, responderManager, userProfile)

                                                    linkValueV1: LinkValueV1 = apiValueV1 match {
                                                        case linkValueV1: LinkValueV1 => linkValueV1
                                                        case _ => throw InconsistentTriplestoreDataException(s"Expected $linkValueIri to be a knora-base:LinkValue, but its type is ${apiValueV1.valueTypeIri}")
                                                    }

                                                    // Check the permissions on the LinkValue.
                                                    linkValuePermission = PermissionUtilV1.getUserPermissionV1WithValueProps(
                                                        valueIri = linkValueIri,
                                                        valueProps = linkValueProps,
                                                        subjectProject = Some(incomingResInfo.project_id),
                                                        userProfile = userProfile
                                                    )
                                                } yield linkValuePermission match {
                                                    // Does the user have permission to see this link?
                                                    case Some(_) =>
                                                        // Yes. Make a Some containing an IncomingV1 for the link.
                                                        Some(IncomingV1(
                                                            ext_res_id = ExternalResourceIDV1(
                                                                id = incomingIri,
                                                                pid = linkValueV1.predicateIri
                                                            ),
                                                            resinfo = incomingResInfo,
                                                            value = incomingResInfo.firstproperty
                                                        ))

                                                    case None =>
                                                        // No. Make a None.
                                                        None
                                                }

                                        }

                                        for {

                                        // turn the Iterable of Futures into a Future of an Iterable
                                            maybeIncomingV1s: Iterable[Option[IncomingV1]] <- Future.sequence(maybeIncomingV1sWithFuture)

                                        // Filter out the Nones, which represent incoming links that the user doesn't have permission to see.
                                        } yield maybeIncomingV1s.flatten.toVector

                                    case None =>
                                        // The user doesn't have permission to see the referring resource.
                                        Future(Vector.empty[IncomingV1])
                                }
                            } yield incomingV1s

                    }.toVector

                case None => Vector.empty[Future[Vector[IncomingV1]]]
            }

            incomingRefsWithoutQueryingOntology <- Future.sequence(incomingRefFutures).map(_.flatten)

            // Get the resource types of the incoming resources.
            incomingTypes: Set[IRI] = incomingRefsWithoutQueryingOntology.map(_.resinfo.restype_id).toSet

            // Get the resource info (minus ontology-based information) and the user's permissions on it.
            (permissions, resInfoWithoutQueryingOntology: ResourceInfoV1) <- resourceInfoFuture

            // Make a set of the IRIs of ontology entities that we need information about.
            entityIris: Set[IRI] = groupedPropsByType.groupedOrdinaryValueProperties.groupedProperties.keySet ++
                groupedPropsByType.groupedLinkProperties.groupedProperties.keySet ++
                incomingTypes ++ linkedResourceTypes + resInfoWithoutQueryingOntology.restype_id // use Set to eliminate redundancy

            // Ask the ontology responder for information about those entities.
            entityInfoResponse: EntityInfoGetResponseV1 <- (responderManager ? EntityInfoGetRequestV1(
                resourceClassIris = incomingTypes ++ linkedResourceTypes + resInfoWithoutQueryingOntology.restype_id,
                propertyIris = groupedPropsByType.groupedOrdinaryValueProperties.groupedProperties.keySet ++ groupedPropsByType.groupedLinkProperties.groupedProperties.keySet,
                userProfile = userProfile)
                ).mapTo[EntityInfoGetResponseV1]

            // Add ontology-based information to the resource info.
            resourceTypeIri = resInfoWithoutQueryingOntology.restype_id
            resourceTypeEntityInfo = entityInfoResponse.resourceEntityInfoMap(resourceTypeIri)

            maybeResourceTypeIconSrc = resourceTypeEntityInfo.getPredicateObject(OntologyConstants.KnoraBase.ResourceIcon) match {
                case Some(resClassIcon) => Some(valueUtilV1.makeResourceClassIconURL(resourceTypeIri, resClassIcon))
                case _ => None
            }

            resourceClassLabel = resourceTypeEntityInfo.getPredicateObject(predicateIri = OntologyConstants.Rdfs.Label, preferredLangs = Some(userProfile.userData.lang, settings.fallbackLanguage))

            resInfo: ResourceInfoV1 = resInfoWithoutQueryingOntology.copy(
                restype_label = resourceClassLabel,
                restype_description = resourceTypeEntityInfo.getPredicateObject(predicateIri = OntologyConstants.Rdfs.Comment, preferredLangs = Some(userProfile.userData.lang, settings.fallbackLanguage)),
                restype_iconsrc = maybeResourceTypeIconSrc
            )

            // Construct a ResourceDataV1.
            resData = ResourceDataV1(
                rights = permissions,
                restype_label = resourceClassLabel,
                restype_name = resInfo.restype_id,
                res_id = resourceIri,
                iconsrc = maybeResourceTypeIconSrc
            )

            // Add ontology-based information to incoming references.
            incomingRefs = incomingRefsWithoutQueryingOntology.map {
                incoming =>
                    val incomingResourceTypeEntityInfo = entityInfoResponse.resourceEntityInfoMap(incoming.resinfo.restype_id)

                    incoming.copy(
                        resinfo = incoming.resinfo.copy(
                            restype_label = incomingResourceTypeEntityInfo.getPredicateObject(predicateIri = OntologyConstants.Rdfs.Label, preferredLangs = Some(userProfile.userData.lang, settings.fallbackLanguage)),
                            restype_description = incomingResourceTypeEntityInfo.getPredicateObject(predicateIri = OntologyConstants.Rdfs.Comment, preferredLangs = Some(userProfile.userData.lang, settings.fallbackLanguage)),
                            restype_iconsrc = incomingResourceTypeEntityInfo.getPredicateObject(OntologyConstants.KnoraBase.ResourceIcon) match {
                                case Some(resClassIcon) => Some(valueUtilV1.makeResourceClassIconURL(incoming.resinfo.restype_id, resClassIcon))
                                case _ => None
                            }
                        )
                    )
            }

            // Collect all property IRIs and their cardinalities for the queried resource's type, except the ones that point to LinkValue objects or FileValue objects,
            // which are not relevant in this API operation.
            propsAndCardinalities: Map[IRI, Cardinality.Value] = resourceTypeEntityInfo.cardinalities.filterNot {
                case (propertyIri, cardinality) =>
                    resourceTypeEntityInfo.linkValueProperties(propertyIri) || resourceTypeEntityInfo.fileValueProperties(propertyIri)
            }

            // Construct PropertyV1 objects for the properties that have data for this resource.
            propertiesWithData <- queryResults2PropertyV1s(
                containingResourceIri = resourceIri,
                groupedPropertiesByType = groupedPropsByType,
                propertyEntityInfoMap = entityInfoResponse.propertyEntityInfoMap,
                resourceEntityInfoMap = entityInfoResponse.resourceEntityInfoMap,
                propsAndCardinalities = propsAndCardinalities,
                userProfile = userProfile
            )

            // Construct PropertyV1 objects representing properties that have no data for this resource, but are possible properties for the resource type.

            // To find out which properties are possible but have no data for this resource, subtract the set of properties with data from the set of possible properties.
            emptyPropsIris = propsAndCardinalities.keySet -- (groupedPropsByType.groupedOrdinaryValueProperties.groupedProperties.keySet ++ groupedPropsByType.groupedLinkProperties.groupedProperties.keySet)

            // Get information from the ontology about the properties that have no data for this resource.
            emptyPropsInfoResponse: EntityInfoGetResponseV1 <- (responderManager ? EntityInfoGetRequestV1(propertyIris = emptyPropsIris, userProfile = userProfile)).mapTo[EntityInfoGetResponseV1]

            // Create a PropertyV1 for each of those properties.
            emptyProps: Set[PropertyV1] = emptyPropsIris.map {
                propertyIri =>
                    val propertyEntityInfo: PropertyEntityInfoV1 = emptyPropsInfoResponse.propertyEntityInfoMap(propertyIri)

                    if (propertyEntityInfo.isLinkProp) {
                        // It is a linking prop: its valuetype_id is knora-base:LinkValue.
                        // It is restricted to the resource class that is given for knora-base:objectClassConstraint
                        // for the given property which goes in the attributes that will be read by the GUI.

                        PropertyV1(
                            pid = propertyIri,
                            valuetype_id = Some(OntologyConstants.KnoraBase.LinkValue),
                            guiorder = propertyEntityInfo.getPredicateObject(OntologyConstants.SalsahGui.GuiOrder).map(_.toInt),
                            guielement = propertyEntityInfo.getPredicateObject(OntologyConstants.SalsahGui.GuiElement).map(guiElementIri => SalsahGuiConversions.iri2SalsahGuiElement(guiElementIri)),
                            label = propertyEntityInfo.getPredicateObject(predicateIri = OntologyConstants.Rdfs.Label, preferredLangs = Some(userProfile.userData.lang, settings.fallbackLanguage)),
                            occurrence = Some(propsAndCardinalities(propertyIri).toString),
                            attributes = (propertyEntityInfo.getPredicateObjects(OntologyConstants.SalsahGui.GuiAttribute) + valueUtilV1.makeAttributeRestype(propertyEntityInfo.getPredicateObject(OntologyConstants.KnoraBase.ObjectClassConstraint).getOrElse(throw InconsistentTriplestoreDataException(s"Property $propertyIri has no knora-base:objectClassConstraint")))).mkString(";"),
                            value_rights = Nil
                        )

                    } else {
                        PropertyV1(
                            pid = propertyIri,
                            valuetype_id = propertyEntityInfo.getPredicateObject(OntologyConstants.KnoraBase.ObjectClassConstraint),
                            guiorder = propertyEntityInfo.getPredicateObject(OntologyConstants.SalsahGui.GuiOrder).map(_.toInt),
                            guielement = propertyEntityInfo.getPredicateObject(OntologyConstants.SalsahGui.GuiElement).map(guiElementIri => SalsahGuiConversions.iri2SalsahGuiElement(guiElementIri)),
                            label = propertyEntityInfo.getPredicateObject(predicateIri = OntologyConstants.Rdfs.Label, preferredLangs = Some(userProfile.userData.lang, settings.fallbackLanguage)),
                            occurrence = Some(propsAndCardinalities(propertyIri).toString),
                            attributes = propertyEntityInfo.getPredicateObjects(OntologyConstants.SalsahGui.GuiAttribute).mkString(";"),
                            value_rights = Nil
                        )
                    }
            }

            // Add a fake property `__location__` if the resource has FileValues.
            properties: Seq[PropertyV1] = if (resInfo.locations.nonEmpty) {
                PropertyV1(
                    pid = "__location__",
                    valuetype_id = Some("-1"),
                    guiorder = Some(Int.MaxValue),
                    guielement = Some(SalsahGuiConversions.iri2SalsahGuiElement(OntologyConstants.SalsahGui.Fileupload)),
                    values = Vector(IntegerValueV1(0)),
                    value_ids = Vector("0"),
                    comments = Vector(None),
                    locations = resInfo.locations match {
                        case Some(locations: Seq[LocationV1]) => locations
                        case None => Nil
                    },
                    value_rights = Nil
                ) +: (propertiesWithData ++ emptyProps)
            } else {
                propertiesWithData ++ emptyProps
            }

            // Construct the API response. Return no data if the user has no view permissions on the queried resource.
            resFullResponse = if (resData.rights.nonEmpty) {
                ResourceFullResponseV1(
                    resinfo = Some(resInfo),
                    resdata = Some(resData),
                    props = Some(PropsV1(properties)),
                    incoming = incomingRefs,
                    access = "OK",
                    userdata = userProfile.userData
                )
            } else {
                val userID = userProfile.userData.user_id.getOrElse(OntologyConstants.KnoraBase.UnknownUser)
                throw ForbiddenException(s"User $userID does not have permission to query resource $resourceIri")
            }
        } yield resFullResponse
    }

    /**
      * Returns an instance of [[ResourceContextResponseV1]] describing the context of a resource, in Knora API v1 format.
      *
      * @param resourceIri the IRI of the resource to be queried.
      * @param userProfile the profile of the user making the request.
      * @param resinfo     a flag if resinfo should be retrieved or not.
      * @return a [[ResourceContextResponseV1]] describing the context of the resource.
      */
    private def getContextResponseV1(resourceIri: IRI, userProfile: UserProfileV1, resinfo: Boolean): Future[ResourceContextResponseV1] = {

        /**
          * Represents a source object (e.g. a page of a book).
          *
          * @param id             IRI of the source Object.
          * @param firstprop      first property of the source object.
          * @param seqnum         sequence number of the source object.
          * @param permissionCode the current user's permissions on the source object.
          * @param fileValues     the file values belonging to the source object.
          */
        case class SourceObject(id: IRI,
                                firstprop: Option[String],
                                seqnum: Option[Int],
                                permissionCode: Option[Int],
                                fileValues: Vector[StillImageFileValue] = Vector.empty[StillImageFileValue])

        /**
          * Represents a still image file value belonging to a source object (e.g., an image representation of a page).
          *
          * @param id            the file value IRI
          * @param permissioCode the current user's permission code on the file value.
          * @param image         a [[StillImageFileValueV1]]
          */
        case class StillImageFileValue(id: IRI,
                                       permissioCode: Option[Int],
                                       image: StillImageFileValueV1)


        /**
          * Creates a [[StillImageFileValue]] from a [[VariableResultsRow]] representing a row of context query results.
          * If the row doesn't contain a file value IRI, returns [[None]].
          *
          * @param row a [[VariableResultsRow]] representing a [[StillImageFileValueV1]].
          * @return a [[StillImageFileValue]].
          */
        def createStillImageFileValueFromResultRow(row: VariableResultsRow): Option[StillImageFileValue] = {
            // if the file value has no project, get the project from the source object
            val fileValueProject = row.rowMap("sourceObjectAttachedToProject")

            // The row may or may not contain a file value IRI.
            row.rowMap.get("fileValue") match {
                case Some(fileValueIri) =>
                    val fileValuePermission = PermissionUtilV1.getUserPermissionV1(subjectIri = fileValueIri, subjectCreator = row.rowMap("fileValueAttachedToUser"), subjectProject = fileValueProject, subjectPermissionLiteral = row.rowMap("fileValuePermissions"), userProfile = userProfile)

                    Some(StillImageFileValue(
                        id = fileValueIri,
                        permissioCode = fileValuePermission,
                        image = StillImageFileValueV1(
                            internalMimeType = row.rowMap("internalMimeType"),
                            internalFilename = row.rowMap("internalFilename"),
                            originalFilename = row.rowMap("originalFilename"),
                            dimX = row.rowMap("dimX").toInt,
                            dimY = row.rowMap("dimY").toInt,
                            qualityLevel = row.rowMap("qualityLevel").toInt,
                            isPreview = InputValidation.optionStringToBoolean(row.rowMap.get("isPreview"))
                        ))
                    )

                case None => None
            }
        }

        /**
          * Creates a [[SourceObject]] from a [[VariableResultsRow]].
          *
          * @param row a [[VariableResultsRow]] representing a [[SourceObject]].
          * @return a [[SourceObject]].
          */
        def createSourceObjectFromResultRow(row: VariableResultsRow): SourceObject = {
            val sourceObjectIri = row.rowMap("sourceObject")
            val sourceObjectOwner = row.rowMap("sourceObjectAttachedToUser")
            val sourceObjectProject = row.rowMap("sourceObjectAttachedToProject")
            val sourceObjectLiteral = row.rowMap("sourceObjectPermissions")

            val sourceObjectPermissionCode = PermissionUtilV1.getUserPermissionV1(subjectIri = sourceObjectIri, subjectCreator = sourceObjectOwner, subjectProject = sourceObjectProject, subjectPermissionLiteral = sourceObjectLiteral, userProfile = userProfile)

            val linkValueIri = row.rowMap("linkValue")
            val linkValueCreator = row.rowMap("linkValueCreator")
            val linkValuePermissions = row.rowMap("linkValuePermissions")
            val linkValuePermissionCode = PermissionUtilV1.getUserPermissionV1(subjectIri = linkValueIri, subjectCreator = linkValueCreator, subjectProject = sourceObjectProject, subjectPermissionLiteral = linkValuePermissions, userProfile = userProfile)

            // Allow the user to see the link only if they have permission to see both the source object and the link value.
            val permissionCode = Seq(sourceObjectPermissionCode, linkValuePermissionCode).min

            SourceObject(id = row.rowMap("sourceObject"),
                firstprop = row.rowMap.get("firstprop"),
                seqnum = row.rowMap.get("seqnum").map(_.toInt),
                permissionCode = permissionCode,
                fileValues = createStillImageFileValueFromResultRow(row).toVector
            )
        }

        val userIri = userProfile.userData.user_id.getOrElse(OntologyConstants.KnoraBase.UnknownUser)

        for {
        // Get the resource info even if the user didn't ask for it, so we can check its permissions.
            (userPermission, resInfoV1) <- getResourceInfoV1(
                resourceIri = resourceIri,
                userProfile = userProfile,
                queryOntology = true
            )

            _ = if (userPermission.isEmpty) {
                throw ForbiddenException(s"User $userIri does not have permission to query the context of resource $resourceIri")
            }

            // If this resource is part of another resource, get its parent resource.
            isPartOfSparqlQuery = queries.sparql.v1.txt.isPartOf(
                triplestore = settings.triplestoreType,
                resourceIri = resourceIri
            ).toString()
            isPartOfResponse: SparqlSelectResponse <- (storeManager ? SparqlSelectRequest(isPartOfSparqlQuery)).mapTo[SparqlSelectResponse]

            (containingResourceIriOption: Option[IRI], containingResInfoV1Option: Option[ResourceInfoV1]) <- isPartOfResponse.results.bindings match {
                case rows if rows.nonEmpty =>
                    val rowMap = rows.head.rowMap
                    val containingResourceIri = rowMap("containingResource")
                    val containingResourceProject = rowMap("containingResourceProject")

                    for {
                        (containingResourcePermissionCode, resInfoV1) <- getResourceInfoV1(
                            resourceIri = containingResourceIri,
                            userProfile = userProfile,
                            queryOntology = true
                        )

                        linkValueIri = rowMap("linkValue")
                        linkValueCreator = rowMap("linkValueCreator")
                        linkValuePermissions = rowMap("linkValuePermissions")
                        linkValuePermissionCode = PermissionUtilV1.getUserPermissionV1(subjectIri = linkValueIri, subjectCreator = linkValueCreator, subjectProject = containingResourceProject, subjectPermissionLiteral = linkValuePermissions, userProfile = userProfile)

                        // Allow the user to see the link only if they have permission to see both the containing resource and the link value.
                        permissionCode = Seq(containingResourcePermissionCode, linkValuePermissionCode).min

                    } yield permissionCode match {
                        case Some(permission) => (Some(containingResourceIri), Some(resInfoV1))
                        case None => (None, None)
                    }
                case _ => Future((None, None))
            }

            resourceContexts: Seq[ResourceContextItemV1] <- if (containingResInfoV1Option.isEmpty) {
                for {
                // Otherwise, do a SPARQL query that returns resources that are part of this resource (as indicated by knora-base:isPartOf).
                    contextSparqlQuery <- Future(queries.sparql.v1.txt.getContext(
                        triplestore = settings.triplestoreType,
                        resourceIri = resourceIri
                    ).toString())

                    // _ = println(contextSparqlQuery)

                    contextQueryResponse: SparqlSelectResponse <- (storeManager ? SparqlSelectRequest(contextSparqlQuery)).mapTo[SparqlSelectResponse]
                    rows = contextQueryResponse.results.bindings

                    // The results consist of one or more rows per source object. If there is more than one row per source object,
                    // each row provides a different file value. For each source object, create a SourceObject containing a Vector
                    // of file values.
                    sourceObjects: Vector[SourceObject] = rows.foldLeft(Vector.empty[SourceObject]) {
                        case (acc: Vector[SourceObject], row) =>
                            if (acc.isEmpty) {
                                // This is the first row, so create the first SourceObject containing the first file value, if any.
                                acc :+ createSourceObjectFromResultRow(row)
                            } else {
                                // Get the current SourceObject.
                                val currentSourceObj = acc.last

                                // Does the current row refer to the current SourceObject?
                                if (currentSourceObj.id == row.rowMap("sourceObject")) {
                                    // Yes. Add the additional file value to the existing SourceObject.
                                    acc.dropRight(1) :+ currentSourceObj.copy(fileValues = currentSourceObj.fileValues ++ createStillImageFileValueFromResultRow(row))
                                } else {
                                    // No. Make a new SourceObject.
                                    acc :+ createSourceObjectFromResultRow(row)
                                }
                            }
                    }

                    // Filter the source objects by eliminating the ones that the user doesn't have permission to see.
                    sourceObjectsWithPermissions = sourceObjects.filter(sourceObj => sourceObj.permissionCode.nonEmpty)

                    //_ = println(ScalaPrettyPrinter.prettyPrint(sourceObjectsWithPermissions))

                    contextItems = sourceObjectsWithPermissions.map {
                        (sourceObj: SourceObject) =>

                            val preview: Option[LocationV1] = sourceObj.fileValues.find(fileVal => fileVal.permissioCode.nonEmpty && fileVal.image.isPreview) match {
                                case Some(preview: StillImageFileValue) =>
                                    Some(valueUtilV1.fileValueV12LocationV1(preview.image))
                                case None => None
                            }

                            val locations: Option[Seq[LocationV1]] = sourceObj.fileValues.find(fileVal => fileVal.permissioCode.nonEmpty && !fileVal.image.isPreview) match {
                                case Some(full: StillImageFileValue) =>
                                    val fileVals = createMultipleImageResolutions(full.image)
                                    Some(preview.toVector ++ fileVals.map(valueUtilV1.fileValueV12LocationV1))

                                case None => None
                            }

                            ResourceContextItemV1(
                                res_id = sourceObj.id,
                                preview = preview,
                                locations = locations,
                                firstprop = sourceObj.firstprop
                            )
                    }

                //_ = println(ScalaPrettyPrinter.prettyPrint(contextItems))


                } yield contextItems
            } else {
                Future(Nil)
            }

            resinfoV1WithRegionsOption: Option[ResourceInfoV1] <- if (resinfo) {

                for {
                //
                // check if there are regions pointing to this resource
                //
                    regionSparqlQuery <- Future(queries.sparql.v1.txt.getRegions(
                        triplestore = settings.triplestoreType,
                        resourceIri = resourceIri
                    ).toString())
                    regionQueryResponse: SparqlSelectResponse <- (storeManager ? SparqlSelectRequest(regionSparqlQuery)).mapTo[SparqlSelectResponse]
                    regionRows = regionQueryResponse.results.bindings

                    regionPropertiesSequencedFutures: Seq[Future[PropsGetForRegionV1]] = regionRows.filter {
                        regionRow =>
                            val permissionCodeForRegion = PermissionUtilV1.getUserPermissionV1(subjectIri = regionRow.rowMap("region"), subjectCreator = regionRow.rowMap("owner"), subjectProject = regionRow.rowMap("project"), subjectPermissionLiteral = regionRow.rowMap("regionObjectPermissions"), userProfile = userProfile)

                            // ignore regions the user has no permissions on
                            permissionCodeForRegion.nonEmpty
                    }.map {
                        regionRow =>

                            val regionIri = regionRow.rowMap("region")
                            val resClass = regionRow.rowMap("resclass") // possibly we deal with a subclass of knora-base:Region

                            // get the properties for each region
                            for {
                                propsV1: Seq[PropertyV1] <- getResourceProperties(resourceIri = regionIri, Some(resClass), userProfile = userProfile)

                                propsGetV1 = propsV1.map {
                                    // convert each PropertyV1 in a PropertyGetV1
                                    (propV1: PropertyV1) => convertPropertyV1toPropertyGetV1(propV1)
                                }

                                // get the icon for this region's resource class
                                entityInfoResponse: EntityInfoGetResponseV1 <- (responderManager ? EntityInfoGetRequestV1(
                                    resourceClassIris = Set(resClass),
                                    userProfile = userProfile
                                )).mapTo[EntityInfoGetResponseV1]

                                regionInfo: ResourceEntityInfoV1 = entityInfoResponse.resourceEntityInfoMap(resClass)

                                resClassIcon: Option[String] = regionInfo.predicates.get(OntologyConstants.KnoraBase.ResourceIcon) match {
                                    case Some(predicateInfo: PredicateInfoV1) =>
                                        Some(valueUtilV1.makeResourceClassIconURL(resClass, predicateInfo.objects.headOption.getOrElse(throw InconsistentTriplestoreDataException(s"resourceClass $resClass has no value for ${OntologyConstants.KnoraBase.ResourceIcon}"))))
                                    case None => None
                                }

                            } yield PropsGetForRegionV1(
                                properties = propsGetV1,
                                res_id = regionIri,
                                iconsrc = resClassIcon
                            )

                    }

                    // turn sequenced Futures into one Future of a sequence
                    regionProperties: Seq[PropsGetForRegionV1] <- Future.sequence(regionPropertiesSequencedFutures)

                    resinfoWithRegions: Option[ResourceInfoV1] = if (regionProperties.nonEmpty) {
                        // regions are given, append them to resinfo
                        Some(resInfoV1.copy(regions = Some(regionProperties)))
                    } else {
                        // no regions given, just return resinfo
                        Some(resInfoV1)
                    }
                } yield resinfoWithRegions
            } else {
                // resinfo is not requested
                Future(None)
            }

            resourceContextV1 = containingResourceIriOption match {
                case Some(_) =>
                    // This resource is part of another resource, so return the resource info of the parent.
                    ResourceContextV1(
                        resinfo = resinfoV1WithRegionsOption,
                        parent_res_id = containingResourceIriOption,
                        parent_resinfo = containingResInfoV1Option,
                        context = ResourceContextCodeV1.RESOURCE_CONTEXT_IS_PARTOF,
                        canonical_res_id = resourceIri
                    )

                case None => if (resourceContexts.nonEmpty) {
                    // This resource has parts, so return information about the parts.
                    ResourceContextV1(
                        res_id = Some(resourceContexts.map(_.res_id)),
                        preview = Some(resourceContexts.map(_.preview)),
                        locations = Some(resourceContexts.map(_.locations)),
                        firstprop = Some(resourceContexts.map(_.firstprop)),
                        region = Some(resourceContexts.map(_ => None)),
                        canonical_res_id = resourceIri,
                        resinfo = resinfoV1WithRegionsOption,
                        resclass_name = Some("image"),
                        context = ResourceContextCodeV1.RESOURCE_CONTEXT_IS_COMPOUND
                    )
                } else {
                    // Indicate that neither of the above is true.
                    ResourceContextV1(
                        resinfo = resinfoV1WithRegionsOption,
                        canonical_res_id = resourceIri,
                        context = ResourceContextCodeV1.RESOURCE_CONTEXT_NONE
                    )
                }
            }
        } yield ResourceContextResponseV1(
            resource_context = resourceContextV1,
            userdata = userProfile.userData)

    }

    /**
      * Returns an instance of [[ResourceRightsResponseV1]] describing the permissions on a resource for the current user, in Knora API v1 format.
      *
      * @param resourceIri the IRI of the resource to be queried.
      * @param userProfile the profile of the user making the request.
      * @return a [[ResourceRightsResponseV1]] describing the permissions on the resource.
      */
    private def getRightsResponseV1(resourceIri: IRI, userProfile: UserProfileV1): Future[ResourceRightsResponseV1] = {
        for {
            (userPermission, _) <- getResourceInfoV1(resourceIri, userProfile, queryOntology = false)

            // Construct an API response.
            rightsResponse = ResourceRightsResponseV1(
                rights = userPermission,
                userdata = userProfile.userData
            )
        } yield rightsResponse
    }

    /**
      * Searches for resources matching the given criteria.
      *
      * @param searchString    the string to search for.
      * @param resourceTypeIri if set, restrict search to this resource type.
      * @param numberOfProps   the amount of describing properties to be returned for each found resource (e.g if set to two, for an incunabula book its title and creator would be returned).
      * @param limitOfResults  limits number of resources to be returned.
      * @param userProfile     the profile of the user making the request.
      * @return the resources matching the given criteria.
      */
    private def getResourceSearchResponseV1(searchString: String, resourceTypeIri: Option[IRI], numberOfProps: Int, limitOfResults: Int, userProfile: UserProfileV1): Future[ResourceSearchResponseV1] = {

        //
        // Search logic for Lucene: combine a phrase enclosed by double quotes (exact match) with a single search term with a wildcard at the end (matches the beginning of the given term).
        // Example: searchString "Reise ins Heili" results in: '"Reise ins" AND Heili*' that matches "Reise ins Heilige Land".
        // This is necessary because wildcards cannot be used inside a phrase. And we need phrases because we cannot just search for a combination of single terms as their order matters.
        //

        // split search string by a space
        val searchStringSpaceSeparated: Array[String] = searchString.split(" ")

        // take all the elements except the last one and make a String again (separated by space).
        // if the String would be empty, return a None (occurs when the the Array contains nly one element).
        val phrase: Option[String] = searchStringSpaceSeparated.dropRight(1).mkString(" ") match {
            case "" => None
            case (searchPhrase: String) => Some(searchPhrase)
        }

        // get the las element of the Array
        val lastTerm = searchStringSpaceSeparated.last


        for {

            searchResourcesSparql <- Future(queries.sparql.v1.txt.getResourceSearchResult(
                triplestore = settings.triplestoreType,
                phrase = phrase,
                lastTerm = lastTerm,
                restypeIriOption = resourceTypeIri,
                numberOfProps = numberOfProps,
                limitOfResults = limitOfResults,
                separator = FormatConstants.INFORMATION_SEPARATOR_ONE
            ).toString())

            // _ = println(searchResourcesSparql)

            searchResponse <- (storeManager ? SparqlSelectRequest(searchResourcesSparql)).mapTo[SparqlSelectResponse]

            resources: Seq[ResourceSearchResultRowV1] = searchResponse.results.bindings.map {
                case (row: VariableResultsRow) =>
                    val resourceIri = row.rowMap("resourceIri")
                    val firstProp = row.rowMap("firstProp")
                    val attachedToUser = row.rowMap("attachedToUser")
                    val attachedToProject = row.rowMap("attachedToProject")
                    val resourcePermissions = row.rowMap("resourcePermissions")

                    val permissionCode = PermissionUtilV1.getUserPermissionV1(subjectIri = resourceIri, subjectCreator = attachedToUser, subjectProject = attachedToProject, subjectPermissionLiteral = resourcePermissions, userProfile = userProfile)

                    if (numberOfProps > 1) {
                        // The client requested more than one property per resource that was found.

                        val valueStrings = row.rowMap("values").split(FormatConstants.INFORMATION_SEPARATOR_ONE)
                        val guiOrders = row.rowMap("guiOrders").split(";")
                        val valueOrders = row.rowMap("valueOrders").split(";")

                        // create a list of three tuples, sort it by guiOrder and valueOrder and return only string values
                        val values: Seq[String] = (valueStrings, guiOrders, valueOrders).zipped.toVector.sortBy(row => (row._2.toInt, row._3.toInt)).map(_._1)

                        // ?values is given: it is one string to be split by separator
                        val propValues = values.foldLeft(Vector(firstProp)) {
                            case (acc, prop: String) =>
                                if (prop == firstProp || prop == acc.last) {
                                    // in the SPAQRL results, all values are returned four times because of inclusion of permissions. If already existent, ignore prop.
                                    acc
                                } else {
                                    acc :+ prop // append prop to List
                                }
                        }

                        ResourceSearchResultRowV1(
                            id = row.rowMap("resourceIri"),
                            value = propValues.slice(0, numberOfProps), // take only as many elements as were requested by the client.
                            rights = permissionCode

                        )
                    } else {
                        // ?firstProp is sufficient: the client requested just one property per resource that was found
                        ResourceSearchResultRowV1(
                            id = row.rowMap("resourceIri"),
                            value = Vector(firstProp),
                            rights = permissionCode
                        )
                    }
            }.filter(_.rights.nonEmpty) // user must have permissions to see resource (must not be None)

        } yield ResourceSearchResponseV1(
            resources = resources,
            userdata = userProfile.userData)
    }


    /**
      * Implements a pre-update check to ensure that an [[UpdateValueV1]] has the correct type for the `knora-base:objectClassConstraint` of
      * the property that is supposed to point to it.
      *
      * @param propertyIri                   the IRI of the property.
      * @param propertyObjectClassConstraint the IRI of the `knora-base:objectClassConstraint` of the property.
      * @param updateValueV1                 the value to be updated.
      * @param userProfile                   the profile of the user making the request.
      * @return an empty [[Future]] on success, or a failed [[Future]] if the value has the wrong type.
      */
    def checkPropertyObjectClassConstraintForValue(propertyIri: IRI, propertyObjectClassConstraint: IRI, updateValueV1: UpdateValueV1, userProfile: UserProfileV1): Future[Unit] = {
        for {
            result <- updateValueV1 match {
                case linkUpdate: LinkUpdateV1 =>
                    // We're creating a link. Check the OWL class of the target resource.
                    for {
                        checkTargetClassResponse <- checkResourceClass(
                            resourceIri = linkUpdate.targetResourceIri,
                            owlClass = propertyObjectClassConstraint,
                            userProfile = userProfile
                        ).mapTo[ResourceCheckClassResponseV1]

                        _ = if (!checkTargetClassResponse.isInClass) {
                            throw OntologyConstraintException(s"Resource ${linkUpdate.targetResourceIri} cannot be the target of property $propertyIri, because it is not a member of OWL class $propertyObjectClassConstraint")
                        }
                    } yield ()

                case otherValue =>
                    // We're creating an ordinary value. Check that its type is valid for the property's knora-base:objectClassConstraint.
                    valueUtilV1.checkValueTypeForPropertyObjectClassConstraint(
                        propertyIri = propertyIri,
                        propertyObjectClassConstraint = propertyObjectClassConstraint,
                        valueType = otherValue.valueTypeIri,
                        responderManager = responderManager)
            }
        } yield result
    }

    /**
      * For every linkValue to be created, Change the target of the Link from label to IRI of the target resource .
      *
      * @param valuesToCreate  collection of the values to be created    .
      * @param resourceInfo    Map [label, IRI] of the resources to be created    .

      * @return a Seq[CreateValueV1WithComment] updated collection of values to be created.
      */

    def changeIRILinkValues(valuesToCreate: Seq[CreateValueV1WithComment], resourceInfo: Map[String, IRI]): Seq[CreateValueV1WithComment] = {

        val vals: Seq[CreateValueV1WithComment] = valuesToCreate.map {

            case (valueToCreate) =>
                if (valueToCreate.updateValueV1.isInstanceOf[LinkUpdateV1]) {
                    val label = valueToCreate.updateValueV1.toString.split("#")
                    val resIri = resourceInfo(label(1))

                    CreateValueV1WithComment(LinkUpdateV1(resIri))

                } else {
                    valueToCreate
                }

        }

<<<<<<< HEAD
        vals
    }
=======
        /**
          * Does pre-update checks, creates an empty resource, and asks the values responder to create the resource's
          * values. This function is called by [[IriLocker]] once it has acquired an update lock on the resource.
          *
          * @param resourceIri  the Iri of the resource to be created.
          * @param values       the values to be attached to the resource.
          * @param permissions  the permissions to be attached.
          * @param ownerIri     the owner of the resource to be created.
          * @param namedGraph   the named graph the resource belongs to.
          * @param apiRequestID the ID used for the locking.
          * @return a [[ResourceCreateResponseV1]] containing information about the created resource.
          */
        def createResourceAndCheck(resourceIri: IRI,
                                   values: Map[IRI, Seq[CreateValueV1WithComment]],
                                   sipiConversionRequest: Option[SipiResponderConversionRequestV1],
                                   permissions: String,
                                   ownerIri: IRI,
                                   namedGraph: IRI,
                                   apiRequestID: UUID): Future[ResourceCreateResponseV1] = {
            val propertyIris = values.keySet
>>>>>>> 6174a176

    /**
      * Create multiple resources and attach the given values to them.
      *
      * @param resourcesToCreate    collection of ResourceRequests .
      * @param projectIri           IRI of the project .
      * @param apiRequestID         the the ID of the API request.
      * @param userProfile          the profile of the user making the request.

      * @return a [[MultipleResourceCreateResponseV1]] informing the client about the new resources.
      */
    private def createMultipleNewResources(resourcesToCreate: Seq[OneOfMultipleResourceCreateRequestV1],
                                           projectIri: IRI,
                                           userProfile: UserProfileV1,
                                           apiRequestID: UUID): Future[MultipleResourceCreateResponseV1] = {


        for {
        // Get user's IRI and don't allow anonymous users to create resources.
            userIri: IRI <- Future {
                userProfile.userData.user_id match {
                    case Some(iri) => iri
                    case None => throw ForbiddenException("Anonymous users aren't allowed to create resources")
                }
            }
            // Get project Info and do
            projectInfo <- {
                responderManager ? ProjectInfoByIRIGetRequestV1(
                    projectIri,
                    Some(userProfile)
                )
            }.mapTo[ProjectInfoResponseV1]


            namedGraph = projectInfo.project_info.dataNamedGraph
            // create random IRIs for resources, collect in Map [label, IRI]
            resourceInfo: Map[String, IRI] = resourcesToCreate.map(
                resRequest =>
                    (resRequest.label -> knoraIdUtil.makeRandomResourceIri)

            ).toMap
            resourceTypes: Map[String, IRI] = resourcesToCreate.map(
                resRequest =>
                    (resRequest.label -> resRequest.resourceTypeIri)

            ).toMap

            sequenceOfFutures: Seq[Future[ResourceToCreate]] = resourcesToCreate.zipWithIndex.map {
                case (resRequest, index) =>


                    for {
                    // Check user's PermissionProfile (part of UserProfileV1) to see if the user has the permission to
                    // create a new resource in the given project.
                        defaultObjectAccessPermissions <- {
                            responderManager ? DefaultObjectAccessPermissionsStringForResourceClassGetV1(projectIri = projectIri, resourceClassIri = resRequest.resourceTypeIri, userProfile.permissionData)
                        }.mapTo[DefaultObjectAccessPermissionsStringResponseV1]
                        _ = log.debug(s"createNewResource - defaultObjectAccessPermissions: $defaultObjectAccessPermissions")

                        _ = if (resRequest.resourceTypeIri == OntologyConstants.KnoraBase.Resource) {
                            throw BadRequestException(s"Instances of knora-base:Resource cannot be created, only instances of subclasses")
                        }


                        resourceIri = resourceInfo(resRequest.label)


                        propertyIris = resRequest.values.keySet

                        // check every resource to be created with respect of ontology and cardinalities
                        fileValuesV1 <- checkResource(resRequest.resourceTypeIri, propertyIris, userProfile, resRequest.values, None, checkObj = false, resourceTypes)

                        //for LinkValues to be created change the key of target resource from label to IRI
                        resValues: Map[IRI, Seq[CreateValueV1WithComment]] = resRequest.values.map {
                            case (propertyIri, valuesWithComment) =>
                                val vals = changeIRILinkValues(valuesWithComment, resourceInfo)
                                (propertyIri -> vals)
                        }
                        //generate sparql statemnt for every resource
                        generateSparqlForValuesResponse <- createNewSparqlStatement(projectIri, resourceIri, resRequest.resourceTypeIri, index, checkObj = false, resValues, fileValuesV1, userProfile, apiRequestID)

                    } yield ResourceToCreate(resourceIri, Some(defaultObjectAccessPermissions.permissionLiteral), generateSparqlForValuesResponse, resRequest.resourceTypeIri, index, resRequest.label)

            }

            //change sequence of future to future of sequences
            resources: Seq[ResourceToCreate] <- Future.sequence(sequenceOfFutures)

            //create a sparql query for all the resources to be created
            createMultipleResourcesSparql: String = createNewSparql(resources, projectIri, namedGraph, userIri)

            // Do the update.
            createResourceResponse <- (storeManager ? SparqlUpdateRequest(createMultipleResourcesSparql)).mapTo[SparqlUpdateResponse]

            apiResponses: Seq[Future[ResourceCreateResponseV1]] = resources.map {
                case res =>

                    for {
                    //verify the created resource
                        apiResponse <- verifyResourceCreated(res.resourceIri, userIri, createMultipleResourcesSparql, res.generateSparqlForValuesResponse, userProfile)

                    } yield apiResponse
            }
            responses: Seq[ResourceCreateResponseV1] <- Future.sequence(apiResponses)
            responses_js: Seq[JsValue] = responses.map {
                res => res.toJsValue
            }
        } yield MultipleResourceCreateResponseV1(responses_js)


    }

    /**
      * Check the resource to be created.
      *
      * @param resourceClassIri         type of resource .
      * @param propertyIris             properties of resource .
      * @param userProfile              Profile of user .
      * @param values                   values to be created for resource.
      * @param sipiConversionRequest    a file (binary representation) to be attached to the resource (GUI and non GUI-case) .
      * @param checkObj                 flag for checking the object class constraints

      * @return a [(IRI, Vector[CreateValueV1WithComment])] returns IRI of the resource and a collection of holder of updateValue and comment.
      */

    private def checkResource(resourceClassIri: IRI, propertyIris: Set[String], userProfile: UserProfileV1, values: Map[IRI, Seq[CreateValueV1WithComment]],
                              sipiConversionRequest: Option[SipiResponderConversionRequestV1], checkObj: Boolean, resourceTypes: Map[String, IRI]): Future[Option[(IRI, Vector[CreateValueV1WithComment])]] = {

        for {
        // Get ontology information about the resource class's cardinalities and about each property's knora-base:objectClassConstraint.

            entityInfoResponse: EntityInfoGetResponseV1 <- (responderManager ? EntityInfoGetRequestV1(
                resourceClassIris = Set(resourceClassIri),
                propertyIris = propertyIris,
                userProfile = userProfile
            )).mapTo[EntityInfoGetResponseV1]


            // Check that each submitted value is consistent with the knora-base:objectClassConstraint of the property that is supposed to
            // point to it.


            propertyObjectClassConstraintChecks: Seq[Unit] <- Future.sequence {
                values.foldLeft(Vector.empty[Future[Unit]]) {
                    case (acc, (propertyIri, valuesWithComments)) =>
                        val propertyInfo = entityInfoResponse.propertyEntityInfoMap(propertyIri)
                        val propertyObjectClassConstraint = propertyInfo.getPredicateObject(OntologyConstants.KnoraBase.ObjectClassConstraint).getOrElse {
                            throw InconsistentTriplestoreDataException(s"Property $propertyIri has no knora-base:objectClassConstraint")
                        }

                        acc ++ valuesWithComments.map {
                            valueV1WithComment: CreateValueV1WithComment =>
                                if (checkObj) {
                                    checkPropertyObjectClassConstraintForValue(
                                        propertyIri = propertyIri,
                                        propertyObjectClassConstraint = propertyObjectClassConstraint,
                                        updateValueV1 = valueV1WithComment.updateValueV1,
                                        userProfile = userProfile
                                    )
                                } else {
                                    if (valueV1WithComment.updateValueV1.isInstanceOf[LinkUpdateV1]) {
                                        val targetVal = valueV1WithComment.updateValueV1.toString.split("#")
                                        val checkSubClassRequest = CheckSubClassRequestV1(
                                            subClassIri = resourceTypes(targetVal(1)),
                                            superClassIri = propertyObjectClassConstraint
                                        )
                                        for {
                                            subClassResponse <- (responderManager ? checkSubClassRequest).mapTo[CheckSubClassResponseV1]


                                            _ = if (!subClassResponse.isSubClass) {
                                                println("in here")
                                                throw OntologyConstraintException(s"Resource ${resourceTypes(targetVal(1))} cannot be the target of property $propertyIri, because it is not a member of OWL class $propertyObjectClassConstraint")
                                            }
                                        } yield ()
                                    } else {

                                        valueUtilV1.checkValueTypeForPropertyObjectClassConstraint(
                                            propertyIri = propertyIri,
                                            propertyObjectClassConstraint = propertyObjectClassConstraint,
                                            valueType = valueV1WithComment.updateValueV1.valueTypeIri,
                                            responderManager = responderManager)
                                    }
                                }
                        }
                }
            }



            // Check that the resource class has a suitable cardinality for each submitted value.
            resourceClassInfo = entityInfoResponse.resourceEntityInfoMap(resourceClassIri)

            _ = values.foreach {
                case (propertyIri, valuesForProperty) =>
                    val cardinality = resourceClassInfo.cardinalities.getOrElse(propertyIri, throw OntologyConstraintException(s"Resource class $resourceClassIri has no cardinality for property $propertyIri"))

                    if ((cardinality == Cardinality.MayHaveOne || cardinality == Cardinality.MustHaveOne) && valuesForProperty.size > 1) {
                        throw OntologyConstraintException(s"Resource class $resourceClassIri does not allow more than one value for property $propertyIri")
                    }
            }

            // maximally one file value can be handled here
            _ = if (resourceClassInfo.fileValueProperties.size > 1) throw BadRequestException(s"The given resource type $resourceClassIri requires more than on file value. This is not supported for API V1")

            // Check that no required values are missing.
            requiredProps: Set[IRI] = resourceClassInfo.cardinalities.filter {
                case (propIri, cardinality) => cardinality == Cardinality.MustHaveOne || cardinality == Cardinality.MustHaveSome
            }.keySet -- resourceClassInfo.linkValueProperties -- resourceClassInfo.fileValueProperties // exclude link value and file value properties from checking

            _ = if (!requiredProps.subsetOf(propertyIris)) {
                val missingProps = (requiredProps -- propertyIris).mkString(", ")
                throw OntologyConstraintException(s"Values were not submitted for the following property or properties, which are required by resource class $resourceClassIri: $missingProps")
            }

            // check if a file value is required by the ontology
            fileValuesV1: Option[(IRI, Vector[CreateValueV1WithComment])] <- if (resourceClassInfo.fileValueProperties.nonEmpty) {
                // call sipi responder
                for {
                    sipiResponse: SipiResponderConversionResponseV1 <- (responderManager ? sipiConversionRequest.getOrElse(throw OntologyConstraintException(s"No file (required) given for resource type $resourceClassIri"))).mapTo[SipiResponderConversionResponseV1]

                    // check if the file type returned by Sipi corresponds to the expected fileValue property in resourceClassInfo.fileValueProperties.head
                    _ = if (SipiConstants.fileType2FileValueProperty(sipiResponse.file_type) != resourceClassInfo.fileValueProperties.head) {
                        // TODO: remove the file from SIPI (delete request)
                        throw BadRequestException(s"Type of submitted file (${sipiResponse.file_type}) does not correspond to expected property type ${resourceClassInfo.fileValueProperties.head}")
                    }

                // in case we deal with a SipiResponderConversionPathRequestV1 (non GUI-case), the tmp file created by resources route
                // has already been deleted by the SipiResponder

                } yield Some(resourceClassInfo.fileValueProperties.head -> sipiResponse.fileValuesV1.map(fileValue => CreateValueV1WithComment(fileValue)))
            } else {
                // resource class requires no binary representation
                // check if there was no file sent
                // TODO: in all cases of an error, the tmp file has to be deleted
                sipiConversionRequest match {
                    case None => Future(None) // expected behaviour
                    case Some(sipiConversionFileRequest: SipiResponderConversionFileRequestV1) =>
                        throw BadRequestException(s"File params (GUI-case) are given but resource class $resourceClassIri does not allow any representation")
                    case Some(sipiConversionPathRequest: SipiResponderConversionPathRequestV1) =>
                        throw BadRequestException(s"A binary file was provided (non GUI-case) but resource class $resourceClassIri does not have any binary representation")
                }
            }
        } yield fileValuesV1

    }

    /**
      * Create a new Sparql statement for the resource to be created.
      *
      * @param projectIri             Iri of the project .
      * @param resourceClassIri       type of resource .
      * @param resourceIndex          Index of the resource
      * @param checkObj               flag for checking the object class constraints
      * @param values                 values to be created for resource.
      * @param fileValuesV1           file value required by the ontology
      * @param userProfile            the profile of the user making the request.
      * @param apiRequestID           the the ID of the API request.

      * @return a [GenerateSparqlToCreateMultipleValuesResponseV1] returns response of generation of sparql for multiple values.
      */

    def createNewSparqlStatement(projectIri: IRI, resourceIri: IRI, resourceClassIri: IRI, resourceIndex: Int, checkObj: Boolean, values: Map[IRI, Seq[CreateValueV1WithComment]],
                                 fileValuesV1: Option[(IRI, Vector[CreateValueV1WithComment])], userProfile: UserProfileV1, apiRequestID: UUID): Future[GenerateSparqlToCreateMultipleValuesResponseV1] = {
        for {
        // Ask the values responder for the SPARQL statements that are needed to create the values.
            generateSparqlForValuesRequest <- Future(GenerateSparqlToCreateMultipleValuesRequestV1(
                projectIri = projectIri,
                resourceIri = resourceIri,
                resourceClassIri = resourceClassIri,
                resourceIndex = resourceIndex,
                checkObj = checkObj,
                values = values ++ fileValuesV1,
                userProfile = userProfile,
                apiRequestID = apiRequestID
            ))
            generateSparqlForValuesResponse: GenerateSparqlToCreateMultipleValuesResponseV1 <- (responderManager ? generateSparqlForValuesRequest).mapTo[GenerateSparqlToCreateMultipleValuesResponseV1]
        } yield generateSparqlForValuesResponse
    }

<<<<<<< HEAD
    /**
      * Create a new Sparql for the resources to be created at once.
      *
      * @param resourcesToCreate      Collection of the resources to be created .
      * @param projectIri             Iri of the project .
      * @param creatorIri             the creator of the resources to be created.
      * @param namedGraph             the named graph the resources belongs to.
=======
                // Generate SPARQL for creating the resource, and include the SPARQL for creating the values.
                createNewResourceSparql = queries.sparql.v1.txt.createNewResource(
                    triplestore = settings.triplestoreType,
                    dataNamedGraph = namedGraph,
                    resourceIri = resourceIri,
                    label = label,
                    resourceClassIri = resourceClassIri,
                    ownerIri = ownerIri,
                    projectIri = projectIri,
                    permissions = permissions,
                    whereStatementsForValues = generateSparqlForValuesResponse.whereSparql,
                    insertStatementsForValues = generateSparqlForValuesResponse.insertSparql
                ).toString()
>>>>>>> 6174a176

      * @return a [String] returns a Sparql query for creating the resources and their values .
      */
    def createNewSparql(resourcesToCreate: Seq[ResourceToCreate], projectIri: IRI, namedGraph: IRI, creatorIri: IRI): String = {

        // Generate SPARQL for creating the resources, and include the SPARQL for creating the values of every resource.
        val createNewResourceSparql = queries.sparql.v1.txt.createNewResources(
            dataNamedGraph = namedGraph,
            triplestore = settings.triplestoreType,
            resourcesToCreate = resourcesToCreate,
            projectIri = projectIri,
            creatorIri = creatorIri
        ).toString()
        createNewResourceSparql
    }

    /**
      * Verifies the created resource and its values.
      *
      * @param resourceIri                          Iri of the created resource .
      * @param creatorIri                           the creator of the resources to be created.
      * @param createNewResourceSparql              Sparql query to create the resource .
      * @param generateSparqlForValuesResponse      Sparql statement for creation of values of resource.
      * @param userProfile                          the profile of the user making the request.

      * @return a [ResourceCreateResponseV1] containing information about the created resource .
      */
    def verifyResourceCreated(resourceIri: IRI, creatorIri: IRI, createNewResourceSparql: String, generateSparqlForValuesResponse: GenerateSparqlToCreateMultipleValuesResponseV1, userProfile: UserProfileV1): Future[ResourceCreateResponseV1] = {

        // Verify that the resource was created.
        for {
            createdResourcesSparql <- Future(queries.sparql.v1.txt.getCreatedResource(
                triplestore = settings.triplestoreType,
                resourceIri = resourceIri
            ).toString())

            createdResourceResponse <- (storeManager ? SparqlSelectRequest(createdResourcesSparql)).mapTo[SparqlSelectResponse]

            _ = if (createdResourceResponse.results.bindings.isEmpty) {
                log.error(s"Attempted a SPARQL update to create a new resource, but it inserted no rows:\n\n$createNewResourceSparql")
                throw UpdateNotPerformedException(s"Resource $resourceIri was not created. Please report this as a possible bug.")
            }
            // Verify that all the requested values were created.

            verifyCreateValuesRequest = VerifyMultipleValueCreationRequestV1(
                resourceIri = resourceIri,
                unverifiedValues = generateSparqlForValuesResponse.unverifiedValues,
                userProfile = userProfile
            )

            verifyMultipleValueCreationResponse: VerifyMultipleValueCreationResponseV1 <- (responderManager ? verifyCreateValuesRequest).mapTo[VerifyMultipleValueCreationResponseV1]

            // Convert CreateValueResponseV1 objects to ResourceCreateValueResponseV1 objects.

            resourceCreateValueResponses: Map[IRI, Seq[ResourceCreateValueResponseV1]] = verifyMultipleValueCreationResponse.verifiedValues.map {
                case (propIri: IRI, values: Seq[CreateValueResponseV1]) => (propIri, values.map {
                    valueResponse: CreateValueResponseV1 =>
                        MessageUtil.convertCreateValueResponseV1ToResourceCreateValueResponseV1(creatorIri = creatorIri,
                            propertyIri = propIri,
                            resourceIri = resourceIri,
                            valueResponse = valueResponse)
                })
            }

            apiResponse: ResourceCreateResponseV1 = ResourceCreateResponseV1(results = resourceCreateValueResponses, res_id = resourceIri, userdata = userProfile.userData)
        } yield apiResponse
    }


    /**
      * Does pre-update checks, creates an empty resource, and asks the values responder to create the resource's
      * values. This function is called by [[IriLocker]] once it has acquired an update lock on the resource.
      *
      * @param resourceIri  the Iri of the resource to be created.
      * @param values       the values to be attached to the resource.
      * @param permissions  the permissions to be attached.
      * @param ownerIri     the owner of the resource to be created.
      * @param namedGraph   the named graph the resource belongs to.
      * @param apiRequestID the ID used for the locking.
      * @return a [[ResourceCreateResponseV1]] containing information about the created resource.
      */
    def createResourceAndCheck(resourceClassIri: IRI,
                               projectIri:IRI,
                               label:String,
                               resourceIri: IRI,
                               values: Map[IRI, Seq[CreateValueV1WithComment]],
                               sipiConversionRequest: Option[SipiResponderConversionRequestV1],
                               permissions: Option[String],
                               ownerIri: IRI,
                               namedGraph: IRI,
                               userProfile: UserProfileV1,
                               apiRequestID: UUID): Future[ResourceCreateResponseV1] = {
        val propertyIris = values.keySet
        val resourceTypes = Map(label-> resourceClassIri )
        // Everything looks OK, so we can create the resource and its values.

        for {
            fileValuesV1 <- checkResource(resourceClassIri, propertyIris, userProfile, values, sipiConversionRequest, checkObj=true, resourceTypes)
            generateSparqlForValuesResponse <- createNewSparqlStatement(projectIri, resourceIri, resourceClassIri,
                                                    resourceIndex=0, checkObj = true, values, fileValuesV1, userProfile, apiRequestID)
            resourcesToCreate = Seq[ResourceToCreate] (ResourceToCreate(resourceIri, permissions, generateSparqlForValuesResponse,resourceClassIri, 0, label ))
            createNewResourceSparql = createNewSparql( resourcesToCreate, projectIri, namedGraph, ownerIri)
            // Do the update.
            createResourceResponse <- (storeManager ? SparqlUpdateRequest(createNewResourceSparql)).mapTo[SparqlUpdateResponse]

            apiResponse <- verifyResourceCreated(resourceIri, ownerIri, createNewResourceSparql, generateSparqlForValuesResponse, userProfile)
        } yield apiResponse
    }

    /**
      * Creates a new resource and attaches the given values to it.
      *
      * @param resourceClassIri      the resource type of the resource to be created.
      * @param values                the values to be attached to the resource.
      * @param sipiConversionRequest a file (binary representation) to be attached to the resource (GUI and non GUI-case)
      * @param projectIri            the project the resource belongs to.
      * @param userProfile           the user that is creating the resource
      * @param apiRequestID          the ID of this API request.
      * @return a [[ResourceCreateResponseV1]] informing the client about the new resource.
      */
    private def createNewResource(resourceClassIri: IRI, label: String, values: Map[IRI, Seq[CreateValueV1WithComment]], sipiConversionRequest: Option[SipiResponderConversionRequestV1] = None, projectIri: IRI, userProfile: UserProfileV1, apiRequestID: UUID): Future[ResourceCreateResponseV1] = {


        val resultFuture = for {

        // Get user's IRI and don't allow anonymous users to create resources.
            userIri: IRI <- Future {
                userProfile.userData.user_id match {
                    case Some(iri) => iri
                    case None => throw ForbiddenException("Anonymous users aren't allowed to create resources")
                }
            }

            _ = if (resourceClassIri == OntologyConstants.KnoraBase.Resource) {
                throw BadRequestException(s"Instances of knora-base:Resource cannot be created, only instances of subclasses")
            }

            projectInfo <- {
                responderManager ? ProjectInfoByIRIGetRequestV1(
                    projectIri,
                    Some(userProfile)
                )
            }.mapTo[ProjectInfoResponseV1]

            //namedGraph = settings.projectNamedGraphs(projectIri).data
            namedGraph = projectInfo.project_info.dataNamedGraph
            resourceIri: IRI = knoraIdUtil.makeRandomResourceIri

            // Check user's PermissionProfile (part of UserProfileV1) to see if the user has the permission to
            // create a new resource in the given project.
            _ = if (!userProfile.permissionData.hasPermissionFor(ResourceCreateOperation(resourceClassIri), projectIri, None)) {
                throw ForbiddenException(s"User $userIri does not have permissions to create a resource in project $projectIri")
            }

            defaultObjectAccessPermissions <- {
                responderManager ? DefaultObjectAccessPermissionsStringForResourceClassGetV1(projectIri = projectIri, resourceClassIri = resourceClassIri, userProfile.permissionData)
            }.mapTo[DefaultObjectAccessPermissionsStringResponseV1]
            _ = log.debug(s"createNewResource - defaultObjectAccessPermissions: $defaultObjectAccessPermissions")

            result: ResourceCreateResponseV1 <- IriLocker.runWithIriLock(
                apiRequestID,
                resourceIri,
<<<<<<< HEAD
                () => createResourceAndCheck(resourceClassIri,
                    projectIri,
                    label,
                    resourceIri,
                    values,
                    sipiConversionRequest,
                    permissions = Some(defaultObjectAccessPermissions.permissionLiteral),
=======
                () => createResourceAndCheck(
                    resourceIri = resourceIri,
                    values = values,
                    sipiConversionRequest = sipiConversionRequest,
                    permissions = defaultObjectAccessPermissions.permissionLiteral,
                    namedGraph = namedGraph,
>>>>>>> 6174a176
                    ownerIri = userIri,
                    namedGraph,
                    userProfile,
                    apiRequestID)
            )
        } yield result

        // If a temporary file was created, ensure that it's deleted, regardless of whether the request succeeded or failed.
        resultFuture.andThen {
            case _ =>
                sipiConversionRequest match {
                    case Some(conversionRequest) =>
                        conversionRequest match {
                            case (conversionPathRequest: SipiResponderConversionPathRequestV1) =>
                                // a tmp file has been created by the resources route (non GUI-case), delete it
                                InputValidation.deleteFileFromTmpLocation(conversionPathRequest.source, log)
                            case _ => ()
                        }
                    case None => ()
                }
        }
    }

    /**
      * Marks a resource as deleted.
      *
      * @param resourceDeleteRequest a [[ResourceDeleteRequestV1]].
      * @return a [[ResourceDeleteResponseV1]].
      */
    private def deleteResourceV1(resourceDeleteRequest: ResourceDeleteRequestV1): Future[ResourceDeleteResponseV1] = {

        def makeTaskFuture(userIri: IRI): Future[ResourceDeleteResponseV1] = {
            for {
            // Check that the user has permission to delete the resource.
                (permissionCode, resourceInfo) <- getResourceInfoV1(resourceIri = resourceDeleteRequest.resourceIri, userProfile = resourceDeleteRequest.userProfile, queryOntology = false)

                _ = if (!PermissionUtilV1.impliesV1(userHasPermissionCode = permissionCode, userNeedsPermission = OntologyConstants.KnoraBase.DeletePermission)) {
                    throw ForbiddenException(s"User $userIri does not have permission to mark resource ${resourceDeleteRequest.resourceIri} as deleted")
                }

                projectInfo <- {
                    responderManager ? ProjectInfoByIRIGetV1(
                        resourceInfo.project_id,
                        None
                    )
                }.mapTo[ProjectInfoV1]

                // Create update sparql string
                sparqlUpdate = queries.sparql.v1.txt.deleteResource(
                    dataNamedGraph = projectInfo.dataNamedGraph,
                    triplestore = settings.triplestoreType,
                    resourceIri = resourceDeleteRequest.resourceIri,
                    maybeDeleteComment = resourceDeleteRequest.deleteComment
                ).toString()

                // Do the update.
                sparqlUpdateResponse <- (storeManager ? SparqlUpdateRequest(sparqlUpdate)).mapTo[SparqlUpdateResponse]

                // Check whether the update succeeded.
                sparqlQuery = queries.sparql.v1.txt.checkResourceDeletion(
                    triplestore = settings.triplestoreType,
                    resourceIri = resourceDeleteRequest.resourceIri
                ).toString()
                sparqlSelectResponse <- (storeManager ? SparqlSelectRequest(sparqlQuery)).mapTo[SparqlSelectResponse]
                rows = sparqlSelectResponse.results.bindings

                _ = if (rows.isEmpty || !InputValidation.optionStringToBoolean(rows.head.rowMap.get("isDeleted"))) {
                    throw UpdateNotPerformedException(s"Resource ${resourceDeleteRequest.resourceIri} was not marked as deleted. Please report this as a possible bug.")
                }
            } yield ResourceDeleteResponseV1(
                id = resourceDeleteRequest.resourceIri,
                userdata = resourceDeleteRequest.userProfile.userData
            )
        }

        for {
        // Don't allow anonymous users to delete resources.
            userIri <- resourceDeleteRequest.userProfile.userData.user_id match {
                case Some(iri) => Future(iri)
                case None => Future.failed(ForbiddenException("Anonymous users aren't allowed to mark resources as deleted"))
            }

            // Do the remaining pre-update checks and the update while holding an update lock on the resource.
            taskResult <- IriLocker.runWithIriLock(
                resourceDeleteRequest.apiRequestID,
                resourceDeleteRequest.resourceIri,
                () => makeTaskFuture(userIri)
            )
        } yield taskResult
    }

    /**
      * Checks whether a resource belongs to a certain OWL class or to a subclass of that class.
      *
      * @param resourceIri the IRI of the resource to be checked.
      * @param owlClass    the IRI of the OWL class to compare the resource's class to.
      * @param userProfile the profile of the user making the request.
      * @return a [[ResourceCheckClassResponseV1]].
      */
    private def checkResourceClass(resourceIri: IRI, owlClass: IRI, userProfile: UserProfileV1): Future[ResourceCheckClassResponseV1] = {

        for {
        // Check that the user has permission to view the resource.
            (permissionCode, resourceInfo) <- getResourceInfoV1(resourceIri = resourceIri, userProfile = userProfile, queryOntology = false)

            _ = if (!PermissionUtilV1.impliesV1(userHasPermissionCode = permissionCode, userNeedsPermission = OntologyConstants.KnoraBase.RestrictedViewPermission)) {
                val userIri = userProfile.userData.user_id.getOrElse(OntologyConstants.KnoraBase.UnknownUser)
                throw ForbiddenException(s"User $userIri does not have permission to view resource $resourceIri")
            }

            checkSubClassRequest = CheckSubClassRequestV1(
              subClassIri = resourceInfo.restype_id,
              superClassIri = owlClass
            )

            subClassResponse <- (responderManager ? checkSubClassRequest).mapTo[CheckSubClassResponseV1]

        } yield ResourceCheckClassResponseV1(isInClass = subClassResponse.isSubClass)
    }

    /**
      * Changes a resource's label.
      *
      * @param resourceIri  the IRI of the resource.
      * @param label        the new label.
      * @param apiRequestID the the ID of the API request.
      * @param userProfile  the profile of the user making the request.
      * @return a [[ChangeResourceLabelResponseV1]].
      */
    private def changeResourceLabelV1(resourceIri: IRI, label: String, apiRequestID: UUID, userProfile: UserProfileV1): Future[ChangeResourceLabelResponseV1] = {

        def makeTaskFuture(userIri: IRI): Future[ChangeResourceLabelResponseV1] = {

            for {
            // get the resource's permissions
                (permissionCode, resourceInfo) <- getResourceInfoV1(resourceIri = resourceIri, userProfile = userProfile, queryOntology = false)

                // check if the given user may change its label
                _ = if (!PermissionUtilV1.impliesV1(userHasPermissionCode = permissionCode, userNeedsPermission = OntologyConstants.KnoraBase.ModifyPermission)) {
                    throw ForbiddenException(s"User $userIri does not have permission to change the label of resource $resourceIri")
                }

                projectInfo <- {
                    responderManager ? ProjectInfoByIRIGetV1(
                        resourceInfo.project_id,
                        None
                    )
                }.mapTo[ProjectInfoV1]

                // get the named graph the resource is contained in by the resource's project
                namedGraph = projectInfo.dataNamedGraph

                // the user has sufficient permissions to change the resource's label
                sparqlUpdate = queries.sparql.v1.txt.changeResourceLabel(
                    dataNamedGraph = namedGraph,
                    triplestore = settings.triplestoreType,
                    resourceIri = resourceIri,
                    label = label
                ).toString()

                //_ = print(sparqlUpdate)

                // Do the update.
                sparqlUpdateResponse <- (storeManager ? SparqlUpdateRequest(sparqlUpdate)).mapTo[SparqlUpdateResponse]

                // Check whether the update succeeded.
                sparqlQuery = queries.sparql.v1.txt.checkResourceLabelChange(
                    triplestore = settings.triplestoreType,
                    resourceIri = resourceIri,
                    label = label
                ).toString()

                sparqlSelectResponse <- (storeManager ? SparqlSelectRequest(sparqlQuery)).mapTo[SparqlSelectResponse]
                rows = sparqlSelectResponse.results.bindings

                // we expect exactly one row to be returned if the label was updated correctly in the data.
                _ = if (rows.length != 1) {
                    throw UpdateNotPerformedException(s"The label of the resource ${resourceIri} was not updated correctly. Please report this as a possible bug.")
                }

            } yield ChangeResourceLabelResponseV1(res_id = resourceIri, label = label, userProfile.userData)
        }

        for {
        // Don't allow anonymous users to change a resource's label.
            userIri <- userProfile.userData.user_id match {
                case Some(iri) => Future(iri)
                case None => Future.failed(ForbiddenException("Anonymous users aren't allowed to change a resource's label"))
            }

            // Do the remaining pre-update checks and the update while holding an update lock on the resource.
            taskResult <- IriLocker.runWithIriLock(
                apiRequestID,
                resourceIri,
                () => makeTaskFuture(userIri)
            )
        } yield taskResult

    }

    /////////////////////////////////////////////////////////////////////////////////////////////////////////////////////////////////////
    // Helper methods.

    /**
      * Returns a [[ResourceInfoV1]] describing a resource.
      *
      * @param resourceIri   the IRI of the resource to be queried.
      * @param userProfile   the user that is making the request.
      * @param queryOntology if `true`, the ontology will be queried for information about the resource type, and the [[ResourceInfoV1]]
      *                      will include `restype_label`, `restype_description`, and `restype_iconsrc`. Otherwise, those member variables
      *                      will be empty.
      * @return a tuple (permission, [[ResourceInfoV1]]) describing the resource.
      */
    private def getResourceInfoV1(resourceIri: IRI, userProfile: UserProfileV1, queryOntology: Boolean): Future[(Option[Int], ResourceInfoV1)] = {
        for {
            sparqlQuery <- Future(queries.sparql.v1.txt.getResourceInfo(
                triplestore = settings.triplestoreType,
                resourceIri = resourceIri
            ).toString())
            resInfoResponse <- (storeManager ? SparqlSelectRequest(sparqlQuery)).mapTo[SparqlSelectResponse]
            resInfoResponseRows = resInfoResponse.results.bindings
            resInfo: (Option[Int], ResourceInfoV1) <- makeResourceInfoV1(resourceIri, resInfoResponseRows, userProfile, queryOntology)
        } yield resInfo
    }

    /**
      *
      * Queries the properties for the given resource.
      *
      * @param resourceIri the Iri of the given resource.
      * @param userProfile the profile of the user making the request.
      * @return a [[PropertiesGetResponseV1]] representing the properties of the given resource.
      */
    private def getPropertiesV1(resourceIri: IRI, userProfile: UserProfileV1): Future[PropertiesGetResponseV1] = {

        for {

        // get resource class of the specified resource
            resclassSparqlQuery <- Future(queries.sparql.v1.txt.getResourceClass(
                triplestore = settings.triplestoreType,
                resourceIri = resourceIri
            ).toString())
            resclassQueryResponse: SparqlSelectResponse <- (storeManager ? SparqlSelectRequest(resclassSparqlQuery)).mapTo[SparqlSelectResponse]
            resclass = resclassQueryResponse.results.bindings.headOption.getOrElse(throw InconsistentTriplestoreDataException(s"No resource class given for $resourceIri"))

            properties: Seq[PropertyV1] <- getResourceProperties(resourceIri = resourceIri, maybeResourceTypeIri = Some(resclass.rowMap("resourceClass")), userProfile = userProfile)

            propertiesGetV1: Seq[PropertyGetV1] = properties.map {

                prop =>
                    convertPropertyV1toPropertyGetV1(prop)

            }

        } yield PropertiesGetResponseV1(PropsGetV1(propertiesGetV1), userdata = userProfile.userData)

    }

    /**
      * Queries the properties that have values for a given resource, and returns a [[Seq]] of [[PropertyV1]] objects representing
      * those properties and their values.
      *
      * @param resourceIri          the IRI of the resource to be queried.
      * @param maybeResourceTypeIri an optional IRI representing the resource's class. If provided, an additional query will be done
      *                             to get ontology-based information, such as labels and cardinalities, which will be included in
      *                             the returned [[PropertyV1]] objects.
      * @param userProfile          the profile of the user making the request.
      * @return a [[Seq]] of [[PropertyV1]] objects representing the properties that have values for the resource.
      */
    private def getResourceProperties(resourceIri: IRI, maybeResourceTypeIri: Option[IRI], userProfile: UserProfileV1): Future[Seq[PropertyV1]] = {
        for {

            groupedPropsByType: GroupedPropertiesByType <- getGroupedProperties(resourceIri)

            // TODO: Should we get rid of the tuple and replace it by a case class?
            (propertyEntityInfoMap: Map[IRI, PropertyEntityInfoV1], resourceEntityInfoMap: Map[IRI, ResourceEntityInfoV1], propsAndCardinalities: Map[IRI, Cardinality.Value]) <- maybeResourceTypeIri match {
                case Some(resourceTypeIri) =>
                    val propertyEntityIris: Set[IRI] = groupedPropsByType.groupedOrdinaryValueProperties.groupedProperties.keySet ++ groupedPropsByType.groupedLinkProperties.groupedProperties.keySet
                    val resourceEntityIris: Set[IRI] = Set(resourceTypeIri)

                    for {
                        entityInfoResponse <- (responderManager ? EntityInfoGetRequestV1(resourceClassIris = resourceEntityIris, propertyIris = propertyEntityIris, userProfile = userProfile)).mapTo[EntityInfoGetResponseV1]
                        resourceEntityInfoMap: Map[IRI, ResourceEntityInfoV1] = entityInfoResponse.resourceEntityInfoMap
                        propertyEntityInfoMap: Map[IRI, PropertyEntityInfoV1] = entityInfoResponse.propertyEntityInfoMap

                        resourceTypeEntityInfo = resourceEntityInfoMap(resourceTypeIri)

                        // all properties and their cardinalities for the queried resource's type, except the ones that point to LinkValue objects
                        propsAndCardinalities: Map[IRI, Cardinality.Value] = resourceTypeEntityInfo.cardinalities.filterNot {
                            case (propertyIri, cardinality) =>
                                resourceTypeEntityInfo.linkValueProperties(propertyIri)
                        }
                    } yield (propertyEntityInfoMap, resourceEntityInfoMap, propsAndCardinalities)

                case None =>
                    Future((Map.empty[IRI, PropertyEntityInfoV1], Map.empty[IRI, ResourceEntityInfoV1], Map.empty[IRI, Cardinality.Value]))
            }

            queryResult <- queryResults2PropertyV1s(
                containingResourceIri = resourceIri,
                groupedPropertiesByType = groupedPropsByType,
                propertyEntityInfoMap = propertyEntityInfoMap,
                resourceEntityInfoMap = resourceEntityInfoMap,
                propsAndCardinalities = propsAndCardinalities,
                userProfile = userProfile
            )
        } yield queryResult
    }

    /**
      * Converts a SPARQL query result into a [[ResourceInfoV1]]. Expects the query result to contain columns called `p` (predicate),
      * `o` (object), `objPred` (file value predicate, if `o` is a file value), and `objObj` (file value object).
      *
      * @param resourceIri         the IRI of the resource.
      * @param resInfoResponseRows the SPARQL query result.
      * @param userProfile         the user that is making the request.
      * @param queryOntology       if `true`, the ontology will be queried for information about the resource type, and the [[ResourceInfoV1]]
      *                            will include `restype_label`, `restype_description`, and `restype_iconsrc`. Otherwise, those member variables
      *                            will be empty.
      * @return a tuple (permission, [[ResourceInfoV1]]) describing the resource.
      */
    private def makeResourceInfoV1(resourceIri: IRI, resInfoResponseRows: Seq[VariableResultsRow], userProfile: UserProfileV1, queryOntology: Boolean): Future[(Option[Int], ResourceInfoV1)] = {
        if (resInfoResponseRows.isEmpty) {
            Future.failed(NotFoundException(s"Resource $resourceIri was not found (it may have been deleted)."))
        } else {
            for {

            // Extract the permission-relevant assertions from the query results.
                permissionRelevantAssertions: Seq[(IRI, IRI)] <- Future(PermissionUtilV1.filterPermissionRelevantAssertions(resInfoResponseRows.map(row => (row.rowMap("prop"), row.rowMap("obj")))))

                maybeResourceProjectStatement: Option[(IRI, IRI)] = permissionRelevantAssertions.find {
                    case (subject, predicate) => subject == OntologyConstants.KnoraBase.AttachedToProject
                }

                resourceProject = maybeResourceProjectStatement.getOrElse(throw InconsistentTriplestoreDataException(s"Resource $resourceIri has no knora-base:attachedToProject"))._2

                // Get the rows describing file values from the query results, grouped by file value IRI.
                fileValueGroupedRows: Seq[(IRI, Seq[VariableResultsRow])] = resInfoResponseRows.filter(row => InputValidation.optionStringToBoolean(row.rowMap.get("isFileValue"))).groupBy(row => row.rowMap("obj")).toVector

                // Convert the file value rows to ValueProps objects, and filter out the ones that the user doesn't have permission to see.
                valuePropsForFileValues: Seq[(IRI, ValueProps)] = fileValueGroupedRows.map {
                    case (fileValueIri, fileValueRows) => (fileValueIri, valueUtilV1.createValueProps(fileValueIri, fileValueRows))
                }.filter {
                    case (fileValueIri, fileValueProps) =>
                        val permissionCode = PermissionUtilV1.getUserPermissionV1WithValueProps(
                            valueIri = fileValueIri,
                            valueProps = fileValueProps,
                            subjectProject = Some(resourceProject),
                            userProfile = userProfile
                        )
                        PermissionUtilV1.impliesV1(userHasPermissionCode = permissionCode, userNeedsPermission = OntologyConstants.KnoraBase.RestrictedViewPermission)
                }

                // Convert the ValueProps objects into FileValueV1 objects
                fileValuesWithFuture: Seq[Future[FileValueV1]] = valuePropsForFileValues.map {
                    case (fileValueIri, fileValueProps) =>
                        for {
                            valueV1 <- valueUtilV1.makeValueV1(fileValueProps, responderManager, userProfile)

                        } yield valueV1 match {
                            case fileValueV1: FileValueV1 => fileValueV1
                            case otherValueV1 => throw InconsistentTriplestoreDataException(s"Value $fileValueIri is not a knora-base:FileValue, it is an instance of ${otherValueV1.valueTypeIri}")
                        }
                }

                fileValues: Seq[FileValueV1] <- Future.sequence(fileValuesWithFuture)

                (previewFileValues, fullFileValues) = fileValues.partition {
                    case fileValue: StillImageFileValueV1 => fileValue.isPreview
                    case _ => false
                }

                // Convert the preview file value into a LocationV1 as required by Knora API v1.
                preview: Option[LocationV1] = previewFileValues.headOption.map(fileValueV1 => valueUtilV1.fileValueV12LocationV1(fileValueV1))

                // Convert the full-resolution file values into LocationV1 objects as required by Knora API v1.
                locations: Seq[LocationV1] = preview.toVector ++ fullFileValues.flatMap {
                    fileValueV1 => createMultipleImageResolutions(fileValueV1).map(oneResolution => valueUtilV1.fileValueV12LocationV1(oneResolution))
                }

                // Get the user's permission on the resource.
                userPermission = PermissionUtilV1.getUserPermissionV1FromAssertions(
                    subjectIri = resourceIri,
                    assertions = permissionRelevantAssertions,
                    userProfile = userProfile
                )

                // group the SPARQL results by the predicate "prop" and map each row to a Seq of objects "obj", etc. (getting rid of VariableResultsRow).
                groupedByPredicateToWrap: Map[IRI, Seq[Map[String, String]]] = resInfoResponseRows.groupBy(row => row.rowMap("prop")).map {
                    case (predicate: IRI, rows: Seq[VariableResultsRow]) => (predicate, rows.map(_.rowMap - "prop"))
                }

                groupedByPredicate = new ErrorHandlingMap(groupedByPredicateToWrap, { key: IRI => s"Resource $resourceIri has no $key" })


                // Query the ontology about the resource's OWL class.
                (restype_label, restype_description, restype_iconsrc) <- if (queryOntology) {
                    val resTypeIri = groupedByPredicate(OntologyConstants.Rdf.Type).head("obj")
                    for {
                        entityInfoResponse <- (responderManager ? EntityInfoGetRequestV1(resourceClassIris = Set(resTypeIri), userProfile = userProfile)).mapTo[EntityInfoGetResponseV1]
                        entityInfo = entityInfoResponse.resourceEntityInfoMap(resTypeIri)
                        label = entityInfo.getPredicateObject(predicateIri = OntologyConstants.Rdfs.Label, preferredLangs = Some(userProfile.userData.lang, settings.fallbackLanguage))
                        description = entityInfo.getPredicateObject(predicateIri = OntologyConstants.Rdfs.Comment, preferredLangs = Some(userProfile.userData.lang, settings.fallbackLanguage))
                        iconsrc = entityInfo.getPredicateObject(OntologyConstants.KnoraBase.ResourceIcon) match {
                            case Some(resClassIcon) => Some(valueUtilV1.makeResourceClassIconURL(resTypeIri, resClassIcon))
                            case _ => None
                        }
                    } yield (label, description, iconsrc)
                } else {
                    Future(None, None, None)
                }

                resourceInfo = ResourceInfoV1(
                    restype_id = groupedByPredicate(OntologyConstants.Rdf.Type).head("obj"),
                    firstproperty = Some(groupedByPredicate(OntologyConstants.Rdfs.Label).head("obj")),
                    preview = preview, // The first element of the list, or None if the list is empty
                    locations = if (locations.nonEmpty) Some(locations) else None,
                    locdata = locations.lastOption,
                    person_id = groupedByPredicate(OntologyConstants.KnoraBase.AttachedToUser).head("obj"),
                    project_id = groupedByPredicate(OntologyConstants.KnoraBase.AttachedToProject).head("obj"),
                    restype_label = restype_label,
                    restype_name = Some(groupedByPredicate(OntologyConstants.Rdf.Type).head("obj")),
                    restype_description = restype_description,
                    restype_iconsrc = restype_iconsrc,
                    resclass_has_location = locations.nonEmpty
                )
            } yield (userPermission, resourceInfo)
        }
    }

    /**
      * Queries the properties that have values for a given resource, and partitions the results into two categories: (1) results for properties that point
      * to ordinary Knora values ([[GroupedPropertiesByType.groupedOrdinaryValueProperties]]), (2) properties that point to link value objects (reifications of links to resources),
      * and (3) properties that point to other resources ([[GroupedPropertiesByType.groupedLinkProperties]]).
      * Then groups the results in each category first by property, then by property object, and finally by Knora object predicate, each level represented by a case class defined in [[GroupedProps]].
      *
      * @param resourceIri the IRI of the resource to be queried.
      * @return a [[GroupedPropertiesByType]] containing properties that point to ordinary value properties, link value properties, and link properties.
      */
    private def getGroupedProperties(resourceIri: IRI): Future[GroupedPropertiesByType] = {

        for {
            sparqlQuery <- Future(queries.sparql.v1.txt.getResourcePropertiesAndValues(
                triplestore = settings.triplestoreType,
                resourceIri = resourceIri
            ).toString())
            // _ = println(sparqlQuery)
            resPropsResponse <- (storeManager ? SparqlSelectRequest(sparqlQuery)).mapTo[SparqlSelectResponse]

            // Partition the property result rows into rows with value properties and rows with link properties.
            (rowsWithLinks: Seq[VariableResultsRow], rowsWithValues: Seq[VariableResultsRow]) = resPropsResponse.results.bindings.partition(_.rowMap.get("isLinkProp").exists(_.toBoolean))

            // Partition the rows with values into rows with ordinary values and rows with link values (reifications).
            (rowsWithLinkValues: Seq[VariableResultsRow], rowsWithOrdinaryValues: Seq[VariableResultsRow]) = rowsWithValues.partition(_.rowMap.get("isLinkValueProp").exists(_.toBoolean))

        } yield valueUtilV1.createGroupedPropsByType(rowsWithOrdinaryValues = rowsWithOrdinaryValues, rowsWithLinkValues = rowsWithLinkValues, rowsWithLinks = rowsWithLinks)
    }

    /**
      * Converts grouped property query results returned by the `getGroupedProperties` method to a [[Seq]] of [[PropertyV1]] objects, optionally
      * using ontology-based data if provided.
      *
      * @param groupedPropertiesByType The [[GroupedPropertiesByType]] returned by `getGroupedProperties` containing the resuls of the SPARQL query.
      * @param propertyEntityInfoMap   a [[Map]] of entity IRIs to [[PropertyEntityInfoV1]] objects. If this [[Map]] is not empty, it will be used to include
      *                                ontology-based information in the returned [[PropertyV1]] objects.
      * @param resourceEntityInfoMap   a [[Map]] of entity IRIs to [[ResourceEntityInfoV1]] objects. If this [[Map]] is not empty, it will be used to include
      *                                ontology-based information for linking properties in the returned [[PropertyV1]] objects.
      * @param propsAndCardinalities   a [[Map]] of property IRIs to their cardinalities in the class of the queried resource. If this [[Map]] is not
      *                                empty, it will be used to include cardinalities in the returned [[PropertyV1]] objects.
      * @param userProfile             the profile of the user making the request.
      * @return a [[Seq]] of [[PropertyV1]] objects.
      */
    private def queryResults2PropertyV1s(containingResourceIri: IRI,
                                         groupedPropertiesByType: GroupedPropertiesByType,
                                         propertyEntityInfoMap: Map[IRI, PropertyEntityInfoV1],
                                         resourceEntityInfoMap: Map[IRI, ResourceEntityInfoV1],
                                         propsAndCardinalities: Map[IRI, Cardinality.Value],
                                         userProfile: UserProfileV1): Future[Seq[PropertyV1]] = {
        /**
          * Constructs a [[PropertyV1]].
          *
          * @param propertyIri         the IRI of the property.
          * @param propertyCardinality an optional cardinality that the queried resource's class assigns to the property.
          * @param propertyEntityInfo  an optional [[PropertyEntityInfoV1]] describing the property.
          * @param valueObjects        a list of [[ValueObjectV1]] instances representing the `knora-base:Value` objects associated with the property in the queried resource.
          * @return a [[PropertyV1]].
          */
        def makePropertyV1(propertyIri: IRI, propertyCardinality: Option[Cardinality.Value], propertyEntityInfo: Option[PropertyEntityInfoV1], valueObjects: Seq[ValueObjectV1]): PropertyV1 = {
            PropertyV1(
                pid = propertyIri,
                valuetype_id = propertyEntityInfo.flatMap {
                    row =>
                        if (row.isLinkProp) {
                            // it is a linking property
                            Some(OntologyConstants.KnoraBase.LinkValue)
                        } else {
                            row.getPredicateObject(OntologyConstants.KnoraBase.ObjectClassConstraint)
                        }
                },
                guiorder = propertyEntityInfo.flatMap(_.getPredicateObject(OntologyConstants.SalsahGui.GuiOrder).map(_.toInt)),
                guielement = propertyEntityInfo.flatMap(_.getPredicateObject(OntologyConstants.SalsahGui.GuiElement).map(guiElementIri => SalsahGuiConversions.iri2SalsahGuiElement(guiElementIri))),
                label = propertyEntityInfo.flatMap(_.getPredicateObject(predicateIri = OntologyConstants.Rdfs.Label, preferredLangs = Some(userProfile.userData.lang, settings.fallbackLanguage))),
                occurrence = propertyCardinality.map(_.toString),
                attributes = propertyEntityInfo match {
                    case Some(entityInfo) =>
                        if (entityInfo.isLinkProp) {
                            (entityInfo.getPredicateObjects(OntologyConstants.SalsahGui.GuiAttribute) + valueUtilV1.makeAttributeRestype(entityInfo.getPredicateObject(OntologyConstants.KnoraBase.ObjectClassConstraint).getOrElse(throw InconsistentTriplestoreDataException(s"Property $propertyIri has no knora-base:objectClassConstraint")))).mkString(";")
                        } else {
                            entityInfo.getPredicateObjects(OntologyConstants.SalsahGui.GuiAttribute).mkString(";")
                        }
                    case None => ""
                },
                value_rights = valueObjects.map(_.valuePermission),
                value_restype = valueObjects.map {
                    _.valueV1 match {
                        case link: LinkV1 => link.valueResourceClassLabel
                        case other => None
                    }
                },
                value_iconsrcs = valueObjects.map {
                    _.valueV1 match {
                        case link: LinkV1 => link.valueResourceClassIcon
                        case other => None
                    }
                },
                value_firstprops = valueObjects.map {
                    _.valueV1 match {
                        case link: LinkV1 => link.valueLabel
                        case other => None
                    }
                },
                values = valueObjects.map(_.valueV1),
                value_ids = valueObjects.map(_.valueObjectIri),
                comments = valueObjects.map(_.comment)
            )
        }

        // Make a PropertyV1 for each value property that has data.
        val valuePropertiesWithDataWithFuture: Iterable[Future[Option[PropertyV1]]] = groupedPropertiesByType.groupedOrdinaryValueProperties.groupedProperties.map {
            case (propertyIri: IRI, valueObject: ValueObjects) =>

                val valueObjectsV1WithFuture: Iterable[Future[ValueObjectV1]] = valueObject.valueObjects.map {
                    case (valObjIri: IRI, valueProps: ValueProps) =>
                        // Make sure the value object has an rdf:type.
                        valueProps.literalData.getOrElse(OntologyConstants.Rdf.Type, throw InconsistentTriplestoreDataException(s"$valObjIri has no rdf:type"))

                        for {
                        // Convert the SPARQL query results to a ValueV1.
                            valueV1 <- valueUtilV1.makeValueV1(valueProps, responderManager, userProfile)

                            valPermission = PermissionUtilV1.getUserPermissionV1WithValueProps(
                                valueIri = valObjIri,
                                valueProps = valueProps,
                                subjectProject = None, // We don't need to specify this here, because it's in valueProps
                                userProfile = userProfile
                            )

                            predicates = valueProps.literalData

                        } yield ValueObjectV1(
                            valueObjectIri = valObjIri,
                            valueV1 = valueV1,
                            valuePermission = valPermission,
                            comment = predicates.get(OntologyConstants.KnoraBase.ValueHasComment).map(_.literals.head),
                            order = predicates.get(OntologyConstants.KnoraBase.ValueHasOrder) match {
                                // this should not be necessary as an order should always be given (also if there is only one value)
                                case Some(ValueLiterals(literals)) => literals.head.toInt
                                case _ => 0 // order statement is missing, set it to zero
                            }
                        )
                }

                for {
                    valueObjectsV1 <- Future.sequence(valueObjectsV1WithFuture)

                    valueObjectsV1Sorted = valueObjectsV1.toVector.sortBy(_.order) // sort the values by their order given in the triplestore [[OntologyConstants.KnoraBase.ValueHasOrder]]

                    // get all the values the user has at least viewing permissions on
                    valueObjectListFiltered = valueObjectsV1Sorted.filter(_.valuePermission.nonEmpty)

                    // Get the ontology information about the property.
                    propertyEntityInfo = propertyEntityInfoMap.get(propertyIri)

                    // Make a PropertyV1 for the property.
                    propertyV1 = makePropertyV1(propertyIri = propertyIri,
                        propertyCardinality = propsAndCardinalities.get(propertyIri),
                        propertyEntityInfo = propertyEntityInfo,
                        valueObjects = valueObjectListFiltered)
                } yield
                    // If the property has a value that the user isn't allowed to see, and its cardinality
                // is MustHaveOne or MayHaveOne, don't return any information about the property.
                    propsAndCardinalities.get(propertyIri) match {
                        case Some(cardinality) if (cardinality == Cardinality.MustHaveOne || cardinality == Cardinality.MayHaveOne) && valueObjectsV1Sorted.nonEmpty && valueObjectListFiltered.isEmpty => None
                        case _ => Some(propertyV1)
                    }
        }

        for {
            valuePropertiesWithDataWithOption: Iterable[Option[PropertyV1]] <- Future.sequence(valuePropertiesWithDataWithFuture)

            valuePropertiesWithData = valuePropertiesWithDataWithOption.toVector.flatten

            // Make a PropertyV1 for each link property with data. We have to treat links as a special case, because we
            // need information about the target resource.
            linkPropertiesWithDataWithFuture: Iterable[Future[Option[PropertyV1]]] = groupedPropertiesByType.groupedLinkProperties.groupedProperties.map {
                case (propertyIri: IRI, targetResource: ValueObjects) =>
                    val valueObjectsV1WithFuture: Vector[Future[ValueObjectV1]] = targetResource.valueObjects.map {
                        case (targetResourceIri: IRI, valueProps: ValueProps) =>

                            val predicates = valueProps.literalData

                            // Get the IRI of the resource class of the referenced resource.
                            val referencedResType = predicates(OntologyConstants.Rdf.Type).literals.head

                            // Get info about that resource class, if available.
                            // Use resource entity infos to do so.
                            val (maybeResourceClassLabel: Option[String], maybeResourceClassIcon: Option[String]) = resourceEntityInfoMap.get(referencedResType) match {
                                case Some(referencedResTypeEntityInfo) =>

                                    val labelOption: Option[String] = referencedResTypeEntityInfo.getPredicateObject(predicateIri = OntologyConstants.Rdfs.Label, preferredLangs = Some(userProfile.userData.lang, settings.fallbackLanguage))
                                    val resIconOption: Option[String] = referencedResTypeEntityInfo.getPredicateObject(OntologyConstants.KnoraBase.ResourceIcon)

                                    (labelOption, resIconOption)

                                case None => (None, None)
                            }

                            val valueResourceClassOption = predicates(OntologyConstants.Rdf.Type).literals.headOption
                            // build the correct path to the icon
                            val maybeValueResourceClassIcon = valueResourceClassOption match {
                                case Some(resClass) if maybeResourceClassIcon.nonEmpty => Some(valueUtilV1.makeResourceClassIconURL(resClass, maybeResourceClassIcon.get))
                                case _ => None
                            }

                            val valueV1 = LinkV1(
                                targetResourceIri = targetResourceIri,
                                valueLabel = predicates.get(OntologyConstants.Rdfs.Label).map(_.literals.head),
                                valueResourceClass = valueResourceClassOption,
                                valueResourceClassLabel = maybeResourceClassLabel,
                                valueResourceClassIcon = maybeValueResourceClassIcon
                            )

                            // A direct link between resources has a corresponding LinkValue reification. We use its IRI as the
                            // value object IRI, since links don't have IRIs of their own.

                            // Convert the link property IRI to a link value property IRI.
                            val linkValuePropertyIri = knoraIdUtil.linkPropertyIriToLinkValuePropertyIri(propertyIri)

                            // Get the details of the link value that's pointed to by that link value property, and that has the target resource as its rdf:object.
                            val (linkValueIri, linkValueProps) = groupedPropertiesByType.groupedLinkValueProperties.groupedProperties.getOrElse(linkValuePropertyIri,
                                throw InconsistentTriplestoreDataException(s"Resource $containingResourceIri has link property $propertyIri but does not have a corresponding link value property")).valueObjects.find {
                                case (someLinkValueIri, someLinkValueProps) =>
                                    someLinkValueProps.literalData.getOrElse(OntologyConstants.Rdf.Object, throw InconsistentTriplestoreDataException(s"Link value $someLinkValueIri has no rdf:object")).literals.head == targetResourceIri
                            }.getOrElse(throw InconsistentTriplestoreDataException(s"Link property $propertyIri of resource $containingResourceIri points to resource $targetResourceIri, but there is no corresponding link value with the target resource as its rdf:object"))

                            val linkValueOrder = linkValueProps.literalData.get(OntologyConstants.KnoraBase.ValueHasOrder) match {
                                // this should not be necessary as an order should always be given (also if there is only one value)
                                case Some(ValueLiterals(literals)) => literals.head.toInt
                                case _ => 0 // order statement is missing, set it to zero
                            }

                            for {
                                apiValueV1ForLinkValue <- valueUtilV1.makeValueV1(linkValueProps, responderManager, userProfile)

                                linkValueV1: LinkValueV1 = apiValueV1ForLinkValue match {
                                    case linkValueV1: LinkValueV1 => linkValueV1
                                    case _ => throw InconsistentTriplestoreDataException(s"Expected $linkValueIri to be a knora-base:LinkValue, but its type is ${apiValueV1ForLinkValue.valueTypeIri}")
                                }

                                // Check the permissions on the LinkValue.
                                linkValuePermission = PermissionUtilV1.getUserPermissionV1WithValueProps(
                                    valueIri = linkValueIri,
                                    valueProps = linkValueProps,
                                    subjectProject = None, // We don't need to specify this here, because it's in linkValueProps
                                    userProfile = userProfile
                                )

                                // We only allow the user to see information about the link if they have at least view permission on both the link value
                                // and on the target resource.

                                targetResourcePermission = PermissionUtilV1.getUserPermissionV1WithValueProps(
                                    valueIri = targetResourceIri,
                                    valueProps = valueProps,
                                    subjectProject = None, // We don't need to specify this here, because it's in valueProps
                                    userProfile = userProfile
                                )

                                linkPermission = (targetResourcePermission, linkValuePermission) match {
                                    case (Some(targetResourcePermissionCode), Some(linkValuePermissionCode)) => Some(scala.math.min(targetResourcePermissionCode, linkValuePermissionCode))
                                    case _ => None
                                }

                            } yield ValueObjectV1(
                                valueObjectIri = linkValueIri,
                                valueV1 = valueV1,
                                valuePermission = linkPermission,
                                order = linkValueOrder,
                                comment = linkValueProps.literalData.get(OntologyConstants.KnoraBase.ValueHasComment).map(_.literals.head) // get comment from LinkValue
                            )
                    }.toVector

                    for {
                        valueObjectsV1: Vector[ValueObjectV1] <- Future.sequence(valueObjectsV1WithFuture)

                        // get all the values the user has at least viewing permissions on
                        valueObjectListFiltered = valueObjectsV1.filter(_.valuePermission.nonEmpty)

                        // Get the ontology information about the property, if available.
                        propertyEntityInfo = propertyEntityInfoMap.get(propertyIri)

                        // Make a PropertyV1 for the property.
                        propertyV1 = makePropertyV1(propertyIri = propertyIri,
                            propertyCardinality = propsAndCardinalities.get(propertyIri),
                            propertyEntityInfo = propertyEntityInfo,
                            valueObjects = valueObjectListFiltered)

                    // If the property has a value that the user isn't allowed to see, and its cardinality
                    // is MustHaveOne or MayHaveOne, don't return any information about the property.
                    } yield propsAndCardinalities.get(propertyIri) match {
                        case Some(cardinality) if (cardinality == Cardinality.MustHaveOne || cardinality == Cardinality.MayHaveOne) && valueObjectsV1.nonEmpty && valueObjectListFiltered.isEmpty => None
                        case _ => Some(propertyV1)
                    }
            }

            linkPropertiesWithDataWithOption: Iterable[Option[PropertyV1]] <- Future.sequence(linkPropertiesWithDataWithFuture)

            linkPropertiesWithData: Vector[PropertyV1] = linkPropertiesWithDataWithOption.toVector.flatten

        } yield valuePropertiesWithData ++ linkPropertiesWithData
    }

    private def convertPropertyV1toPropertyGetV1(propertyV1: PropertyV1): PropertyGetV1 = {

        val valueObjects: Seq[PropertyGetValueV1] = (propertyV1.value_ids, propertyV1.values, propertyV1.comments).zipped.map {
            case (id: IRI, value: ApiValueV1, comment: Option[String]) =>
                PropertyGetValueV1(id = id,
                    value = value,
                    textval = value.toString,
                    comment = comment) // TODO: person_id and lastmod are not handled yet. Probably these are never used by the GUI.
        }

        // TODO: try to unify this with MessageUtil's convertCreateValueResponseV1ToResourceCreateValueResponseV1
        PropertyGetV1(
            pid = propertyV1.pid,
            label = propertyV1.label,
            valuetype_id = propertyV1.valuetype_id,
            valuetype = propertyV1.valuetype_id match {
                // derive valuetype from valuetype_id
                case Some(OntologyConstants.KnoraBase.IntValue) => Some("ival")
                case Some(OntologyConstants.KnoraBase.DecimalValue) => Some("dval")
                case Some(OntologyConstants.KnoraBase.DateValue) => Some("dateval")
                case Some(other: IRI) => Some("textval")
                case None => None
            },
            guielement = propertyV1.guielement,
            attributes = propertyV1.attributes,
            is_annotation = propertyV1.is_annotation,
            values = valueObjects
        )
    }

    /**
      * Given a [[FileValueV1]], checks whether it represents a JPEG 2000 image. If so, returns a sequence of [[StillImageFileValueV1]]
      * objects representing different possible resolutions of the same image. Otherwise, returns a sequence containing the
      * same [[FileValueV1]] unchanged.
      *
      * @param fileValueV1 the file's metadata.
      * @return a sequence of [[FileValueV1]] objects.
      */
    private def createMultipleImageResolutions(fileValueV1: FileValueV1): Seq[FileValueV1] = {
        def scaleImageSize(dimension: Int, power: Int): Int = {
            (dimension.toDouble / math.pow(2, power)).round.toInt
        }

        fileValueV1 match {
            case stillImageFileValueV1: StillImageFileValueV1 =>
                // For JPEG 2000 images, create six LocationV1 objects representing different available resolutions.
                if (stillImageFileValueV1.internalMimeType == "image/jp2") {
                    // Create descriptions of 6 different possible resolutions of the image.
                    (5 to 0 by -1).map {
                        // order them from smallest to largest
                        powerOf2 =>
                            stillImageFileValueV1.copy(
                                dimX = scaleImageSize(stillImageFileValueV1.dimX, powerOf2),
                                dimY = scaleImageSize(stillImageFileValueV1.dimY, powerOf2)
                            )
                    }
                } else {
                    // For other MIME types, just leave the image as is.
                    Vector(stillImageFileValueV1)
                }

            case otherFileValueV1 => Vector(otherFileValueV1)
        }
    }
}<|MERGE_RESOLUTION|>--- conflicted
+++ resolved
@@ -1248,31 +1248,8 @@
 
         }
 
-<<<<<<< HEAD
         vals
     }
-=======
-        /**
-          * Does pre-update checks, creates an empty resource, and asks the values responder to create the resource's
-          * values. This function is called by [[IriLocker]] once it has acquired an update lock on the resource.
-          *
-          * @param resourceIri  the Iri of the resource to be created.
-          * @param values       the values to be attached to the resource.
-          * @param permissions  the permissions to be attached.
-          * @param ownerIri     the owner of the resource to be created.
-          * @param namedGraph   the named graph the resource belongs to.
-          * @param apiRequestID the ID used for the locking.
-          * @return a [[ResourceCreateResponseV1]] containing information about the created resource.
-          */
-        def createResourceAndCheck(resourceIri: IRI,
-                                   values: Map[IRI, Seq[CreateValueV1WithComment]],
-                                   sipiConversionRequest: Option[SipiResponderConversionRequestV1],
-                                   permissions: String,
-                                   ownerIri: IRI,
-                                   namedGraph: IRI,
-                                   apiRequestID: UUID): Future[ResourceCreateResponseV1] = {
-            val propertyIris = values.keySet
->>>>>>> 6174a176
 
     /**
       * Create multiple resources and attach the given values to them.
@@ -1553,7 +1530,6 @@
         } yield generateSparqlForValuesResponse
     }
 
-<<<<<<< HEAD
     /**
       * Create a new Sparql for the resources to be created at once.
       *
@@ -1561,21 +1537,6 @@
       * @param projectIri             Iri of the project .
       * @param creatorIri             the creator of the resources to be created.
       * @param namedGraph             the named graph the resources belongs to.
-=======
-                // Generate SPARQL for creating the resource, and include the SPARQL for creating the values.
-                createNewResourceSparql = queries.sparql.v1.txt.createNewResource(
-                    triplestore = settings.triplestoreType,
-                    dataNamedGraph = namedGraph,
-                    resourceIri = resourceIri,
-                    label = label,
-                    resourceClassIri = resourceClassIri,
-                    ownerIri = ownerIri,
-                    projectIri = projectIri,
-                    permissions = permissions,
-                    whereStatementsForValues = generateSparqlForValuesResponse.whereSparql,
-                    insertStatementsForValues = generateSparqlForValuesResponse.insertSparql
-                ).toString()
->>>>>>> 6174a176
 
       * @return a [String] returns a Sparql query for creating the resources and their values .
       */
@@ -1738,22 +1699,13 @@
             result: ResourceCreateResponseV1 <- IriLocker.runWithIriLock(
                 apiRequestID,
                 resourceIri,
-<<<<<<< HEAD
                 () => createResourceAndCheck(resourceClassIri,
                     projectIri,
                     label,
                     resourceIri,
                     values,
                     sipiConversionRequest,
-                    permissions = Some(defaultObjectAccessPermissions.permissionLiteral),
-=======
-                () => createResourceAndCheck(
-                    resourceIri = resourceIri,
-                    values = values,
-                    sipiConversionRequest = sipiConversionRequest,
                     permissions = defaultObjectAccessPermissions.permissionLiteral,
-                    namedGraph = namedGraph,
->>>>>>> 6174a176
                     ownerIri = userIri,
                     namedGraph,
                     userProfile,
