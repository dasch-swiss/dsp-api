/*
 * Copyright © 2021 - 2023 Swiss National Data and Service Center for the Humanities and/or DaSCH Service Platform contributors.
 * SPDX-License-Identifier: Apache-2.0
 */

package org.knora.webapi.responders.v2

import akka.pattern._
import akka.util.Timeout
import org.xml.sax.SAXException
import zio.ZIO

import java.io._
import java.util.UUID
import javax.xml.XMLConstants
import javax.xml.transform.stream.StreamSource
import javax.xml.validation.Schema
import javax.xml.validation.SchemaFactory
import javax.xml.validation.{Validator => JValidator}
import scala.concurrent.ExecutionContext
import scala.concurrent.Future
import scala.xml.Elem
import scala.xml.Node
import scala.xml.NodeSeq
import scala.xml.XML

import dsp.errors._
import org.knora.webapi._
import org.knora.webapi.messages.IriConversions._
import org.knora.webapi.messages.OntologyConstants
import org.knora.webapi.messages.SmartIri
import org.knora.webapi.messages.StringFormatter
import org.knora.webapi.messages.admin.responder.projectsmessages.ProjectADM
import org.knora.webapi.messages.admin.responder.projectsmessages.ProjectGetADM
import org.knora.webapi.messages.admin.responder.projectsmessages.ProjectIdentifierADM._
import org.knora.webapi.messages.admin.responder.usersmessages.UserADM
import org.knora.webapi.messages.store.sipimessages.SipiGetTextFileRequest
import org.knora.webapi.messages.store.sipimessages.SipiGetTextFileResponse
import org.knora.webapi.messages.store.triplestoremessages._
import org.knora.webapi.messages.twirl.MappingElement
import org.knora.webapi.messages.twirl.MappingStandoffDatatypeClass
import org.knora.webapi.messages.twirl.MappingXMLAttribute
import org.knora.webapi.messages.util.ConstructResponseUtilV2
import org.knora.webapi.messages.util.KnoraSystemInstances
import org.knora.webapi.messages.util.ResponderData
import org.knora.webapi.messages.util.standoff.StandoffTagUtilV2
import org.knora.webapi.messages.util.standoff.StandoffTagUtilV2.XMLTagItem
import org.knora.webapi.messages.v2.responder.ontologymessages.OwlCardinality._
import org.knora.webapi.messages.v2.responder.ontologymessages.ReadClassInfoV2
import org.knora.webapi.messages.v2.responder.ontologymessages.StandoffEntityInfoGetRequestV2
import org.knora.webapi.messages.v2.responder.ontologymessages.StandoffEntityInfoGetResponseV2
import org.knora.webapi.messages.v2.responder.resourcemessages._
import org.knora.webapi.messages.v2.responder.standoffmessages._
import org.knora.webapi.messages.v2.responder.valuemessages._
import org.knora.webapi.responders.IriLocker
import org.knora.webapi.responders.Responder
import org.knora.webapi.routing.UnsafeZioRun
import org.knora.webapi.slice.ontology.domain.model.Cardinality.AtLeastOne
import org.knora.webapi.slice.ontology.domain.model.Cardinality.ExactlyOne
// import org.knora.webapi.util._
import org.knora.webapi.util.cache.CacheUtil
import org.knora.webapi.config.AppConfig
import org.knora.webapi.core.MessageRelay
import org.knora.webapi.core.MessageHandler
import org.knora.webapi.messages.ResponderRequest
import zio.ZIO
import zio._
import org.knora.webapi.util.FileUtil
import org.knora.webapi.util.TaskResult
import org.knora.webapi.util.NextExecutionStep
import com.typesafe.scalalogging.LazyLogging

/**
 * Responds to requests relating to the creation of mappings from XML elements and attributes to standoff classes and properties.
 */
<<<<<<< HEAD
trait StandoffResponderV2
final case class StandoffResponderV2Live(
  appConfig: AppConfig,
  messageRelay: MessageRelay,
  implicit val stringFormatter: StringFormatter
) extends StandoffResponderV2
    with MessageHandler
    with LazyLogging {
=======
class StandoffResponderV2(
  responderData: ResponderData,
  implicit val runtime: zio.Runtime[ConstructResponseUtilV2 with StandoffTagUtilV2]
) extends Responder(responderData.actorDeps) {
>>>>>>> 44410357

  private def xmlMimeTypes = Set(
    "text/xml",
    "application/xml"
  )

  override def isResponsibleFor(message: ResponderRequest): Boolean = message.isInstanceOf[StandoffResponderRequestV2]

  /**
   * Receives a message of type [[StandoffResponderRequestV2]], and returns an appropriate response message.
   */
<<<<<<< HEAD
  override def handle(msg: ResponderRequest): Task[Any] = msg match {
=======
  def receive(msg: StandoffResponderRequestV2): Future[Any] = msg match {
>>>>>>> 44410357
    case getStandoffPageRequestV2: GetStandoffPageRequestV2 => getStandoffV2(getStandoffPageRequestV2)
    case getRemainingStandoffFromTextValueRequestV2: GetRemainingStandoffFromTextValueRequestV2 =>
      getRemainingStandoffFromTextValueV2(getRemainingStandoffFromTextValueRequestV2)
    case CreateMappingRequestV2(metadata, xml, requestingUser, uuid) =>
      createMappingV2(
        xml.xml,
        metadata.label,
        metadata.projectIri,
        metadata.mappingName,
        requestingUser,
        uuid
      )
    case GetMappingRequestV2(mappingIri, requestingUser) =>
      getMappingV2(mappingIri, requestingUser)
    case GetXSLTransformationRequestV2(xsltTextReprIri, requestingUser) =>
      getXSLTransformation(xsltTextReprIri, requestingUser)
    case other => Responder.handleUnexpectedMessage(other, this.getClass.getName)
  }

  private val xsltCacheName = "xsltCache"

  private def getStandoffV2(getStandoffRequestV2: GetStandoffPageRequestV2): Task[GetStandoffResponseV2] = {
    val requestMaxStartIndex = getStandoffRequestV2.offset + appConfig.standoffPerPage - 1

    for {
      resourceRequestSparql <-
        ZIO.attempt(
          org.knora.webapi.messages.twirl.queries.sparql.v2.txt
            .getResourcePropertiesAndValues(
              resourceIris = Seq(getStandoffRequestV2.resourceIri),
              preview = false,
              withDeleted = false,
              maybePropertyIri = None,
              maybeVersionDate = None,
              queryAllNonStandoff = false,
              maybeValueIri = Some(getStandoffRequestV2.valueIri),
              maybeStandoffMinStartIndex = Some(getStandoffRequestV2.offset),
              maybeStandoffMaxStartIndex = Some(requestMaxStartIndex),
              stringFormatter = stringFormatter
            )
            .toString()
        )

      // _ = println("=================================")
      // _ = println(resourceRequestSparql)

      // standoffPageStartTime = System.currentTimeMillis()

      resourceRequestResponse <-
        messageRelay
          .ask[SparqlExtendedConstructResponse](
            SparqlExtendedConstructRequest(
              sparql = resourceRequestSparql
            )
          )

      // standoffPageEndTime = System.currentTimeMillis()

      // _ = println(s"Got a page of standoff in ${standoffPageEndTime - standoffPageStartTime} ms")

      // separate resources and values
      mainResourcesAndValueRdfData <-
        UnsafeZioRun.runToFuture(
          ZIO
            .service[ConstructResponseUtilV2]
            .map(_.splitMainResourcesAndValueRdfData(resourceRequestResponse, getStandoffRequestV2.requestingUser))
        )

<<<<<<< HEAD
      readResourcesSequenceV2: ReadResourcesSequenceV2 <- ConstructResponseUtilV2.createApiResponse(
                                                            mainResourcesAndValueRdfData = mainResourcesAndValueRdfData,
                                                            orderByResourceIri = Seq(getStandoffRequestV2.resourceIri),
                                                            pageSizeBeforeFiltering =
                                                              1, // doesn't matter because we're not doing paging
                                                            mappings = Map.empty,
                                                            queryStandoff = false,
                                                            calculateMayHaveMoreResults = false,
                                                            versionDate = None,
                                                            appActor = appActor,
                                                            targetSchema = getStandoffRequestV2.targetSchema,
                                                            appConfig = appConfig,
                                                            requestingUser = getStandoffRequestV2.requestingUser
                                                          )
=======
      readResourcesSequenceV2 <- UnsafeZioRun.runToFuture(
                                   ZIO.serviceWithZIO[ConstructResponseUtilV2](
                                     _.createApiResponse(
                                       mainResourcesAndValueRdfData = mainResourcesAndValueRdfData,
                                       orderByResourceIri = Seq(getStandoffRequestV2.resourceIri),
                                       pageSizeBeforeFiltering = 1, // doesn't matter because we're not doing paging
                                       mappings = Map.empty,
                                       queryStandoff = false,
                                       calculateMayHaveMoreResults = false,
                                       versionDate = None,
                                       targetSchema = getStandoffRequestV2.targetSchema,
                                       requestingUser = getStandoffRequestV2.requestingUser
                                     )
                                   )
                                 )
>>>>>>> 44410357

      readResourceV2 = readResourcesSequenceV2.toResource(getStandoffRequestV2.resourceIri)

      valueObj: ReadValueV2 =
        readResourceV2.values.values.flatten
          .find(_.valueIri == getStandoffRequestV2.valueIri)
          .getOrElse(
            throw NotFoundException(
              s"Value <${getStandoffRequestV2.valueIri}> not found in resource <${getStandoffRequestV2.resourceIri}> (maybe you do not have permission to see it, or it is marked as deleted)"
            )
          )

      textValueObj: ReadTextValueV2 = valueObj match {
                                        case textVal: ReadTextValueV2 => textVal
                                        case _ =>
                                          throw BadRequestException(
                                            s"Value <${getStandoffRequestV2.valueIri}> not found in resource <${getStandoffRequestV2.resourceIri}> is not a text value"
                                          )
                                      }

      nextOffset: Option[Int] = textValueObj.valueHasMaxStandoffStartIndex match {
                                  case Some(definedMaxIndex) =>
                                    if (requestMaxStartIndex >= definedMaxIndex) {
                                      None
                                    } else {
                                      Some(requestMaxStartIndex + 1)
                                    }

                                  case None => None
                                }
    } yield GetStandoffResponseV2(
      valueIri = textValueObj.valueIri,
      standoff = textValueObj.valueContent.standoff,
      nextOffset = nextOffset
    )
  }

  /**
   * If not already in the cache, retrieves a `knora-base:XSLTransformation` in the triplestore and requests the corresponding XSL transformation file from Sipi.
   *
   * @param xslTransformationIri the IRI of the resource representing the XSL Transformation (a [[OntologyConstants.KnoraBase.XSLTransformation]]).
   *
   * @param requestingUser       the user making the request.
   * @return a [[GetXSLTransformationResponseV2]].
   */
  private def getXSLTransformation(
    xslTransformationIri: IRI,
    requestingUser: UserADM
  ): Task[GetXSLTransformationResponseV2] = {

    val xsltUrlFuture = for {

      textRepresentationResponseV2 <-
        messageRelay
          .ask[ReadResourcesSequenceV2](
            ResourcesGetRequestV2(
              resourceIris = Vector(xslTransformationIri),
              targetSchema = ApiV2Complex,
              requestingUser = requestingUser
            )
          )

      resource = textRepresentationResponseV2.toResource(xslTransformationIri)

      _ = if (resource.resourceClassIri.toString != OntologyConstants.KnoraBase.XSLTransformation) {
            throw BadRequestException(
              s"Resource $xslTransformationIri is not a ${OntologyConstants.KnoraBase.XSLTransformation}"
            )
          }

      (fileValueIri: IRI, xsltFileValueContent: TextFileValueContentV2) =
        resource.values.get(
          OntologyConstants.KnoraBase.HasTextFileValue.toSmartIri
        ) match {
          case Some(values: Seq[ReadValueV2]) if values.size == 1 =>
            values.head match {
              case value: ReadValueV2 =>
                value.valueContent match {
                  case textRepr: TextFileValueContentV2 => (value.valueIri, textRepr)
                  case _ =>
                    throw InconsistentRepositoryDataException(
                      s"${OntologyConstants.KnoraBase.XSLTransformation} $xslTransformationIri is supposed to have exactly one value of type ${OntologyConstants.KnoraBase.TextFileValue}"
                    )
                }
            }

          case _ =>
            throw InconsistentRepositoryDataException(
              s"${OntologyConstants.KnoraBase.XSLTransformation} has no or more than one property ${OntologyConstants.KnoraBase.HasTextFileValue}"
            )
        }

      // check if xsltFileValueContent represents an XSL transformation
      _ = if (!xmlMimeTypes.contains(xsltFileValueContent.fileValue.internalMimeType)) {
            throw BadRequestException(
              s"Expected $fileValueIri to be an XML file referring to an XSL transformation, but it has MIME type ${xsltFileValueContent.fileValue.internalMimeType}"
            )
          }

      xsltUrl: String =
        s"${appConfig.sipi.internalBaseUrl}/${resource.projectADM.shortcode}/${xsltFileValueContent.fileValue.internalFilename}/file"

    } yield xsltUrl

    val recoveredXsltUrlFuture = xsltUrlFuture.mapError { case notFound: NotFoundException =>
      BadRequestException(s"XSL transformation $xslTransformationIri not found: ${notFound.message}")
    }

    for {

      // check if the XSL transformation is in the cache
      xsltFileUrl <- recoveredXsltUrlFuture

      xsltMaybe: Option[String] = CacheUtil.get[String](cacheName = xsltCacheName, key = xsltFileUrl)

      xslt <-
        if (xsltMaybe.nonEmpty) {
          // XSL transformation is cached
          ZIO.attempt(xsltMaybe.get)
        } else {
          for {
            response <-
              messageRelay
                .ask[SipiGetTextFileResponse](
                  SipiGetTextFileRequest(
                    fileUrl = xsltFileUrl,
                    requestingUser = KnoraSystemInstances.Users.SystemUser,
                    senderName = this.getClass.getName
                  )
                )
            _ = CacheUtil.put(cacheName = xsltCacheName, key = xsltFileUrl, value = response.content)
          } yield response.content
        }

    } yield GetXSLTransformationResponseV2(xslt = xslt)

  }

  /**
   * Creates a mapping between XML elements and attributes to standoff classes and properties.
   * The mapping is used to convert XML documents to texts with standoff and back.
   *
   * @param xml                  the provided mapping.
   *
   * @param requestingUser       the client that made the request.
   */
  private def createMappingV2(
    xml: String,
    label: String,
    projectIri: SmartIri,
    mappingName: String,
    requestingUser: UserADM,
    apiRequestID: UUID
  ): Task[CreateMappingResponseV2] = {

    def createMappingAndCheck(
      xml: String,
      label: String,
      mappingIri: IRI,
      namedGraph: String,
      requestingUser: UserADM
    ): Task[CreateMappingResponseV2] = {

      val createMappingFuture = for {

        factory <- ZIO.attempt(SchemaFactory.newInstance(XMLConstants.W3C_XML_SCHEMA_NS_URI))

        // get the schema the mapping has to be validated against
        schemaFile: String = FileUtil.readTextResource("mappingXMLToStandoff.xsd")

        schemaSource: StreamSource = new StreamSource(new StringReader(schemaFile))

        // create a schema instance
        schemaInstance: Schema = factory.newSchema(schemaSource)
        validator: JValidator  = schemaInstance.newValidator()

        // validate the provided mapping
        _ = validator.validate(new StreamSource(new StringReader(xml)))

        // the mapping conforms to the XML schema "src/main/resources/mappingXMLToStandoff.xsd"
        mappingXML: Elem = XML.loadString(xml)

        // get the default XSL transformation, if given (optional)
        defaultXSLTransformation <-
          mappingXML \ "defaultXSLTransformation" match {
            case defaultTrans: NodeSeq if defaultTrans.length == 1 =>
              // check if the IRI is valid
              val transIri = stringFormatter.validateAndEscapeIri(
                defaultTrans.headOption
                  .getOrElse(
                    throw BadRequestException(
                      "could not access <defaultXSLTransformation>"
                    )
                  )
                  .text,
                throw BadRequestException(
                  s"XSL transformation ${defaultTrans.head.text} is not a valid IRI"
                )
              )

              // try to obtain the XSL transformation to make sure that it really exists
              for {
                transform <-
                  getXSLTransformation(
                    xslTransformationIri = transIri,
                    requestingUser = requestingUser
                  )
              } yield Some(transIri)
            case _ => ZIO.attempt(None)
          }

        // create a collection of a all elements mappingElement
        mappingElementsXML: NodeSeq = mappingXML \ "mappingElement"

        mappingElements: Seq[MappingElement] = mappingElementsXML.map { curMappingEle: Node =>
                                                 // get the name of the XML tag
                                                 val tagName = (curMappingEle \ "tag" \ "name").headOption
                                                   .getOrElse(
                                                     throw BadRequestException(
                                                       s"no '<name>' given for node $curMappingEle"
                                                     )
                                                   )
                                                   .text

                                                 // get the namespace the tag is defined in
                                                 val tagNamespace = (curMappingEle \ "tag" \ "namespace").headOption
                                                   .getOrElse(
                                                     throw BadRequestException(
                                                       s"no '<namespace>' given for node $curMappingEle"
                                                     )
                                                   )
                                                   .text

                                                 // get the class the tag is combined with
                                                 val className = (curMappingEle \ "tag" \ "class").headOption
                                                   .getOrElse(
                                                     throw BadRequestException(
                                                       s"no '<classname>' given for node $curMappingEle"
                                                     )
                                                   )
                                                   .text

                                                 // get the boolean indicating if the element requires a separator in the text once it is converted to standoff
                                                 val separatorBooleanAsString =
                                                   (curMappingEle \ "tag" \ "separatesWords").headOption
                                                     .getOrElse(
                                                       throw BadRequestException(
                                                         s"no '<separatesWords>' given for node $curMappingEle"
                                                       )
                                                     )
                                                     .text

                                                 val separatorRequired: Boolean = stringFormatter.validateBoolean(
                                                   separatorBooleanAsString,
                                                   throw BadRequestException(
                                                     s"<separatesWords> could not be converted to Boolean: $separatorBooleanAsString"
                                                   )
                                                 )

                                                 // get the standoff class IRI
                                                 val standoffClassIri =
                                                   (curMappingEle \ "standoffClass" \ "classIri").headOption
                                                     .getOrElse(
                                                       throw BadRequestException(
                                                         s"no '<classIri>' given for node $curMappingEle"
                                                       )
                                                     )
                                                     .text

                                                 // get a collection containing all the attributes
                                                 val attributeNodes: NodeSeq =
                                                   curMappingEle \ "standoffClass" \ "attributes" \ "attribute"

                                                 val attributes: Seq[MappingXMLAttribute] = attributeNodes.map {
                                                   curAttributeNode =>
                                                     // get the current attribute's name
                                                     val attrName = (curAttributeNode \ "attributeName").headOption
                                                       .getOrElse(
                                                         throw BadRequestException(
                                                           s"no '<attributeName>' given for attribute $curAttributeNode"
                                                         )
                                                       )
                                                       .text

                                                     val attributeNamespace =
                                                       (curAttributeNode \ "namespace").headOption
                                                         .getOrElse(
                                                           throw BadRequestException(
                                                             s"no '<namespace>' given for attribute $curAttributeNode"
                                                           )
                                                         )
                                                         .text

                                                     // get the standoff property IRI for the current attribute
                                                     val propIri = (curAttributeNode \ "propertyIri").headOption
                                                       .getOrElse(
                                                         throw BadRequestException(
                                                           s"no '<propertyIri>' given for attribute $curAttributeNode"
                                                         )
                                                       )
                                                       .text

                                                     MappingXMLAttribute(
                                                       attributeName = stringFormatter.toSparqlEncodedString(
                                                         attrName,
                                                         throw BadRequestException(
                                                           s"tagname $attrName contains invalid characters"
                                                         )
                                                       ),
                                                       namespace = stringFormatter.toSparqlEncodedString(
                                                         attributeNamespace,
                                                         throw BadRequestException(
                                                           s"tagname $attributeNamespace contains invalid characters"
                                                         )
                                                       ),
                                                       standoffProperty = stringFormatter.validateAndEscapeIri(
                                                         propIri,
                                                         throw BadRequestException(
                                                           s"standoff class IRI $standoffClassIri is not a valid IRI"
                                                         )
                                                       ),
                                                       mappingXMLAttributeElementIri =
                                                         stringFormatter.makeRandomMappingElementIri(mappingIri)
                                                     )

                                                 }

                                                 // get the optional element datatype
                                                 val datatypeMaybe: NodeSeq =
                                                   curMappingEle \ "standoffClass" \ "datatype"

                                                 // if "datatype" is given, get the the standoff class data type and the name of the XML data type attribute
                                                 val standoffDataTypeOption: Option[MappingStandoffDatatypeClass] =
                                                   if (datatypeMaybe.nonEmpty) {
                                                     val dataTypeXML = (datatypeMaybe \ "type").headOption
                                                       .getOrElse(
                                                         throw BadRequestException(s"no '<type>' given for datatype")
                                                       )
                                                       .text

                                                     val dataType: StandoffDataTypeClasses.Value =
                                                       StandoffDataTypeClasses.lookup(
                                                         dataTypeXML,
                                                         throw BadRequestException(
                                                           s"Invalid data type provided for $tagName"
                                                         )
                                                       )
                                                     val dataTypeAttribute: String =
                                                       (datatypeMaybe \ "attributeName").headOption
                                                         .getOrElse(
                                                           throw BadRequestException(
                                                             s"no '<attributeName>' given for datatype"
                                                           )
                                                         )
                                                         .text

                                                     Some(
                                                       MappingStandoffDatatypeClass(
                                                         datatype =
                                                           dataType.toString, // safe because it is an enumeration
                                                         attributeName = stringFormatter.toSparqlEncodedString(
                                                           dataTypeAttribute,
                                                           throw BadRequestException(
                                                             s"tagname $dataTypeAttribute contains invalid characters"
                                                           )
                                                         ),
                                                         mappingStandoffDataTypeClassElementIri =
                                                           stringFormatter.makeRandomMappingElementIri(mappingIri)
                                                       )
                                                     )
                                                   } else {
                                                     None
                                                   }

                                                 MappingElement(
                                                   tagName = stringFormatter.toSparqlEncodedString(
                                                     tagName,
                                                     throw BadRequestException(
                                                       s"tagname $tagName contains invalid characters"
                                                     )
                                                   ),
                                                   namespace = stringFormatter.toSparqlEncodedString(
                                                     tagNamespace,
                                                     throw BadRequestException(
                                                       s"namespace $tagNamespace contains invalid characters"
                                                     )
                                                   ),
                                                   className = stringFormatter.toSparqlEncodedString(
                                                     className,
                                                     throw BadRequestException(
                                                       s"classname $className contains invalid characters"
                                                     )
                                                   ),
                                                   standoffClass = stringFormatter.validateAndEscapeIri(
                                                     standoffClassIri,
                                                     throw BadRequestException(
                                                       s"standoff class IRI $standoffClassIri is not a valid IRI"
                                                     )
                                                   ),
                                                   attributes = attributes,
                                                   standoffDataTypeClass = standoffDataTypeOption,
                                                   mappingElementIri =
                                                     stringFormatter.makeRandomMappingElementIri(mappingIri),
                                                   separatorRequired = separatorRequired
                                                 )

                                               }

        // transform mappingElements to the structure that is used internally to convert to or from standoff
        // in order to check for duplicates (checks are done during transformation)
        mappingXMLToStandoff: MappingXMLtoStandoff = transformMappingElementsToMappingXMLtoStandoff(
                                                       mappingElements,
                                                       None
                                                     )

        // get the standoff entities used in the mapping
        // checks if the standoff classes exist in the ontology
        // checks if the standoff properties exist in the ontology
        // checks if the attributes defined for XML elements have cardinalities for the standoff properties defined on the standoff class
        _ <- getStandoffEntitiesFromMappingV2(mappingXMLToStandoff, requestingUser)

        // check if the mapping IRI already exists
        getExistingMappingSparql = org.knora.webapi.messages.twirl.queries.sparql.v2.txt
                                     .getMapping(
                                       mappingIri = mappingIri
                                     )
                                     .toString()

        existingMappingResponse <-
          messageRelay
            .ask[SparqlConstructResponse](
              SparqlConstructRequest(
                sparql = getExistingMappingSparql
              )
            )

        _ = if (existingMappingResponse.statements.nonEmpty) {
              throw BadRequestException(s"mapping IRI $mappingIri already exists")
            }

        createNewMappingSparql = org.knora.webapi.messages.twirl.queries.sparql.v2.txt
                                   .createNewMapping(
                                     dataNamedGraph = namedGraph,
                                     mappingIri = mappingIri,
                                     label = label,
                                     defaultXSLTransformation = defaultXSLTransformation,
                                     mappingElements = mappingElements
                                   )
                                   .toString()

        // Do the update.
        createResourceResponse <-
          messageRelay.ask[SparqlUpdateResponse](SparqlUpdateRequest(createNewMappingSparql))

        // check if the mapping has been created
        newMappingResponse <-
          messageRelay
            .ask[SparqlConstructResponse](
              SparqlConstructRequest(
                sparql = getExistingMappingSparql
              )
            )

        _ = if (newMappingResponse.statements.isEmpty) {
              logger.error(
                s"Attempted a SPARQL update to create a new resource, but it inserted no rows:\n\n$newMappingResponse"
              )
              throw UpdateNotPerformedException(
                s"Resource $mappingIri was not created. Please report this as a possible bug."
              )
            }

        // get the mapping from the triplestore and cache it thereby
        _ = getMappingFromTriplestore(
              mappingIri = mappingIri,
              requestingUser = requestingUser
            )
      } yield {
        CreateMappingResponseV2(
          mappingIri = mappingIri,
          label = label,
          projectIri = projectIri
        )
      }

      createMappingFuture.mapError {
        case validationException: SAXException =>
          throw BadRequestException(s"the provided mapping is invalid: ${validationException.getMessage}")

        case _: IOException => throw NotFoundException(s"The schema could not be found")

        case unknown: Exception =>
          throw BadRequestException(s"the provided mapping could not be handled correctly: ${unknown.getMessage}")

      }
    }

    for {
      // Don't allow anonymous users to create a mapping.
      userIri <-
        ZIO.attempt {
          if (requestingUser.isAnonymousUser) {
            throw ForbiddenException("Anonymous users aren't allowed to create mappings")
          } else {
            requestingUser.id
          }
        }

      // check if the given project IRI represents an actual project
      projectInfoMaybe <-
        messageRelay
          .ask[Option[ProjectADM]](
            ProjectGetADM(
              identifier = IriIdentifier
                .fromString(projectIri.toString)
                .getOrElseWith(e => throw BadRequestException(e.head.getMessage))
            )
          )

      // TODO: make sure that has sufficient permissions to create a mapping in the given project

      // create the mapping IRI from the project IRI and the name provided by the user
      mappingIri = stringFormatter.makeProjectMappingIri(projectIri.toString, mappingName)

      _ = if (projectInfoMaybe.isEmpty)
            throw BadRequestException(s"Project with Iri ${projectIri.toString} does not exist")

      // put the mapping into the named graph of the project
      namedGraph = StringFormatter.getGeneralInstance.projectDataNamedGraphV2(projectInfoMaybe.get)

      result <-
        IriLocker.runWithIriLock(
          apiRequestID,
          stringFormatter
            .createMappingLockIriForProject(
              projectIri.toString
            ), // use a special project specific IRI to lock the creation of mappings for the given project
          createMappingAndCheck(
            xml = xml,
            label = label,
            mappingIri = mappingIri,
            namedGraph = namedGraph,
            requestingUser = requestingUser
          )
        )

    } yield result
  }

  /**
   * Transforms a mapping represented as a Seq of [[MappingElement]] to a [[MappingXMLtoStandoff]].
   * This method is called when reading a mapping back from the triplestore.
   *
   * @param mappingElements the Seq of MappingElement to be transformed.
   * @return a [[MappingXMLtoStandoff]].
   */
  private def transformMappingElementsToMappingXMLtoStandoff(
    mappingElements: Seq[MappingElement],
    defaultXSLTransformation: Option[IRI]
  ): MappingXMLtoStandoff = {

    val mappingXMLToStandoff = mappingElements.foldLeft(
      MappingXMLtoStandoff(
        namespace = Map.empty[String, Map[String, Map[String, XMLTag]]],
        defaultXSLTransformation = None
      )
    ) { case (acc: MappingXMLtoStandoff, curEle: MappingElement) =>
      // get the name of the XML tag
      val tagname = curEle.tagName

      // get the namespace the tag is defined in
      val namespace = curEle.namespace

      // get the class the tag is combined with
      val classname = curEle.className

      // get tags from this namespace if already existent, otherwise create an empty map
      val namespaceMap: Map[String, Map[String, XMLTag]] =
        acc.namespace.getOrElse(namespace, Map.empty[String, Map[String, XMLTag]])

      // get the standoff class IRI
      val standoffClassIri = curEle.standoffClass

      // get a collection containing all the attributes
      val attributeNodes: Seq[MappingXMLAttribute] = curEle.attributes

      // group attributes by their namespace
      val attributeNodesByNamespace: Map[String, Seq[MappingXMLAttribute]] = attributeNodes.groupBy {
        attr: MappingXMLAttribute =>
          attr.namespace
      }

      // create attribute entries for each given namespace
      val attributes: Map[String, Map[String, IRI]] = attributeNodesByNamespace.map {
        case (namespace: String, attrNodes: Seq[MappingXMLAttribute]) =>
          // collect all the attributes for the current namespace
          val attributesInNamespace: Map[String, IRI] = attrNodes.foldLeft(Map.empty[String, IRI]) {
            case (acc: Map[String, IRI], attrEle: MappingXMLAttribute) =>
              // get the current attribute's name
              val attrName = attrEle.attributeName

              // check if the current attribute already exists in this namespace
              if (acc.contains(attrName)) {
                throw BadRequestException("Duplicate attribute name in namespace")
              }

              // get the standoff property IRI for the current attribute
              val propIri = attrEle.standoffProperty

              // add the current attribute to the collection
              acc + (attrName -> propIri)
          }

          namespace -> attributesInNamespace
      }

      // if "datatype" is given, create a `XMLStandoffDataTypeClass`
      val dataTypeOption: Option[XMLStandoffDataTypeClass] = curEle.standoffDataTypeClass match {

        case Some(dataTypeClass: MappingStandoffDatatypeClass) =>
          val dataType =
            StandoffDataTypeClasses.lookup(
              dataTypeClass.datatype,
              throw BadRequestException(s"Invalid data type provided for $tagname")
            )

          val dataTypeAttribute = dataTypeClass.attributeName

          Some(
            XMLStandoffDataTypeClass(
              standoffDataTypeClass = dataType,
              dataTypeXMLAttribute = dataTypeAttribute
            )
          )

        case None => None
      }

      // add the current tag to the map
      val newNamespaceMap: Map[String, Map[String, XMLTag]] = namespaceMap.get(tagname) match {
        case Some(tagMap: Map[String, XMLTag]) =>
          tagMap.get(classname) match {
            case Some(_) =>
              throw BadRequestException("Duplicate tag and classname combination in the same namespace")
            case None =>
              // create the definition for the current element
              val xmlElementDef = XMLTag(
                name = tagname,
                mapping = XMLTagToStandoffClass(
                  standoffClassIri = standoffClassIri,
                  attributesToProps = attributes,
                  dataType = dataTypeOption
                ),
                separatorRequired = curEle.separatorRequired
              )

              // combine the definition for the this classname with the existing definitions beloning to the same element
              val combinedClassDef: Map[String, XMLTag] = namespaceMap(tagname) + (classname -> xmlElementDef)

              // combine all elements for this namespace
              namespaceMap + (tagname -> combinedClassDef)

          }
        case None =>
          namespaceMap + (tagname -> Map(
            classname -> XMLTag(
              name = tagname,
              mapping = XMLTagToStandoffClass(
                standoffClassIri = standoffClassIri,
                attributesToProps = attributes,
                dataType = dataTypeOption
              ),
              separatorRequired = curEle.separatorRequired
            )
          ))
      }

      // recreate the whole structure for all namespaces
      MappingXMLtoStandoff(
        namespace = acc.namespace + (namespace -> newNamespaceMap),
        defaultXSLTransformation = defaultXSLTransformation
      )

    }

    // invert mapping in order to run checks for duplicate use of
    // standoff class Iris and property Iris in the attributes for a standoff class
    StandoffTagUtilV2.invertXMLToStandoffMapping(mappingXMLToStandoff)

    mappingXMLToStandoff

  }

  /**
   * The name of the mapping cache.
   */
  val mappingCacheName = "mappingCache"

  /**
   * Gets a mapping either from the cache or by making a request to the triplestore.
   *
   * @param mappingIri           the IRI of the mapping to retrieve.
   *
   * @param requestingUser       the user making the request.
   * @return a [[MappingXMLtoStandoff]].
   */
  private def getMappingV2(
    mappingIri: IRI,
    requestingUser: UserADM
  ): Task[GetMappingResponseV2] = {

    val mappingFuture: Task[GetMappingResponseV2] =
      CacheUtil.get[MappingXMLtoStandoff](cacheName = mappingCacheName, key = mappingIri) match {
        case Some(mapping: MappingXMLtoStandoff) =>
          for {

            entities <- getStandoffEntitiesFromMappingV2(mapping, requestingUser)

          } yield GetMappingResponseV2(
            mappingIri = mappingIri,
            mapping = mapping,
            standoffEntities = entities
          )

        case None =>
          for {
            mapping <- getMappingFromTriplestore(
                         mappingIri = mappingIri,
                         requestingUser = requestingUser
                       )

            entities <- getStandoffEntitiesFromMappingV2(mapping, requestingUser)

          } yield GetMappingResponseV2(
            mappingIri = mappingIri,
            mapping = mapping,
            standoffEntities = entities
          )
      }

    val mappingRecovered: Task[GetMappingResponseV2] = mappingFuture.mapError { case e: Exception =>
      BadRequestException(s"An error occurred when requesting mapping $mappingIri: ${e.getMessage}")
    }

    for {
      mapping <- mappingRecovered
    } yield mapping

  }

  /**
   * Gets a mapping from the triplestore.
   *
   * @param mappingIri           the IRI of the mapping to retrieve.
   *
   * @param requestingUser       the user making the request.
   * @return a [[MappingXMLtoStandoff]].
   */
  private def getMappingFromTriplestore(
    mappingIri: IRI,
    requestingUser: UserADM
  ): Task[MappingXMLtoStandoff] = {

    val getMappingSparql = org.knora.webapi.messages.twirl.queries.sparql.v2.txt
      .getMapping(
        mappingIri = mappingIri
      )
      .toString()

    for {

      mappingResponse <-
        messageRelay
          .ask[SparqlConstructResponse](
            SparqlConstructRequest(
              sparql = getMappingSparql
            )
          )

      // if the result is empty, the mapping does not exist
      _ = if (mappingResponse.statements.isEmpty) {
            throw BadRequestException(s"mapping $mappingIri does not exist in triplestore")
          }

      // separate MappingElements from other statements (attributes and datatypes)
      (mappingElementStatements: Map[IRI, Seq[(IRI, String)]], otherStatements: Map[IRI, Seq[(IRI, String)]]) =
        mappingResponse.statements.partition { case (_: IRI, assertions: Seq[(IRI, String)]) =>
          assertions.contains((OntologyConstants.Rdf.Type, OntologyConstants.KnoraBase.MappingElement))
        }

      mappingElements: Seq[MappingElement] = mappingElementStatements.map {
                                               case (subjectIri: IRI, assertions: Seq[(IRI, String)]) =>
                                                 // for convenience (works only for props with cardinality one)
                                                 val assertionsAsMap: Map[IRI, String] = assertions.toMap

                                                 // check for attributes
                                                 val attributes: Seq[MappingXMLAttribute] = assertions.filter {
                                                   case (propIri, _) =>
                                                     propIri == OntologyConstants.KnoraBase.MappingHasXMLAttribute
                                                 }.map { case (_: IRI, attributeElementIri: String) =>
                                                   val attributeStatementsAsMap: Map[IRI, String] =
                                                     otherStatements(attributeElementIri).toMap

                                                   MappingXMLAttribute(
                                                     attributeName = attributeStatementsAsMap(
                                                       OntologyConstants.KnoraBase.MappingHasXMLAttributename
                                                     ),
                                                     namespace = attributeStatementsAsMap(
                                                       OntologyConstants.KnoraBase.MappingHasXMLNamespace
                                                     ),
                                                     standoffProperty = attributeStatementsAsMap(
                                                       OntologyConstants.KnoraBase.MappingHasStandoffProperty
                                                     ),
                                                     mappingXMLAttributeElementIri = attributeElementIri
                                                   )
                                                 }

                                                 // check for standoff data type class
                                                 val dataTypeOption: Option[IRI] =
                                                   assertionsAsMap.get(
                                                     OntologyConstants.KnoraBase.MappingHasStandoffDataTypeClass
                                                   )

                                                 MappingElement(
                                                   tagName =
                                                     assertionsAsMap(OntologyConstants.KnoraBase.MappingHasXMLTagname),
                                                   namespace = assertionsAsMap(
                                                     OntologyConstants.KnoraBase.MappingHasXMLNamespace
                                                   ),
                                                   className =
                                                     assertionsAsMap(OntologyConstants.KnoraBase.MappingHasXMLClass),
                                                   standoffClass = assertionsAsMap(
                                                     OntologyConstants.KnoraBase.MappingHasStandoffClass
                                                   ),
                                                   mappingElementIri = subjectIri,
                                                   standoffDataTypeClass = dataTypeOption match {
                                                     case Some(dataTypeElementIri: IRI) =>
                                                       val dataTypeAssertionsAsMap: Map[IRI, String] =
                                                         otherStatements(dataTypeElementIri).toMap

                                                       Some(
                                                         MappingStandoffDatatypeClass(
                                                           datatype = dataTypeAssertionsAsMap(
                                                             OntologyConstants.KnoraBase.MappingHasStandoffClass
                                                           ),
                                                           attributeName = dataTypeAssertionsAsMap(
                                                             OntologyConstants.KnoraBase.MappingHasXMLAttributename
                                                           ),
                                                           mappingStandoffDataTypeClassElementIri = dataTypeElementIri
                                                         )
                                                       )
                                                     case None => None
                                                   },
                                                   attributes = attributes,
                                                   separatorRequired = assertionsAsMap(
                                                     OntologyConstants.KnoraBase.MappingElementRequiresSeparator
                                                   ).toBoolean
                                                 )

                                             }.toSeq

      // check if there is a default XSL transformation
      defaultXSLTransformationOption: Option[IRI] = otherStatements(mappingIri).find { case (pred: IRI, _: String) =>
                                                      pred == OntologyConstants.KnoraBase.MappingHasDefaultXSLTransformation
                                                    }.map { case (_: IRI, xslTransformationIri: IRI) =>
                                                      xslTransformationIri
                                                    }

      mappingXMLToStandoff = transformMappingElementsToMappingXMLtoStandoff(
                               mappingElements,
                               defaultXSLTransformationOption
                             )

      // add the mapping to the cache
      _ = CacheUtil.put(cacheName = mappingCacheName, key = mappingIri, value = mappingXMLToStandoff)

    } yield mappingXMLToStandoff

  }

  /**
   * Gets the required standoff entities (classes and properties) from the mapping and requests information about these entities from the ontology responder.
   *
   * @param mappingXMLtoStandoff the mapping to be used.
   * @param requestingUser       the client that made the request.
   * @return a [[StandoffEntityInfoGetResponseV2]] holding information about standoff classes and properties.
   */
  private def getStandoffEntitiesFromMappingV2(
    mappingXMLtoStandoff: MappingXMLtoStandoff,
    requestingUser: UserADM
  ): Task[StandoffEntityInfoGetResponseV2] = {

    implicit val stringFormatter: StringFormatter = StringFormatter.getGeneralInstance

    // TODO: think about refactoring the mapping so it uses SmartIris (that would also have to include `StandoffProperties`)

    // invert the mapping so standoff class Iris become keys
    val mappingStandoffToXML: Map[IRI, XMLTagItem] = StandoffTagUtilV2.invertXMLToStandoffMapping(mappingXMLtoStandoff)

    // collect standoff class Iris from the mapping
    val standoffTagIrisFromMapping: Set[IRI] = mappingStandoffToXML.keySet

    // collect all the standoff property Iris from the mapping
    val standoffPropertyIrisFromMapping: Set[IRI] = mappingStandoffToXML.values.foldLeft(Set.empty[IRI]) {
      (acc: Set[IRI], xmlTag: XMLTagItem) =>
        acc ++ xmlTag.attributes.keySet
    }

    // make sure that the mapping does not contain system or data type standoff properties as attributes
    // these standoff properties can only be used via the standoff base tag and standoff data type classes
    val systemOrDatatypePropsAsAttr: Set[IRI] = standoffPropertyIrisFromMapping.intersect(
      StandoffProperties.systemProperties ++ StandoffProperties.dataTypeProperties
    )
    if (systemOrDatatypePropsAsAttr.nonEmpty)
      throw InvalidStandoffException(
        s"attempt to define attributes for system or data type properties: ${systemOrDatatypePropsAsAttr.mkString(", ")}"
      )

    for {

      // request information about standoff classes that should be created
      standoffClassEntities <-
        messageRelay
          .ask[StandoffEntityInfoGetResponseV2](
            StandoffEntityInfoGetRequestV2(
              standoffClassIris = standoffTagIrisFromMapping.map(_.toSmartIri),
              requestingUser = requestingUser
            )
          )

      // check that the ontology responder returned the information for all the standoff classes it was asked for
      // if the ontology responder does not return a standoff class it was asked for, then this standoff class does not exist
      _ = if (standoffTagIrisFromMapping.map(_.toSmartIri) != standoffClassEntities.standoffClassInfoMap.keySet) {
            throw NotFoundException(
              s"the ontology responder could not find information about these standoff classes: ${(standoffTagIrisFromMapping
                  .map(_.toSmartIri) -- standoffClassEntities.standoffClassInfoMap.keySet).mkString(", ")}"
            )
          }

      // get the property Iris that are defined on the standoff classes returned by the ontology responder
      standoffPropertyIrisFromOntologyResponder: Set[SmartIri] =
        standoffClassEntities.standoffClassInfoMap.foldLeft(
          Set.empty[SmartIri]
        ) { case (acc, (_, standoffClassEntity: ReadClassInfoV2)) =>
          val props = standoffClassEntity.allCardinalities.keySet
          acc ++ props
        }

      // request information about the standoff properties
      standoffPropertyEntities <-
        messageRelay
          .ask[StandoffEntityInfoGetResponseV2](
            StandoffEntityInfoGetRequestV2(
              standoffPropertyIris = standoffPropertyIrisFromOntologyResponder,
              requestingUser = requestingUser
            )
          )

      // check that the ontology responder returned the information for all the standoff properties it was asked for
      // if the ontology responder does not return a standoff property it was asked for, then this standoff property does not exist
      propertyDefinitionsFromMappingFoundInOntology: Set[SmartIri] =
        standoffPropertyEntities.standoffPropertyInfoMap.keySet
          .intersect(standoffPropertyIrisFromMapping.map(_.toSmartIri))

      _ = if (standoffPropertyIrisFromMapping.map(_.toSmartIri) != propertyDefinitionsFromMappingFoundInOntology) {
            throw NotFoundException(
              s"the ontology responder could not find information about these standoff properties: " +
                s"${(standoffPropertyIrisFromMapping.map(_.toSmartIri) -- propertyDefinitionsFromMappingFoundInOntology)
                    .mkString(", ")}"
            )
          }

      // check that for each standoff property defined in the mapping element for a standoff class, a corresponding cardinality exists in the ontology
      _ = mappingStandoffToXML.foreach { case (standoffClass: IRI, xmlTag: XMLTagItem) =>
            // collect all the standoff properties defined for this standoff class
            val standoffPropertiesForStandoffClass: Set[SmartIri] = xmlTag.attributes.keySet.map(_.toSmartIri)

            // check that the current standoff class has cardinalities for all the properties defined
            val cardinalitiesFound = standoffClassEntities
              .standoffClassInfoMap(standoffClass.toSmartIri)
              .allCardinalities
              .keySet
              .intersect(standoffPropertiesForStandoffClass)

            if (standoffPropertiesForStandoffClass != cardinalitiesFound) {
              throw NotFoundException(
                s"the following standoff properties have no cardinality for $standoffClass: ${(standoffPropertiesForStandoffClass -- cardinalitiesFound)
                    .mkString(", ")}"
              )
            }

            // collect the required standoff properties for the standoff class
            val requiredPropsForClass: Set[SmartIri] = standoffClassEntities
              .standoffClassInfoMap(standoffClass.toSmartIri)
              .allCardinalities
              .filter { case (property: SmartIri, card: KnoraCardinalityInfo) =>
                card.cardinality == ExactlyOne || card.cardinality == AtLeastOne
              }
              .keySet -- StandoffProperties.systemProperties.map(_.toSmartIri) -- StandoffProperties.dataTypeProperties
              .map(_.toSmartIri)

            // check that all the required standoff properties exist in the mapping
            if (standoffPropertiesForStandoffClass.intersect(requiredPropsForClass) != requiredPropsForClass) {
              throw NotFoundException(
                s"the following required standoff properties are not defined for the standoff class $standoffClass: ${(requiredPropsForClass -- standoffPropertiesForStandoffClass)
                    .mkString(", ")}"
              )
            }

            // check if the standoff class's data type is correct in the mapping
            standoffClassEntities.standoffClassInfoMap(standoffClass.toSmartIri).standoffDataType match {
              case Some(dataType: StandoffDataTypeClasses.Value) =>
                // check if this corresponds to the datatype in the mapping
                val dataTypeFromMapping: XMLStandoffDataTypeClass = xmlTag.tagItem.mapping.dataType.getOrElse(
                  throw InvalidStandoffException(s"no data type provided for $standoffClass, but $dataType required")
                )
                if (dataTypeFromMapping.standoffDataTypeClass != dataType) {
                  throw InvalidStandoffException(
                    s"wrong data type ${dataTypeFromMapping.standoffDataTypeClass} provided for $standoffClass, but $dataType required"
                  )
                }
              case None =>
                if (xmlTag.tagItem.mapping.dataType.nonEmpty) {
                  throw InvalidStandoffException(
                    s"no data type expected for $standoffClass, but ${xmlTag.tagItem.mapping.dataType.get.standoffDataTypeClass} given"
                  )
                }
            }

          }

    } yield StandoffEntityInfoGetResponseV2(
      standoffClassInfoMap = standoffClassEntities.standoffClassInfoMap,
      standoffPropertyInfoMap = standoffPropertyEntities.standoffPropertyInfoMap
    )

  }

  /**
   * A [[TaskResult]] containing a page of standoff queried from a text value.
   *
   * @param underlyingResult the underlying standoff result.
   * @param nextTask         the next task, or `None` if there is no more standoff to query in the text value.
   */
  case class StandoffTaskResult(underlyingResult: StandoffTaskUnderlyingResult, nextTask: Option[GetStandoffTask])
      extends TaskResult[StandoffTaskUnderlyingResult]

  /**
   * The underlying result type contained in a [[StandoffTaskResult]].
   *
   * @param standoff the standoff that was queried.
   */
  case class StandoffTaskUnderlyingResult(standoff: Vector[StandoffTagV2])

  /**
   * A task that gets a page of standoff from a text value.
   *
   * @param resourceIri          the IRI of the resource containing the value.
   * @param valueIri             the IRI of the value.
   * @param offset               the start index of the first standoff tag to be returned.
   *
   * @param requestingUser       the user making the request.
   */
  case class GetStandoffTask(
    resourceIri: IRI,
    valueIri: IRI,
    offset: Int,
    requestingUser: UserADM
  ) extends NextExecutionStep[StandoffTaskUnderlyingResult] {
    override def runTask(
      previousResult: Option[TaskResult[StandoffTaskUnderlyingResult]]
    )(implicit timeout: Timeout, executionContext: ExecutionContext): Task[TaskResult[StandoffTaskUnderlyingResult]] =
      for {
        // Get a page of standoff.
        standoffResponse <- getStandoffV2(
                              GetStandoffPageRequestV2(
                                resourceIri = resourceIri,
                                valueIri = valueIri,
                                offset = offset,
                                targetSchema = ApiV2Complex,
                                requestingUser = requestingUser
                              )
                            )

        // Add it to the standoff that has already been collected.
        collectedStandoff = previousResult match {
                              case Some(definedPreviousResult) =>
                                definedPreviousResult.underlyingResult.standoff ++ standoffResponse.standoff
                              case None => standoffResponse.standoff.toVector
                            }
      } yield standoffResponse.nextOffset match {
        case Some(definedNextOffset) =>
          // There is more standoff to query. Return the collected standoff and the next task.
          StandoffTaskResult(
            underlyingResult = StandoffTaskUnderlyingResult(collectedStandoff),
            nextTask = Some(copy(offset = definedNextOffset))
          )

        case None =>
          // There is no more standoff to query. Just return the collected standoff.
          StandoffTaskResult(
            underlyingResult = StandoffTaskUnderlyingResult(collectedStandoff),
            nextTask = None
          )
      }
  }

  /**
   * Returns all pages of standoff markup from a text value, except for the first page.
   *
   * @param getRemainingStandoffFromTextValueRequestV2 the request message.
   * @return the text value's standoff markup.
   */
  private def getRemainingStandoffFromTextValueV2(
    getRemainingStandoffFromTextValueRequestV2: GetRemainingStandoffFromTextValueRequestV2
  ): Task[GetStandoffResponseV2] = {
    val firstTask = GetStandoffTask(
      resourceIri = getRemainingStandoffFromTextValueRequestV2.resourceIri,
      valueIri = getRemainingStandoffFromTextValueRequestV2.valueIri,
      offset = appConfig.standoffPerPage, // the offset of the second page
      requestingUser = getRemainingStandoffFromTextValueRequestV2.requestingUser
    )

    for {
      result <- NextExecutionStep.runSteps(firstTask)
    } yield GetStandoffResponseV2(
      valueIri = getRemainingStandoffFromTextValueRequestV2.valueIri,
      standoff = result.result.standoff,
      nextOffset = None
    )
  }
}

object StandoffResponderV2Live {
  val layer: URLayer[AppConfig with MessageRelay with StringFormatter, StandoffResponderV2] =
    ZLayer.fromZIO {
      for {
        ac      <- ZIO.service[AppConfig]
        mr      <- ZIO.service[MessageRelay]
        sf      <- ZIO.service[StringFormatter]
        handler <- mr.subscribe(StandoffResponderV2Live(ac, mr, sf))
      } yield handler
    }
}<|MERGE_RESOLUTION|>--- conflicted
+++ resolved
@@ -68,26 +68,22 @@
 import org.knora.webapi.util.FileUtil
 import org.knora.webapi.util.TaskResult
 import org.knora.webapi.util.NextExecutionStep
+import org.knora.webapi.util.ResultAndNext
 import com.typesafe.scalalogging.LazyLogging
 
 /**
  * Responds to requests relating to the creation of mappings from XML elements and attributes to standoff classes and properties.
  */
-<<<<<<< HEAD
 trait StandoffResponderV2
 final case class StandoffResponderV2Live(
   appConfig: AppConfig,
   messageRelay: MessageRelay,
+  constructResponseUtilV2: ConstructResponseUtilV2,
+  standoffTagUtilV2: StandoffTagUtilV2,
   implicit val stringFormatter: StringFormatter
 ) extends StandoffResponderV2
     with MessageHandler
     with LazyLogging {
-=======
-class StandoffResponderV2(
-  responderData: ResponderData,
-  implicit val runtime: zio.Runtime[ConstructResponseUtilV2 with StandoffTagUtilV2]
-) extends Responder(responderData.actorDeps) {
->>>>>>> 44410357
 
   private def xmlMimeTypes = Set(
     "text/xml",
@@ -99,11 +95,7 @@
   /**
    * Receives a message of type [[StandoffResponderRequestV2]], and returns an appropriate response message.
    */
-<<<<<<< HEAD
   override def handle(msg: ResponderRequest): Task[Any] = msg match {
-=======
-  def receive(msg: StandoffResponderRequestV2): Future[Any] = msg match {
->>>>>>> 44410357
     case getStandoffPageRequestV2: GetStandoffPageRequestV2 => getStandoffV2(getStandoffPageRequestV2)
     case getRemainingStandoffFromTextValueRequestV2: GetRemainingStandoffFromTextValueRequestV2 =>
       getRemainingStandoffFromTextValueV2(getRemainingStandoffFromTextValueRequestV2)
@@ -165,45 +157,28 @@
       // _ = println(s"Got a page of standoff in ${standoffPageEndTime - standoffPageStartTime} ms")
 
       // separate resources and values
-      mainResourcesAndValueRdfData <-
-        UnsafeZioRun.runToFuture(
-          ZIO
-            .service[ConstructResponseUtilV2]
-            .map(_.splitMainResourcesAndValueRdfData(resourceRequestResponse, getStandoffRequestV2.requestingUser))
+      mainResourcesAndValueRdfData =
+        constructResponseUtilV2.splitMainResourcesAndValueRdfData(
+          resourceRequestResponse,
+          getStandoffRequestV2.requestingUser
         )
-
-<<<<<<< HEAD
-      readResourcesSequenceV2: ReadResourcesSequenceV2 <- ConstructResponseUtilV2.createApiResponse(
-                                                            mainResourcesAndValueRdfData = mainResourcesAndValueRdfData,
-                                                            orderByResourceIri = Seq(getStandoffRequestV2.resourceIri),
-                                                            pageSizeBeforeFiltering =
-                                                              1, // doesn't matter because we're not doing paging
-                                                            mappings = Map.empty,
-                                                            queryStandoff = false,
-                                                            calculateMayHaveMoreResults = false,
-                                                            versionDate = None,
-                                                            appActor = appActor,
-                                                            targetSchema = getStandoffRequestV2.targetSchema,
-                                                            appConfig = appConfig,
-                                                            requestingUser = getStandoffRequestV2.requestingUser
-                                                          )
-=======
-      readResourcesSequenceV2 <- UnsafeZioRun.runToFuture(
-                                   ZIO.serviceWithZIO[ConstructResponseUtilV2](
-                                     _.createApiResponse(
-                                       mainResourcesAndValueRdfData = mainResourcesAndValueRdfData,
-                                       orderByResourceIri = Seq(getStandoffRequestV2.resourceIri),
-                                       pageSizeBeforeFiltering = 1, // doesn't matter because we're not doing paging
-                                       mappings = Map.empty,
-                                       queryStandoff = false,
-                                       calculateMayHaveMoreResults = false,
-                                       versionDate = None,
-                                       targetSchema = getStandoffRequestV2.targetSchema,
-                                       requestingUser = getStandoffRequestV2.requestingUser
-                                     )
-                                   )
-                                 )
->>>>>>> 44410357
+      // splitMainResourcesAndValueRdfData(
+      //   resourceRequestResponse,
+      //   getStandoffRequestV2.requestingUser
+      // )
+
+      readResourcesSequenceV2 <-
+        constructResponseUtilV2.createApiResponse(
+          mainResourcesAndValueRdfData = mainResourcesAndValueRdfData,
+          orderByResourceIri = Seq(getStandoffRequestV2.resourceIri),
+          pageSizeBeforeFiltering = 1, // doesn't matter because we're not doing paging
+          mappings = Map.empty,
+          queryStandoff = false,
+          calculateMayHaveMoreResults = false,
+          versionDate = None,
+          targetSchema = getStandoffRequestV2.targetSchema,
+          requestingUser = getStandoffRequestV2.requestingUser
+        )
 
       readResourceV2 = readResourcesSequenceV2.toResource(getStandoffRequestV2.resourceIri)
 
@@ -1248,8 +1223,10 @@
    * @param underlyingResult the underlying standoff result.
    * @param nextTask         the next task, or `None` if there is no more standoff to query in the text value.
    */
-  case class StandoffTaskResult(underlyingResult: StandoffTaskUnderlyingResult, nextTask: Option[GetStandoffTask])
-      extends TaskResult[StandoffTaskUnderlyingResult]
+  case class StandoffTaskResult(
+    override val result: StandoffTaskUnderlyingResult,
+    override val nextStep: Option[GetStandoffTask]
+  ) extends ResultAndNext[StandoffTaskUnderlyingResult]
 
   /**
    * The underlying result type contained in a [[StandoffTaskResult]].
@@ -1273,40 +1250,42 @@
     offset: Int,
     requestingUser: UserADM
   ) extends NextExecutionStep[StandoffTaskUnderlyingResult] {
-    override def runTask(
-      previousResult: Option[TaskResult[StandoffTaskUnderlyingResult]]
-    )(implicit timeout: Timeout, executionContext: ExecutionContext): Task[TaskResult[StandoffTaskUnderlyingResult]] =
+    override def run(
+      previousResult: Option[ResultAndNext[StandoffTaskUnderlyingResult]]
+    ): zio.Task[ResultAndNext[StandoffTaskUnderlyingResult]] =
       for {
         // Get a page of standoff.
-        standoffResponse <- getStandoffV2(
-                              GetStandoffPageRequestV2(
-                                resourceIri = resourceIri,
-                                valueIri = valueIri,
-                                offset = offset,
-                                targetSchema = ApiV2Complex,
-                                requestingUser = requestingUser
-                              )
-                            )
+        standoffResponse <-
+          getStandoffV2(
+            GetStandoffPageRequestV2(
+              resourceIri = resourceIri,
+              valueIri = valueIri,
+              offset = offset,
+              targetSchema = ApiV2Complex,
+              requestingUser = requestingUser
+            )
+          )
 
         // Add it to the standoff that has already been collected.
-        collectedStandoff = previousResult match {
-                              case Some(definedPreviousResult) =>
-                                definedPreviousResult.underlyingResult.standoff ++ standoffResponse.standoff
-                              case None => standoffResponse.standoff.toVector
-                            }
+        collectedStandoff =
+          previousResult match {
+            case Some(definedPreviousResult) =>
+              definedPreviousResult.result.standoff ++ standoffResponse.standoff
+            case None => standoffResponse.standoff.toVector
+          }
       } yield standoffResponse.nextOffset match {
         case Some(definedNextOffset) =>
           // There is more standoff to query. Return the collected standoff and the next task.
           StandoffTaskResult(
-            underlyingResult = StandoffTaskUnderlyingResult(collectedStandoff),
-            nextTask = Some(copy(offset = definedNextOffset))
+            StandoffTaskUnderlyingResult(collectedStandoff),
+            Some(copy(offset = definedNextOffset))
           )
 
         case None =>
           // There is no more standoff to query. Just return the collected standoff.
           StandoffTaskResult(
-            underlyingResult = StandoffTaskUnderlyingResult(collectedStandoff),
-            nextTask = None
+            StandoffTaskUnderlyingResult(collectedStandoff),
+            None
           )
       }
   }
@@ -1338,13 +1317,18 @@
 }
 
 object StandoffResponderV2Live {
-  val layer: URLayer[AppConfig with MessageRelay with StringFormatter, StandoffResponderV2] =
+  val layer: URLayer[
+    AppConfig with MessageRelay with ConstructResponseUtilV2 with StandoffTagUtilV2 with StringFormatter,
+    StandoffResponderV2
+  ] =
     ZLayer.fromZIO {
       for {
         ac      <- ZIO.service[AppConfig]
         mr      <- ZIO.service[MessageRelay]
+        cru     <- ZIO.service[ConstructResponseUtilV2]
+        stu     <- ZIO.service[StandoffTagUtilV2]
         sf      <- ZIO.service[StringFormatter]
-        handler <- mr.subscribe(StandoffResponderV2Live(ac, mr, sf))
+        handler <- mr.subscribe(StandoffResponderV2Live(ac, mr, cru, stu, sf))
       } yield handler
     }
 }