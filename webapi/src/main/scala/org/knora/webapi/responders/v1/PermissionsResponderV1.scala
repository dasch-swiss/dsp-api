/*
 * Copyright © 2015 Lukas Rosenthaler, Benjamin Geer, Ivan Subotic,
 * Tobias Schweizer, André Kilchenmann, and Sepideh Alassi.
 * This file is part of Knora.
 * Knora is free software: you can redistribute it and/or modify
 * it under the terms of the GNU Affero General Public License as published
 * by the Free Software Foundation, either version 3 of the License, or
 * (at your option) any later version.
 * Knora is distributed in the hope that it will be useful,
 * but WITHOUT ANY WARRANTY; without even the implied warranty of
 * MERCHANTABILITY or FITNESS FOR A PARTICULAR PURPOSE.  See the
 * GNU Affero General Public License for more details.
 * You should have received a copy of the GNU Affero General Public
 * License along with Knora.  If not, see <http://www.gnu.org/licenses/>.
 */

package org.knora.webapi.responders.v1

import akka.pattern._
import org.knora.webapi._
import org.knora.webapi.messages.v1.responder.groupmessages.{GroupInfoByIRIGetRequest, GroupInfoResponseV1}
import org.knora.webapi.messages.v1.responder.permissionmessages.{AdministrativePermissionForProjectGroupGetResponseV1, AdministrativePermissionV1, DefaultObjectAccessPermissionGetResponseV1, DefaultObjectAccessPermissionV1, PermissionType, _}
import org.knora.webapi.messages.v1.responder.usermessages._
import org.knora.webapi.messages.v1.store.triplestoremessages.{SparqlSelectRequest, SparqlSelectResponse, VariableResultsRow}
import org.knora.webapi.util.ActorUtil._
import org.knora.webapi.util.{KnoraIdUtil, MessageUtil, PermissionUtilV1}

<<<<<<< HEAD
import scala.collection.immutable.Iterable
import scala.collection.mutable.ListBuffer
import scala.concurrent.duration._
import scala.concurrent.{Await, Future}
=======
import scala.concurrent.Future
>>>>>>> ffc8ccd8


/**
  * Provides information about Knora users to other responders.
  */
class PermissionsResponderV1 extends ResponderV1 {

    // Creates IRIs for new Knora user objects.
    val knoraIdUtil = new KnoraIdUtil

    /* Entity types used to more clearly distinguish what kind of entity is meant */
    val RESOURCE_ENTITY_TYPE = "resource"
    val PROPERTY_ENTITY_TYPE = "property"

    /**
      * Receives a message extending [[org.knora.webapi.messages.v1.responder.permissionmessages.PermissionsResponderRequestV1]].
      * If a serious error occurs (i.e. an error that isn't the client's fault), this
      * method first returns `Failure` to the sender, then throws an exception.
      */
    def receive = {
        case PermissionDataGetV1(projectIris, groupIris, isInProjectAdminGroup, isInSystemAdminGroup) => future2Message(sender(), permissionsDataGetV1(projectIris, groupIris, isInProjectAdminGroup, isInSystemAdminGroup), log)
        case AdministrativePermissionsForProjectGetRequestV1(projectIri, userProfileV1) => future2Message(sender(), administrativePermissionsForProjectGetRequestV1(projectIri, userProfileV1), log)
        case AdministrativePermissionForIriGetRequestV1(administrativePermissionIri, userProfile) => future2Message(sender(), administrativePermissionForIriGetRequestV1(administrativePermissionIri, userProfile), log)
        case AdministrativePermissionForProjectGroupGetV1(projectIri, groupIri) => future2Message(sender(), administrativePermissionForProjectGroupGetV1(projectIri, groupIri), log)
        case AdministrativePermissionForProjectGroupGetRequestV1(projectIri, groupIri, userProfile) => future2Message(sender(), administrativePermissionForProjectGroupGetRequestV1(projectIri, groupIri, userProfile), log)
        case AdministrativePermissionCreateRequestV1(newAdministrativePermissionV1, userProfileV1) => future2Message(sender(), administrativePermissionCreateRequestV1(newAdministrativePermissionV1, userProfileV1), log)
        //case AdministrativePermissionDeleteRequestV1(administrativePermissionIri, userProfileV1) => future2Message(sender(), deleteAdministrativePermissionV1(administrativePermissionIri, userProfileV1), log)
        case ObjectAccessPermissionsForResourceGetV1(resourceIri) => future2Message(sender(), objectAccessPermissionsForResourceGetV1(resourceIri), log)
        case ObjectAccessPermissionsForValueGetV1(valueIri) => future2Message(sender(), objectAccessPermissionsForValueGetV1(valueIri), log)
        case DefaultObjectAccessPermissionsForProjectGetRequestV1(projectIri, userProfileV1) => future2Message(sender(), defaultObjectAccessPermissionsForProjectGetRequestV1(projectIri, userProfileV1), log)
        case DefaultObjectAccessPermissionForIriGetRequestV1(defaultObjectAccessPermissionIri, userProfileV1) => future2Message(sender(), defaultObjectAccessPermissionForIriGetRequestV1(defaultObjectAccessPermissionIri, userProfileV1), log)
        case DefaultObjectAccessPermissionGetRequestV1(projectIri, groupIri, resourceClassIri, propertyIri, userProfile) => future2Message(sender(), defaultObjectAccessPermissionGetRequestV1(projectIri, groupIri, resourceClassIri, propertyIri, userProfile), log)
        case DefaultObjectAccessPermissionsStringForResourceClassGetV1(projectIri, resourceClassIri, permissionData) => future2Message(sender(), defaultObjectAccessPermissionsStringForEntityGetV1(projectIri, resourceClassIri, None, RESOURCE_ENTITY_TYPE, permissionData), log)
        case DefaultObjectAccessPermissionsStringForPropertyGetV1(projectIri, resourceClassIri, propertyTypeIri, permissionData) => future2Message(sender(), defaultObjectAccessPermissionsStringForEntityGetV1(projectIri, resourceClassIri, Some(propertyTypeIri), PROPERTY_ENTITY_TYPE, permissionData), log)
        //case DefaultObjectAccessPermissionCreateRequestV1(newDefaultObjectAccessPermissionV1, userProfileV1) => future2Message(sender(), createDefaultObjectAccessPermissionV1(newDefaultObjectAccessPermissionV1, userProfileV1), log)
        //case DefaultObjectAccessPermissionDeleteRequestV1(defaultObjectAccessPermissionIri, userProfileV1) => future2Message(sender(), deleteDefaultObjectAccessPermissionV1(defaultObjectAccessPermissionIri, userProfileV1), log)
        //case TemplatePermissionsCreateRequestV1(projectIri, permissionsTemplate, userProfileV1) => future2Message(sender(), templatePermissionsCreateRequestV1(projectIri, permissionsTemplate, userProfileV1), log)
        case other => handleUnexpectedMessage(sender(), other, log, this.getClass.getName)
    }


    ///////////////////////////////////////////////////////////////////////////
    // PERMISSION DATA
    ///////////////////////////////////////////////////////////////////////////

    /**
      * Creates the user's [[PermissionDataV1]]
      *
      * @param projectIris            the projects the user is part of.
      * @param groupIris              the groups the user is member of (without ProjectMember, ProjectAdmin, SystemAdmin)
      * @param isInProjectAdminGroups the projects in which the user is member of the ProjectAdmin group.
      * @param isInSystemAdminGroup   the flag denoting membership in the SystemAdmin group.
      * @return
      */
    def permissionsDataGetV1(projectIris: Seq[IRI], groupIris: Seq[IRI], isInProjectAdminGroups: Seq[IRI], isInSystemAdminGroup: Boolean): Future[PermissionDataV1] = {
        // find out which project each group belongs to
        //_ = log.debug("getPermissionsProfileV1 - find out to which project each group belongs to")
        val groupFutures: Seq[Future[(IRI, IRI)]] = if (groupIris.nonEmpty) {
            groupIris.map {
                groupIri =>
                    for {
                        groupInfo <- (responderManager ? GroupInfoByIRIGetRequest(groupIri, None)).mapTo[GroupInfoResponseV1]
                        res = (groupInfo.group_info.belongsToProject, groupIri)
                    } yield res
            }
        } else {
            Seq.empty[Future[(IRI, IRI)]]
        }

        val groupsFuture: Future[Vector[(IRI, IRI)]] = Future.sequence(groupFutures).map(_.toVector)

        for {
            groups: Vector[(IRI, IRI)] <- groupsFuture
            //_ = log.debug(s"permissionsProfileGetV1 - groups: ${MessageUtil.toSource(groups)}")

            /* materialize implicit membership in 'http://www.knora.org/ontology/knora-base#ProjectMember' group for each project */
            projectMembers: Vector[(IRI, IRI)] = if (projectIris.nonEmpty) {
                for {
                    projectIri <- projectIris.toVector
                    res = (projectIri, OntologyConstants.KnoraBase.ProjectMember)
                } yield res
            } else {
                Vector.empty[(IRI, IRI)]
            }
            //_ = log.debug(s"permissionsProfileGetV1 - projectMembers: ${MessageUtil.toSource(projectMembers)}")


            /* materialize implicit membership in 'http://www.knora.org/ontology/knora-base#ProjectAdmin' group for each project */
            projectAdmins: Vector[(IRI, IRI)] = if (projectIris.nonEmpty) {
                for {
                    projectAdminForGroup <- isInProjectAdminGroups.toVector
                    res = (projectAdminForGroup, OntologyConstants.KnoraBase.ProjectAdmin)
                } yield res
            } else {
                Vector.empty[(IRI, IRI)]
            }
            _ = log.debug(s"permissionsProfileGetV1 - projectAdmins: ${MessageUtil.toSource(projectAdmins)}")


            /* materialize implicit membership in 'http://www.knora.org/ontology/knora-base#SystemAdmin' group */
            systemAdmin: Vector[(IRI, IRI)] = if (isInSystemAdminGroup) {
                Vector((OntologyConstants.KnoraBase.SystemProject, OntologyConstants.KnoraBase.SystemAdmin))
            } else {
                Vector.empty[(IRI, IRI)]
            }
            //_ = log.debug(s"permissionsProfileGetV1 - systemAdmin: ${MessageUtil.toSource(systemAdmin)}")

            /* combine explicit groups with materialized implicit groups */
            /* here we don't add the KnownUser group, as this would inflate the whole thing. */
            /* we instead inject the relevant information in defaultObjectAccessPermissionsStringForEntityGetV1 */
<<<<<<< HEAD
            /* and in userAdministrativePermissionsGetV1 */
            allGroups = groups ::: projectMembers ::: projectAdmins ::: systemAdmin
            groupsPerProject: Map[IRI, List[IRI]] = allGroups.groupBy(_._1).map { case (k,v) => (k,v.map(_._2))}
            _= log.debug(s"permissionsProfileGetV1 - groupsPerProject: ${MessageUtil.toSource(groupsPerProject)}")
=======
            allGroups = groups ++ projectMembers ++ projectAdmins ++ systemAdmin
            groupsPerProject = allGroups.groupBy(_._1).map { case (k, v) => (k, v.map(_._2)) }
            // _ = log.debug(s"permissionsProfileGetV1 - groupsPerProject: ${MessageUtil.toSource(groupsPerProject)}")
>>>>>>> ffc8ccd8

            /* retrieve the administrative permissions for each group per project the user is member of */
            administrativePermissionsPerProjectFuture: Future[Map[IRI, Set[PermissionV1]]] = if (projectIris.nonEmpty) {
                userAdministrativePermissionsGetV1(groupsPerProject)
            } else {
                Future(Map.empty[IRI, Set[PermissionV1]])
            }
            administrativePermissionsPerProject <- administrativePermissionsPerProjectFuture

            /* construct the permission profile from the different parts */
            result = PermissionDataV1(
                groupsPerProject = groupsPerProject,
                administrativePermissionsPerProject = administrativePermissionsPerProject,
                anonymousUser = false
            )
        //_ = log.debug(s"permissionsDataGetV1 - resulting permissionData: $result")

        } yield result
    }

    /**
      * By providing all the projects and groups in which the user is a member of, calculate the user's
      * administrative permissions of each project by applying the precedence rules.
      *
      * @param groupsPerProject the groups inside each project the user is member of.
      * @return a the user's resulting set of administrative permissions for each project.
      */
    def userAdministrativePermissionsGetV1(groupsPerProject: Map[IRI, Seq[IRI]]): Future[Map[IRI, Set[PermissionV1]]] = {



        /* Get all permissions per project, applying permission precedence rule */
        def calculatePermission(projectIri: IRI, extendedUserGroups: List[IRI]): Future[(IRI, Set[PermissionV1])] = {


            /* List buffer holding default object access permissions tagged with the precedence level:
               1. ProjectAdmin > 2. CustomGroups > 3. ProjectMember > 4. KnownUser
               Permissions are added following the precedence level from the highest to the lowest. As soon as one set
               of permissions is written into the buffer, any additionally found permissions are ignored. */
            val permissionsListBuffer = ListBuffer.empty[(String, Set[PermissionV1])]

            for {
                /* Get administrative permissions for the knora-base:ProjectAdmin group */
                administrativePermissionsOnProjectAdminGroup: Set[PermissionV1] <- administrativePermissionForGroupsGetV1(projectIri, List(OntologyConstants.KnoraBase.ProjectAdmin))
                _ = if (administrativePermissionsOnProjectAdminGroup.nonEmpty) {
                    if (extendedUserGroups.contains(OntologyConstants.KnoraBase.ProjectAdmin)) {
                        permissionsListBuffer += (("ProjectAdmin", administrativePermissionsOnProjectAdminGroup))
                    }
                }
                //_ = log.debug(s"userAdministrativePermissionsGetV1 - project: $projectIri, administrativePermissionsOnProjectAdminGroup: $administrativePermissionsOnProjectAdminGroup")


                /* Get administrative permissions for custom groups (all groups other than the built-in groups) */
                administrativePermissionsOnCustomGroups: Set[PermissionV1] <- {
                    val customGroups = extendedUserGroups diff List(OntologyConstants.KnoraBase.KnownUser, OntologyConstants.KnoraBase.ProjectMember, OntologyConstants.KnoraBase.ProjectAdmin)
                    if (customGroups.nonEmpty) {
                        administrativePermissionForGroupsGetV1(projectIri, customGroups)
                    } else {
                        Future(Set.empty[PermissionV1])
                    }
                }
                _ = if (administrativePermissionsOnCustomGroups.nonEmpty) {
                    if (permissionsListBuffer.isEmpty) {
                        permissionsListBuffer += (("CustomGroups", administrativePermissionsOnCustomGroups))
                    }
                }
                //_ = log.debug(s"userAdministrativePermissionsGetV1 - project: $projectIri, administrativePermissionsOnCustomGroups: $administrativePermissionsOnCustomGroups")


                /* Get administrative permissions for the knora-base:ProjectMember group */
                administrativePermissionsOnProjectMemberGroup: Set[PermissionV1] <- administrativePermissionForGroupsGetV1(projectIri, List(OntologyConstants.KnoraBase.ProjectMember))
                _ = if (administrativePermissionsOnProjectMemberGroup.nonEmpty) {
                    if (permissionsListBuffer.isEmpty) {
                        if (extendedUserGroups.contains(OntologyConstants.KnoraBase.ProjectMember)) {
                            permissionsListBuffer += (("ProjectMember", administrativePermissionsOnProjectMemberGroup))
                        }
                    }
                }
                //_ = log.debug(s"userAdministrativePermissionsGetV1 - project: $projectIri, administrativePermissionsOnProjectMemberGroup: $administrativePermissionsOnProjectMemberGroup")


                /* Get administrative permissions for the knora-base:KnownUser group */
                administrativePermissionsOnKnownUserGroup: Set[PermissionV1] <- administrativePermissionForGroupsGetV1(projectIri, List(OntologyConstants.KnoraBase.KnownUser))
                _ = if (administrativePermissionsOnKnownUserGroup.nonEmpty) {
                    if (permissionsListBuffer.isEmpty) {
                        if (extendedUserGroups.contains(OntologyConstants.KnoraBase.KnownUser)) {
                            permissionsListBuffer += (("KnownUser", administrativePermissionsOnKnownUserGroup))
                        }
                    }
                }
                //_ = log.debug(s"userAdministrativePermissionsGetV1 - project: $projectIri, administrativePermissionsOnKnownUserGroup: $administrativePermissionsOnKnownUserGroup")


                projectAdministrativePermissions: (IRI, Set[PermissionV1]) = permissionsListBuffer.length match {
                    case 1 => {
                        log.debug(s"userAdministrativePermissionsGetV1 - project: $projectIri, precedence: ${permissionsListBuffer.head._1}, administrativePermissions: ${permissionsListBuffer.head._2}")
                        (projectIri, permissionsListBuffer.head._2)
                    }
                    case 0 => (projectIri, Set.empty[PermissionV1])
                    case _ => throw AssertionException("The permissions list buffer holding default object permissions should never be larger then 1.")
                }

            } yield projectAdministrativePermissions
        }

        val permissionsPerProject: Iterable[Future[(IRI, Set[PermissionV1])]] = for {
            (projectIri, groups) <- groupsPerProject

            /* Explicitly add 'KnownUser' group */
            extendedUserGroups = OntologyConstants.KnoraBase.KnownUser :: groups

            result = calculatePermission(projectIri, groups)

        } yield result

        val result: Future[Map[IRI, Set[PermissionV1]]] = Future.sequence(permissionsPerProject).map(_.toMap)

        log.debug(s"userAdministrativePermissionsGetV1 - result: $result")
        result
    }


    /*************************************************************************/
    /* ADMINISTRATIVE PERMISSIONS                                            */
    /*************************************************************************/

    /**
<<<<<<< HEAD
      * Convenience method returning a set with combined administrative permission. Used in userAdministrativePermissionsGetV1.
      * @param projectIri the IRI of the project.
      * @param groups the list of groups for which administrative permissions are retrieved and combined.
      * @return a set of [[PermissionV1]].
      */
    private def administrativePermissionForGroupsGetV1(projectIri: IRI, groups: List[IRI] ): Future[Set[PermissionV1]] = {
=======
      * By providing all the projects and groups in which the user is a member of, calculate the user's
      * max default object permissions for each project.
      *
      * @param groupsPerProject
      * @return
      */
    def userDefaultObjectAccessPermissionsGetV1(groupsPerProject: Map[IRI, Seq[IRI]]): Future[Map[IRI, Set[PermissionV1]]] = {
>>>>>>> ffc8ccd8

        /* Get administrative permissions for each group and combine them */
        val gpf: Iterable[Future[Seq[PermissionV1]]] = for {
            groupIri <- groups
            //_ = log.debug(s"administrativePermissionForGroupsGetV1 - projectIri: $projectIri, groupIri: $groupIri")

            groupPermissions: Future[Seq[PermissionV1]] = administrativePermissionForProjectGroupGetV1(projectIri, groupIri).map {
                case Some(ap: AdministrativePermissionV1) => ap.hasPermissions.toSeq
                case None => Seq.empty[PermissionV1]
            }

        } yield groupPermissions

        val allPermissionsFuture: Future[Iterable[Seq[PermissionV1]]] = Future.sequence(gpf)

        /* combines all permissions for each group and removes duplicates  */
        val result: Future[Set[PermissionV1]] = for {
            allPermissions: Iterable[Seq[PermissionV1]] <- allPermissionsFuture

            // remove instances with empty PermissionV1 sets
            cleanedAllPermissions: Iterable[Seq[PermissionV1]] = allPermissions.filter(_.nonEmpty)

            /* Combine permission sequences */
            combined = cleanedAllPermissions.foldLeft(Seq.empty[PermissionV1]) { (acc, seq) =>
                acc ++ seq
            }
<<<<<<< HEAD
            /* Remove possible duplicate permissions */
            result: Set[PermissionV1] = PermissionUtilV1.removeDuplicatePermissions(combined)

            //_ = log.debug(s"administrativePermissionForGroupsGetV1 - result: $result")
=======
            _ = log.debug(s"userDefaultObjectAccessPermissionsGetV1 - result: $result")
>>>>>>> ffc8ccd8
        } yield result
        result
    }

<<<<<<< HEAD
=======

    ///////////////////////////////////////////////////////////////////////////
    // ADMINISTRATIVE PERMISSIONS
    ///////////////////////////////////////////////////////////////////////////

>>>>>>> ffc8ccd8
    /**
      * Gets all administrative permissions defined inside a project.
      *
      * @param projectIRI    the IRI of the project.
      * @param userProfileV1 the [[UserProfileV1]] of the requesting user.
      * @return a list of IRIs of [[AdministrativePermissionV1]] objects.
      */
    private def administrativePermissionsForProjectGetRequestV1(projectIRI: IRI, userProfileV1: UserProfileV1): Future[AdministrativePermissionsForProjectGetResponseV1] = {

        // FIXME: Check user's permission for operation (issue #370)

        for {
            sparqlQueryString <- Future(queries.sparql.v1.txt.getAdministrativePermissionsForProject(
                triplestore = settings.triplestoreType,
                projectIri = projectIRI
            ).toString())
            //_ = log.debug(s"administrativePermissionsForProjectGetRequestV1 - query: $sparqlQueryString")

            permissionsQueryResponse <- (storeManager ? SparqlSelectRequest(sparqlQueryString)).mapTo[SparqlSelectResponse]
            //_ = log.debug(s"getProjectAdministrativePermissionsV1 - result: ${MessageUtil.toSource(permissionsQueryResponse)}")

            /* extract response rows */
            permissionsQueryResponseRows: Seq[VariableResultsRow] = permissionsQueryResponse.results.bindings

            permissionsWithProperties: Map[String, Map[String, String]] = permissionsQueryResponseRows.groupBy(_.rowMap("s")).map {
                case (permissionIri: String, rows: Seq[VariableResultsRow]) => (permissionIri, rows.map(row => (row.rowMap("p"), row.rowMap("o"))).toMap)
            }
            //_ = log.debug(s"administrativePermissionsForProjectGetRequestV1 - permissionsWithProperties: $permissionsWithProperties")

            administrativePermissions: Seq[AdministrativePermissionV1] = permissionsWithProperties.map {
                case (permissionIri: IRI, propsMap: Map[String, String]) =>

                    /* parse permissions */
                    val hasPermissions: Set[PermissionV1] = PermissionUtilV1.parsePermissionsWithType(propsMap.get(OntologyConstants.KnoraBase.HasPermissions), PermissionType.AP)

                    /* construct permission object */
                    AdministrativePermissionV1(iri = permissionIri, forProject = propsMap.getOrElse(OntologyConstants.KnoraBase.ForProject, throw InconsistentTriplestoreDataException(s"Administrative Permission $permissionIri has no project attached.")), forGroup = propsMap.getOrElse(OntologyConstants.KnoraBase.ForGroup, throw InconsistentTriplestoreDataException(s"Administrative Permission $permissionIri has no group attached.")), hasPermissions = hasPermissions)
            }.toSeq

            /* construct response object */
            response = AdministrativePermissionsForProjectGetResponseV1(administrativePermissions)

        } yield response
    }

    /**
      * Gets a single administrative permission identified by it's IRI.
      *
      * @param administrativePermissionIri the IRI of the administrative permission.
      * @return a single [[AdministrativePermissionV1]] object.
      */
    def administrativePermissionForIriGetRequestV1(administrativePermissionIri: IRI, userProfileV1: UserProfileV1): Future[AdministrativePermissionForIriGetResponseV1] = {

        // FIXME: Check user's permission for operation (issue #370)

        for {
            sparqlQueryString <- Future(queries.sparql.v1.txt.getAdministrativePermissionByIri(
                triplestore = settings.triplestoreType,
                administrativePermissionIri = administrativePermissionIri
            ).toString())
            //_ = log.debug(s"administrativePermissionForIriGetRequestV1 - query: $sparqlQueryString")

            permissionQueryResponse <- (storeManager ? SparqlSelectRequest(sparqlQueryString)).mapTo[SparqlSelectResponse]
            //_ = log.debug(s"getAdministrativePermissionForIriV1 - result: ${MessageUtil.toSource(permissionQueryResponse)}")

            /* extract response rows */
            permissionQueryResponseRows: Seq[VariableResultsRow] = permissionQueryResponse.results.bindings

            groupedPermissionsQueryResponse: Map[String, Seq[String]] = permissionQueryResponseRows.groupBy(_.rowMap("p")).map {
                case (predicate, rows) => predicate -> rows.map(_.rowMap("o"))
            }

            //_ = log.debug(s"administrativePermissionForIriGetRequestV1 - groupedResult: ${MessageUtil.toSource(groupedPermissionsQueryResponse)}")

            /* check if we have found something */
            _ = if (groupedPermissionsQueryResponse.isEmpty) throw NotFoundException(s"Administrative permission $administrativePermissionIri could not be found.")

            /* extract the permission */
            hasPermissions = PermissionUtilV1.parsePermissionsWithType(groupedPermissionsQueryResponse.get(OntologyConstants.KnoraBase.HasPermissions).map(_.head), PermissionType.AP)
            //_ = log.debug(s"administrativePermissionForIriGetRequestV1 - hasPermissions: ${MessageUtil.toSource(hasPermissions)}")

            /* construct the permission object */
            permission = AdministrativePermissionV1(iri = administrativePermissionIri, forProject = groupedPermissionsQueryResponse.getOrElse(OntologyConstants.KnoraBase.ForProject, throw InconsistentTriplestoreDataException(s"Permission $administrativePermissionIri has no project attached")).head, forGroup = groupedPermissionsQueryResponse.getOrElse(OntologyConstants.KnoraBase.ForGroup, throw InconsistentTriplestoreDataException(s"Permission $administrativePermissionIri has no group attached")).head, hasPermissions = hasPermissions)

            /* construct the response object */
            response = AdministrativePermissionForIriGetResponseV1(permission)

        } yield response
    }

    /**
      * Gets a single administrative permission identified by project and group.
      *
      * @param projectIri the project.
      * @param groupIri   the group.
      * @return an option containing an [[AdministrativePermissionV1]]
      */
    private def administrativePermissionForProjectGroupGetV1(projectIri: IRI, groupIri: IRI): Future[Option[AdministrativePermissionV1]] = {
        for {
        // check if necessary field are not empty.
            _ <- Future(if (projectIri.isEmpty) throw BadRequestException("Project cannot be empty"))
            _ = if (groupIri.isEmpty) throw BadRequestException("Group cannot be empty")

            sparqlQueryString <- Future(queries.sparql.v1.txt.getAdministrativePermissionForProjectAndGroup(
                triplestore = settings.triplestoreType,
                projectIri = projectIri,
                groupIri = groupIri
            ).toString())
            //_ = log.debug(s"administrativePermissionForProjectGroupGetV1 - query: $sparqlQueryString")

            permissionQueryResponse <- (storeManager ? SparqlSelectRequest(sparqlQueryString)).mapTo[SparqlSelectResponse]
            //_ = log.debug(s"administrativePermissionForProjectGroupGetV1 - result: ${MessageUtil.toSource(permissionQueryResponse)}")

            permissionQueryResponseRows: Seq[VariableResultsRow] = permissionQueryResponse.results.bindings

            permission: Option[AdministrativePermissionV1] = if (permissionQueryResponseRows.nonEmpty) {

                /* check if we only got one administrative permission back */
                val apCount: Int = permissionQueryResponseRows.groupBy(_.rowMap("s")).size
                if (apCount > 1) throw InconsistentTriplestoreDataException(s"Only one administrative permission instance allowed for project: $projectIri and group: $groupIri combination, but found $apCount.")

                /* get the iri of the retrieved permission */
                val returnedPermissionIri = permissionQueryResponse.getFirstRow.rowMap("s")

                val groupedPermissionsQueryResponse: Map[String, Seq[String]] = permissionQueryResponseRows.groupBy(_.rowMap("p")).map {
                    case (predicate, rows) => predicate -> rows.map(_.rowMap("o"))
                }
                val hasPermissions = PermissionUtilV1.parsePermissionsWithType(groupedPermissionsQueryResponse.get(OntologyConstants.KnoraBase.HasPermissions).map(_.head), PermissionType.AP)
                Some(
                    AdministrativePermissionV1(iri = returnedPermissionIri, forProject = projectIri, forGroup = groupIri, hasPermissions = hasPermissions)
                )
            } else {
                None
            }
        //_ = log.debug(s"administrativePermissionForProjectGroupGetV1 - projectIri: $projectIRI, groupIri: $groupIRI, administrativePermission: $permission")
        } yield permission
    }

    /**
      * Gets a single administrative permission identified by project and group.
      *
      * @param projectIri the project.
      * @param groupIri   the group.
      * @return an [[AdministrativePermissionForProjectGroupGetResponseV1]]
      */
    private def administrativePermissionForProjectGroupGetRequestV1(projectIri: IRI, groupIri: IRI, userProfile: UserProfileV1): Future[AdministrativePermissionForProjectGroupGetResponseV1] = {

        // FIXME: Check user's permission for operation (issue #370)

        for {
            ap <- administrativePermissionForProjectGroupGetV1(projectIri, groupIri)
            result = ap match {
                case Some(ap) => AdministrativePermissionForProjectGroupGetResponseV1(ap)
                case None => throw NotFoundException(s"No Administrative Permission found for project: $projectIri, group: $groupIri combination")
            }
        } yield result
    }

    /**
      *
      * @param newAdministrativePermissionV1
      * @param userProfileV1
      * @return
      */
    private def administrativePermissionCreateRequestV1(newAdministrativePermissionV1: NewAdministrativePermissionV1, userProfileV1: UserProfileV1): Future[AdministrativePermissionCreateResponseV1] = {
        //log.debug("administrativePermissionCreateRequestV1")

        // FIXME: Check user's permission for operation (issue #370)

        for {
            _ <- Future {
                // check if necessary field are not empty.
                if (newAdministrativePermissionV1.forProject.isEmpty) throw BadRequestException("Project cannot be empty")
                if (newAdministrativePermissionV1.forGroup.isEmpty) throw BadRequestException("Group cannot be empty")
                if (newAdministrativePermissionV1.hasNewPermissions.isEmpty) throw BadRequestException("New permissions cannot be empty")
            }

            checkResult <- administrativePermissionForProjectGroupGetV1(newAdministrativePermissionV1.forProject, newAdministrativePermissionV1.forGroup)

            _ = checkResult match {
                case Some(ap) => throw DuplicateValueException(s"Permission for project: '${newAdministrativePermissionV1.forProject}' and group: '${newAdministrativePermissionV1.forGroup}' combination already exists.")
                case None => ()
            }

            // FIXME: Implement
            response = AdministrativePermissionCreateResponseV1(administrativePermission = AdministrativePermissionV1(iri = "mock-iri", forProject = "mock-project", forGroup = "mock-group", hasPermissions = Set.empty[PermissionV1]))

        } yield response


    }

    /*
        private def deleteAdministrativePermissionV1(administrativePermissionIri: IRI, userProfileV1: UserProfileV1): Future[AdministrativePermissionOperationResponseV1] = ???
    */

    ///////////////////////////////////////////////////////////////////////////
    // OBJECT ACCESS PERMISSIONS
    ///////////////////////////////////////////////////////////////////////////

    /**
      * Gets all permissions attached to the resource.
      *
      * @param resourceIri the IRI of the resource.
      * @return a sequence of [[PermissionV1]]
      */
    def objectAccessPermissionsForResourceGetV1(resourceIri: IRI): Future[Option[ObjectAccessPermissionV1]] = {
        log.debug(s"objectAccessPermissionsForResourceGetV1 - resourceIRI: $resourceIri")
        for {
            sparqlQueryString <- Future(queries.sparql.v1.txt.getObjectAccessPermission(
                triplestore = settings.triplestoreType,
                resourceIri = Some(resourceIri),
                valueIri = None
            ).toString())
            //_ = log.debug(s"objectAccessPermissionsForResourceGetV1 - query: $sparqlQueryString")

            permissionQueryResponse <- (storeManager ? SparqlSelectRequest(sparqlQueryString)).mapTo[SparqlSelectResponse]
            //_ = log.debug(s"objectAccessPermissionsForResourceGetV1 - result: ${MessageUtil.toSource(permissionQueryResponse)}")

            permissionQueryResponseRows: Seq[VariableResultsRow] = permissionQueryResponse.results.bindings

            permission: Option[ObjectAccessPermissionV1] = if (permissionQueryResponseRows.nonEmpty) {

                val groupedPermissionsQueryResponse: Map[String, Seq[String]] = permissionQueryResponseRows.groupBy(_.rowMap("p")).map {
                    case (predicate, rows) => predicate -> rows.map(_.rowMap("o"))
                }
                val hasPermissions: Set[PermissionV1] = PermissionUtilV1.parsePermissionsWithType(groupedPermissionsQueryResponse.get(OntologyConstants.KnoraBase.HasPermissions).map(_.head), PermissionType.OAP)
                Some(
                    ObjectAccessPermissionV1(forResource = Some(resourceIri), forValue = None, hasPermissions = hasPermissions)
                )
            } else {
                None
            }
            _ = log.debug(s"objectAccessPermissionsForResourceGetV1 - permission: $permission")
        } yield permission
    }

    /**
      * Gets all permissions attached to the value.
      *
      * @param valueIri the IRI of the value.
      * @return a sequence of [[PermissionV1]]
      */
    def objectAccessPermissionsForValueGetV1(valueIri: IRI): Future[Option[ObjectAccessPermissionV1]] = {
        log.debug(s"objectAccessPermissionsForValueGetV1 - resourceIRI: $valueIri")
        for {
            sparqlQueryString <- Future(queries.sparql.v1.txt.getObjectAccessPermission(
                triplestore = settings.triplestoreType,
                resourceIri = None,
                valueIri = Some(valueIri)
            ).toString())
            //_ = log.debug(s"objectAccessPermissionsForValueGetV1 - query: $sparqlQueryString")

            permissionQueryResponse <- (storeManager ? SparqlSelectRequest(sparqlQueryString)).mapTo[SparqlSelectResponse]
            //_ = log.debug(s"objectAccessPermissionsForValueGetV1 - result: ${MessageUtil.toSource(permissionQueryResponse)}")

            permissionQueryResponseRows: Seq[VariableResultsRow] = permissionQueryResponse.results.bindings

            permission: Option[ObjectAccessPermissionV1] = if (permissionQueryResponseRows.nonEmpty) {

                val groupedPermissionsQueryResponse: Map[String, Seq[String]] = permissionQueryResponseRows.groupBy(_.rowMap("p")).map {
                    case (predicate, rows) => predicate -> rows.map(_.rowMap("o"))
                }
                val hasPermissions: Set[PermissionV1] = PermissionUtilV1.parsePermissionsWithType(groupedPermissionsQueryResponse.get(OntologyConstants.KnoraBase.HasPermissions).map(_.head), PermissionType.OAP)
                Some(
                    ObjectAccessPermissionV1(forResource = None, forValue = Some(valueIri), hasPermissions = hasPermissions)
                )
            } else {
                None
            }
            _ = log.debug(s"objectAccessPermissionsForValueGetV1 - permission: $permission")
        } yield permission
    }


    ///////////////////////////////////////////////////////////////////////////
    // DEFAULT OBJECT ACCESS PERMISSIONS
    ///////////////////////////////////////////////////////////////////////////

    /**
      * Gets all IRI's of all default object access permissions defined inside a project.
      *
      * @param projectIri  the IRI of the project.
      * @param userProfile the [[UserProfileV1]] of the requesting user.
      * @return a list of IRIs of [[DefaultObjectAccessPermissionV1]] objects.
      */
    private def defaultObjectAccessPermissionsForProjectGetRequestV1(projectIri: IRI, userProfile: UserProfileV1): Future[DefaultObjectAccessPermissionsForProjectGetResponseV1] = {

        // FIXME: Check user's permission for operation (issue #370)

        for {
            sparqlQueryString <- Future(queries.sparql.v1.txt.getDefaultObjectAccessPermissionsForProject(
                triplestore = settings.triplestoreType,
                projectIri = projectIri
            ).toString())
            //_ = log.debug(s"defaultObjectAccessPermissionsForProjectGetRequestV1 - query: $sparqlQueryString")

            permissionsQueryResponse <- (storeManager ? SparqlSelectRequest(sparqlQueryString)).mapTo[SparqlSelectResponse]
            //_ = log.debug(s"defaultObjectAccessPermissionsForProjectGetRequestV1 - result: ${MessageUtil.toSource(permissionsQueryResponse)}")

            /* extract response rows */
            permissionsQueryResponseRows: Seq[VariableResultsRow] = permissionsQueryResponse.results.bindings

            permissionsWithProperties: Map[String, Map[String, String]] = permissionsQueryResponseRows.groupBy(_.rowMap("s")).map {
                case (permissionIri: String, rows: Seq[VariableResultsRow]) => (permissionIri, rows.map(row => (row.rowMap("p"), row.rowMap("o"))).toMap)
            }
            //_ = log.debug(s"defaultObjectAccessPermissionsForProjectGetRequestV1 - permissionsWithProperties: $permissionsWithProperties")

            permissions: Seq[DefaultObjectAccessPermissionV1] = permissionsWithProperties.map {
                case (permissionIri: IRI, propsMap: Map[String, String]) =>

                    /* parse permissions */
                    val hasPermissions: Set[PermissionV1] = PermissionUtilV1.parsePermissionsWithType(propsMap.get(OntologyConstants.KnoraBase.HasPermissions), PermissionType.OAP)

                    /* construct permission object */
                    DefaultObjectAccessPermissionV1(iri = permissionIri, forProject = propsMap.getOrElse(OntologyConstants.KnoraBase.ForProject, throw InconsistentTriplestoreDataException(s"Permission $permissionIri has no project.")), forGroup = propsMap.get(OntologyConstants.KnoraBase.ForGroup), forResourceClass = propsMap.get(OntologyConstants.KnoraBase.ForResourceClass), forProperty = propsMap.get(OntologyConstants.KnoraBase.ForProperty), hasPermissions = hasPermissions)
            }.toSeq

            /* construct response object */
            response = DefaultObjectAccessPermissionsForProjectGetResponseV1(permissions)

        } yield response

    }

    /**
      * Gets a single default object access permission identified by its IRI.
      *
      * @param permissionIri the IRI of the default object access permission.
      * @return a single [[DefaultObjectAccessPermissionV1]] object.
      */
    private def defaultObjectAccessPermissionForIriGetRequestV1(permissionIri: IRI, userProfileV1: UserProfileV1): Future[DefaultObjectAccessPermissionForIriGetResponseV1] = {

        // FIXME: Check user's permission for operation (issue #370)

        for {
            sparqlQueryString <- Future(queries.sparql.v1.txt.getDefaultObjectAccessPermissionByIri(
                triplestore = settings.triplestoreType,
                defaultObjectAccessPermissionIri = permissionIri
            ).toString())
            //_ = log.debug(s"defaultObjectAccessPermissionForIriGetRequestV1 - query: $sparqlQueryString")

            permissionQueryResponse <- (storeManager ? SparqlSelectRequest(sparqlQueryString)).mapTo[SparqlSelectResponse]
            //_ = log.debug(s"defaultObjectAccessPermissionForIriGetRequestV1 - result: ${MessageUtil.toSource(permissionQueryResponse)}")

            permissionQueryResponseRows: Seq[VariableResultsRow] = permissionQueryResponse.results.bindings

            _ = if (permissionQueryResponseRows.isEmpty) {
                throw NotFoundException(s"Permission '$permissionIri' not found")
            }

            groupedPermissionsQueryResponse: Map[String, Seq[String]] = permissionQueryResponseRows.groupBy(_.rowMap("p")).map {
                case (predicate, rows) => predicate -> rows.map(_.rowMap("o"))
            }
            //_ = log.debug(s"defaultObjectAccessPermissionForIriGetRequestV1 - groupedResult: ${MessageUtil.toSource(groupedPermissionsQueryResponse)}")

            hasPermissions = PermissionUtilV1.parsePermissionsWithType(groupedPermissionsQueryResponse.get(OntologyConstants.KnoraBase.HasPermissions).map(_.head), PermissionType.OAP)

            defaultObjectAccessPermission = DefaultObjectAccessPermissionV1(iri = permissionIri, forProject = groupedPermissionsQueryResponse.getOrElse(OntologyConstants.KnoraBase.ForProject, throw InconsistentTriplestoreDataException(s"Permission $permissionIri has no project.")).head, forGroup = groupedPermissionsQueryResponse.get(OntologyConstants.KnoraBase.ForGroup).map(_.head), forResourceClass = groupedPermissionsQueryResponse.get(OntologyConstants.KnoraBase.ForResourceClass).map(_.head), forProperty = groupedPermissionsQueryResponse.get(OntologyConstants.KnoraBase.ForProperty).map(_.head), hasPermissions = hasPermissions)

            result = DefaultObjectAccessPermissionForIriGetResponseV1(defaultObjectAccessPermission)

        } yield result
    }

    /**
      * Gets a single default object access permission identified by project and either:
      * - group
      * - resource class
      * - resource class and property
      * - property
      *
      * @param projectIri       the project's IRI.
      * @param groupIri         the group's IRI.
      * @param resourceClassIri the resource's class IRI
      * @param propertyIri      the property's IRI.
      * @return an optional [[DefaultObjectAccessPermissionV1]]
      */
    def defaultObjectAccessPermissionGetV1(projectIri: IRI, groupIri: Option[IRI], resourceClassIri: Option[IRI], propertyIri: Option[IRI]): Future[Option[DefaultObjectAccessPermissionV1]] = {
        for {
        // check if necessary field are not empty.
            _ <- Future(if (projectIri.isEmpty) throw BadRequestException("Project cannot be empty"))

            /* check supplied parameters */
            _ = if(groupIri.isDefined && resourceClassIri.isDefined) throw BadRequestException("Not allowed to supply groupIri and resourceClassIri together")
            _ = if(groupIri.isDefined && propertyIri.isDefined) throw BadRequestException("Not allowed to supply groupIri and propertyIri together")

            sparqlQueryString = queries.sparql.v1.txt.getDefaultObjectAccessPermission(
                triplestore = settings.triplestoreType,
                projectIri = projectIri,
                maybeGroupIri = groupIri,
                maybeResourceClassIri = resourceClassIri,
                maybePropertyIri = propertyIri
            ).toString()
            _ = log.debug(s"defaultObjectAccessPermissionGetV1 - query: $sparqlQueryString")

            permissionQueryResponse <- (storeManager ? SparqlSelectRequest(sparqlQueryString)).mapTo[SparqlSelectResponse]
            //_ = log.debug(s"defaultObjectAccessPermissionGetV1 - result: ${MessageUtil.toSource(permissionQueryResponse)}")

            permissionQueryResponseRows: Seq[VariableResultsRow] = permissionQueryResponse.results.bindings

            permission: Option[DefaultObjectAccessPermissionV1] = if (permissionQueryResponseRows.nonEmpty) {

                /* check if we only got one default object access permission back */
                val doapCount: Int = permissionQueryResponseRows.groupBy(_.rowMap("s")).size
                if (doapCount > 1) throw InconsistentTriplestoreDataException(s"Only one default object permission instance allowed for project: $projectIri and group: $groupIri combination, but found $doapCount.")

                /* get the iri of the retrieved permission */
                val permissionIri = permissionQueryResponse.getFirstRow.rowMap("s")

                val groupedPermissionsQueryResponse: Map[String, Seq[String]] = permissionQueryResponseRows.groupBy(_.rowMap("p")).map {
                    case (predicate, rows) => predicate -> rows.map(_.rowMap("o"))
                }
                val hasPermissions: Set[PermissionV1] = PermissionUtilV1.parsePermissionsWithType(groupedPermissionsQueryResponse.get(OntologyConstants.KnoraBase.HasPermissions).map(_.head), PermissionType.OAP)
                Some(
                    DefaultObjectAccessPermissionV1(iri = permissionIri, forProject = groupedPermissionsQueryResponse.getOrElse(OntologyConstants.KnoraBase.ForProject, throw InconsistentTriplestoreDataException(s"Permission has no project.")).head, forGroup = groupedPermissionsQueryResponse.get(OntologyConstants.KnoraBase.ForGroup).map(_.head), forResourceClass = groupedPermissionsQueryResponse.get(OntologyConstants.KnoraBase.ForResourceClass).map(_.head), forProperty = groupedPermissionsQueryResponse.get(OntologyConstants.KnoraBase.ForProperty).map(_.head), hasPermissions = hasPermissions)
                )
            } else {
                None
            }
        //_ = log.debug(s"defaultObjectAccessPermissionGetV1 - p: $projectIRI, g: $groupIRI, r: $resourceClassIRI, p: $propertyIRI, permission: $permission")
        } yield permission
    }

    /**
      * Gets a single default object access permission identified by project and either group / resource class / property.
      * In the case of properties, an additional check is performed against the 'SystemProject', as some 'knora-base'
      * properties can carry default object access permissions. Note that default access permissions defined for a system
      * property inside the 'SystemProject' can be overridden by defining them for its own project.
      *
      * @param projectIri
      * @param groupIri
      * @param resourceClassIri
      * @param propertyIri
      * @param userProfile
      * @return a [[DefaultObjectAccessPermissionGetResponseV1]]
      */
    def defaultObjectAccessPermissionGetRequestV1(projectIri: IRI, groupIri: Option[IRI], resourceClassIri: Option[IRI], propertyIri: Option[IRI], userProfile: UserProfileV1): Future[DefaultObjectAccessPermissionGetResponseV1] = {

        // FIXME: Check user's permission for operation (issue #370)

        defaultObjectAccessPermissionGetV1(projectIri, groupIri, resourceClassIri, propertyIri)
            .mapTo[Option[DefaultObjectAccessPermissionV1]]
            .flatMap {
                case Some(doap) => Future(DefaultObjectAccessPermissionGetResponseV1(doap))
                case None => {
                    /* if the query was for a property, then we need to additionally check if it is a system property */
                    if (propertyIri.isDefined) {
                        val systemProject = OntologyConstants.KnoraBase.SystemProject
                        val doapF = defaultObjectAccessPermissionGetV1(systemProject, groupIri, resourceClassIri, propertyIri)
                        doapF.mapTo[Option[DefaultObjectAccessPermissionV1]].map {
                            case Some(systemDoap) => DefaultObjectAccessPermissionGetResponseV1(systemDoap)
                            case None => throw NotFoundException(s"No Default Object Access Permission found for project: $projectIri, group: $groupIri, resourceClassIri: $resourceClassIri, propertyIri: $propertyIri combination")
                        }
                    } else {
                        throw NotFoundException(s"No Default Object Access Permission found for project: $projectIri, group: $groupIri, resourceClassIri: $resourceClassIri, propertyIri: $propertyIri combination")
                    }
                }
            }
    }

    /**
      * Convenience method returning a set with combined max default object access permissions.
      * @param projectIri the IRI of the project.
      * @param groups the list of groups for which default object access permissions are retrieved and combined.
      * @return a set of [[PermissionV1]].
      */
    def defaultObjectAccessPermissionsForGroupsGetV1(projectIri: IRI, groups: List[IRI]): Future[Set[PermissionV1]] = {

        /* Get default object access permissions for each group and combine them */
        val gpf: Iterable[Future[Seq[PermissionV1]]] = for {
            groupIri <- groups
            //_ = log.debug(s"userDefaultObjectAccessPermissionsGetV1 - projectIri: $projectIri, groupIri: $groupIri")

            groupPermissions: Future[Seq[PermissionV1]] = defaultObjectAccessPermissionGetV1(projectIri = projectIri, groupIri = Some(groupIri), resourceClassIri = None, propertyIri = None).map {
                case Some(doap: DefaultObjectAccessPermissionV1) => doap.hasPermissions.toSeq
                case None => Seq.empty[PermissionV1]
            }

        } yield groupPermissions

        val allPermissionsFuture: Future[Iterable[Seq[PermissionV1]]] = Future.sequence(gpf)

        /* combines all permissions for each group and removes duplicates  */
        val result: Future[Set[PermissionV1]] = for {
            allPermissions: Iterable[Seq[PermissionV1]] <- allPermissionsFuture

            // remove instances with empty PermissionV1 sets
            cleanedAllPermissions: Iterable[Seq[PermissionV1]] = allPermissions.filter(_.nonEmpty)

            /* Combine permission sequences */
            combined = cleanedAllPermissions.foldLeft(Seq.empty[PermissionV1]) { (acc, seq) =>
                acc ++ seq
            }
            /* Remove possible duplicate permissions */
            result: Set[PermissionV1] = PermissionUtilV1.removeDuplicatePermissions(combined)

            //_ = log.debug(s"defaultObjectAccessPermissionsForGroupsGetV1 - result: $result")
        } yield result
        result
    }

    /**
      * Convenience method returning a set with default object access permissions defined on a resource class.
      * @param projectIri the IRI of the project.
      * @param resourceClassIri the resource's class IRI
      * @return a set of [[PermissionV1]].
      */
    def defaultObjectAccessPermissionsForResourceClassGetV1(projectIri: IRI, resourceClassIri: IRI): Future[Set[PermissionV1]] = {
        for {
            defaultPermissionsOption: Option[DefaultObjectAccessPermissionV1] <- defaultObjectAccessPermissionGetV1(projectIri = projectIri, groupIri = None, resourceClassIri = Some(resourceClassIri), propertyIri = None)
            defaultPermissions: Set[PermissionV1] = defaultPermissionsOption match {
                case Some(doap) => doap.hasPermissions
                case None => Set.empty[PermissionV1]
            }
        } yield defaultPermissions
    }

    /**
      * Convenience method returning a set with default object access permissions defined on a resource class / property combination.
      * @param projectIri the IRI of the project.
      * @param resourceClassIri the resource's class IRI
      * @param propertyIri the property's IRI.
      * @return a set of [[PermissionV1]].
      */
    def defaultObjectAccessPermissionsForResourceClassPropertyGetV1(projectIri: IRI, resourceClassIri: IRI, propertyIri: IRI): Future[Set[PermissionV1]] = {
        for {
            defaultPermissionsOption: Option[DefaultObjectAccessPermissionV1] <- defaultObjectAccessPermissionGetV1(projectIri = projectIri, groupIri = None, resourceClassIri = Some(resourceClassIri), propertyIri = Some(propertyIri))
            defaultPermissions: Set[PermissionV1] = defaultPermissionsOption match {
                case Some(doap) => doap.hasPermissions
                case None => Set.empty[PermissionV1]
            }
        } yield defaultPermissions
    }

    /**
      * Convenience method returning a set with default object access permissions defined on a property.
      * @param projectIri the IRI of the project.
      * @param propertyIri the property's IRI.
      * @return a set of [[PermissionV1]].
      */
    def defaultObjectAccessPermissionsForPropertyGetV1(projectIri: IRI, propertyIri: IRI): Future[Set[PermissionV1]] = {
        for {
            defaultPermissionsOption: Option[DefaultObjectAccessPermissionV1] <- defaultObjectAccessPermissionGetV1(projectIri = projectIri, groupIri = None, resourceClassIri = None, propertyIri = Some(propertyIri))
            defaultPermissions: Set[PermissionV1] = defaultPermissionsOption match {
                case Some(doap) => doap.hasPermissions
                case None => Set.empty[PermissionV1]
            }
        } yield defaultPermissions
    }

    /**
      * Returns a string containing default object permissions statements ready for usage during creation of a new resource.
      * The permissions include any default object access permissions defined for the resource class and on any groups the
      * user is member of.
      *
      * @param projectIri       the IRI of the project.
      * @param resourceClassIri the IRI of the resource class for which the default object access permissions are requested.
      * @param propertyIri      the IRI of the property for which the default object access permissions are requested.
      * @param permissionData   the permission data of the user for which the default object access permissions are requested.
      * @return an optional string with object access permission statements
      */
    def defaultObjectAccessPermissionsStringForEntityGetV1(projectIri: IRI, resourceClassIri: IRI, propertyIri: Option[IRI], entityType: String, permissionData: PermissionDataV1): Future[DefaultObjectAccessPermissionsStringResponseV1] = {

        //log.debug(s"defaultObjectAccessPermissionsStringForEntityGetV1 - projectIRI: $projectIRI, resourceClassIRI: $resourceClassIRI, propertyIRI: $propertyIRI, permissionData:$permissionData")
        for {
        // check if necessary field are defined.
            _ <- Future(if (projectIri.isEmpty) throw BadRequestException("Project cannot be empty"))
            _ = if (entityType == PROPERTY_ENTITY_TYPE && propertyIri.isEmpty) {
                    throw BadRequestException("PropertyTypeIri needs to be supplied")
            }
            _ = if (permissionData.anonymousUser) throw BadRequestException("Anonymous Users are not allowed.")


            /* Get the groups the user is member of. */
            userGroupsOption = permissionData.groupsPerProject.get(projectIri)
            userGroups: List[IRI] = userGroupsOption match {
                case Some(groups) => groups
                case None => List.empty[IRI]
            }

            /* Explicitly add 'SystemAdmin' and 'KnownUser' groups. */
            extendedUserGroups = if (permissionData.isSystemAdmin) {
                OntologyConstants.KnoraBase.SystemAdmin :: OntologyConstants.KnoraBase.KnownUser :: userGroups
            } else {
                OntologyConstants.KnoraBase.KnownUser :: userGroups
            }

            /* List buffer holding default object access permissions tagged with the precedence level:
               0. ProjectAdmin > 1. ProjectEntity > 2. SystemEntity > 3. CustomGroups > 4. ProjectMember > 5. KnownUser
               Permissions are added following the precedence level from the highest to the lowest. As soon as one set
               of permissions is written into the buffer, any additionally found permissions are ignored. */
            permissionsListBuffer = ListBuffer.empty[(String, Set[PermissionV1])]


            /* Get the default object access permissions for the knora-base:ProjectAdmin group */
            defaultPermissionsOnProjectAdminGroup: Set[PermissionV1] <- defaultObjectAccessPermissionsForGroupsGetV1(projectIri, List(OntologyConstants.KnoraBase.ProjectAdmin))
            _ = if (defaultPermissionsOnProjectAdminGroup.nonEmpty) {
                if (extendedUserGroups.contains(OntologyConstants.KnoraBase.ProjectAdmin) || extendedUserGroups.contains(OntologyConstants.KnoraBase.SystemAdmin)) {
                    permissionsListBuffer += (("ProjectAdmin", defaultPermissionsOnProjectAdminGroup))
                    log.debug(s"defaultObjectAccessPermissionsStringForEntityGetV1 - defaultPermissionsOnProjectAdminGroup: $defaultPermissionsOnProjectAdminGroup")
                }
            }

            /* Get the default object access permissions defined on the resource class for the current project */
            defaultPermissionsOnProjectResourceClass: Set[PermissionV1] <- {
                if (entityType == RESOURCE_ENTITY_TYPE && permissionsListBuffer.isEmpty) {
                    defaultObjectAccessPermissionsForResourceClassGetV1(projectIri = projectIri, resourceClassIri = resourceClassIri)
                } else {
                    Future(Set.empty[PermissionV1])
                }
            }
            _ = if (defaultPermissionsOnProjectResourceClass.nonEmpty) {
                permissionsListBuffer += (("ProjectResourceClass", defaultPermissionsOnProjectResourceClass))
                log.debug(s"defaultObjectAccessPermissionsStringForEntityGetV1 - defaultPermissionsOnProjectResourceClass: {}", defaultPermissionsOnProjectResourceClass)
            }

            /* Get the default object access permissions defined on the resource class inside the SystemProject */
            defaultPermissionsOnSystemResourceClass: Set[PermissionV1] <- {
                if (entityType == RESOURCE_ENTITY_TYPE && permissionsListBuffer.isEmpty) {
                    val systemProject = OntologyConstants.KnoraBase.SystemProject
                    defaultObjectAccessPermissionsForResourceClassGetV1(projectIri = systemProject, resourceClassIri = resourceClassIri)
                } else {
                    Future(Set.empty[PermissionV1])
                }
            }
            _ = if (defaultPermissionsOnSystemResourceClass.nonEmpty) {
                permissionsListBuffer += (("SystemResourceClass", defaultPermissionsOnSystemResourceClass))
                log.debug(s"defaultObjectAccessPermissionsStringForEntityGetV1 - defaultPermissionsOnSystemResourceClass: {}", defaultPermissionsOnSystemResourceClass)
            }


            /* project resource class / property combination */
            defaultPermissionsOnProjectResourceClassProperty: Set[PermissionV1] <- {
                if (entityType == PROPERTY_ENTITY_TYPE && permissionsListBuffer.isEmpty) {
                    defaultObjectAccessPermissionsForResourceClassPropertyGetV1(projectIri = projectIri, resourceClassIri = resourceClassIri, propertyIri = propertyIri.getOrElse(throw BadRequestException("PropertyIri needs to be supplied.")))
                } else {
                    Future(Set.empty[PermissionV1])
                }
            }
            _= if (defaultPermissionsOnProjectResourceClassProperty.nonEmpty) {
                permissionsListBuffer += (("ProjectResourceClassProperty", defaultPermissionsOnProjectResourceClassProperty))
                log.debug(s"defaultObjectAccessPermissionsStringForEntityGetV1 - defaultPermissionsOnProjectResourceClassProperty: {}", defaultPermissionsOnProjectResourceClassProperty)
            }

            /* system resource class / property combination */
            defaultPermissionsOnSystemResourceClassProperty: Set[PermissionV1] <- {
                if (entityType == PROPERTY_ENTITY_TYPE && permissionsListBuffer.isEmpty) {
                    val systemProject = OntologyConstants.KnoraBase.SystemProject
                    defaultObjectAccessPermissionsForResourceClassPropertyGetV1(projectIri = systemProject, resourceClassIri = resourceClassIri, propertyIri = propertyIri.getOrElse(throw BadRequestException("PropertyIri needs to be supplied.")))
                } else {
                    Future(Set.empty[PermissionV1])
                }
            }
            _= if (defaultPermissionsOnSystemResourceClassProperty.nonEmpty) {
                permissionsListBuffer += (("SystemResourceClassProperty", defaultPermissionsOnSystemResourceClassProperty))
                log.debug(s"defaultObjectAccessPermissionsStringForEntityGetV1 - defaultPermissionsOnSystemResourceClassProperty: {}", defaultPermissionsOnSystemResourceClassProperty)
            }

            /* project property */
            defaultPermissionsOnProjectProperty: Set[PermissionV1] <- {
                if (entityType == PROPERTY_ENTITY_TYPE && permissionsListBuffer.isEmpty) {
                    defaultObjectAccessPermissionsForPropertyGetV1(projectIri = projectIri, propertyIri = propertyIri.getOrElse(throw BadRequestException("PropertyIri needs to be supplied.")))
                } else {
                    Future(Set.empty[PermissionV1])
                }
            }
            _= if (defaultPermissionsOnProjectProperty.nonEmpty) {
                permissionsListBuffer += (("ProjectProperty", defaultPermissionsOnProjectProperty))
                log.debug(s"defaultObjectAccessPermissionsStringForEntityGetV1 - defaultPermissionsOnProjectProperty: {}", defaultPermissionsOnProjectProperty)
            }

            /* system property */
            defaultPermissionsOnSystemProperty: Set[PermissionV1] <- {
                if (entityType == PROPERTY_ENTITY_TYPE && permissionsListBuffer.isEmpty) {
                    val systemProject = OntologyConstants.KnoraBase.SystemProject
                    defaultObjectAccessPermissionsForPropertyGetV1(projectIri = systemProject, propertyIri = propertyIri.getOrElse(throw BadRequestException("PropertyIri needs to be supplied.")))
                } else {
                    Future(Set.empty[PermissionV1])
                }
            }
            _= if (defaultPermissionsOnSystemProperty.nonEmpty) {
                permissionsListBuffer += (("SystemProperty", defaultPermissionsOnSystemProperty))
                log.debug(s"defaultObjectAccessPermissionsStringForEntityGetV1 - defaultPermissionsOnSystemProperty: {}", defaultPermissionsOnSystemProperty)
            }


            /* Get the default object access permissions for custom groups (all groups other than the built-in groups) */
            defaultPermissionsOnCustomGroups: Set[PermissionV1] <- {
                if (extendedUserGroups.nonEmpty && permissionsListBuffer.isEmpty) {
                    val customGroups = extendedUserGroups diff List(OntologyConstants.KnoraBase.KnownUser, OntologyConstants.KnoraBase.ProjectMember, OntologyConstants.KnoraBase.ProjectAdmin, OntologyConstants.KnoraBase.SystemAdmin)
                    if (customGroups.nonEmpty) {
                        defaultObjectAccessPermissionsForGroupsGetV1(projectIri, customGroups)
                    } else {
                        Future(Set.empty[PermissionV1])
                    }
                } else {
                    // case where non SystemAdmin from outside of project
                    Future(Set.empty[PermissionV1])
                }
            }
            _ = if (defaultPermissionsOnCustomGroups.nonEmpty) {
                permissionsListBuffer += (("CustomGroups", defaultPermissionsOnCustomGroups))
                log.debug(s"defaultObjectAccessPermissionsStringForEntityGetV1 - defaultPermissionsOnCustomGroups: $defaultPermissionsOnCustomGroups")
            }


            /* Get the default object access permissions for the knora-base:ProjectMember group */
            defaultPermissionsOnProjectMemberGroup: Set[PermissionV1] <- {
                if (permissionsListBuffer.isEmpty) {
                    defaultObjectAccessPermissionsForGroupsGetV1(projectIri, List(OntologyConstants.KnoraBase.ProjectMember))
                } else {
                    Future(Set.empty[PermissionV1])
                }
            }
            _ = if (defaultPermissionsOnProjectMemberGroup.nonEmpty) {
                if (extendedUserGroups.contains(OntologyConstants.KnoraBase.ProjectMember) || extendedUserGroups.contains(OntologyConstants.KnoraBase.SystemAdmin)) {
                    permissionsListBuffer += (("ProjectMember", defaultPermissionsOnProjectMemberGroup))
                }
                log.debug(s"defaultObjectAccessPermissionsStringForEntityGetV1 - defaultPermissionsOnProjectMemberGroup: $defaultPermissionsOnProjectMemberGroup")
            }


            /* Get the default object access permissions for the knora-base:KnownUser group */
            defaultPermissionsOnKnownUserGroup: Set[PermissionV1] <- {
                if (permissionsListBuffer.isEmpty) {
                    defaultObjectAccessPermissionsForGroupsGetV1(projectIri, List(OntologyConstants.KnoraBase.KnownUser))
                } else {
                    Future(Set.empty[PermissionV1])
                }
            }
            _ = if (defaultPermissionsOnKnownUserGroup.nonEmpty) {
                if (extendedUserGroups.contains(OntologyConstants.KnoraBase.KnownUser)) {
                    permissionsListBuffer += (("KnownUser", defaultPermissionsOnKnownUserGroup))
                    log.debug(s"defaultObjectAccessPermissionsStringForEntityGetV1 - defaultPermissionsOnKnownUserGroup: $defaultPermissionsOnKnownUserGroup")
                }
            }

            /* Create permissions string */
<<<<<<< HEAD
            result = permissionsListBuffer.length match {
                case 1 => {
                    PermissionUtilV1.formatPermissions(permissionsListBuffer.head._2, PermissionType.OAP)
                }
                case 0 => throw BadRequestException("The resulting request would lead to an empty permissions string, which is not allowed. Are all the necessary default object access permissions defined?")
                case _ => throw AssertionException("The permissions list buffer holding default object permissions should never be larger then 1.")
            }
            _ = log.debug(s"defaultObjectAccessPermissionsStringForEntityGetV1 - project: {}, precedence: {}, defaultObjectAccessPermissions: {}", projectIri, permissionsListBuffer.head._1, result)
=======
            result = PermissionUtilV1.formatPermissions(defaultPermissions, PermissionType.OAP)
        // _ = log.debug(s"defaultObjectAccessPermissionsStringForEntityGetV1 - result: $result")
>>>>>>> ffc8ccd8
        } yield DefaultObjectAccessPermissionsStringResponseV1(result)
    }

    /*

        private def createDefaultObjectAccessPermissionV1(newDefaultObjectAccessPermissionV1: NewDefaultObjectAccessPermissionV1, userProfileV1: UserProfileV1): Future[DefaultObjectAccessPermissionOperationResponseV1] = ???

        private def deleteDefaultObjectAccessPermissionV1(defaultObjectAccessPermissionIri: IRI, userProfileV1: UserProfileV1): Future[DefaultObjectAccessPermissionOperationResponseV1] = ???
    */

    /*
    private def templatePermissionsCreateRequestV1(projectIri: IRI, permissionsTemplate: PermissionsTemplate, userProfileV1: UserProfileV1): Future[TemplatePermissionsCreateResponseV1] = {
        for {
        /* find and delete all administrative permissions */
            administrativePermissionsIris <- getAdministrativePermissionIrisForProjectV1(projectIri, userProfileV1)
            _ = administrativePermissionsIris.foreach { iri =>
                deleteAdministrativePermissionV1(iri, userProfileV1)
            }

            /* find and delete all default object access permissions */
            defaultObjectAccessPermissionIris <- getDefaultObjectAccessPermissionIrisForProjectV1(projectIri, userProfileV1)
            _ = defaultObjectAccessPermissionIris.foreach { iri =>
                deleteDefaultObjectAccessPermissionV1(iri, userProfileV1)
            }

            _ = if (permissionsTemplate == PermissionsTemplate.OPEN) {
                /* create administrative permissions */
                /* is the user a SystemAdmin then skip adding project admin permissions*/
                if (!userProfileV1.isSystemAdmin) {

                }

                /* create default object access permissions */
            }

            templatePermissionsCreateResponse = TemplatePermissionsCreateResponseV1(
                success = true,
                administrativePermissions = Vector.empty[AdministrativePermissionV1],
                defaultObjectAccessPermissions = Vector.empty[DefaultObjectAccessPermissionV1],
                msg = "OK"
            )

        } yield templatePermissionsCreateResponse

    }
    */
}<|MERGE_RESOLUTION|>--- conflicted
+++ resolved
@@ -25,14 +25,10 @@
 import org.knora.webapi.util.ActorUtil._
 import org.knora.webapi.util.{KnoraIdUtil, MessageUtil, PermissionUtilV1}
 
-<<<<<<< HEAD
 import scala.collection.immutable.Iterable
 import scala.collection.mutable.ListBuffer
 import scala.concurrent.duration._
 import scala.concurrent.{Await, Future}
-=======
-import scala.concurrent.Future
->>>>>>> ffc8ccd8
 
 
 /**
@@ -143,16 +139,9 @@
             /* combine explicit groups with materialized implicit groups */
             /* here we don't add the KnownUser group, as this would inflate the whole thing. */
             /* we instead inject the relevant information in defaultObjectAccessPermissionsStringForEntityGetV1 */
-<<<<<<< HEAD
-            /* and in userAdministrativePermissionsGetV1 */
-            allGroups = groups ::: projectMembers ::: projectAdmins ::: systemAdmin
-            groupsPerProject: Map[IRI, List[IRI]] = allGroups.groupBy(_._1).map { case (k,v) => (k,v.map(_._2))}
-            _= log.debug(s"permissionsProfileGetV1 - groupsPerProject: ${MessageUtil.toSource(groupsPerProject)}")
-=======
             allGroups = groups ++ projectMembers ++ projectAdmins ++ systemAdmin
             groupsPerProject = allGroups.groupBy(_._1).map { case (k, v) => (k, v.map(_._2)) }
             // _ = log.debug(s"permissionsProfileGetV1 - groupsPerProject: ${MessageUtil.toSource(groupsPerProject)}")
->>>>>>> ffc8ccd8
 
             /* retrieve the administrative permissions for each group per project the user is member of */
             administrativePermissionsPerProjectFuture: Future[Map[IRI, Set[PermissionV1]]] = if (projectIris.nonEmpty) {
@@ -280,22 +269,12 @@
     /*************************************************************************/
 
     /**
-<<<<<<< HEAD
       * Convenience method returning a set with combined administrative permission. Used in userAdministrativePermissionsGetV1.
       * @param projectIri the IRI of the project.
       * @param groups the list of groups for which administrative permissions are retrieved and combined.
       * @return a set of [[PermissionV1]].
       */
     private def administrativePermissionForGroupsGetV1(projectIri: IRI, groups: List[IRI] ): Future[Set[PermissionV1]] = {
-=======
-      * By providing all the projects and groups in which the user is a member of, calculate the user's
-      * max default object permissions for each project.
-      *
-      * @param groupsPerProject
-      * @return
-      */
-    def userDefaultObjectAccessPermissionsGetV1(groupsPerProject: Map[IRI, Seq[IRI]]): Future[Map[IRI, Set[PermissionV1]]] = {
->>>>>>> ffc8ccd8
 
         /* Get administrative permissions for each group and combine them */
         val gpf: Iterable[Future[Seq[PermissionV1]]] = for {
@@ -322,26 +301,14 @@
             combined = cleanedAllPermissions.foldLeft(Seq.empty[PermissionV1]) { (acc, seq) =>
                 acc ++ seq
             }
-<<<<<<< HEAD
             /* Remove possible duplicate permissions */
             result: Set[PermissionV1] = PermissionUtilV1.removeDuplicatePermissions(combined)
 
             //_ = log.debug(s"administrativePermissionForGroupsGetV1 - result: $result")
-=======
-            _ = log.debug(s"userDefaultObjectAccessPermissionsGetV1 - result: $result")
->>>>>>> ffc8ccd8
         } yield result
         result
     }
 
-<<<<<<< HEAD
-=======
-
-    ///////////////////////////////////////////////////////////////////////////
-    // ADMINISTRATIVE PERMISSIONS
-    ///////////////////////////////////////////////////////////////////////////
-
->>>>>>> ffc8ccd8
     /**
       * Gets all administrative permissions defined inside a project.
       *
@@ -722,7 +689,7 @@
       */
     def defaultObjectAccessPermissionGetV1(projectIri: IRI, groupIri: Option[IRI], resourceClassIri: Option[IRI], propertyIri: Option[IRI]): Future[Option[DefaultObjectAccessPermissionV1]] = {
         for {
-        // check if necessary field are not empty.
+            // check if necessary field are not empty.
             _ <- Future(if (projectIri.isEmpty) throw BadRequestException("Project cannot be empty"))
 
             /* check supplied parameters */
@@ -762,7 +729,7 @@
             } else {
                 None
             }
-        //_ = log.debug(s"defaultObjectAccessPermissionGetV1 - p: $projectIRI, g: $groupIRI, r: $resourceClassIRI, p: $propertyIRI, permission: $permission")
+            //_ = log.debug(s"defaultObjectAccessPermissionGetV1 - p: $projectIRI, g: $groupIRI, r: $resourceClassIRI, p: $propertyIRI, permission: $permission")
         } yield permission
     }
 
@@ -1081,7 +1048,6 @@
             }
 
             /* Create permissions string */
-<<<<<<< HEAD
             result = permissionsListBuffer.length match {
                 case 1 => {
                     PermissionUtilV1.formatPermissions(permissionsListBuffer.head._2, PermissionType.OAP)
@@ -1090,10 +1056,6 @@
                 case _ => throw AssertionException("The permissions list buffer holding default object permissions should never be larger then 1.")
             }
             _ = log.debug(s"defaultObjectAccessPermissionsStringForEntityGetV1 - project: {}, precedence: {}, defaultObjectAccessPermissions: {}", projectIri, permissionsListBuffer.head._1, result)
-=======
-            result = PermissionUtilV1.formatPermissions(defaultPermissions, PermissionType.OAP)
-        // _ = log.debug(s"defaultObjectAccessPermissionsStringForEntityGetV1 - result: $result")
->>>>>>> ffc8ccd8
         } yield DefaultObjectAccessPermissionsStringResponseV1(result)
     }
 
