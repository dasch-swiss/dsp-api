/*
 * Copyright © 2021 - 2022 Swiss National Data and Service Center for the Humanities and/or DaSCH Service Platform contributors.
 * SPDX-License-Identifier: Apache-2.0
 */

package org.knora.webapi.responders.v1

import akka.http.scaladsl.util.FastFuture
import akka.pattern._
import org.knora.webapi._
import dsp.errors.InconsistentRepositoryDataException
import dsp.errors.NotFoundException
import org.knora.webapi.messages.OntologyConstants
import org.knora.webapi.messages.admin.responder.usersmessages.UserADM
import org.knora.webapi.messages.admin.responder.usersmessages.UserGetRequestADM
import org.knora.webapi.messages.admin.responder.usersmessages.UserIdentifierADM
import org.knora.webapi.messages.admin.responder.usersmessages.UserResponseADM
import org.knora.webapi.messages.store.triplestoremessages._
import org.knora.webapi.messages.util.KnoraSystemInstances
import org.knora.webapi.messages.util.ResponderData
import org.knora.webapi.messages.util.rdf.SparqlSelectResult
import org.knora.webapi.messages.util.rdf.VariableResultsRow
import org.knora.webapi.messages.v1.responder.ontologymessages.NamedGraphV1
import org.knora.webapi.messages.v1.responder.ontologymessages.NamedGraphsGetRequestV1
import org.knora.webapi.messages.v1.responder.ontologymessages.NamedGraphsResponseV1
import org.knora.webapi.messages.v1.responder.projectmessages._
import org.knora.webapi.messages.v1.responder.usermessages._
import org.knora.webapi.responders.Responder
import org.knora.webapi.responders.Responder.handleUnexpectedMessage

import scala.concurrent.Future

/**
 * Returns information about Knora projects.
 */
class ProjectsResponderV1(responderData: ResponderData) extends Responder(responderData) {

  // Global lock IRI used for project creation and update
  private val PROJECTS_GLOBAL_LOCK_IRI = "http://rdfh.ch/projects"

  /**
   * Receives a message extending [[ProjectsResponderRequestV1]], and returns an appropriate response message.
   */
  def receive(msg: ProjectsResponderRequestV1) = msg match {
    case ProjectsGetRequestV1(userProfile) =>
      projectsGetRequestV1(userProfile)
    case ProjectsGetV1(userProfile) => projectsGetV1(userProfile)
    case ProjectInfoByIRIGetRequestV1(iri, userProfile) =>
      projectInfoByIRIGetRequestV1(iri, userProfile)
    case ProjectInfoByIRIGetV1(iri, userProfile) =>
      projectInfoByIRIGetV1(iri, userProfile)
    case ProjectInfoByShortnameGetRequestV1(shortname, userProfile) =>
      projectInfoByShortnameGetRequestV1(shortname, userProfile)
    case other => handleUnexpectedMessage(other, log, this.getClass.getName)
  }

  /**
   * Gets all the projects and returns them as a [[ProjectsResponseV1]].
   *
   * @param userProfile          the profile of the user that is making the request.
   * @return all the projects as a [[ProjectsResponseV1]].
   * @throws NotFoundException if no projects are found.
   */
  private def projectsGetRequestV1(
    userProfile: Option[UserProfileV1]
  ): Future[ProjectsResponseV1] =
    //log.debug("projectsGetRequestV1")
    for {
      projects <- projectsGetV1(
                    userProfile = userProfile
                  )

      result =
        if (projects.nonEmpty) {
          ProjectsResponseV1(
            projects = projects
          )
        } else {
          throw NotFoundException(s"No projects found")
        }

    } yield result

  /**
   * Gets all the projects and returns them as a sequence containing [[ProjectInfoV1]].
   *
   * @param userProfile          the profile of the user that is making the request.
   * @return all the projects as a sequence containing [[ProjectInfoV1]].
   */
  private def projectsGetV1(
    userProfile: Option[UserProfileV1]
  ): Future[Seq[ProjectInfoV1]] =
    for {
      sparqlQueryString <- Future(
                             org.knora.webapi.messages.twirl.queries.sparql.v1.txt
                               .getProjects()
                               .toString()
                           )
      //_ = log.debug(s"getProjectsResponseV1 - query: $sparqlQueryString")

      projectsResponse <- appActor.ask(SparqlSelectRequest(sparqlQueryString)).mapTo[SparqlSelectResult]
      //_ = log.debug(s"getProjectsResponseV1 - result: $projectsResponse")

      projectsResponseRows: Seq[VariableResultsRow] = projectsResponse.results.bindings

      projectsWithProperties: Map[IRI, Map[IRI, Seq[String]]] =
        projectsResponseRows.groupBy(_.rowMap("s")).map { case (projIri: String, rows: Seq[VariableResultsRow]) =>
          (
            projIri,
            rows.groupBy(_.rowMap("p")).map { case (predicate: IRI, literals: Seq[VariableResultsRow]) =>
              predicate -> literals.map(_.rowMap("o"))
            }
          )
        }
      //_ = log.debug(s"getProjectsResponseV1 - projectsWithProperties: $projectsWithProperties")

      ontologiesForProjects <- getOntologiesForProjects(
                                 userProfile = userProfile
                               )

      projects = projectsWithProperties.map { case (projectIri: String, propsMap: Map[String, Seq[String]]) =>
                   val keywordsSeq: Seq[String] =
                     propsMap.getOrElse(OntologyConstants.KnoraAdmin.ProjectKeyword, Seq.empty[String]).sorted

                   val maybeKeywords: Option[String] = if (keywordsSeq.nonEmpty) {
                     Some(keywordsSeq.mkString(", "))
                   } else {
                     None
                   }

                   val ontologies = ontologiesForProjects.getOrElse(projectIri, Seq.empty[IRI])

                   ProjectInfoV1(
                     id = projectIri,
                     shortname = propsMap
                       .getOrElse(
                         OntologyConstants.KnoraAdmin.ProjectShortname,
                         throw InconsistentRepositoryDataException(s"Project: $projectIri has no shortname defined.")
                       )
                       .head,
                     shortcode = propsMap
                       .getOrElse(
                         OntologyConstants.KnoraAdmin.ProjectShortcode,
                         throw InconsistentRepositoryDataException(s"Project: $projectIri has no shortcode defined.")
                       )
                       .head,
                     longname = propsMap.get(OntologyConstants.KnoraAdmin.ProjectLongname).map(_.head),
                     description = propsMap.get(OntologyConstants.KnoraAdmin.ProjectDescription).map(_.head),
                     keywords = maybeKeywords,
                     logo = propsMap.get(OntologyConstants.KnoraAdmin.ProjectLogo).map(_.head),
                     institution = propsMap.get(OntologyConstants.KnoraAdmin.BelongsToInstitution).map(_.head),
                     ontologies = ontologies,
                     status = propsMap
                       .getOrElse(
                         OntologyConstants.KnoraAdmin.Status,
                         throw InconsistentRepositoryDataException(s"Project: $projectIri has no status defined.")
                       )
                       .head
                       .toBoolean,
                     selfjoin = propsMap
                       .getOrElse(
                         OntologyConstants.KnoraAdmin.HasSelfJoinEnabled,
                         throw InconsistentRepositoryDataException(
                           s"Project: $projectIri has no hasSelfJoinEnabled defined."
                         )
                       )
                       .head
                       .toBoolean
                   )
                 }.toSeq

    } yield projects

  /**
   * Gets the ontologies that belong to each project.
   *
   * @param projectIris the IRIs of the projects whose ontologies should be requested. If empty, returns the ontologies
   *                    for all projects.
   * @param userProfile the requesting user.
   * @return a map of project IRIs to sequences of ontology IRIs.
   */
  private def getOntologiesForProjects(
    projectIris: Set[IRI] = Set.empty[IRI],
    userProfile: Option[UserProfileV1]
  ): Future[Map[IRI, Seq[IRI]]] =
    for {
      // Get a UserADM for the UserProfileV1, because we need it to send a message to OntologyResponderV1.
      userADM: UserADM <- userProfile match {
                            case Some(profile) =>
                              profile.userData.user_id match {
                                case Some(user_iri) =>
<<<<<<< HEAD
                                  (responderManager ? UserGetRequestADM(
                                    identifier = UserIdentifierADM(maybeIri = Some(user_iri)),
                                    requestingUser = KnoraSystemInstances.Users.SystemUser
                                  )).mapTo[UserResponseADM].map(_.user)
=======
                                  appActor
                                    .ask(
                                      UserGetRequestADM(
                                        identifier = UserIdentifierADM(maybeIri = Some(user_iri)),
                                        featureFactoryConfig = featureFactoryConfig,
                                        requestingUser = KnoraSystemInstances.Users.SystemUser
                                      )
                                    )
                                    .mapTo[UserResponseADM]
                                    .map(_.user)
>>>>>>> 7f556979

                                case None => FastFuture.successful(KnoraSystemInstances.Users.AnonymousUser)
                              }

                            case None => FastFuture.successful(KnoraSystemInstances.Users.AnonymousUser)
                          }

      // Get the ontologies per project.

<<<<<<< HEAD
      namedGraphsResponse <- (responderManager ? NamedGraphsGetRequestV1(
                               projectIris = projectIris,
                               userADM = userADM
                             )).mapTo[NamedGraphsResponseV1]
=======
      namedGraphsResponse <- appActor
                               .ask(
                                 NamedGraphsGetRequestV1(
                                   projectIris = projectIris,
                                   featureFactoryConfig = featureFactoryConfig,
                                   userADM = userADM
                                 )
                               )
                               .mapTo[NamedGraphsResponseV1]
>>>>>>> 7f556979

    } yield namedGraphsResponse.vocabularies.map { namedGraph: NamedGraphV1 =>
      namedGraph.project_id -> namedGraph.id
    }
      .groupBy(_._1)
      .map { case (projectIri, projectIriAndOntologies: Seq[(IRI, IRI)]) =>
        projectIri -> projectIriAndOntologies.map(_._2)
      }

  /**
   * Gets the project with the given project IRI and returns the information as a [[ProjectInfoResponseV1]].
   *
   * @param projectIri           the IRI of the project requested.
   * @param userProfile          the profile of user that is making the request.
   * @return information about the project as a [[ProjectInfoResponseV1]].
   * @throws NotFoundException when no project for the given IRI can be found
   */
  private def projectInfoByIRIGetRequestV1(
    projectIri: IRI,
    userProfile: Option[UserProfileV1] = None
  ): Future[ProjectInfoResponseV1] =
    //log.debug("projectInfoByIRIGetRequestV1 - projectIRI: {}", projectIRI)
    for {
      maybeProjectInfo: Option[ProjectInfoV1] <- projectInfoByIRIGetV1(
                                                   projectIri = projectIri,
                                                   userProfile = userProfile
                                                 )

      projectInfo = maybeProjectInfo match {
                      case Some(pi) => pi
                      case None     => throw NotFoundException(s"Project '$projectIri' not found")
                    }
    } yield ProjectInfoResponseV1(
      project_info = projectInfo
    )

  /**
   * Gets the project with the given project IRI and returns the information as a [[ProjectInfoV1]].
   *
   * @param projectIri           the IRI of the project requested.
   * @param userProfile          the profile of user that is making the request.
   * @return information about the project as a [[ProjectInfoV1]].
   */
  private def projectInfoByIRIGetV1(
    projectIri: IRI,
    userProfile: Option[UserProfileV1] = None
  ): Future[Option[ProjectInfoV1]] =
    //log.debug("projectInfoByIRIGetV1 - projectIRI: {}", projectIri)
    for {
      sparqlQuery <- Future(
                       org.knora.webapi.messages.twirl.queries.sparql.v1.txt
                         .getProjectByIri(
                           projectIri = projectIri
                         )
                         .toString()
                     )

      projectResponse <- appActor.ask(SparqlSelectRequest(sparqlQuery)).mapTo[SparqlSelectResult]

      ontologiesForProjects: Map[IRI, Seq[IRI]] <- getOntologiesForProjects(
                                                     projectIris = Set(projectIri),
                                                     userProfile = userProfile
                                                   )

      projectOntologies = ontologiesForProjects.getOrElse(projectIri, Seq.empty[IRI])

      projectInfo =
        if (projectResponse.results.bindings.nonEmpty) {
          Some(
            createProjectInfoV1(
              projectResponse = projectResponse.results.bindings,
              projectIri = projectIri,
              ontologies = projectOntologies,
              userProfile
            )
          )
        } else {
          None
        }

      //_ = log.debug("projectInfoByIRIGetV1 - projectInfo: {}", projectInfo)

    } yield projectInfo

  /**
   * Gets the project with the given shortname and returns the information as a [[ProjectInfoResponseV1]].
   *
   * @param shortName            the shortname of the project requested.
   * @param userProfile          the profile of user that is making the request.
   * @return information about the project as a [[ProjectInfoResponseV1]].
   * @throws NotFoundException in the case that no project for the given shortname can be found.
   */
  private def projectInfoByShortnameGetRequestV1(
    shortName: String,
    userProfile: Option[UserProfileV1]
  ): Future[ProjectInfoResponseV1] =
    //log.debug("projectInfoByShortnameGetRequestV1 - shortName: {}", shortName)
    for {
      sparqlQueryString <- Future(
                             org.knora.webapi.messages.twirl.queries.sparql.v1.txt
                               .getProjectByShortname(
                                 shortname = shortName
                               )
                               .toString()
                           )
      //_ = log.debug(s"getProjectInfoByShortnameGetRequest - query: $sparqlQueryString")

      projectResponse <- appActor.ask(SparqlSelectRequest(sparqlQueryString)).mapTo[SparqlSelectResult]
      //_ = log.debug(s"getProjectInfoByShortnameGetRequest - result: $projectResponse")

      // get project IRI from results rows
      projectIri: IRI =
        if (projectResponse.results.bindings.nonEmpty) {
          projectResponse.results.bindings.head.rowMap("s")
        } else {
          throw NotFoundException(s"Project '$shortName' not found")
        }

      ontologiesForProjects: Map[IRI, Seq[IRI]] <- getOntologiesForProjects(
                                                     projectIris = Set(projectIri),
                                                     userProfile = userProfile
                                                   )

      projectOntologies = ontologiesForProjects(projectIri)

      projectInfo = createProjectInfoV1(
                      projectResponse = projectResponse.results.bindings,
                      projectIri = projectIri,
                      ontologies = projectOntologies,
                      userProfile
                    )

    } yield ProjectInfoResponseV1(
      project_info = projectInfo
    )

  ////////////////////
  // Helper Methods //
  ////////////////////

  /**
   * Helper method that turns SPARQL result rows into a [[ProjectInfoV1]].
   *
   * @param projectResponse results from the SPARQL query representing information about the project.
   * @param projectIri      the IRI of the project the querid information belong to.
   * @param userProfile     the profile of user that is making the request.
   * @return a [[ProjectInfoV1]] representing information about project.
   */
  private def createProjectInfoV1(
    projectResponse: Seq[VariableResultsRow],
    projectIri: IRI,
    ontologies: Seq[IRI],
    userProfile: Option[UserProfileV1]
  ): ProjectInfoV1 =
    //log.debug("createProjectInfoV1 - projectResponse: {}", projectResponse)
    if (projectResponse.nonEmpty) {

      val projectProperties: Map[String, Seq[String]] = projectResponse.groupBy(_.rowMap("p")).map {
        case (predicate, rows) => predicate -> rows.map(_.rowMap("o"))
      }

      val keywordsSeq: Seq[String] =
        projectProperties.getOrElse(OntologyConstants.KnoraAdmin.ProjectKeyword, Seq.empty[String]).sorted

      val maybeKeywords: Option[String] = if (keywordsSeq.nonEmpty) {
        Some(keywordsSeq.mkString(", "))
      } else {
        None
      }

      // log.debug(s"createProjectInfoV1 - projectProperties: $projectProperties")

      /* create and return the project info */
      ProjectInfoV1(
        id = projectIri,
        shortname = projectProperties
          .getOrElse(
            OntologyConstants.KnoraAdmin.ProjectShortname,
            throw InconsistentRepositoryDataException(s"Project: $projectIri has no shortname defined.")
          )
          .head,
        shortcode = projectProperties
          .getOrElse(
            OntologyConstants.KnoraAdmin.ProjectShortcode,
            throw InconsistentRepositoryDataException(s"Project: $projectIri has no shortcode defined.")
          )
          .head,
        longname = projectProperties.get(OntologyConstants.KnoraAdmin.ProjectLongname).map(_.head),
        description = projectProperties.get(OntologyConstants.KnoraAdmin.ProjectDescription).map(_.head),
        keywords = maybeKeywords,
        logo = projectProperties.get(OntologyConstants.KnoraAdmin.ProjectLogo).map(_.head),
        institution = projectProperties.get(OntologyConstants.KnoraAdmin.BelongsToInstitution).map(_.head),
        ontologies = ontologies,
        status = projectProperties
          .getOrElse(
            OntologyConstants.KnoraAdmin.Status,
            throw InconsistentRepositoryDataException(s"Project: $projectIri has no status defined.")
          )
          .head
          .toBoolean,
        selfjoin = projectProperties
          .getOrElse(
            OntologyConstants.KnoraAdmin.HasSelfJoinEnabled,
            throw InconsistentRepositoryDataException(s"Project: $projectIri has no hasSelfJoinEnabled defined.")
          )
          .head
          .toBoolean
      )

    } else {
      // no information was found for the given project IRI
      throw NotFoundException(s"For the given project IRI $projectIri no information was found")
    }

  /**
   * Helper method for checking if a project identified by IRI exists.
   *
   * @param projectIri the IRI of the project.
   * @return a [[Boolean]].
   */
  def projectByIriExists(projectIri: IRI): Future[Boolean] =
    for {
      askString <- Future(
                     org.knora.webapi.messages.twirl.queries.sparql.admin.txt
                       .checkProjectExistsByIri(projectIri = projectIri)
                       .toString
                   )
      //_ = log.debug("projectExists - query: {}", askString)

      checkProjectExistsResponse <- appActor.ask(SparqlAskRequest(askString)).mapTo[SparqlAskResponse]
      result                      = checkProjectExistsResponse.result

    } yield result

  /**
   * Helper method for checking if a project identified by shortname exists.
   *
   * @param shortname the shortname of the project.
   * @return a [[Boolean]].
   */
  def projectByShortnameExists(shortname: String): Future[Boolean] =
    for {
      askString <- Future(
                     org.knora.webapi.messages.twirl.queries.sparql.admin.txt
                       .checkProjectExistsByShortname(shortname = shortname)
                       .toString
                   )
      //_ = log.debug("projectExists - query: {}", askString)

      checkProjectExistsResponse <- appActor.ask(SparqlAskRequest(askString)).mapTo[SparqlAskResponse]
      result                      = checkProjectExistsResponse.result

    } yield result

  /**
   * Helper method for checking if a project identified by shortcode exists.
   *
   * @param shortcode the shortcode of the project.
   * @return a [[Boolean]].
   */
  def projectByShortcodeExists(shortcode: String): Future[Boolean] =
    for {
      askString <- Future(
                     org.knora.webapi.messages.twirl.queries.sparql.admin.txt
                       .checkProjectExistsByShortcode(shortcode = shortcode)
                       .toString
                   )
      //_ = log.debug("projectExists - query: {}", askString)

      checkProjectExistsResponse <- appActor.ask(SparqlAskRequest(askString)).mapTo[SparqlAskResponse]
      result                      = checkProjectExistsResponse.result

    } yield result
}<|MERGE_RESOLUTION|>--- conflicted
+++ resolved
@@ -10,6 +10,7 @@
 import org.knora.webapi._
 import dsp.errors.InconsistentRepositoryDataException
 import dsp.errors.NotFoundException
+import org.knora.webapi.feature.FeatureFactoryConfig
 import org.knora.webapi.messages.OntologyConstants
 import org.knora.webapi.messages.admin.responder.usersmessages.UserADM
 import org.knora.webapi.messages.admin.responder.usersmessages.UserGetRequestADM
@@ -42,31 +43,34 @@
    * Receives a message extending [[ProjectsResponderRequestV1]], and returns an appropriate response message.
    */
   def receive(msg: ProjectsResponderRequestV1) = msg match {
-    case ProjectsGetRequestV1(userProfile) =>
-      projectsGetRequestV1(userProfile)
-    case ProjectsGetV1(userProfile) => projectsGetV1(userProfile)
-    case ProjectInfoByIRIGetRequestV1(iri, userProfile) =>
-      projectInfoByIRIGetRequestV1(iri, userProfile)
-    case ProjectInfoByIRIGetV1(iri, userProfile) =>
-      projectInfoByIRIGetV1(iri, userProfile)
-    case ProjectInfoByShortnameGetRequestV1(shortname, userProfile) =>
-      projectInfoByShortnameGetRequestV1(shortname, userProfile)
+    case ProjectsGetRequestV1(featureFactoryConfig, userProfile) =>
+      projectsGetRequestV1(featureFactoryConfig, userProfile)
+    case ProjectsGetV1(featureFactoryConfig, userProfile) => projectsGetV1(featureFactoryConfig, userProfile)
+    case ProjectInfoByIRIGetRequestV1(iri, featureFactoryConfig, userProfile) =>
+      projectInfoByIRIGetRequestV1(iri, featureFactoryConfig, userProfile)
+    case ProjectInfoByIRIGetV1(iri, featureFactoryConfig, userProfile) =>
+      projectInfoByIRIGetV1(iri, featureFactoryConfig, userProfile)
+    case ProjectInfoByShortnameGetRequestV1(shortname, featureFactoryConfig, userProfile) =>
+      projectInfoByShortnameGetRequestV1(shortname, featureFactoryConfig, userProfile)
     case other => handleUnexpectedMessage(other, log, this.getClass.getName)
   }
 
   /**
    * Gets all the projects and returns them as a [[ProjectsResponseV1]].
    *
+   * @param featureFactoryConfig the feature factory configuration.
    * @param userProfile          the profile of the user that is making the request.
    * @return all the projects as a [[ProjectsResponseV1]].
    * @throws NotFoundException if no projects are found.
    */
   private def projectsGetRequestV1(
+    featureFactoryConfig: FeatureFactoryConfig,
     userProfile: Option[UserProfileV1]
   ): Future[ProjectsResponseV1] =
     //log.debug("projectsGetRequestV1")
     for {
       projects <- projectsGetV1(
+                    featureFactoryConfig = featureFactoryConfig,
                     userProfile = userProfile
                   )
 
@@ -84,10 +88,12 @@
   /**
    * Gets all the projects and returns them as a sequence containing [[ProjectInfoV1]].
    *
+   * @param featureFactoryConfig the feature factory configuration.
    * @param userProfile          the profile of the user that is making the request.
    * @return all the projects as a sequence containing [[ProjectInfoV1]].
    */
   private def projectsGetV1(
+    featureFactoryConfig: FeatureFactoryConfig,
     userProfile: Option[UserProfileV1]
   ): Future[Seq[ProjectInfoV1]] =
     for {
@@ -115,6 +121,7 @@
       //_ = log.debug(s"getProjectsResponseV1 - projectsWithProperties: $projectsWithProperties")
 
       ontologiesForProjects <- getOntologiesForProjects(
+                                 featureFactoryConfig = featureFactoryConfig,
                                  userProfile = userProfile
                                )
 
@@ -181,6 +188,7 @@
    */
   private def getOntologiesForProjects(
     projectIris: Set[IRI] = Set.empty[IRI],
+    featureFactoryConfig: FeatureFactoryConfig,
     userProfile: Option[UserProfileV1]
   ): Future[Map[IRI, Seq[IRI]]] =
     for {
@@ -189,12 +197,6 @@
                             case Some(profile) =>
                               profile.userData.user_id match {
                                 case Some(user_iri) =>
-<<<<<<< HEAD
-                                  (responderManager ? UserGetRequestADM(
-                                    identifier = UserIdentifierADM(maybeIri = Some(user_iri)),
-                                    requestingUser = KnoraSystemInstances.Users.SystemUser
-                                  )).mapTo[UserResponseADM].map(_.user)
-=======
                                   appActor
                                     .ask(
                                       UserGetRequestADM(
@@ -205,7 +207,6 @@
                                     )
                                     .mapTo[UserResponseADM]
                                     .map(_.user)
->>>>>>> 7f556979
 
                                 case None => FastFuture.successful(KnoraSystemInstances.Users.AnonymousUser)
                               }
@@ -215,12 +216,6 @@
 
       // Get the ontologies per project.
 
-<<<<<<< HEAD
-      namedGraphsResponse <- (responderManager ? NamedGraphsGetRequestV1(
-                               projectIris = projectIris,
-                               userADM = userADM
-                             )).mapTo[NamedGraphsResponseV1]
-=======
       namedGraphsResponse <- appActor
                                .ask(
                                  NamedGraphsGetRequestV1(
@@ -230,7 +225,6 @@
                                  )
                                )
                                .mapTo[NamedGraphsResponseV1]
->>>>>>> 7f556979
 
     } yield namedGraphsResponse.vocabularies.map { namedGraph: NamedGraphV1 =>
       namedGraph.project_id -> namedGraph.id
@@ -244,18 +238,21 @@
    * Gets the project with the given project IRI and returns the information as a [[ProjectInfoResponseV1]].
    *
    * @param projectIri           the IRI of the project requested.
+   * @param featureFactoryConfig the feature factory configuration.
    * @param userProfile          the profile of user that is making the request.
    * @return information about the project as a [[ProjectInfoResponseV1]].
    * @throws NotFoundException when no project for the given IRI can be found
    */
   private def projectInfoByIRIGetRequestV1(
     projectIri: IRI,
+    featureFactoryConfig: FeatureFactoryConfig,
     userProfile: Option[UserProfileV1] = None
   ): Future[ProjectInfoResponseV1] =
     //log.debug("projectInfoByIRIGetRequestV1 - projectIRI: {}", projectIRI)
     for {
       maybeProjectInfo: Option[ProjectInfoV1] <- projectInfoByIRIGetV1(
                                                    projectIri = projectIri,
+                                                   featureFactoryConfig = featureFactoryConfig,
                                                    userProfile = userProfile
                                                  )
 
@@ -271,11 +268,13 @@
    * Gets the project with the given project IRI and returns the information as a [[ProjectInfoV1]].
    *
    * @param projectIri           the IRI of the project requested.
+   * @param featureFactoryConfig the feature factory configuration.
    * @param userProfile          the profile of user that is making the request.
    * @return information about the project as a [[ProjectInfoV1]].
    */
   private def projectInfoByIRIGetV1(
     projectIri: IRI,
+    featureFactoryConfig: FeatureFactoryConfig,
     userProfile: Option[UserProfileV1] = None
   ): Future[Option[ProjectInfoV1]] =
     //log.debug("projectInfoByIRIGetV1 - projectIRI: {}", projectIri)
@@ -292,6 +291,7 @@
 
       ontologiesForProjects: Map[IRI, Seq[IRI]] <- getOntologiesForProjects(
                                                      projectIris = Set(projectIri),
+                                                     featureFactoryConfig = featureFactoryConfig,
                                                      userProfile = userProfile
                                                    )
 
@@ -319,12 +319,14 @@
    * Gets the project with the given shortname and returns the information as a [[ProjectInfoResponseV1]].
    *
    * @param shortName            the shortname of the project requested.
+   * @param featureFactoryConfig the feature factory configuration.
    * @param userProfile          the profile of user that is making the request.
    * @return information about the project as a [[ProjectInfoResponseV1]].
    * @throws NotFoundException in the case that no project for the given shortname can be found.
    */
   private def projectInfoByShortnameGetRequestV1(
     shortName: String,
+    featureFactoryConfig: FeatureFactoryConfig,
     userProfile: Option[UserProfileV1]
   ): Future[ProjectInfoResponseV1] =
     //log.debug("projectInfoByShortnameGetRequestV1 - shortName: {}", shortName)
@@ -351,6 +353,7 @@
 
       ontologiesForProjects: Map[IRI, Seq[IRI]] <- getOntologiesForProjects(
                                                      projectIris = Set(projectIri),
+                                                     featureFactoryConfig = featureFactoryConfig,
                                                      userProfile = userProfile
                                                    )
 
