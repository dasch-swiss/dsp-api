--- conflicted
+++ resolved
@@ -731,15 +731,10 @@
 
         for {
             /* Verify that the project exists. */
-<<<<<<< HEAD
             projectExists <- projectByIriExists(projectIri)
             _ = if (!projectExists) {
                 throw NotFoundException(s"Project '$projectIri' not found. Aborting update request.")
             }
-=======
-            maybeProjectInfo <- projectInfoByIRIGetV1(projectIri, Some(userProfile))
-            projectInfo: ProjectInfoV1 = maybeProjectInfo.getOrElse(throw NotFoundException(s"Project '$projectIri' not found. Aborting update request."))
->>>>>>> 312206ad
 
             /* Update project */
             updateProjectSparqlString <- Future(queries.sparql.v1.txt.updateProject(
