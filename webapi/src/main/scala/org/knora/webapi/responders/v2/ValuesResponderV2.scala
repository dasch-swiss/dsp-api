--- conflicted
+++ resolved
@@ -55,20 +55,14 @@
 /**
  * Handles requests to read and write Knora values.
  */
-<<<<<<< HEAD
 trait ValuesResponderV2
 final case class ValuesResponderV2Live(
   appConfig: AppConfig,
   messageRelay: MessageRelay,
   triplestoreService: TriplestoreService,
+  implicit val runtime: zio.Runtime[ResourceUtilV2 with PermissionUtilADM],
   implicit val stringFormatter: StringFormatter
 ) extends MessageHandler {
-=======
-class ValuesResponderV2(
-  responderData: ResponderData,
-  implicit val runtime: zio.Runtime[ResourceUtilV2 with PermissionUtilADM]
-) extends Responder(responderData.actorDeps) {
->>>>>>> e2dcd437
 
   /**
    * The IRI and content of a new value or value version whose existence in the triplestore has been verified.
@@ -86,11 +80,7 @@
   /**
    * Receives a message of type [[ValuesResponderRequestV2]], and returns an appropriate response message.
    */
-<<<<<<< HEAD
   override def handle(msg: ResponderRequest): Task[Any] = msg match {
-=======
-  def receive(msg: ValuesResponderRequestV2): Future[Any] = msg match {
->>>>>>> e2dcd437
     case createValueRequest: CreateValueRequestV2 => createValueV2(createValueRequest)
     case updateValueRequest: UpdateValueRequestV2 => updateValueV2(updateValueRequest)
     case deleteValueRequest: DeleteValueRequestV2 => deleteValueV2(deleteValueRequest)
@@ -1319,15 +1309,6 @@
                case _: LinkValueContentV2 =>
                  // We're updating a link. This means deleting an existing link and creating a new one, so
                  // check that the user has permission to modify the resource.
-<<<<<<< HEAD
-                 ZIO.attempt {
-                   ResourceUtilV2.checkResourcePermission(
-                     resourceInfo = resourceInfo,
-                     permissionNeeded = ModifyPermission,
-                     requestingUser = updateValueRequest.requestingUser
-                   )
-                 }
-=======
                  UnsafeZioRun.runToFuture(
                    ZIO
                      .serviceWithZIO[ResourceUtilV2](
@@ -1338,7 +1319,6 @@
                        )
                      )
                  )
->>>>>>> e2dcd437
 
                case _ => ZIO.succeed(())
              }
