--- conflicted
+++ resolved
@@ -32,9 +32,6 @@
     iriIdentifier: IriIdentifier,
     requestingUser: UserADM
   ): Task[ProjectDataGetResponseADM]
-<<<<<<< HEAD
-  def getKeywords(): Task[ProjectsKeywordsGetResponseADM]
-=======
   def getProjectMembers(
     projectIdentifier: ProjectIdentifierADM,
     requestingUser: UserADM
@@ -43,7 +40,7 @@
     projectIdentifier: ProjectIdentifierADM,
     requestingUser: UserADM
   ): Task[ProjectAdminMembersGetResponseADM]
->>>>>>> d7c2cd66
+  def getKeywords(): Task[ProjectsKeywordsGetResponseADM]
 }
 
 final case class ProjectsServiceLive(bridge: ActorToZioBridge) extends ProjectsService {
@@ -150,7 +147,17 @@
   ): Task[ProjectDataGetResponseADM] =
     bridge.askAppActor(ProjectDataGetRequestADM(projectIdentifier, requestingUser))
 
-<<<<<<< HEAD
+  def getProjectMembers(
+    projectIdentifier: ProjectIdentifierADM,
+    requestingUser: UserADM
+  ): Task[ProjectMembersGetResponseADM] =
+    bridge.askAppActor(ProjectMembersGetRequestADM(projectIdentifier, requestingUser))
+  def getProjectAdmins(
+    projectIdentifier: ProjectIdentifierADM,
+    requestingUser: UserADM
+  ): Task[ProjectAdminMembersGetResponseADM] =
+    bridge.askAppActor(ProjectAdminMembersGetRequestADM(projectIdentifier, requestingUser))
+
   /**
    * Returns all keywords of all projects as a [[ProjectsKeywordsGetResponseADM]].
    *
@@ -162,18 +169,6 @@
   def getKeywords(): Task[ProjectsKeywordsGetResponseADM] =
     bridge.askAppActor(ProjectsKeywordsGetRequestADM())
 
-=======
-  def getProjectMembers(
-    projectIdentifier: ProjectIdentifierADM,
-    requestingUser: UserADM
-  ): Task[ProjectMembersGetResponseADM] =
-    bridge.askAppActor(ProjectMembersGetRequestADM(projectIdentifier, requestingUser))
-  def getProjectAdmins(
-    projectIdentifier: ProjectIdentifierADM,
-    requestingUser: UserADM
-  ): Task[ProjectAdminMembersGetResponseADM] =
-    bridge.askAppActor(ProjectAdminMembersGetRequestADM(projectIdentifier, requestingUser))
->>>>>>> d7c2cd66
 }
 
 object ProjectsService {
