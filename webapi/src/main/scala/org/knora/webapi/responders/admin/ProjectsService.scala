/*
 * Copyright © 2021 - 2023 Swiss National Data and Service Center for the Humanities and/or DaSCH Service Platform contributors.
 * SPDX-License-Identifier: Apache-2.0
 */

package org.knora.webapi.responders.admin

import zio._

import dsp.errors.BadRequestException
import dsp.valueobjects.Iri.ProjectIri
import dsp.valueobjects.Project
import org.knora.webapi.messages.admin.responder.projectsmessages.ProjectIdentifierADM._
import org.knora.webapi.messages.admin.responder.projectsmessages._
import org.knora.webapi.messages.admin.responder.usersmessages.UserADM
import org.knora.webapi.responders.ActorToZioBridge

trait ProjectsService {
  def getProjectsADMRequest(): Task[ProjectsGetResponseADM]
  def getSingleProjectADMRequest(identifier: ProjectIdentifierADM): Task[ProjectGetResponseADM]
  def createProjectADMRequest(
    payload: ProjectCreatePayloadADM,
    requestingUser: UserADM
  ): Task[ProjectOperationResponseADM]
  def deleteProject(projectIri: ProjectIri, requestingUser: UserADM): Task[ProjectOperationResponseADM]
  def updateProject(
    projectIri: ProjectIri,
    payload: ProjectUpdatePayloadADM,
    requestingUser: UserADM
  ): Task[ProjectOperationResponseADM]
  def getAllProjectData(
    iriIdentifier: IriIdentifier,
    requestingUser: UserADM
  ): Task[ProjectDataGetResponseADM]
<<<<<<< HEAD
  def getProjectAdmins(
    projectIdentifier: ProjectIdentifierADM,
    requestingUser: UserADM
  ): Task[ProjectAdminMembersGetResponseADM]
=======
  def getProjectMembers(
    projectIdentifier: ProjectIdentifierADM,
    requestingUser: UserADM
  ): Task[ProjectMembersGetResponseADM]
>>>>>>> b5300b5c
}

final case class ProjectsServiceLive(bridge: ActorToZioBridge) extends ProjectsService {

  /**
   * Returns all projects as a [[ProjectsGetResponseADM]].
   *
   * @return
   *     '''success''': information about the projects as a [[ProjectsGetResponseADM]]
   *
   *     '''failure''': [[dsp.errors.NotFoundException]] when no project was found
   */
  def getProjectsADMRequest(): Task[ProjectsGetResponseADM] =
    bridge.askAppActor(ProjectsGetRequestADM())

  /**
   * Finds the project by its [[ProjectIdentifierADM]] and returns the information as a [[ProjectGetResponseADM]].
   *
   * @param identifier           a [[ProjectIdentifierADM]] instance
   * @return
   *     '''success''': information about the project as a [[ProjectGetResponseADM]]
   *
   *     '''failure''': [[dsp.errors.NotFoundException]] when no project for the given IRI can be found
   */
  def getSingleProjectADMRequest(identifier: ProjectIdentifierADM): Task[ProjectGetResponseADM] =
    bridge.askAppActor(ProjectGetRequestADM(identifier))

  /**
   * Creates a project
   *
   * @param payload   a [[CreateProjectPayload]] instance
   * @return
   *     '''success''': information about the project as a [[ProjectOperationResponseADM]]
   *
   *     '''failure''': [[dsp.errors.NotFoundException]] when no project for the given IRI can be found
   */
  def createProjectADMRequest(
    payload: ProjectCreatePayloadADM,
    requestingUser: UserADM
  ): Task[ProjectOperationResponseADM] = for {
    random      <- ZIO.random
    requestUuid <- random.nextUUID
    request      = ProjectCreateRequestADM(payload, requestingUser, requestUuid)
    response    <- bridge.askAppActor[ProjectOperationResponseADM](request)
  } yield response

  /**
   * Deletes the project by its [[IRI]].
   *
   * @param projectIri           the [[IRI]] of the project
   * @param requestingUser       the user making the request.
   * @return
   *     '''success''': a [[ProjectOperationResponseADM]]
   *
   *     '''failure''': [[dsp.errors.NotFoundException]] when no project for the given IRI can be found
   *                    [[dsp.errors.ForbiddenException]] when the user is not allowed to perform the operation
   */
  def deleteProject(projectIri: ProjectIri, requestingUser: UserADM): Task[ProjectOperationResponseADM] = {
    val projectStatus = Project.ProjectStatus.make(false).getOrElse(throw BadRequestException("Invalid project status"))
    for {
      random      <- ZIO.random
      requestUuid <- random.nextUUID
      response <- bridge.askAppActor[ProjectOperationResponseADM](
                    ProjectChangeRequestADM(
                      projectIri = projectIri,
                      projectUpdatePayload = ProjectUpdatePayloadADM(status = Some(projectStatus)),
                      requestingUser = requestingUser,
                      apiRequestID = requestUuid
                    )
                  )
    } yield response
  }

  /**
   * Updates a project
   *
   * @param projectIri           the [[IRI]] of the project
   * @param payload              a [[ProjectUpdatePayloadADM]] instance
   * @param requestingUser       the user making the request.
   * @return
   *     '''success''': information about the project as a [[ProjectOperationResponseADM]]
   *
   *     '''failure''': [[dsp.errors.NotFoundException]] when no project for the given IRI can be found
   */
  def updateProject(
    projectIri: ProjectIri,
    payload: ProjectUpdatePayloadADM,
    requestingUser: UserADM
  ): Task[ProjectOperationResponseADM] = for {
    random      <- ZIO.random
    requestUuid <- random.nextUUID
    request = ProjectChangeRequestADM(
                projectIri = projectIri,
                projectUpdatePayload = payload,
                requestingUser = requestingUser,
                apiRequestID = requestUuid
              )
    response <- bridge.askAppActor[ProjectOperationResponseADM](request)
  } yield response

  def getAllProjectData(
    projectIdentifier: IriIdentifier,
    requestingUser: UserADM
  ): Task[ProjectDataGetResponseADM] =
    bridge.askAppActor(ProjectDataGetRequestADM(projectIdentifier, requestingUser))

<<<<<<< HEAD
  def getProjectAdmins(
    projectIdentifier: ProjectIdentifierADM,
    requestingUser: UserADM
  ): Task[ProjectAdminMembersGetResponseADM] =
    bridge.askAppActor(ProjectAdminMembersGetRequestADM(projectIdentifier, requestingUser))
=======
  def getProjectMembers(
    projectIdentifier: ProjectIdentifierADM,
    requestingUser: UserADM
  ): Task[ProjectMembersGetResponseADM] =
    bridge.askAppActor(ProjectMembersGetRequestADM(projectIdentifier, requestingUser))
>>>>>>> b5300b5c
}

object ProjectsService {
  val live: URLayer[ActorToZioBridge, ProjectsServiceLive] =
    ZLayer.fromFunction(ProjectsServiceLive.apply _)
}<|MERGE_RESOLUTION|>--- conflicted
+++ resolved
@@ -32,17 +32,14 @@
     iriIdentifier: IriIdentifier,
     requestingUser: UserADM
   ): Task[ProjectDataGetResponseADM]
-<<<<<<< HEAD
+  def getProjectMembers(
+    projectIdentifier: ProjectIdentifierADM,
+    requestingUser: UserADM
+  ): Task[ProjectMembersGetResponseADM]
   def getProjectAdmins(
     projectIdentifier: ProjectIdentifierADM,
     requestingUser: UserADM
   ): Task[ProjectAdminMembersGetResponseADM]
-=======
-  def getProjectMembers(
-    projectIdentifier: ProjectIdentifierADM,
-    requestingUser: UserADM
-  ): Task[ProjectMembersGetResponseADM]
->>>>>>> b5300b5c
 }
 
 final case class ProjectsServiceLive(bridge: ActorToZioBridge) extends ProjectsService {
@@ -149,19 +146,16 @@
   ): Task[ProjectDataGetResponseADM] =
     bridge.askAppActor(ProjectDataGetRequestADM(projectIdentifier, requestingUser))
 
-<<<<<<< HEAD
+  def getProjectMembers(
+    projectIdentifier: ProjectIdentifierADM,
+    requestingUser: UserADM
+  ): Task[ProjectMembersGetResponseADM] =
+    bridge.askAppActor(ProjectMembersGetRequestADM(projectIdentifier, requestingUser))
   def getProjectAdmins(
     projectIdentifier: ProjectIdentifierADM,
     requestingUser: UserADM
   ): Task[ProjectAdminMembersGetResponseADM] =
     bridge.askAppActor(ProjectAdminMembersGetRequestADM(projectIdentifier, requestingUser))
-=======
-  def getProjectMembers(
-    projectIdentifier: ProjectIdentifierADM,
-    requestingUser: UserADM
-  ): Task[ProjectMembersGetResponseADM] =
-    bridge.askAppActor(ProjectMembersGetRequestADM(projectIdentifier, requestingUser))
->>>>>>> b5300b5c
 }
 
 object ProjectsService {
