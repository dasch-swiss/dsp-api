--- conflicted
+++ resolved
@@ -124,43 +124,6 @@
       // Seq(subjectIri, (objectIri -> Seq(stringWithOptionalLand))
       statements = listsResponse.statements.toList
 
-<<<<<<< HEAD
-      lists: Seq[ListNodeInfoADM] =
-        statements.map { case (listIri: SubjectV2, propsMap: Map[SmartIri, Seq[LiteralV2]]) =>
-          val name: Option[String] = propsMap
-            .get(OntologyConstants.KnoraBase.ListNodeName.toSmartIri)
-            .map(_.head.asInstanceOf[StringLiteralV2].value)
-          val labels: Seq[StringLiteralV2] = propsMap
-            .getOrElse(
-              OntologyConstants.Rdfs.Label.toSmartIri,
-              Seq.empty[StringLiteralV2]
-            )
-            .map(_.asInstanceOf[StringLiteralV2])
-          val comments: Seq[StringLiteralV2] = propsMap
-            .getOrElse(
-              OntologyConstants.Rdfs.Comment.toSmartIri,
-              Seq.empty[StringLiteralV2]
-            )
-            .map(_.asInstanceOf[StringLiteralV2])
-
-          ListRootNodeInfoADM(
-            id = listIri.toString,
-            projectIri = propsMap
-              .getOrElse(
-                OntologyConstants.KnoraBase.AttachedToProject.toSmartIri,
-                throw InconsistentRepositoryDataException(
-                  "The required property 'attachedToProject' not found."
-                )
-              )
-              .head
-              .asInstanceOf[IriLiteralV2]
-              .value,
-            name = name,
-            labels = StringLiteralSequenceV2(labels.toVector.sortBy(_.language)),
-            comments = StringLiteralSequenceV2(comments.toVector.sortBy(_.language))
-          ).unescape
-        }
-=======
       lists: Seq[ListNodeInfoADM] = statements.map {
                                       case (listIri: SubjectV2, propsMap: Map[SmartIri, Seq[LiteralV2]]) =>
                                         val name: Option[String] = propsMap
@@ -196,7 +159,6 @@
                                           comments = StringLiteralSequenceV2(comments.toVector)
                                         ).unescape
                                     }
->>>>>>> f3a66cb2
 
       // _ = log.debug("listsGetAdminRequest - items: {}", items)
 
@@ -537,102 +499,6 @@
             // Map(subjectIri -> (objectIri -> Seq(stringWithOptionalLand))
             statements = listInfoResponse.statements
 
-<<<<<<< HEAD
-            node: ListNodeADM =
-              statements.head match {
-                case (nodeIri: SubjectV2, propsMap: Map[SmartIri, Seq[LiteralV2]]) =>
-                  val labels: Seq[StringLiteralV2] = propsMap
-                    .getOrElse(OntologyConstants.Rdfs.Label.toSmartIri, Seq.empty[StringLiteralV2])
-                    .map(_.asInstanceOf[StringLiteralV2])
-                  val comments: Seq[StringLiteralV2] = propsMap
-                    .getOrElse(OntologyConstants.Rdfs.Comment.toSmartIri, Seq.empty[StringLiteralV2])
-                    .map(_.asInstanceOf[StringLiteralV2])
-
-                  val attachedToProjectOption: Option[IRI] =
-                    propsMap.get(OntologyConstants.KnoraBase.AttachedToProject.toSmartIri) match {
-                      case Some(iris: Seq[LiteralV2]) =>
-                        iris.headOption match {
-                          case Some(iri: IriLiteralV2) => Some(iri.value)
-                          case other =>
-                            throw InconsistentRepositoryDataException(
-                              s"Expected attached to project Iri as an IriLiteralV2 for list node $nodeIri, but got $other"
-                            )
-                        }
-
-                      case None => None
-                    }
-
-                  val hasRootNodeOption: Option[IRI] =
-                    propsMap.get(OntologyConstants.KnoraBase.HasRootNode.toSmartIri) match {
-                      case Some(iris: Seq[LiteralV2]) =>
-                        iris.headOption match {
-                          case Some(iri: IriLiteralV2) => Some(iri.value)
-                          case other =>
-                            throw InconsistentRepositoryDataException(
-                              s"Expected root node Iri as an IriLiteralV2 for list node $nodeIri, but got $other"
-                            )
-                        }
-
-                      case None => None
-                    }
-
-                  val isRootNode: Boolean =
-                    propsMap.get(OntologyConstants.KnoraBase.IsRootNode.toSmartIri) match {
-                      case Some(values: Seq[LiteralV2]) =>
-                        values.headOption match {
-                          case Some(value: BooleanLiteralV2) => value.value
-                          case Some(other) =>
-                            throw InconsistentRepositoryDataException(
-                              s"Expected isRootNode as an BooleanLiteralV2 for list node $nodeIri, but got $other"
-                            )
-                          case None => false
-                        }
-
-                      case None => false
-                    }
-
-                  val positionOption: Option[Int] = propsMap
-                    .get(OntologyConstants.KnoraBase.ListNodePosition.toSmartIri)
-                    .map(_.head.asInstanceOf[IntLiteralV2].value)
-
-                  if (isRootNode) {
-                    ListRootNodeADM(
-                      id = nodeIri.toString,
-                      projectIri = attachedToProjectOption.getOrElse(
-                        throw InconsistentRepositoryDataException(
-                          s"Required attachedToProject property missing for list node $nodeIri."
-                        )
-                      ),
-                      name = propsMap
-                        .get(OntologyConstants.KnoraBase.ListNodeName.toSmartIri)
-                        .map(_.head.asInstanceOf[StringLiteralV2].value),
-                      labels = StringLiteralSequenceV2(labels.toVector.sortBy(_.language)),
-                      comments = StringLiteralSequenceV2(comments.toVector.sortBy(_.language)),
-                      children = children
-                    )
-                  } else {
-                    ListChildNodeADM(
-                      id = nodeIri.toString,
-                      name = propsMap
-                        .get(OntologyConstants.KnoraBase.ListNodeName.toSmartIri)
-                        .map(_.head.asInstanceOf[StringLiteralV2].value),
-                      labels = StringLiteralSequenceV2(labels.toVector.sortBy(_.language)),
-                      comments = Some(StringLiteralSequenceV2(comments.toVector.sortBy(_.language))),
-                      position = positionOption.getOrElse(
-                        throw InconsistentRepositoryDataException(
-                          s"Required position property missing for list node $nodeIri."
-                        )
-                      ),
-                      hasRootNode = hasRootNodeOption.getOrElse(
-                        throw InconsistentRepositoryDataException(
-                          s"Required hasRootNode property missing for list node $nodeIri."
-                        )
-                      ),
-                      children = children
-                    )
-                  }
-              }
-=======
             node: ListNodeADM = statements.head match {
                                   case (nodeIri: SubjectV2, propsMap: Map[SmartIri, Seq[LiteralV2]]) =>
                                     val labels: Seq[StringLiteralV2] = propsMap
@@ -726,7 +592,6 @@
                                       )
                                     }
                                 }
->>>>>>> f3a66cb2
 
             // _ = log.debug(s"listGetADM - list: {}", MessageUtil.toSource(list))
           } yield Some(node)
