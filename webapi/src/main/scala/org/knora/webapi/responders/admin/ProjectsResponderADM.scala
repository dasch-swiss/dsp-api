--- conflicted
+++ resolved
@@ -49,17 +49,6 @@
 trait ProjectsResponderADM {
 
   /**
-<<<<<<< HEAD
-=======
-   * Gets all the projects and returns them as a [[ProjectADM]].
-   *
-   * @return all the projects as a [[ProjectADM]].
-   *         [[NotFoundException]] if no projects are found.
-   */
-  def getNonSystemProjects: Task[ProjectsGetResponse]
-
-  /**
->>>>>>> 70ea9ba5
    * Gets the project with the given project IRI, shortname, shortcode or UUID and returns the information
    * as a [[ProjectGetResponse]].
    *
@@ -211,22 +200,6 @@
   }
 
   /**
-<<<<<<< HEAD
-=======
-   * Gets all the projects but not system projects.
-   * Filters out system projects in response.
-   *
-   * @return all non-system projects as a [[ProjectsGetResponse]].
-   *         [[NotFoundException]] if no projects are found.
-   */
-  override def getNonSystemProjects: Task[ProjectsGetResponse] =
-    projectService.findAll.map(_.filter(_.id.startsWith("http://rdfh.ch/projects/"))).flatMap {
-      case Nil      => ZIO.fail(NotFoundException(s"No projects found"))
-      case projects => ZIO.succeed(ProjectsGetResponse(projects))
-    }
-
-  /**
->>>>>>> 70ea9ba5
    * Gets the project with the given project IRI, shortname, shortcode or UUID and returns the information
    * as a [[ProjectGetResponse]].
    *
