/*
 * Copyright © 2015 Lukas Rosenthaler, Benjamin Geer, Ivan Subotic,
 * Tobias Schweizer, André Kilchenmann, and Sepideh Alassi.
 *
 * This file is part of Knora.
 *
 * Knora is free software: you can redistribute it and/or modify
 * it under the terms of the GNU Affero General Public License as published
 * by the Free Software Foundation, either version 3 of the License, or
 * (at your option) any later version.
 *
 * Knora is distributed in the hope that it will be useful,
 * but WITHOUT ANY WARRANTY; without even the implied warranty of
 * MERCHANTABILITY or FITNESS FOR A PARTICULAR PURPOSE.  See the
 * GNU Affero General Public License for more details.
 *
 * You should have received a copy of the GNU Affero General Public
 * License along with Knora.  If not, see <http://www.gnu.org/licenses/>.
 */

package org.knora.webapi.responders.v2

import akka.http.scaladsl.util.FastFuture
import akka.pattern._
import org.knora.webapi._
import org.knora.webapi.messages.store.triplestoremessages._
import org.knora.webapi.messages.v1.responder.usermessages.UserProfileV1
import org.knora.webapi.messages.v1.responder.valuemessages.JulianDayNumberValueV1
import org.knora.webapi.messages.v2.responder._
import org.knora.webapi.messages.v2.responder.resourcemessages.ResourcesGetRequestV2
import org.knora.webapi.messages.v2.responder.searchmessages._
import org.knora.webapi.responders.ResponderWithStandoffV2
import org.knora.webapi.util.ActorUtil._
import org.knora.webapi.util._
import org.knora.webapi.util.search.ApacheLuceneSupport.{CombineSearchTerms, MatchStringWhileTyping}
import org.knora.webapi.util.search._
import org.knora.webapi.util.search.v2._
import org.knora.webapi.util.{ConstructResponseUtilV2, DateUtilV1, StringFormatter}

import scala.collection.mutable
import scala.concurrent.Future

/**
  * Constants used in [[SearchResponderV2]].
  */
object SearchResponderV2Constants {

    /**
      * Constants for fulltext query.
      */
    object FullTextSearchConstants {
        val resourceVar = QueryVariable("resource")
        val resourcePropVar = QueryVariable("resourceProp")
        val resourceObjectVar = QueryVariable("resourceObj")
        val resourceValueObject = QueryVariable("resourceValueObject")
        val resourceValueProp = QueryVariable("resourceValueProp")
        val resourceValueObjectProp = QueryVariable("resourceValueObjectProp")
        val resourceValueObjectObj = QueryVariable("resourceValueObjectObj")

        val standoffNodeVar = QueryVariable("standoffNode")
        val standoffPropVar = QueryVariable("standoffProp")
        val standoffValueVar = QueryVariable("standoffValue")

        val valueObjectConcatVar = QueryVariable("valueObjectConcat")
    }

    /**
      * Constants for extended search.
      */
    object ExtendedSearchConstants {

        // variables representing the main resource and its properties
        val mainResourceVar = QueryVariable("mainResourceVar")

        // variables representing main and dependent resources. direct assertions about them as well as their values
        val mainAndDependentResourceVar = QueryVariable("mainAndDependentResource")
        val mainAndDependentResourcePropVar = QueryVariable("mainAndDependentResourceProp")
        val mainAndDependentResourceObjectVar = QueryVariable("mainAndDependentResourceObj")
        val mainAndDependentResourceValueObject = QueryVariable("mainAndDependentResourceValueObject")
        val mainAndDependentResourceValueProp = QueryVariable("mainAndDependentResourceValueProp")
        val mainAndDependentResourceValueObjectProp = QueryVariable("mainAndDependentResourceValueObjectProp")
        val mainAndDependentResourceValueObjectObj = QueryVariable("mainAndDependentResourceValueObjectObj")

        val standoffNodeVar = QueryVariable("standoffNode")
        val standoffPropVar = QueryVariable("standoffProp")
        val standoffValueVar = QueryVariable("standoffValue")

        val forbiddenResourceIri = "http://data.knora.org/permissions/forbiddenResource"

    }

}

class SearchResponderV2 extends ResponderWithStandoffV2 {

    val knoraIdUtil = new KnoraIdUtil

    def receive = {
        case FullTextSearchCountGetRequestV2(searchValue, limitToProject, limitToResourceClass, userProfile) => future2Message(sender(), fulltextSearchCountV2(searchValue, limitToProject, limitToResourceClass, userProfile), log)
        case FulltextSearchGetRequestV2(searchValue, offset, limitToProject, limitToResourceClass, userProfile) => future2Message(sender(), fulltextSearchV2(searchValue, offset, limitToProject, limitToResourceClass, userProfile), log)
        case ExtendedSearchCountGetRequestV2(query, userProfile) => future2Message(sender(), extendedSearchCountV2(inputQuery = query, userProfile = userProfile), log)
        case ExtendedSearchGetRequestV2(query, userProfile) => future2Message(sender(), extendedSearchV2(inputQuery = query, userProfile = userProfile), log)
        case SearchResourceByLabelCountGetRequestV2(searchValue, limitToProject, limitToResourceClass, userProfile) => future2Message(sender(), searchResourcesByLabelCountV2(searchValue, limitToProject, limitToResourceClass, userProfile), log)
        case SearchResourceByLabelGetRequestV2(searchValue, offset, limitToProject, limitToResourceClass, userProfile) => future2Message(sender(), searchResourcesByLabelV2(searchValue, offset, limitToProject, limitToResourceClass, userProfile), log)
        case other => handleUnexpectedMessage(sender(), other, log, this.getClass.getName)
    }

    /**
      * A [[ConstructToConstructTransformer]] that preprocesses the input CONSTRUCT query by converting external IRIs to internal ones
      * and disabling inference for individual statements as necessary.
      */
    class Preprocessor extends ConstructToConstructTransformer {

        def transformStatementInConstruct(statementPattern: StatementPattern): Seq[StatementPattern] = Seq(preprocessStatementPattern(statementPattern = statementPattern))

        def transformStatementInWhere(statementPattern: StatementPattern): Seq[QueryPattern] = Seq(preprocessStatementPattern(statementPattern = statementPattern))

        def transformFilter(filterPattern: FilterPattern): Seq[QueryPattern] = Seq(FilterPattern(preprocessFilterExpression(filterPattern.expression)))

        /**
          * Preprocesses a [[Expression]] by converting external IRIs to internal ones.
          *
          * @param filterExpression a filter expression.
          * @return the preprocessed expression.
          */
        private def preprocessFilterExpression(filterExpression: Expression): Expression = {
            filterExpression match {
                case entity: Entity => preprocessEntity(entity)
                case compareExpr: CompareExpression => CompareExpression(leftArg = preprocessFilterExpression(compareExpr.leftArg), operator = compareExpr.operator, rightArg = preprocessFilterExpression(compareExpr.rightArg))
                case andExpr: AndExpression => AndExpression(leftArg = preprocessFilterExpression(andExpr.leftArg), rightArg = preprocessFilterExpression(andExpr.rightArg))
                case orExpr: OrExpression => OrExpression(leftArg = preprocessFilterExpression(orExpr.leftArg), rightArg = preprocessFilterExpression(orExpr.rightArg))
            }
        }

        /**
          * Preprocesses an [[Entity]] by converting external IRIs to internal ones.
          *
          * @param entity an entity provided by [[SearchParserV2]].
          * @return the preprocessed entity.
          */
        private def preprocessEntity(entity: Entity): Entity = {
            // convert external Iris to internal Iris if needed

            entity match {
                case iriRef: IriRef => // if an Iri is an external knora-api entity (with value object or simple), convert it to an internal Iri
                    if (stringFormatter.isKnoraApiEntityIri(iriRef.iri)) {
                        IriRef(stringFormatter.externalToInternalEntityIri(iriRef.iri, () => throw BadRequestException(s"${iriRef.iri} is not a valid external knora-api entity Iri")))
                    } else {
                        IriRef(stringFormatter.toIri(iriRef.iri, () => throw BadRequestException(s"$iriRef is not a valid IRI")))
                    }

                case other => other
            }
        }

        /**
          * Preprocesses a [[StatementPattern]] by converting external IRIs to internal ones and disabling inference if necessary.
          *
          * @param statementPattern a statement provided by SearchParserV2.
          * @return the preprocessed statement pattern.
          */
        private def preprocessStatementPattern(statementPattern: StatementPattern): StatementPattern = {

            val subj = preprocessEntity(statementPattern.subj)
            val pred = preprocessEntity(statementPattern.pred)
            val obj = preprocessEntity(statementPattern.obj)

            StatementPattern.makeInferred(
                subj = subj,
                pred = pred,
                obj = obj
            ) // use inference for all user-provided statements in Where clause
        }
    }

    /**
      * An abstract base class providing shared methods to query transformers for extended search.
      */
    abstract class AbstractExtendedSearchTransformer(typeInspectionResult: TypeInspectionResult) extends WhereTransformer {

        // Contains the variable representing the main resource: knora-base:isMainResource
        protected var mainResourceVariable: Option[QueryVariable] = None

        // get method for public access
        def getMainResourceVariable: QueryVariable = mainResourceVariable.getOrElse(throw SparqlSearchException("Could not get main resource variable from transformer"))

        // a Set containing all `TypeableEntity` (keys of `typeInspectionResult`) that have already been processed
        // in order to prevent duplicates
        protected val processedTypeInformationKeysWhereClause = mutable.Set.empty[TypeableEntity]

        // Contains the variables of dependent resources
        protected var dependentResourceVariables = mutable.Set.empty[QueryVariable]

        // separator used by GroupConcat
        val groupConcatSeparator: Char = StringFormatter.INFORMATION_SEPARATOR_ONE

        // contains variables representing group concatenated dependent resource Iris
        protected var dependentResourceVariablesGroupConcat = Set.empty[QueryVariable]

        // get method for public access
        def getDependentResourceVariablesGroupConcat: Set[QueryVariable] = dependentResourceVariablesGroupConcat

<<<<<<< HEAD
                entity match {
                    case iriRef: IriRef => // if an Iri is an external knora-api entity (with value object or simple), convert it to an internal Iri
                        if (stringFormatter.isExternalEntityIri(iriRef.iri)) {
                            IriRef(stringFormatter.externalToInternalEntityIri(iriRef.iri, () => throw BadRequestException(s"${iriRef.iri} is not a valid external knora-api entity Iri")))
                        } else {
                            IriRef(stringFormatter.toIri(iriRef.iri, () => throw BadRequestException(s"$iriRef is not a valid IRI")))
                        }
=======
        // contains the variables of value objects (including those for link values)
        protected var valueObjectVariables = mutable.Set.empty[QueryVariable]
>>>>>>> b93a1454

        // contains variables representing group concatenated value objects Iris
        protected var valueObjectVarsGroupConcat = Set.empty[QueryVariable]

        // get method for public access
        def getValueObjectVarsGroupConcat: Set[QueryVariable] = valueObjectVarsGroupConcat

        // suffix appended to variables that are returned by a SPARQL aggregation function.
        val groupConcatVariableAppendix = "Concat"

        // variables that are created when processing filter statements
        // they represent the value of a literal pointed to by a value object
        val valueVariablesCreatedInFilters = mutable.Map.empty[QueryVariable, QueryVariable]

        /**
          * Convert an [[Entity]] to a [[TypeableEntity]] (key of type inspection results).
          * The entity is expected to be a variable or an Iri, otherwise `None` is returned.
          *
          * @param entity the entity to be converted to a [[TypeableEntity]].
          * @return an Option of a [[TypeableEntity]].
          */
        protected def toTypeableEntityKey(entity: Entity): Option[TypeableEntity] = {

            entity match {
                case queryVar: QueryVariable => Some(TypeableVariable(queryVar.variableName))

                case iriRef: IriRef =>
                    // type info keys are external api v2 simple Iris,
                    // so convert this internal Iri to an external api v2 simple if possible
                    val externalIri = if (stringFormatter.isInternalEntityIri(iriRef.iri)) {
                        stringFormatter.internalEntityIriToApiV2SimpleEntityIri(iriRef.iri, () => throw BadRequestException(s"${iriRef.iri} is not a valid internal knora-api entity Iri"))
                    } else {
                        iriRef.iri
                    }

                    Some(TypeableIri(externalIri))

                case _ => None
            }

        }

        /**
          * Create a unique variable from a whole statement.
          *
          * @param baseStatement the statement to be used to create the variable base name.
          * @param suffix        the suffix to be appended to the base name.
          * @return a unique variable.
          */
        protected def createUniqueVariableFromStatement(baseStatement: StatementPattern, suffix: String): QueryVariable = {
            QueryVariable(escapeEntityForVariable(baseStatement.subj) + "__" + escapeEntityForVariable(baseStatement.pred) + "__" + escapeEntityForVariable(baseStatement.obj) + "__" + suffix)
        }

        /**
          * Checks if a statement represents the knora-base:isMainResource statement and returns the query variable representing the main resource if so.
          *
          * @param statementPattern the statement pattern to be checked.
          * @return query variable representing the main resource or None.
          */
        protected def isMainResourceVariable(statementPattern: StatementPattern): Option[QueryVariable] = {
            statementPattern.pred match {
                case IriRef(OntologyConstants.KnoraBase.IsMainResource, _) =>
                    statementPattern.obj match {
                        case XsdLiteral("true", OntologyConstants.Xsd.Boolean) =>
                            statementPattern.subj match {
                                case queryVariable: QueryVariable => Some(queryVariable)
                                case _ => throw SparqlSearchException(s"The subject of ${OntologyConstants.KnoraBase.IsMainResource} must be a variable") // TODO: use the knora-api predicate in the error message?
                            }

                        case _ => None
                    }

                case _ => None
            }
        }

        /**
          * Creates additional statements for a non property type (e.g., a resource).
          *
          * @param nonPropertyTypeInfo type information about non property type.
          * @param inputEntity         the [[Entity]] to make the statements about.
          * @return a sequence of [[QueryPattern]] representing the additional statements.
          */
        protected def createAdditionalStatementsForNonPropertyType(nonPropertyTypeInfo: NonPropertyTypeInfo, inputEntity: Entity): Seq[QueryPattern] = {

            val typeIriInternal = if (stringFormatter.isKnoraApiEntityIri(nonPropertyTypeInfo.typeIri)) {
                stringFormatter.externalToInternalEntityIri(nonPropertyTypeInfo.typeIri, () => throw BadRequestException(s"${nonPropertyTypeInfo.typeIri} is not a valid external knora-api entity Iri"))
            } else {
                nonPropertyTypeInfo.typeIri
            }

            if (typeIriInternal == OntologyConstants.KnoraBase.Resource) {

                // inputEntity is either source or target of a linking property
                // create additional statements in order to query permissions and other information for a resource

                // add the inputEntity (a variable representing a resource) to the SELECT
                inputEntity match {
                    case queryVar: QueryVariable =>
                        // make sure that this is not the mainVar
                        mainResourceVariable match {
                            case Some(mainVar: QueryVariable) =>

                                if (mainVar != queryVar) {
                                    // it is a variable representing a dependent resource
                                    dependentResourceVariables += queryVar
                                }

                            case None =>

                        }

                    case _ =>
                }

                Seq(
                    StatementPattern.makeInferred(subj = inputEntity, pred = IriRef(OntologyConstants.Rdf.Type), obj = IriRef(OntologyConstants.KnoraBase.Resource)),
                    StatementPattern.makeExplicit(subj = inputEntity, pred = IriRef(OntologyConstants.KnoraBase.IsDeleted), obj = XsdLiteral(value = "false", datatype = OntologyConstants.Xsd.Boolean))
                )
            } else {
                // inputEntity is target of a value property
                // properties are handled by `convertStatementForPropertyType`, no processing needed here

                Seq.empty[QueryPattern]
            }
        }

        protected def convertStatementForPropertyType(propertyTypeInfo: PropertyTypeInfo, statementPattern: StatementPattern): Seq[QueryPattern] = {

            // convert the type information into an internal Knora Iri if possible
            val objectIri = if (stringFormatter.isKnoraApiEntityIri(propertyTypeInfo.objectTypeIri)) {
                stringFormatter.externalToInternalEntityIri(propertyTypeInfo.objectTypeIri, () => throw BadRequestException(s"${propertyTypeInfo.objectTypeIri} is not a valid external knora-api entity Iri"))
            } else {
                propertyTypeInfo.objectTypeIri
            }

            objectIri match {
                case OntologyConstants.KnoraBase.Resource => {
                    // linking property

                    // make sure that the object is either an Iri or a variable (cannot be a literal)
                    statementPattern.obj match {
                        case iriRef: IriRef => ()
                        case queryVar: QueryVariable => ()
                        case other => throw SparqlSearchException(s"Object of a linking statement must be an Iri or a QueryVariable, but $other given.")
                    }

                    // we are given a linking property
                    // a variable representing the corresponding link value has to be created

                    // create a variable representing the link value
                    val linkValueObjVar: QueryVariable = createUniqueVariableNameFromEntityAndProperty(statementPattern.obj, OntologyConstants.KnoraBase.LinkValue)

                    // add variable to collection representing value objects
                    valueObjectVariables += linkValueObjVar

                    // create an Entity that connects the subject of the linking property with the link value object
                    val linkValueProp: Entity = statementPattern.pred match {
                        case linkingPropQueryVar: QueryVariable =>
                            // create a variable representing the link value property
                            // in case FILTER patterns are given restricting the linking property's possible Iris, the same variable will recreated when processing FILTER patterns
                            createlinkValuePropertyVariableFromLinkingPropertyVariable(linkingPropQueryVar)
                        case propIri: IriRef =>
                            // convert the given linking property Iri to the corresponding link value property Iri
                            // only matches the linking property's link value
                            IriRef(knoraIdUtil.linkPropertyIriToLinkValuePropertyIri(propIri.iri))
                        case literal: XsdLiteral => throw SparqlSearchException(s"literal $literal cannot be used as a predicate")
                        case other => throw SparqlSearchException(s"$other cannot be used as a predicate")
                    }

                    // create statements that represent the link value's properties for the given linking property
                    // do not check for the predicate because inference would not work
                    // instead, linkValueProp restricts the link value objects to be returned
                    val linkValueStatements = Seq(
                        StatementPattern.makeInferred(subj = statementPattern.subj, pred = linkValueProp, obj = linkValueObjVar),
                        StatementPattern.makeExplicit(subj = linkValueObjVar, pred = IriRef(OntologyConstants.Rdf.Type), obj = IriRef(OntologyConstants.KnoraBase.LinkValue)),
                        StatementPattern.makeExplicit(subj = linkValueObjVar, pred = IriRef(OntologyConstants.KnoraBase.IsDeleted), obj = XsdLiteral(value = "false", datatype = OntologyConstants.Xsd.Boolean)),
                        StatementPattern.makeExplicit(subj = linkValueObjVar, pred = IriRef(OntologyConstants.Rdf.Subject), obj = statementPattern.subj),
                        StatementPattern.makeExplicit(subj = linkValueObjVar, pred = IriRef(OntologyConstants.Rdf.Object), obj = statementPattern.obj)
                    )

                    // linking property: just include the original statement relating the subject to the target of the link
                    statementPattern +: linkValueStatements
                }

                case literalType: IRI => {
                    // value property

                    // make sure that the object is a query variable (literals are not supported yet)
                    statementPattern.obj match {
                        case queryVar: QueryVariable => valueObjectVariables += queryVar // add variable to collection representing value objects
                        case other => throw SparqlSearchException(s"Object of a value property statement must be a QueryVariable, but $other given.")
                    }

                    // check that value object is not marked as deleted
                    val valueObjectIsNotDeleted = StatementPattern.makeExplicit(subj = statementPattern.obj, pred = IriRef(OntologyConstants.KnoraBase.IsDeleted), obj = XsdLiteral(value = "false", datatype = OntologyConstants.Xsd.Boolean))

                    // the query variable stands for a value object
                    // if there is a filter statement, the literal of the value object has to be checked: e.g., valueHasInteger etc.
                    // include the original statement relating the subject to a value object
                    Seq(statementPattern, valueObjectIsNotDeleted)
                }
            }

        }

        protected def processStatementPatternFromWhereClause(statementPattern: StatementPattern): Seq[QueryPattern] = {

            // look at the statement's subject, predicate, and object and generate additional statements if needed based on the given type information.
            // transform the originally given statement if necessary when processing the predicate

            // check if there exists type information for the given statement's subject
            val additionalStatementsForSubj: Seq[QueryPattern] = checkForNonPropertyTypeInfoForEntity(statementPattern.subj, typeInspectionResult, processedTypeInformationKeysWhereClause, createAdditionalStatementsForNonPropertyType)

            // check if there exists type information for the given statement's object
            val additionalStatementsForObj: Seq[QueryPattern] = checkForNonPropertyTypeInfoForEntity(statementPattern.obj, typeInspectionResult, processedTypeInformationKeysWhereClause, createAdditionalStatementsForNonPropertyType)

            // Add additional statements based on the whole input statement, e.g. to deal with the value object or the link value, and transform the original statement.
            val additionalStatementsForWholeStatement: Seq[QueryPattern] = checkForPropertyTypeInfoForStatement(statementPattern, typeInspectionResult, convertStatementForPropertyType)

            additionalStatementsForSubj ++ additionalStatementsForWholeStatement ++ additionalStatementsForObj

        }

        /**
          * Creates additional statements for a given [[Entity]] based on type information using `conversionFuncForNonPropertyType`
          * for a non property type (e.g., a resource).
          *
          * @param entity                           the entity to be taken into consideration (a statement's subject or object).
          * @param typeInspection                   type information.
          * @param processedTypeInfo                the keys of type information that have already been looked at.
          * @param conversionFuncForNonPropertyType the function to use to create additional statements.
          * @return a sequence of [[QueryPattern]] representing the additional statements.
          */
        protected def checkForNonPropertyTypeInfoForEntity(entity: Entity, typeInspection: TypeInspectionResult, processedTypeInfo: mutable.Set[TypeableEntity], conversionFuncForNonPropertyType: (NonPropertyTypeInfo, Entity) => Seq[QueryPattern]): Seq[QueryPattern] = {

            val typeInfoKey = toTypeableEntityKey(entity)

            // make sure that type info has not been processed yet
            if (typeInfoKey.nonEmpty && (typeInspection.typedEntities -- processedTypeInfo contains typeInfoKey.get)) {

                val nonPropTypeInfo: NonPropertyTypeInfo = typeInspection.typedEntities(typeInfoKey.get) match {
                    case nonPropInfo: NonPropertyTypeInfo => nonPropInfo

                    case _ => throw AssertionException(s"NonPropertyTypeInfo expected for ${typeInfoKey.get}")
                }

                // add TypeableEntity (keys of `typeInspection`) for subject in order to prevent duplicates
                processedTypeInfo += typeInfoKey.get

                conversionFuncForNonPropertyType(
                    nonPropTypeInfo,
                    entity
                )

            } else {
                Seq.empty[QueryPattern]
            }

        }

        /**
          * Converts the given statement based on the given type information using `conversionFuncForPropertyType`.
          *
          * @param statementPattern              the statement to be converted.
          * @param typeInspection                type information.
          * @param conversionFuncForPropertyType the function to use for the conversion.
          * @return a sequence of [[QueryPattern]] representing the converted statement.
          */
        protected def checkForPropertyTypeInfoForStatement(statementPattern: StatementPattern, typeInspection: TypeInspectionResult, conversionFuncForPropertyType: (PropertyTypeInfo, StatementPattern) => Seq[QueryPattern]): Seq[QueryPattern] = {
            val predTypeInfoKey: Option[TypeableEntity] = toTypeableEntityKey(statementPattern.pred)

            if (predTypeInfoKey.nonEmpty && (typeInspection.typedEntities contains predTypeInfoKey.get)) {
                // process type information for the predicate into additional statements

                val propTypeInfo = typeInspection.typedEntities(predTypeInfoKey.get) match {
                    case propInfo: PropertyTypeInfo => propInfo

                    case _ => throw AssertionException(s"PropertyTypeInfo expected for ${predTypeInfoKey.get}")
                }

                conversionFuncForPropertyType(
                    propTypeInfo,
                    statementPattern
                )

            } else {
                // no type information given and thus no further processing needed, just return the originally given statement (e.g., rdf:type)
                Seq(statementPattern)
            }
        }

        // A Map of XSD types to the corresponding knora-base value predicates that point to literals.
        // This allows us to handle different types of values (value objects).
        protected val literalTypesToValueTypeIris: Map[IRI, IRI] = Map(
            OntologyConstants.Xsd.Integer -> OntologyConstants.KnoraBase.ValueHasInteger,
            OntologyConstants.Xsd.Decimal -> OntologyConstants.KnoraBase.ValueHasDecimal,
            OntologyConstants.Xsd.Boolean -> OntologyConstants.KnoraBase.ValueHasBoolean,
            OntologyConstants.Xsd.String -> OntologyConstants.KnoraBase.ValueHasString,
            OntologyConstants.KnoraBase.Date -> OntologyConstants.KnoraBase.ValueHasStartJDN
        )

        /**
          * Given a variable representing a linking property, creates a variable respresenting the corresponding link value property.
          *
          * @param linkingPropertyQueryVariable variable representing a linking property.
          * @return variable representing the corresponding link value property.
          */
        protected def createlinkValuePropertyVariableFromLinkingPropertyVariable(linkingPropertyQueryVariable: QueryVariable): QueryVariable = {
            createUniqueVariableNameFromEntityAndProperty(linkingPropertyQueryVariable, OntologyConstants.KnoraBase.HasLinkToValue)
        }

        /**
          * Represents a transformed Filter expression and additional statement patterns that possibly had to be created during transformation.
          *
          * @param expression           the transformed Filter expression.
          * @param additionalStatements additionally created statement patterns.
          */
        protected case class TransformedFilterExpression(expression: Expression, additionalStatements: Seq[StatementPattern] = Seq.empty[StatementPattern])

        /**
          * Transforms a Filter expression provided in the input query (knora-api simple) into a knora-base compliant Filter expression.
          *
          * @param filterExpression the Filter expression to be transformed.
          * @param typeInspection   the results of type inspection.
          * @return a [[TransformedFilterExpression]].
          */
        protected def transformFilterExpression(filterExpression: Expression, typeInspection: TypeInspectionResult): TransformedFilterExpression = {

            filterExpression match {

                case filterCompare: CompareExpression =>

                    // left argument of a CompareExpression is expected to be a QueryVariable
                    val queryVar: QueryVariable = filterCompare.leftArg match {

                        case queryVar: QueryVariable => queryVar

                        case other => throw SparqlSearchException(s"Left argument of a Filter CompareExpression is expected to be a QueryVariable, but $other is given")
                    }

                    // make a key to look up information in type inspection results
                    val queryVarTypeInfoKey: Option[TypeableEntity] = toTypeableEntityKey(queryVar)

                    // get information about the queryVar's type
                    if (queryVarTypeInfoKey.nonEmpty && (typeInspection.typedEntities contains queryVarTypeInfoKey.get)) {

                        // get type information for queryVar
                        val typeInfo: SparqlEntityTypeInfo = typeInspection.typedEntities(queryVarTypeInfoKey.get)

                        // check if queryVar represents a property or a value
                        typeInfo match {

                            case propInfo: PropertyTypeInfo =>

                                // left arg queryVar is a variable representing a property
                                // therefore the right argument must be an Iri restricting the property variable to a certain property
                                filterCompare.rightArg match {
                                    case iriRef: IriRef =>

                                        // make sure that the comparison operator is a `CompareExpressionOperator.EQUALS`
                                        if (filterCompare.operator != CompareExpressionOperator.EQUALS) throw SparqlSearchException(s"Comparison operator in a CompareExpression for a property type is expected to be ${CompareExpressionOperator.EQUALS}, but ${filterCompare.operator} given. For negations use 'FILTER NOT EXISTS' ")

                                        val objectTypeIriInternal = if (stringFormatter.isKnoraApiEntityIri(propInfo.objectTypeIri)) {
                                            stringFormatter.externalToInternalEntityIri(propInfo.objectTypeIri, () => throw BadRequestException(s"${propInfo.objectTypeIri} is not a valid external knora-api entity Iri"))
                                        } else {
                                            propInfo.objectTypeIri
                                        }

                                        val userProvidedRestriction = CompareExpression(queryVar, filterCompare.operator, iriRef)

<<<<<<< HEAD
                                    // the left arg queryVar is a variable representing a value
                                    // get the internal Iri of the value type, if possible (xsd types are not internal types).
                                    val typeIriInternal = if (stringFormatter.isExternalEntityIri(nonPropInfo.typeIri)) {
                                        stringFormatter.externalToInternalEntityIri(nonPropInfo.typeIri, () => throw BadRequestException(s"${nonPropInfo.typeIri} is not a valid external knora-api entity Iri"))
                                    } else {
                                        nonPropInfo.typeIri
                                    }
=======
                                        // check if the objectTypeIri of propInfo is knora-base:Resource
                                        // if so, it is a linking property and its link value property must be restricted too
                                        objectTypeIriInternal match {
                                            case OntologyConstants.KnoraBase.Resource =>
>>>>>>> b93a1454

                                                // it is a linking property, restrict the link value property

                                                val restrictionForLinkValueProp = CompareExpression(
                                                    leftArg = createlinkValuePropertyVariableFromLinkingPropertyVariable(queryVar), // the same variable was created during statement processing in WHERE clause in `convertStatementForPropertyType`
                                                    operator = filterCompare.operator,
                                                    rightArg = IriRef(knoraIdUtil.linkPropertyIriToLinkValuePropertyIri(iriRef.iri))) // create link value property from linking property

                                                TransformedFilterExpression(AndExpression(
                                                    leftArg = userProvidedRestriction,
                                                    rightArg = restrictionForLinkValueProp)
                                                )

                                            case other =>
                                                // not a linking property, just return the provided restriction
                                                TransformedFilterExpression(userProvidedRestriction)
                                        }


                                    case other => throw SparqlSearchException(s"right argument of CompareExpression is expected to be an Iri representing a property, but $other is given")
                                }

                            case nonPropInfo: NonPropertyTypeInfo =>

                                // the left arg queryVar is a variable representing a value
                                // get the internal Iri of the value type, if possible (xsd types are not internal types).
                                val typeIriInternal = if (stringFormatter.isKnoraApiEntityIri(nonPropInfo.typeIri)) {
                                    stringFormatter.externalToInternalEntityIri(nonPropInfo.typeIri, () => throw BadRequestException(s"${nonPropInfo.typeIri} is not a valid external knora-api entity Iri"))
                                } else {
                                    nonPropInfo.typeIri
                                }

                                // depending on the value type, transform the given Filter expression.
                                // add an extra level by getting the value literal from the value object.
                                // queryVar refers to the value object, for the value literal an extra variable has to be created, taking its type into account.
                                typeIriInternal match {

                                    case OntologyConstants.Xsd.Integer =>

                                        // make sure that the right argument is an integer literal
                                        val integerLiteral: XsdLiteral = filterCompare.rightArg match {
                                            case intLiteral: XsdLiteral if intLiteral.datatype == OntologyConstants.Xsd.Integer => intLiteral

                                            case other => throw SparqlSearchException(s"right argument in CompareExpression for integer property was expected to be an integer literal, but $other is given.")
                                        }

                                        // create a variable representing the integer literal
                                        val intValHasInteger: QueryVariable = createUniqueVariableNameFromEntityAndProperty(queryVar, OntologyConstants.KnoraBase.ValueHasInteger)

                                        // add this variable to the collection of additionally created variables (needed for sorting in the prequery)
                                        valueVariablesCreatedInFilters.put(queryVar, intValHasInteger)

                                        TransformedFilterExpression(
                                            CompareExpression(intValHasInteger, filterCompare.operator, integerLiteral),
                                            Seq(
                                                // connects the value object with the value literal
                                                StatementPattern.makeExplicit(subj = queryVar, pred = IriRef(OntologyConstants.KnoraBase.ValueHasInteger), intValHasInteger)
                                            )
                                        )

                                    case OntologyConstants.Xsd.Decimal =>

                                        // make sure that the right argument is a decimal or integer literal
                                        val decimalLiteral: XsdLiteral = filterCompare.rightArg match {
                                            case decimalLiteral: XsdLiteral if decimalLiteral.datatype == OntologyConstants.Xsd.Decimal || decimalLiteral.datatype == OntologyConstants.Xsd.Integer => decimalLiteral

                                            case other => throw SparqlSearchException(s"right argument in CompareExpression for decimal property was expected to be a decimal or an integer literal, but $other is given.")
                                        }

                                        // create a variable representing the decimal literal
                                        val decimalValHasDecimal = createUniqueVariableNameFromEntityAndProperty(queryVar, OntologyConstants.KnoraBase.ValueHasDecimal)

                                        // add this variable to the collection of additionally created variables (needed for sorting in the prequery)
                                        valueVariablesCreatedInFilters.put(queryVar, decimalValHasDecimal)

                                        TransformedFilterExpression(
                                            CompareExpression(decimalValHasDecimal, filterCompare.operator, decimalLiteral),
                                            Seq(
                                                // connects the value object with the value literal
                                                StatementPattern.makeExplicit(subj = queryVar, pred = IriRef(OntologyConstants.KnoraBase.ValueHasDecimal), decimalValHasDecimal)
                                            )
                                        )

                                    case OntologyConstants.Xsd.Boolean =>

                                        // make sure that the right argument is a boolean literal
                                        val booleanLiteral: XsdLiteral = filterCompare.rightArg match {
                                            case booleanLiteral: XsdLiteral if booleanLiteral.datatype == OntologyConstants.Xsd.Boolean => booleanLiteral

                                            case other => throw SparqlSearchException(s"right argument in CompareExpression for boolean property was expected to be a boolean literal, but $other is given.")
                                        }

                                        // create a variable representing the boolean literal
                                        val booleanValHasBoolean = createUniqueVariableNameFromEntityAndProperty(queryVar, OntologyConstants.KnoraBase.ValueHasBoolean)

                                        // add this variable to the collection of additionally created variables (needed for sorting in the prequery)
                                        valueVariablesCreatedInFilters.put(queryVar, booleanValHasBoolean)

                                        // check if operator is supported for boolean
                                        if (!(filterCompare.operator.equals(CompareExpressionOperator.EQUALS) || filterCompare.operator.equals(CompareExpressionOperator.NOT_EQUALS))) {
                                            throw SparqlSearchException(s"Filter expressions for a boolean value supports the following operators: ${CompareExpressionOperator.EQUALS}, ${CompareExpressionOperator.NOT_EQUALS}, but ${filterCompare.operator} given")
                                        }

                                        TransformedFilterExpression(
                                            CompareExpression(booleanValHasBoolean, filterCompare.operator, booleanLiteral),
                                            Seq(
                                                // connects the value object with the value literal
                                                StatementPattern.makeExplicit(subj = queryVar, pred = IriRef(OntologyConstants.KnoraBase.ValueHasBoolean), booleanValHasBoolean)
                                            )
                                        )

                                    case OntologyConstants.Xsd.String =>

                                        // make sure that the right argument is a string literal
                                        val stringLiteral: XsdLiteral = filterCompare.rightArg match {
                                            case strLiteral: XsdLiteral if strLiteral.datatype == OntologyConstants.Xsd.String => strLiteral

                                            case other => throw SparqlSearchException(s"right argument in CompareExpression for string property was expected to be a string literal, but $other is given.")
                                        }

                                        // create a variable representing the string literal
                                        val textValHasString = createUniqueVariableNameFromEntityAndProperty(queryVar, OntologyConstants.KnoraBase.ValueHasString)

                                        // add this variable to the collection of additionally created variables (needed for sorting in the prequery)
                                        valueVariablesCreatedInFilters.put(queryVar, textValHasString)

                                        // check if operator is supported for string operations
                                        if (!(filterCompare.operator.equals(CompareExpressionOperator.EQUALS) || filterCompare.operator.equals(CompareExpressionOperator.NOT_EQUALS))) {
                                            throw SparqlSearchException(s"Filter expressions for a string value supports the following operators: ${CompareExpressionOperator.EQUALS}, ${CompareExpressionOperator.NOT_EQUALS}, but ${filterCompare.operator} given")
                                        }

                                        TransformedFilterExpression(
                                            CompareExpression(textValHasString, filterCompare.operator, stringLiteral),
                                            Seq(
                                                // connects the value object with the value literal
                                                StatementPattern.makeExplicit(subj = queryVar, pred = IriRef(OntologyConstants.KnoraBase.ValueHasString), textValHasString)
                                            )
                                        )

                                    case OntologyConstants.KnoraBase.Date =>

                                        // make sure that the right argument is a string literal (dates are represented as knora date strings in knora-api simple)
                                        val dateStringLiteral: _root_.org.knora.webapi.util.search.XsdLiteral = filterCompare.rightArg match {
                                            case dateStrLiteral: XsdLiteral if dateStrLiteral.datatype == OntologyConstants.Xsd.String => dateStrLiteral

                                            case other => throw SparqlSearchException(s"right argument in CompareExpression for date property was expected to be a string literal representing a date, but $other is given.")
                                        }

                                        // validate Knora  date string
                                        val dateStr: String = stringFormatter.toDate(dateStringLiteral.value, () => throw BadRequestException(s"${dateStringLiteral.value} is not a valid date string"))

                                        val date: JulianDayNumberValueV1 = DateUtilV1.createJDNValueV1FromDateString(dateStr)

                                        // create a variable representing the period's start
                                        val dateValueHasStartVar = createUniqueVariableNameFromEntityAndProperty(queryVar, OntologyConstants.KnoraBase.ValueHasStartJDN)

                                        // sort dates by their period's start (in the prequery)
                                        valueVariablesCreatedInFilters.put(queryVar, dateValueHasStartVar)

                                        // create a variable representing the period's end
                                        val dateValueHasEndVar = createUniqueVariableNameFromEntityAndProperty(queryVar, OntologyConstants.KnoraBase.ValueHasEndJDN)

                                        // connects the value object with the periods start variable
                                        val dateValStartStatement = StatementPattern.makeExplicit(subj = queryVar, pred = IriRef(OntologyConstants.KnoraBase.ValueHasStartJDN), obj = dateValueHasStartVar)

                                        // connects the value object with the periods end variable
                                        val dateValEndStatement = StatementPattern.makeExplicit(subj = queryVar, pred = IriRef(OntologyConstants.KnoraBase.ValueHasEndJDN), obj = dateValueHasEndVar)

                                        // process filter expression based on given comparison operator
                                        filterCompare.operator match {

                                            case CompareExpressionOperator.EQUALS =>

                                                // any overlap in considered as equality
                                                val leftArgFilter = CompareExpression(XsdLiteral(date.dateval1.toString, OntologyConstants.Xsd.Integer), CompareExpressionOperator.LESS_THAN_OR_EQUAL_TO, dateValueHasEndVar)

                                                val rightArgFilter = CompareExpression(XsdLiteral(date.dateval2.toString, OntologyConstants.Xsd.Integer), CompareExpressionOperator.GREATER_THAN_OR_EQUAL_TO, dateValueHasStartVar)

                                                val filter = AndExpression(leftArgFilter, rightArgFilter)

                                                TransformedFilterExpression(
                                                    filter,
                                                    Seq(
                                                        dateValStartStatement, dateValEndStatement
                                                    )
                                                )

                                            case CompareExpressionOperator.NOT_EQUALS =>

                                                // no overlap in considered as inequality (negation of equality)
                                                val leftArgFilter = CompareExpression(XsdLiteral(date.dateval1.toString, OntologyConstants.Xsd.Integer), CompareExpressionOperator.GREATER_THAN, dateValueHasEndVar)

                                                val rightArgFilter = CompareExpression(XsdLiteral(date.dateval2.toString, OntologyConstants.Xsd.Integer), CompareExpressionOperator.LESS_THAN, dateValueHasStartVar)

                                                val filter = OrExpression(leftArgFilter, rightArgFilter)

                                                TransformedFilterExpression(
                                                    filter,
                                                    Seq(
                                                        dateValStartStatement, dateValEndStatement
                                                    )
                                                )

                                            case CompareExpressionOperator.LESS_THAN =>

                                                // period ends before indicated period
                                                val filter = CompareExpression(dateValueHasEndVar, CompareExpressionOperator.LESS_THAN, XsdLiteral(date.dateval1.toString, OntologyConstants.Xsd.Integer))

                                                TransformedFilterExpression(
                                                    filter,
                                                    Seq(dateValEndStatement)
                                                )

                                            case CompareExpressionOperator.LESS_THAN_OR_EQUAL_TO =>

                                                // period ends before indicated period or equals it (any overlap)
                                                val filter = CompareExpression(dateValueHasStartVar, CompareExpressionOperator.LESS_THAN_OR_EQUAL_TO, XsdLiteral(date.dateval2.toString, OntologyConstants.Xsd.Integer))

                                                TransformedFilterExpression(
                                                    filter,
                                                    Seq(dateValStartStatement)
                                                )

                                            case CompareExpressionOperator.GREATER_THAN =>

                                                // period starts after end of indicated period
                                                val filter = CompareExpression(dateValueHasStartVar, CompareExpressionOperator.GREATER_THAN, XsdLiteral(date.dateval2.toString, OntologyConstants.Xsd.Integer))

                                                TransformedFilterExpression(
                                                    filter,
                                                    Seq(dateValStartStatement)
                                                )

                                            case CompareExpressionOperator.GREATER_THAN_OR_EQUAL_TO =>

                                                // period starts after indicated period or equals it (any overlap)
                                                val filter = CompareExpression(dateValueHasEndVar, CompareExpressionOperator.GREATER_THAN_OR_EQUAL_TO, XsdLiteral(date.dateval1.toString, OntologyConstants.Xsd.Integer))

                                                TransformedFilterExpression(
                                                    filter,
                                                    Seq(dateValEndStatement)
                                                )


                                            case other => throw SparqlSearchException(s"operator $other not supported in filter expressions for dates")


                                        }

                                    case other => throw NotImplementedException(s"Value type $other not supported in FilterExpression")

                                }

                        }


                    } else {
                        throw SparqlSearchException(s"type information about $queryVar is missing")
                    }


                case filterOr: OrExpression =>
                    // recursively call this method for both arguments
                    val filterExpressionLeft = transformFilterExpression(filterOr.leftArg, typeInspection)
                    val filterExpressionRight = transformFilterExpression(filterOr.rightArg, typeInspection)

                    // recreate Or expression and include additional statements
                    TransformedFilterExpression(
                        OrExpression(filterExpressionLeft.expression, filterExpressionRight.expression),
                        filterExpressionLeft.additionalStatements ++ filterExpressionRight.additionalStatements
                    )


                case filterAnd: AndExpression =>
                    // recursively call this method for both arguments
                    val filterExpressionLeft = transformFilterExpression(filterAnd.leftArg, typeInspection)
                    val filterExpressionRight = transformFilterExpression(filterAnd.rightArg, typeInspection)

                    // recreate And expression and include additional statements
                    TransformedFilterExpression(
                        AndExpression(filterExpressionLeft.expression, filterExpressionRight.expression),
                        filterExpressionLeft.additionalStatements ++ filterExpressionRight.additionalStatements
                    )

                case other => throw NotImplementedException(s"$other not supported as FilterExpression")
            }

        }

    }

    /**
      * Transform the the Knora explicit graph name to GraphDB explicit graph name.
      *
      * @param statement the given statement whose graph name has to be renamed.
      * @return the statement with the renamed graph, if given.
      */
    private def transformKnoraExplicitToGraphDBExplicit(statement: StatementPattern): Seq[StatementPattern] = {
        val transformedPattern = statement.copy(
            namedGraph = statement.namedGraph match {
                case Some(IriRef(OntologyConstants.NamedGraphs.KnoraExplicitNamedGraph, _)) => Some(IriRef(OntologyConstants.NamedGraphs.GraphDBExplicitNamedGraph))
                case Some(IriRef(_, _)) => throw AssertionException(s"Named graphs other than ${OntologyConstants.NamedGraphs.KnoraExplicitNamedGraph} cannot occur in non-triplestore-specific generated search query SPARQL")
                case None => None
            }
        )

        Seq(transformedPattern)
    }

    private class GraphDBSelectToSelectTransformer extends SelectToSelectTransformer {
        def transformStatementInSelect(statementPattern: StatementPattern): Seq[StatementPattern] = Seq(statementPattern)

        def transformStatementInWhere(statementPattern: StatementPattern): Seq[StatementPattern] = {
            transformKnoraExplicitToGraphDBExplicit(statementPattern)
        }

        def transformFilter(filterPattern: FilterPattern): Seq[QueryPattern] = Seq(filterPattern)

    }

    private class NoInferenceSelectToSelectTransformer extends SelectToSelectTransformer {
        def transformStatementInSelect(statementPattern: StatementPattern): Seq[StatementPattern] = Seq(statementPattern)

        def transformStatementInWhere(statementPattern: StatementPattern): Seq[StatementPattern] = {
            // TODO: if OntologyConstants.NamedGraphs.KnoraExplicitNamedGraph occurs, remove it and use property path syntax to emulate inference.
            Seq(statementPattern)
        }

        def transformFilter(filterPattern: FilterPattern): Seq[QueryPattern] = Seq(filterPattern)

    }

    /**
      * Transforms non-triplestore-specific query patterns to GraphDB-specific ones.
      */
    private class GraphDBConstructToConstructTransformer extends ConstructToConstructTransformer {
        def transformStatementInConstruct(statementPattern: StatementPattern): Seq[StatementPattern] = Seq(statementPattern)

        def transformStatementInWhere(statementPattern: StatementPattern): Seq[StatementPattern] = {
            transformKnoraExplicitToGraphDBExplicit(statementPattern)
        }

        def transformFilter(filterPattern: FilterPattern): Seq[QueryPattern] = Seq(filterPattern)
    }

    /**
      * Transforms non-triplestore-specific query patterns for a triplestore that does not have inference enabled.
      */
    private class NoInferenceConstructToConstructTransformer extends ConstructToConstructTransformer {
        def transformStatementInConstruct(statementPattern: StatementPattern): Seq[StatementPattern] = Seq(statementPattern)

        def transformStatementInWhere(statementPattern: StatementPattern): Seq[StatementPattern] = {
            // TODO: if OntologyConstants.NamedGraphs.KnoraExplicitNamedGraph occurs, remove it and use property path syntax to emulate inference.
            Seq(statementPattern)
        }

        def transformFilter(filterPattern: FilterPattern): Seq[QueryPattern] = Seq(filterPattern)
    }

    /**
      * Creates a syntactically valid variable base name, based on the given entity.
      *
      * @param entity the entity to be used to create a base name for a variable.
      * @return a base name for a variable.
      */
    private def escapeEntityForVariable(entity: Entity): String = {
        val entityStr = entity match {
            case QueryVariable(varName) => varName
            case IriRef(iriLiteral, _) => iriLiteral
            case XsdLiteral(stringLiteral, _) => stringLiteral
            case _ => throw SparqlSearchException(s"A unique variable could not be made for $entity")
        }

        entityStr.replaceAll("[:/.#-]", "").replaceAll("\\s", "") // TODO: check if this is complete and if it could lea to collision of variable names
    }

    /**
      * Creates a unique variable name from the given entity and the local part of a property IRI.
      *
      * @param base        the entity to use to create the variable base name.
      * @param propertyIri the IRI of the property whose local part will be used to form the unique name.
      * @return a unique variable.
      */
    private def createUniqueVariableNameFromEntityAndProperty(base: Entity, propertyIri: IRI): QueryVariable = {
        val propertyHashIndex = propertyIri.lastIndexOf('#')

        if (propertyHashIndex > 0) {
            val propertyName = propertyIri.substring(propertyHashIndex + 1)
            QueryVariable(escapeEntityForVariable(base) + "__" + escapeEntityForVariable(QueryVariable(propertyName)))
        } else {
            throw AssertionException(s"Invalid property IRI: $propertyIri")
        }
    }

    /**
      * Represents the Iris of resources and value objects.
      *
      * @param resourceIris    resource Iris.
      * @param valueObjectIris value object Iris.
      */
    private case class ResourceIrisAndValueObjectIris(resourceIris: Set[IRI], valueObjectIris: Set[IRI])

    /**
      * Traverses value property assertions and returns the Iris of the value objects and the dependent resources, recursively traversing their value properties as well.
      * This is method is needed in order to determine if the full query path is still present in the results after permissions checking handled in [[ConstructResponseUtilV2.splitMainResourcesAndValueRdfData]].
      * Due to insufficient permissions, some of the resources (both main and dependent resources) and/or values may have been filtered out.
      *
      * @param valuePropertyAssertions the assertions to be traversed.
      * @return a [[ResourceIrisAndValueObjectIris]] representing all resource and value object Iris that have been found in `valuePropertyAssertions`.
      */
    private def traverseValuePropertyAssertions(valuePropertyAssertions: Map[IRI, Seq[ConstructResponseUtilV2.ValueRdfData]]): ResourceIrisAndValueObjectIris = {

        // look at the value objects and ignore the property Iris (we are only interested in value instances)
        val resAndValObjIris: Seq[ResourceIrisAndValueObjectIris] = valuePropertyAssertions.values.flatten.foldLeft(Seq.empty[ResourceIrisAndValueObjectIris]) {
            (acc: Seq[ResourceIrisAndValueObjectIris], assertion) =>

                if (assertion.targetResource.nonEmpty) {
                    // this is a link value
                    // recursively traverse the dependent resource's values

                    val dependentRes: ConstructResponseUtilV2.ResourceWithValueRdfData = assertion.targetResource.get

                    // recursively traverse the link value's nested resource and its assertions
                    val resAndValObjIrisForDependentRes: ResourceIrisAndValueObjectIris = traverseValuePropertyAssertions(dependentRes.valuePropertyAssertions)
                    // get the dependent resource's Iri from the current link value's rdf:object
                    val dependentResIri: IRI = assertion.assertions.getOrElse(OntologyConstants.Rdf.Object, throw InconsistentTriplestoreDataException(s"expected ${OntologyConstants.Rdf.Object} for link value ${assertion.valueObjectIri}"))

                    // append results from recursion and current value object
                    ResourceIrisAndValueObjectIris(resourceIris = resAndValObjIrisForDependentRes.resourceIris + dependentResIri, valueObjectIris = resAndValObjIrisForDependentRes.valueObjectIris + assertion.valueObjectIri) +: acc
                } else {
                    // not a link value or no dependent resource given (in order to avoid infinite recursion)
                    // no dependent resource present
                    // append results for current value object
                    ResourceIrisAndValueObjectIris(resourceIris = Set.empty[IRI], valueObjectIris = Set(assertion.valueObjectIri)) +: acc
                }
        }

        // convert the collection of `ResourceIrisAndValueObjectIris` into one
        ResourceIrisAndValueObjectIris(
            resourceIris = resAndValObjIris.flatMap(_.resourceIris).toSet,
            valueObjectIris = resAndValObjIris.flatMap(_.valueObjectIris).toSet
        )

    }

    /**
      * Gets the forbidden resource.
      *
      * @param userProfile the user making the request.
      * @return the forbidden resource.
      */
    private def getForbiddenResource(userProfile: UserProfileV1) = {
        import SearchResponderV2Constants.ExtendedSearchConstants.forbiddenResourceIri

        for {

            forbiddenResSeq: ReadResourcesSequenceV2 <- (responderManager ? ResourcesGetRequestV2(resourceIris = Seq(forbiddenResourceIri), userProfile = userProfile)).mapTo[ReadResourcesSequenceV2]
            forbiddenRes = forbiddenResSeq.resources.headOption.getOrElse(throw InconsistentTriplestoreDataException(s"$forbiddenResourceIri was not returned"))
        } yield Some(forbiddenRes)
    }

    /**
      * Performs a fulltext search and returns the resources count (how man resources match the search criteria),
      * without taking into consideration permission checking.
      *
      * This method does not return the resources themselves.
      *
      * @param searchValue          the values to search for.
      * @param limitToProject       limit search to given project.
      * @param limitToResourceClass limit search to given resource class.
      * @param userProfile          the profile of the client making the request.
      * @return a [[ReadResourcesSequenceV2]] representing the amount of resources that have been found.
      */
    private def fulltextSearchCountV2(searchValue: String, limitToProject: Option[IRI], limitToResourceClass: Option[IRI], userProfile: UserProfileV1): Future[ReadResourcesSequenceV2] = {

        val searchTerms: CombineSearchTerms = CombineSearchTerms(searchValue)

        for {
            countSparql <- Future(queries.sparql.v2.txt.searchFulltext(
                triplestore = settings.triplestoreType,
                searchTerms = searchTerms,
                limitToProject = limitToProject,
                limitToResourceClass = limitToResourceClass,
                separator = None, // no separator needed for count query
                limit = 1,
                offset = 0,
                countQuery = true // do  not get the resources themselves, but the sum of results
            ).toString())

            // _ = println(countSparql)

            countResponse: SparqlSelectResponse <- (storeManager ? SparqlSelectRequest(countSparql)).mapTo[SparqlSelectResponse]

            // query response should contain one result with one row with the name "count"
            _ = if (countResponse.results.bindings.length != 1) {
                throw SparqlSearchException(s"Fulltext count query is expected to return exactly one row, but ${countResponse.results.bindings.size} given")
            }

            count = countResponse.results.bindings.head.rowMap("count")

        } yield ReadResourcesSequenceV2(
            numberOfResources = count.toInt,
            resources = Seq.empty[ReadResourceV2] // no results for a count query
        )
    }

    /**
      * Performs a fulltext search (simple search).
      *
      * @param searchValue          the values to search for.
      * @param offset               the offset to be used for paging.
      * @param limitToProject       limit search to given project.
      * @param limitToResourceClass limit search to given resource class.
      * @param userProfile          the profile of the client making the request.
      * @return a [[ReadResourcesSequenceV2]] representing the resources that have been found.
      */
    private def fulltextSearchV2(searchValue: String, offset: Int, limitToProject: Option[IRI], limitToResourceClass: Option[IRI], userProfile: UserProfileV1): Future[ReadResourcesSequenceV2] = {

        import SearchResponderV2Constants.FullTextSearchConstants._

        val groupConcatSeparator = StringFormatter.INFORMATION_SEPARATOR_ONE

        /**
          * Creates a CONSTRUCT query for the given resource and value object Iris.
          *
          * @param resourceIris    the Iris of the resources to be queried.
          * @param valueObjectIris the Iris of the value objects to be queried.
          * @return a [[ConstructQuery]].
          */
        def createMainQuery(resourceIris: Set[IRI], valueObjectIris: Set[IRI]): ConstructQuery = {

            // WHERE patterns for the resources: check that the resource are a knora-base:Resource and that it is not marked as deleted
            val wherePatternsForResources = Seq(
                ValuesPattern(resourceVar, resourceIris.map(IriRef(_))), // a ValuePattern that binds the resource Iris to the resource variable
                StatementPattern.makeInferred(subj = resourceVar, pred = IriRef(OntologyConstants.Rdf.Type), obj = IriRef(OntologyConstants.KnoraBase.Resource)),
                StatementPattern.makeExplicit(subj = resourceVar, pred = IriRef(OntologyConstants.KnoraBase.IsDeleted), obj = XsdLiteral(value = "false", datatype = OntologyConstants.Xsd.Boolean)),
                StatementPattern.makeExplicit(subj = resourceVar, pred = resourcePropVar, obj = resourceObjectVar)
            )

            //  mark resources as the main resource and a knora-base:Resource in CONSTRUCT clause and return direct assertions about resources
            val constructPatternsForResources = Seq(
                StatementPattern(subj = resourceVar, pred = IriRef(OntologyConstants.KnoraBase.IsMainResource), obj = XsdLiteral(value = "true", datatype = OntologyConstants.Xsd.Boolean)),
                StatementPattern(subj = resourceVar, pred = IriRef(OntologyConstants.Rdf.Type), obj = IriRef(OntologyConstants.KnoraBase.Resource)),
                StatementPattern(subj = resourceVar, pred = resourcePropVar, obj = resourceObjectVar)
            )

            if (valueObjectIris.nonEmpty) {
                // value objects are to be queried

                // WHERE patterns for statements about the resources' values
                val wherePatternsForValueObjects = Seq(
                    ValuesPattern(resourceValueObject, valueObjectIris.map(iri => IriRef(iri))),
                    StatementPattern.makeInferred(subj = resourceVar, pred = IriRef(OntologyConstants.KnoraBase.HasValue), obj = resourceValueObject),
                    StatementPattern.makeExplicit(subj = resourceVar, pred = resourceValueProp, obj = resourceValueObject),
                    StatementPattern.makeExplicit(subj = resourceValueObject, pred = IriRef(OntologyConstants.KnoraBase.IsDeleted), obj = XsdLiteral(value = "false", datatype = OntologyConstants.Xsd.Boolean)),
                    StatementPattern.makeExplicit(subj = resourceValueObject, pred = resourceValueObjectProp, obj = resourceValueObjectObj)
                )

                // return assertions about value objects
                val constructPatternsForValueObjects = Seq(
                    StatementPattern(subj = resourceVar, pred = IriRef(OntologyConstants.KnoraBase.HasValue), obj = resourceValueObject),
                    StatementPattern(subj = resourceVar, pred = resourceValueProp, obj = resourceValueObject),
                    StatementPattern(subj = resourceValueObject, pred = resourceValueObjectProp, obj = resourceValueObjectObj)
                )

                // WHERE patterns for standoff belonging to value objects (if any)
                val wherePatternsForStandoff = Seq(
                    ValuesPattern(resourceValueObject, valueObjectIris.map(iri => IriRef(iri))),
                    StatementPattern.makeExplicit(subj = resourceValueObject, pred = IriRef(OntologyConstants.KnoraBase.ValueHasStandoff), obj = standoffNodeVar),
                    StatementPattern.makeExplicit(subj = standoffNodeVar, pred = standoffPropVar, obj = standoffValueVar)
                )

                // return standoff
                val constructPatternsForStandoff = Seq(
                    StatementPattern(subj = resourceValueObject, pred = IriRef(OntologyConstants.KnoraBase.ValueHasStandoff), obj = standoffNodeVar),
                    StatementPattern(subj = standoffNodeVar, pred = standoffPropVar, obj = standoffValueVar)
                )

                ConstructQuery(
                    constructClause = ConstructClause(
                        statements = constructPatternsForResources ++ constructPatternsForValueObjects ++ constructPatternsForStandoff
                    ),
                    whereClause = WhereClause(
                        Seq(
                            UnionPattern(
                                Seq(wherePatternsForResources, wherePatternsForValueObjects, wherePatternsForStandoff)
                            )
                        )
                    )
                )

            } else {
                // no value objects are to be queried

                ConstructQuery(
                    constructClause = ConstructClause(
                        statements = constructPatternsForResources
                    ),
                    whereClause = WhereClause(
                        Seq(
                            UnionPattern(
                                Seq(wherePatternsForResources)
                            )
                        )
                    )
                )
            }

        }

        val searchTerms: CombineSearchTerms = CombineSearchTerms(searchValue)

        for {
            searchSparql <- Future(queries.sparql.v2.txt.searchFulltext(
                triplestore = settings.triplestoreType,
                searchTerms = searchTerms,
                limitToProject = limitToProject,
                limitToResourceClass = limitToResourceClass,
                separator = Some(groupConcatSeparator),
                limit = settings.v2ResultsPerPage,
                offset = offset * settings.v2ResultsPerPage, // determine the actual offset
                countQuery = false
            ).toString())

            // _ = println(searchSparql)

            prequeryResponse: SparqlSelectResponse <- (storeManager ? SparqlSelectRequest(searchSparql)).mapTo[SparqlSelectResponse]

            // _ = println(prequeryResponse)

            // a sequence of resource Iris that match the search criteria
            // attention: no permission checking has been done so far
            resourceIris: Seq[IRI] = prequeryResponse.results.bindings.map {
                case resultRow: VariableResultsRow =>
                    resultRow.rowMap(resourceVar.variableName)
            }

            // make sure that the prequery returned some results
            queryResultsSeparatedWithFullQueryPath: Map[IRI, ConstructResponseUtilV2.ResourceWithValueRdfData] <- if (resourceIris.nonEmpty) {

                // for each resource, create a Set of value object Iris
                val valueObjectIrisPerResource: Map[IRI, Set[IRI]] = prequeryResponse.results.bindings.foldLeft(Map.empty[IRI, Set[IRI]]) {
                    (acc: Map[IRI, Set[IRI]], resultRow: VariableResultsRow) =>

                        val mainResIri: String = resultRow.rowMap(resourceVar.variableName)

                        resultRow.rowMap.get(valueObjectConcatVar.variableName) match {

                            case Some(valObjIris) =>

                                acc + (mainResIri -> valObjIris.split(groupConcatSeparator).toSet)


                            case None => acc
                        }
                }

                // println(valueObjectIrisPerResource)

                // collect all value object Iris
                val allValueObjectIris = valueObjectIrisPerResource.values.flatten.toSet

                // create CONSTRUCT queries to query resources and their values
                val mainQuery = createMainQuery(resourceIris.toSet, allValueObjectIris)

                val triplestoreSpecificQueryPatternTransformerConstruct: ConstructToConstructTransformer = {
                    if (settings.triplestoreType.startsWith("graphdb")) {
                        // GraphDB
                        new GraphDBConstructToConstructTransformer
                    } else {
                        // Other
                        new NoInferenceConstructToConstructTransformer
                    }
                }

                val triplestoreSpecificQuery = QueryTraverser.transformConstructToConstruct(
                    inputQuery = mainQuery,
                    transformer = triplestoreSpecificQueryPatternTransformerConstruct
                )

                // println(triplestoreSpecificQuery.toSparql)

                for {
                    searchResponse: SparqlConstructResponse <- (storeManager ? SparqlConstructRequest(triplestoreSpecificQuery.toSparql)).mapTo[SparqlConstructResponse]

                    // separate resources and value objects
                    queryResultsSep = ConstructResponseUtilV2.splitMainResourcesAndValueRdfData(constructQueryResults = searchResponse, userProfile = userProfile)

                    // for each main resource check if all dependent resources and value objects are still present after permission checking
                    // this ensures that the user has sufficient permissions on the whole query path
                    queryResWithFullQueryPath = queryResultsSep.foldLeft(Map.empty[IRI, ConstructResponseUtilV2.ResourceWithValueRdfData]) {
                        case (acc: Map[IRI, ConstructResponseUtilV2.ResourceWithValueRdfData], (mainResIri: IRI, values: ConstructResponseUtilV2.ResourceWithValueRdfData)) =>

                            valueObjectIrisPerResource.get(mainResIri) match {

                                case Some(valObjIris) =>

                                    // check for presence of value objects: valueObjectIrisPerResource
                                    val expectedValueObjects: Set[IRI] = valueObjectIrisPerResource(mainResIri)

                                    // value property assertions for the current resource
                                    val valuePropAssertions: Map[IRI, Seq[ConstructResponseUtilV2.ValueRdfData]] = values.valuePropertyAssertions

                                    // all value objects contained in `valuePropAssertions`
                                    val resAndValueObjIris: ResourceIrisAndValueObjectIris = traverseValuePropertyAssertions(valuePropAssertions)

                                    // check if the client has sufficient permissions on all value objects Iris present in the query path
                                    val allValueObjects: Boolean = resAndValueObjIris.valueObjectIris.intersect(expectedValueObjects) == expectedValueObjects

                                    if (allValueObjects) {
                                        // sufficient permissions, include the main resource and its values
                                        acc + (mainResIri -> values)
                                    } else {
                                        // insufficient permissions, skip the resource
                                        acc
                                    }

                                case None =>
                                    // no properties -> rfs:label matched
                                    acc + (mainResIri -> values)
                            }
                    }

                } yield queryResWithFullQueryPath
            } else {

                // the prequery returned no results, no further query is necessary
                Future(Map.empty[IRI, ConstructResponseUtilV2.ResourceWithValueRdfData])
            }

            // check if there are resources the user does not have sufficient permissions to see
            forbiddenResourceOption: Option[ReadResourceV2] <- if (resourceIris.size > queryResultsSeparatedWithFullQueryPath.size) {
                // some of the main resources have been suppressed, represent them using the forbidden resource

                getForbiddenResource(userProfile)
            } else {
                // all resources visible, no need for the forbidden resource
                Future(None)
            }

            // get the mappings
            mappingsAsMap <- getMappingsFromQueryResultsSeparated(queryResultsSeparatedWithFullQueryPath, userProfile)

        // _ = println(mappingsAsMap)


        } yield ReadResourcesSequenceV2(
            numberOfResources = resourceIris.size,
            resources = ConstructResponseUtilV2.createSearchResponse(
                searchResults = queryResultsSeparatedWithFullQueryPath,
                orderByResourceIri = resourceIris,
                mappings = mappingsAsMap,
                forbiddenResource = forbiddenResourceOption
            )
        )


    }


    /**
      * Performs a count query for an extended search Sparql query provided by the user.
      *
      * @param inputQuery  Sparql construct query provided by the client.
      * @param userProfile the profile of the client making the request.
      * @return a [[ReadResourcesSequenceV2]] representing the resources that have been found.
      */
    private def extendedSearchCountV2(inputQuery: ConstructQuery, apiSchema: ApiV2Schema = ApiV2Simple, userProfile: UserProfileV1) = {

        if (apiSchema != ApiV2Simple) {
            throw SparqlSearchException("Only api v2 simple is supported in v2 extended search count query")
        }

        // make sure that OFFSET is 0
        if (inputQuery.offset != 0) throw SparqlSearchException(s"OFFSET is expected to be 0 for a count query, but ${inputQuery.offset} given")

        /**
          * Transforms a preprocessed CONSTRUCT query into a SELECT query that returns only the IRIs and sort order of the main resources that matched
          * the search criteria. This query will be used to get resource IRIs for a single page of results. These IRIs will be included in a CONSTRUCT
          * query to get the actual results for the page.
          *
          * @param typeInspectionResult the result of type inspection of the original query.
          */
        class NonTriplestoreSpecificConstructToSelectTransformer(typeInspectionResult: TypeInspectionResult) extends AbstractExtendedSearchTransformer(typeInspectionResult) with ConstructToSelectTransformer {

            def handleStatementInConstruct(statementPattern: StatementPattern): Unit = {
                // Just identify the main resource variable and put it in mainResourceVariable.

                isMainResourceVariable(statementPattern) match {
                    case Some(queryVariable: QueryVariable) => mainResourceVariable = Some(queryVariable)
                    case None => ()
                }
            }

            def transformStatementInWhere(statementPattern: StatementPattern): Seq[QueryPattern] = {

                // Include any statements needed to meet the user's search criteria, but not statements that would be needed for permission checking or
                // other information about the matching resources or values.

                processStatementPatternFromWhereClause(
                    statementPattern = statementPattern
                )

            }

            def transformFilter(filterPattern: FilterPattern): Seq[QueryPattern] = {
                val filterExpression: TransformedFilterExpression = transformFilterExpression(filterPattern.expression, typeInspection = typeInspectionResult)

                filterExpression.additionalStatements :+ FilterPattern(filterExpression.expression)
            }

            def getSelectVariables: Seq[SelectQueryColumn] = {

                val mainResVar = mainResourceVariable match {
                    case Some(mainVar: QueryVariable) => mainVar

<<<<<<< HEAD
                val typeIriInternal = if (stringFormatter.isExternalEntityIri(nonPropertyTypeInfo.typeIri)) {
                    stringFormatter.externalToInternalEntityIri(nonPropertyTypeInfo.typeIri, () => throw BadRequestException(s"${nonPropertyTypeInfo.typeIri} is not a valid external knora-api entity Iri"))
                } else {
                    nonPropertyTypeInfo.typeIri
=======
                    case None => throw SparqlSearchException(s"No ${OntologyConstants.KnoraBase.IsMainResource} found in CONSTRUCT query.")
>>>>>>> b93a1454
                }

                // return count aggregation function for main variable
                Seq(Count(inputVariable = mainResVar, distinct = true, outputVariableName = "count"))
            }

            def getGroupBy(orderByCriteria: TransformedOrderBy): Seq[QueryVariable] = {
                Seq.empty[QueryVariable]
            }

            def getOrderBy(inputOrderBy: Seq[OrderCriterion]): TransformedOrderBy = {
                // empty by default
                TransformedOrderBy()
            }

            def getLimit: Int = 1 // one row expected for count query

            def getOffset(inputQueryOffset: Long, limit: Int): Long = {
                // count queries do not consider offsets since there is only one result row
                0
            }

        }


        for {

            // Do type inspection and remove type annotations from the WHERE clause.

            typeInspector <- FastFuture.successful(new ExplicitTypeInspectorV2(apiSchema))
            whereClauseWithoutAnnotations: WhereClause = typeInspector.removeTypeAnnotations(inputQuery.whereClause)
            typeInspectionResult: TypeInspectionResult = typeInspector.inspectTypes(inputQuery.whereClause)

<<<<<<< HEAD
                // convert the type information into an internal Knora Iri if possible
                val objectIri = if (stringFormatter.isExternalEntityIri(propertyTypeInfo.objectTypeIri)) {
                    stringFormatter.externalToInternalEntityIri(propertyTypeInfo.objectTypeIri, () => throw BadRequestException(s"${propertyTypeInfo.objectTypeIri} is not a valid external knora-api entity Iri"))
                } else {
                    propertyTypeInfo.objectTypeIri
                }
=======
            // Preprocess the query to convert API IRIs to internal IRIs and to set inference per statement.
>>>>>>> b93a1454

            preprocessedQuery: ConstructQuery = QueryTraverser.transformConstructToConstruct(
                inputQuery = inputQuery.copy(whereClause = whereClauseWithoutAnnotations),
                transformer = new Preprocessor
            )

            nonTriplestoreSpecificConstructToSelectTransformer: NonTriplestoreSpecificConstructToSelectTransformer = new NonTriplestoreSpecificConstructToSelectTransformer(typeInspectionResult = typeInspectionResult)

            // Create a Select prequery
            nonTriplestoreSpecficPrequery: SelectQuery = QueryTraverser.transformConstructToSelect(
                inputQuery = preprocessedQuery,
                transformer = nonTriplestoreSpecificConstructToSelectTransformer
            )

            // Convert the non-triplestore-specific query to a triplestore-specific one.
            triplestoreSpecificQueryPatternTransformerSelect: SelectToSelectTransformer = {
                if (settings.triplestoreType.startsWith("graphdb")) {
                    // GraphDB
                    new GraphDBSelectToSelectTransformer
                } else {
                    // Other
                    new NoInferenceSelectToSelectTransformer
                }
            }

            // Convert the preprocessed query to a non-triplestore-specific query.
            triplestoreSpecificCountQuery = QueryTraverser.transformSelectToSelect(
                inputQuery = nonTriplestoreSpecficPrequery,
                transformer = triplestoreSpecificQueryPatternTransformerSelect
            )

            // _ = println(triplestoreSpecificCountQuery.toSparql)

            countResponse: SparqlSelectResponse <- (storeManager ? SparqlSelectRequest(triplestoreSpecificCountQuery.toSparql)).mapTo[SparqlSelectResponse]

            // query response should contain one result with one row with the name "count"
            _ = if (countResponse.results.bindings.length != 1) {
                throw SparqlSearchException(s"Fulltext count query is expected to return exactly one row, but ${countResponse.results.bindings.size} given")
            }

            count: String = countResponse.results.bindings.head.rowMap("count")

        } yield ReadResourcesSequenceV2(
            numberOfResources = count.toInt,
            resources = Seq.empty[ReadResourceV2] // no results for a count query
        )

    }

    /**
      * Performs an extended search using a Sparql query provided by the user.
      *
      * @param inputQuery  Sparql construct query provided by the client.
      * @param userProfile the profile of the client making the request.
      * @return a [[ReadResourcesSequenceV2]] representing the resources that have been found.
      */
    private def extendedSearchV2(inputQuery: ConstructQuery, apiSchema: ApiV2Schema = ApiV2Simple, userProfile: UserProfileV1): Future[ReadResourcesSequenceV2] = {

        if (apiSchema != ApiV2Simple) {
            throw SparqlSearchException("Only api v2 simple is supported in v2 extended search")
        }

        /**
          * Transforms a preprocessed CONSTRUCT query into a SELECT query that returns only the IRIs and sort order of the main resources that matched
          * the search criteria. This query will be used to get resource IRIs for a single page of results. These IRIs will be included in a CONSTRUCT
          * query to get the actual results for the page.
          *
          * @param typeInspectionResult the result of type inspection of the original query.
          */
        class NonTriplestoreSpecificConstructToSelectTransformer(typeInspectionResult: TypeInspectionResult) extends AbstractExtendedSearchTransformer(typeInspectionResult) with ConstructToSelectTransformer {

            /**
              * Collects information from a statement pattern in the CONSTRUCT clause of the input query, e.g. variables
              * that need to be returned by the SELECT.
              *
              * @param statementPattern the statement to be handled.
              */
            override def handleStatementInConstruct(statementPattern: StatementPattern): Unit = {
                // Just identify the main resource variable and put it in mainResourceVariable.

                isMainResourceVariable(statementPattern) match {
                    case Some(queryVariable: QueryVariable) => mainResourceVariable = Some(queryVariable)
                    case None => ()
                }

            }

            /**
              * Transforms a [[StatementPattern]] in a WHERE clause into zero or more query patterns.
              *
              * @param statementPattern the statement to be transformed.
              * @return the result of the transformation.
              */
            override def transformStatementInWhere(statementPattern: StatementPattern): Seq[QueryPattern] = {
                // Include any statements needed to meet the user's search criteria, but not statements that would be needed for permission checking or
                // other information about the matching resources or values.

                processStatementPatternFromWhereClause(
                    statementPattern = statementPattern
                )
            }

            /**
              * Transforms a [[FilterPattern]] in a WHERE clause into zero or more statement patterns.
              *
              * @param filterPattern the filter to be transformed.
              * @return the result of the transformation.
              */
            override def transformFilter(filterPattern: FilterPattern): Seq[QueryPattern] = {

                val filterExpression: TransformedFilterExpression = transformFilterExpression(filterPattern.expression, typeInspection = typeInspectionResult)

                filterExpression.additionalStatements :+ FilterPattern(filterExpression.expression)

            }

            /**
              * Returns the variables that should be included in the results of the SELECT query. This method will be called
              * by [[QueryTraverser]] after the whole input query has been traversed.
              *
              * @return the variables that should be returned by the SELECT.
              */
            override def getSelectVariables: Seq[SelectQueryColumn] = {
                // Return the main resource variable and the generated variable that we're using for ordering.

                val dependentResourceGroupConcat: Set[GroupConcat] = dependentResourceVariables.map {
                    (dependentResVar: QueryVariable) =>
                        GroupConcat(inputVariable = dependentResVar,
                            separator = groupConcatSeparator,
                            outputVariableName = dependentResVar.variableName + groupConcatVariableAppendix)
                }.toSet

                dependentResourceVariablesGroupConcat = dependentResourceGroupConcat.map(_.outputVariable)

                val valueObjectGroupConcat = valueObjectVariables.map {
                    (valueObjVar: QueryVariable) =>
                        GroupConcat(inputVariable = valueObjVar,
                            separator = groupConcatSeparator,
                            outputVariableName = valueObjVar.variableName + groupConcatVariableAppendix)
                }.toSet

                valueObjectVarsGroupConcat = valueObjectGroupConcat.map(_.outputVariable)

                mainResourceVariable match {
                    case Some(mainVar: QueryVariable) => Seq(mainVar) ++ dependentResourceGroupConcat ++ valueObjectGroupConcat

                    case None => throw SparqlSearchException(s"No ${OntologyConstants.KnoraBase.IsMainResource} found in CONSTRUCT query.")
                }

            }

            /**
              * Returns the criteria, if any, that should be used in the ORDER BY clause of the SELECT query. This method will be called
              * by [[QueryTraverser]] after the whole input query has been traversed.
              *
              * @return the ORDER BY criteria, if any.
              */
            override def getOrderBy(inputOrderBy: Seq[OrderCriterion]): TransformedOrderBy = {

                val transformedOrderBy = inputOrderBy.foldLeft(TransformedOrderBy()) {
                    case (acc, criterion) =>
                        // Did a FILTER already generate a unique variable for the literal value of this value object?

                        valueVariablesCreatedInFilters.get(criterion.queryVariable) match {
                            case Some(generatedVariable) =>
                                // Yes. Use the already generated variable in the ORDER BY.
                                acc.copy(
                                    orderBy = acc.orderBy :+ OrderCriterion(queryVariable = generatedVariable, isAscending = criterion.isAscending)
                                )

                            case None =>
                                // No. Generate such a variable and generate an additional statement to get its literal value in the WHERE clause.

                                // What is the type of the literal value?
                                val typeableEntity = TypeableVariable(criterion.queryVariable.variableName)
                                val typeInfo: SparqlEntityTypeInfo = typeInspectionResult.typedEntities.getOrElse(typeableEntity, throw SparqlSearchException(s"No type information found for ${criterion.queryVariable}"))

                                // Get the corresponding knora-base:valueHas* property so we can generate an appropriate variable name.
                                val propertyIri: IRI = typeInfo match {
                                    case nonPropertyTypeInfo: NonPropertyTypeInfo =>
                                        val internalTypeIri = if (stringFormatter.isExternalEntityIri(nonPropertyTypeInfo.typeIri)) {
                                            IriRef(stringFormatter.externalToInternalEntityIri(nonPropertyTypeInfo.typeIri, () => throw BadRequestException(s"${nonPropertyTypeInfo.typeIri} is not a valid external knora-api entity Iri")))
                                        } else {
                                            IriRef(stringFormatter.toIri(nonPropertyTypeInfo.typeIri, () => throw BadRequestException(s"${nonPropertyTypeInfo.typeIri} is not a valid IRI")))
                                        }
                                        literalTypesToValueTypeIris.getOrElse(internalTypeIri.iri, throw SparqlSearchException(s"Type ${internalTypeIri.iri} is not supported in ORDER BY"))

                                    case _: PropertyTypeInfo => throw SparqlSearchException(s"Variable ${criterion.queryVariable.variableName} represents a property, and therefore cannot be used in ORDER BY")
                                }

                                // Generate the variable name.
                                val variableForLiteral: QueryVariable = createUniqueVariableNameFromEntityAndProperty(criterion.queryVariable, propertyIri)

                                // Generate a statement to get the literal value.
                                val statementPattern = StatementPattern.makeExplicit(subj = criterion.queryVariable, pred = IriRef(propertyIri), obj = variableForLiteral)

                                acc.copy(
                                    statementPatterns = acc.statementPatterns :+ statementPattern,
                                    orderBy = acc.orderBy :+ OrderCriterion(queryVariable = variableForLiteral, isAscending = criterion.isAscending)
                                )
                        }
                }

                // main resource variable as order by criterion
                val orderByMainResVar: OrderCriterion = OrderCriterion(
                    queryVariable = mainResourceVariable.getOrElse(throw SparqlSearchException("No ${OntologyConstants.KnoraBase.IsMainResource} found in CONSTRUCT query.")),
                    isAscending = true
                )

                // dependent resource variables as order by criteria
                val orderByDependentResVars: Seq[OrderCriterion] = dependentResourceVariables.map {
                    (resVar: QueryVariable) =>
                        OrderCriterion(
                            queryVariable = resVar,
                            isAscending = true
                        )
                }.toSeq

                // order by: user provided variables and main resource variable
                // all variables present in the GROUP BY must be included in the order by statements to make the results predictable for paging
                transformedOrderBy.copy(
                    orderBy = transformedOrderBy.orderBy :+ orderByMainResVar
                )
            }

            /**
              * Creates the GROUP BY statement based on the ORDER BY statement.
              *
              * @param orderByCriteria the criteria used to sort the query results. They have to be included in the GROUP BY statement, otherwise they are unbound.
              * @return a list of variables that the result rows are grouped by.
              */
            def getGroupBy(orderByCriteria: TransformedOrderBy): Seq[QueryVariable] = {
                // get they query variables form the order by criteria and return them in reverse order:
                // main resource variable first, followed by other sorting criteria, if any.
                orderByCriteria.orderBy.map(_.queryVariable).reverse
            }

            /**
              * Gets the maximal amount of result rows to be returned by the prequery.
              *
              * @return the LIMIT, if any.
              */
            def getLimit: Int = {
                // get LIMIT from settings
                settings.v2ResultsPerPage
            }

            /**
              * Gets the OFFSET to be used in the prequery (needed for paging).
              *
              * @param inputQueryOffset the OFFSET provided in the input query.
              * @param limit            the maximum amount of result rows to be returned by the prequery.
              * @return the OFFSET.
              */
            def getOffset(inputQueryOffset: Long, limit: Int): Long = {

                if (inputQueryOffset < 0) throw AssertionException("Negative OFFSET is illegal.")

                // determine offset for paging -> multiply given offset with limit (indicating the maximum amount of results per page).
                inputQueryOffset * limit

            }

        }

        /**
          *
          * Recursively collects variables representing values that are present in the CONSTRUCT clause of the input query for the given [[Entity]] representing a resource.
          *
          * @param constructClause      the Construct clause to be looked at.
          * @param resource             the [[Entity]] representing the resource whose properties are to be collected
          * @param typeInspection       results of type inspection.
          * @param variableConcatSuffix the suffix appended to variable names in prequery results.
          * @return a Set of [[PropertyTypeInfo]] representing the value and link value properties to be returned to the client.
          */
        def collectValueVariablesForResource(constructClause: ConstructClause, resource: Entity, typeInspection: TypeInspectionResult, variableConcatSuffix: String): Set[QueryVariable] = {

            // make sure resource is a query variable or an Iri
            resource match {
                case queryVar: QueryVariable => ()
                case iri: IriRef => ()
                case literal: XsdLiteral => throw SparqlSearchException(s"literal $literal cannot represent a resource")
                case other => throw SparqlSearchException(s"$other cannot represent a resource")
            }

            // TODO: check in type information that resource represents a resource

            // get statements with the main resource as a subject
            val statementsWithResourceAsSubject: Seq[StatementPattern] = constructClause.statements.filter {
                (statementPattern: StatementPattern) =>
                    statementPattern.subj == resource
            }

            statementsWithResourceAsSubject.foldLeft(Set.empty[QueryVariable]) {
                (acc: Set[QueryVariable], statementPattern: StatementPattern) =>

                    // check if the predicate is a Knora value  or linking property

                    // create a key for the type annotations map
                    val typeableEntity: TypeableEntity = statementPattern.pred match {
                        case iri: IriRef =>
                            val externalIri = if (stringFormatter.isInternalEntityIri(iri.iri)) {
                                stringFormatter.internalEntityIriToApiV2SimpleEntityIri(iri.iri, () => throw BadRequestException(s"${iri.iri} is not a valid internal knora-api entity Iri"))
                            } else {
                                iri.iri
                            }

                            TypeableIri(externalIri)

                        case variable: QueryVariable => TypeableVariable(variable.variableName)

                        case other => throw SparqlSearchException(s"Expected an Iri or a variable as the predicate of a statement, but $other given")
                    }

                    // if the given key exists in the type annotations map, add it to the collection
                    if (typeInspection.typedEntities.contains(typeableEntity)) {

                        val propTypeInfo: PropertyTypeInfo = typeInspection.typedEntities(typeableEntity) match {
                            case propType: PropertyTypeInfo => propType

                            case nonPropType: NonPropertyTypeInfo =>
                                throw SparqlSearchException(s"PropertyTypeInfo was expected for predicate ${statementPattern.pred} in type annotations, but NonPropertyTypeInfo given.")

                        }

                        // convert the type information into an internal Knora Iri if possible
                        val objectIri = if (stringFormatter.isKnoraApiEntityIri(propTypeInfo.objectTypeIri)) {
                            stringFormatter.externalToInternalEntityIri(propTypeInfo.objectTypeIri, () => throw BadRequestException(s"${propTypeInfo.objectTypeIri} is not a valid external knora-api entity Iri"))
                        } else {
                            propTypeInfo.objectTypeIri
                        }

                        val valueObjectVariable: Set[QueryVariable] = objectIri match {

                            // linking prop: get value object var and information which values are requested for dependent resource
                            case OntologyConstants.KnoraBase.Resource =>

                                // recursively get value objects requested for dependent resource: statement.obj represents a dependent resource (query variable or IRI)
                                val valObjVarsForDependentRes: Set[QueryVariable] = collectValueVariablesForResource(constructClause, statementPattern.obj, typeInspection, variableConcatSuffix)

                                // link value object variable
                                val valObjVar = createUniqueVariableNameFromEntityAndProperty(statementPattern.obj, OntologyConstants.KnoraBase.LinkValue)

                                // return link value object variable and value objects requested for the dependent resource
                                valObjVarsForDependentRes + QueryVariable(valObjVar.variableName + variableConcatSuffix)

                            case nonLinkingProp =>
                                statementPattern.obj match {
                                    case queryVar: QueryVariable => Set(QueryVariable(queryVar.variableName + variableConcatSuffix))

                                    case other => throw SparqlSearchException(s"object of a statement involving a non linking property is expected to be a query variable, but $other given.")
                                }

                        }

                        acc ++ valueObjectVariable

                    } else {
                        // not a knora-api property
                        acc
                    }
            }
        }

        /**
          * Creates the main query to be sent to the triplestore.
          * Requests two sets of information: about the main resources and the dependent resources.
          *
          * @param mainResourceIris      Iris of main resources to be queried.
          * @param dependentResourceIris Iris of dependent resources to be queried.
          * @param valueObjectIris       Iris of value objects to be queried (for both main and dependent resources)
          * @return the main [[ConstructQuery]] query to be executed.
          */
        def createMainQuery(mainResourceIris: Set[IriRef], dependentResourceIris: Set[IriRef], valueObjectIris: Set[IRI]): ConstructQuery = {

            import SearchResponderV2Constants.ExtendedSearchConstants._

            // WHERE patterns for the main resource variable: check that main resource is a knora-base:Resource and that it is not marked as deleted
            val wherePatternsForMainResource = Seq(
                ValuesPattern(mainResourceVar, mainResourceIris), // a ValuePattern that binds the main resources' Iris to the main resource variable
                StatementPattern.makeInferred(subj = mainResourceVar, pred = IriRef(OntologyConstants.Rdf.Type), obj = IriRef(OntologyConstants.KnoraBase.Resource)),
                StatementPattern.makeExplicit(subj = mainResourceVar, pred = IriRef(OntologyConstants.KnoraBase.IsDeleted), obj = XsdLiteral(value = "false", datatype = OntologyConstants.Xsd.Boolean))
            )

            // mark main resource variable in CONSTRUCT clause
            val constructPatternsForMainResource = Seq(
                StatementPattern(subj = mainResourceVar, pred = IriRef(OntologyConstants.KnoraBase.IsMainResource), obj = XsdLiteral(value = "true", datatype = OntologyConstants.Xsd.Boolean))
            )

            // since a CONSTRUCT query returns a flat list of triples, we can handle main and dependent resources in the same way

            // WHERE patterns for direct statements about the main resource and dependent resources
            val wherePatternsForMainAndDependentResources = Seq(
                ValuesPattern(mainAndDependentResourceVar, mainResourceIris ++ dependentResourceIris), // a ValuePattern that binds the main and dependent resources' Iris to a variable
                StatementPattern.makeInferred(subj = mainAndDependentResourceVar, pred = IriRef(OntologyConstants.Rdf.Type), obj = IriRef(OntologyConstants.KnoraBase.Resource)),
                StatementPattern.makeExplicit(subj = mainAndDependentResourceVar, pred = IriRef(OntologyConstants.KnoraBase.IsDeleted), obj = XsdLiteral(value = "false", datatype = OntologyConstants.Xsd.Boolean)),
                StatementPattern.makeExplicit(subj = mainAndDependentResourceVar, pred = mainAndDependentResourcePropVar, obj = mainAndDependentResourceObjectVar)
            )

            // mark main and dependent resources as a knora-base:Resource in CONSTRUCT clause and return direct assertions about all resources
            val constructPatternsForMainAndDependentResources = Seq(
                StatementPattern(subj = mainAndDependentResourceVar, pred = IriRef(OntologyConstants.Rdf.Type), obj = IriRef(OntologyConstants.KnoraBase.Resource)),
                StatementPattern(subj = mainAndDependentResourceVar, pred = mainAndDependentResourcePropVar, obj = mainAndDependentResourceObjectVar)
            )

            if (valueObjectIris.nonEmpty) {
                // value objects are to be queried

                // WHERE patterns for statements about the main and dependent resources' values
                val wherePatternsForMainAndDependentResourcesValues = Seq(
                    ValuesPattern(mainAndDependentResourceValueObject, valueObjectIris.map(iri => IriRef(iri))),
                    StatementPattern.makeInferred(subj = mainAndDependentResourceVar, pred = IriRef(OntologyConstants.KnoraBase.HasValue), obj = mainAndDependentResourceValueObject),
                    StatementPattern.makeExplicit(subj = mainAndDependentResourceVar, pred = mainAndDependentResourceValueProp, obj = mainAndDependentResourceValueObject),
                    StatementPattern.makeExplicit(subj = mainAndDependentResourceValueObject, pred = IriRef(OntologyConstants.KnoraBase.IsDeleted), obj = XsdLiteral(value = "false", datatype = OntologyConstants.Xsd.Boolean)),
                    StatementPattern.makeExplicit(subj = mainAndDependentResourceValueObject, pred = mainAndDependentResourceValueObjectProp, obj = mainAndDependentResourceValueObjectObj)
                )

                // return assertions about the main and dependent resources' values in CONSTRUCT clause
                val constructPatternsForMainAndDependentResourcesValues = Seq(
                    StatementPattern(subj = mainAndDependentResourceVar, pred = IriRef(OntologyConstants.KnoraBase.HasValue), obj = mainAndDependentResourceValueObject),
                    StatementPattern(subj = mainAndDependentResourceVar, pred = mainAndDependentResourceValueProp, obj = mainAndDependentResourceValueObject),
                    StatementPattern(subj = mainAndDependentResourceValueObject, pred = mainAndDependentResourceValueObjectProp, obj = mainAndDependentResourceValueObjectObj)
                )

                // WHERE patterns for standoff belonging to value objects (if any)
                val wherePatternsForStandoff = Seq(
                    ValuesPattern(mainAndDependentResourceValueObject, valueObjectIris.map(iri => IriRef(iri))),
                    StatementPattern.makeExplicit(subj = mainAndDependentResourceValueObject, pred = IriRef(OntologyConstants.KnoraBase.ValueHasStandoff), obj = standoffNodeVar),
                    StatementPattern.makeExplicit(subj = standoffNodeVar, pred = standoffPropVar, obj = standoffValueVar)
                )

                // return standoff assertions
                val constructPatternsForStandoff = Seq(
                    StatementPattern(subj = mainAndDependentResourceValueObject, pred = IriRef(OntologyConstants.KnoraBase.ValueHasStandoff), obj = standoffNodeVar),
                    StatementPattern(subj = standoffNodeVar, pred = standoffPropVar, obj = standoffValueVar)
                )

                ConstructQuery(
                    constructClause = ConstructClause(
                        statements = constructPatternsForMainResource ++ constructPatternsForMainAndDependentResources ++ constructPatternsForMainAndDependentResourcesValues ++ constructPatternsForStandoff
                    ),
                    whereClause = WhereClause(
                        Seq(
                            UnionPattern(
                                Seq(wherePatternsForMainResource, wherePatternsForMainAndDependentResources, wherePatternsForMainAndDependentResourcesValues, wherePatternsForStandoff)
                            )
                        )
                    )
                )

            } else {
                // no value objects are to be queried

                ConstructQuery(
                    constructClause = ConstructClause(
                        statements = constructPatternsForMainResource ++ constructPatternsForMainAndDependentResources
                    ),
                    whereClause = WhereClause(
                        Seq(
                            UnionPattern(
                                Seq(wherePatternsForMainResource, wherePatternsForMainAndDependentResources)
                            )
                        )
                    )
                )
            }
        }

        for {
            // Do type inspection and remove type annotations from the WHERE clause.

            typeInspector <- FastFuture.successful(new ExplicitTypeInspectorV2(apiSchema))
            whereClauseWithoutAnnotations: WhereClause = typeInspector.removeTypeAnnotations(inputQuery.whereClause)
            typeInspectionResult: TypeInspectionResult = typeInspector.inspectTypes(inputQuery.whereClause)

            // Preprocess the query to convert API IRIs to internal IRIs and to set inference per statement.

            preprocessedQuery: ConstructQuery = QueryTraverser.transformConstructToConstruct(
                inputQuery = inputQuery.copy(whereClause = whereClauseWithoutAnnotations),
                transformer = new Preprocessor
            )

            nonTriplestoreSpecificConstructToSelectTransformer: NonTriplestoreSpecificConstructToSelectTransformer = new NonTriplestoreSpecificConstructToSelectTransformer(typeInspectionResult = typeInspectionResult)


            // TODO: if the ORDER BY criterion is a property whose occurrence is not 1, then the logic does not work correctly
            // TODO: the ORDER BY criterion has to be included in a GROUP BY statement, returning more than one row if property occurs more than once

            // Create a Select prequery
            nonTriplestoreSpecficPrequery: SelectQuery = QueryTraverser.transformConstructToSelect(
                inputQuery = preprocessedQuery.copy(orderBy = inputQuery.orderBy, offset = inputQuery.offset), // TODO: This is a workaround to get Order By and OFFSET into the transformer since the preprocessor does not know about it
                transformer = nonTriplestoreSpecificConstructToSelectTransformer
            )

            // Convert the non-triplestore-specific query to a triplestore-specific one.
            triplestoreSpecificQueryPatternTransformerSelect: SelectToSelectTransformer = {
                if (settings.triplestoreType.startsWith("graphdb")) {
                    // GraphDB
                    new GraphDBSelectToSelectTransformer
                } else {
                    // Other
                    new NoInferenceSelectToSelectTransformer
                }
            }

            // Convert the preprocessed query to a non-triplestore-specific query.
            triplestoreSpecificPrequery = QueryTraverser.transformSelectToSelect(
                inputQuery = nonTriplestoreSpecficPrequery,
                transformer = triplestoreSpecificQueryPatternTransformerSelect
            )

            // _ = println(triplestoreSpecificPrequery.toSparql)

            prequeryResponse: SparqlSelectResponse <- (storeManager ? SparqlSelectRequest(triplestoreSpecificPrequery.toSparql)).mapTo[SparqlSelectResponse]

            // variable representing the main resources
            mainResourceVar: QueryVariable = nonTriplestoreSpecificConstructToSelectTransformer.getMainResourceVariable

            // a sequence of resource Iris that match the search criteria
            // attention: no permission checking has been done so far
            mainResourceIris: Seq[IRI] = prequeryResponse.results.bindings.map {
                case resultRow: VariableResultsRow =>
                    resultRow.rowMap(mainResourceVar.variableName)
            }

            queryResultsSeparatedWithFullQueryPath <- if (mainResourceIris.nonEmpty) {
                // at least one resource matched the prequery

                // variables representing dependent resources
                val dependentResourceVariablesConcat: Set[QueryVariable] = nonTriplestoreSpecificConstructToSelectTransformer.getDependentResourceVariablesGroupConcat

                // get all the Iris for variables representing dependent resources per main resource
                val dependentResourceIrisPerMainResource: Map[IRI, Set[IRI]] = prequeryResponse.results.bindings.foldLeft(Map.empty[IRI, Set[IRI]]) {
                    case (acc: Map[IRI, Set[IRI]], resultRow: VariableResultsRow) =>
                        // collect all the values for the current main resource from prequery response

                        val mainResIri: String = resultRow.rowMap(mainResourceVar.variableName)

                        val dependentResIris: Set[IRI] = dependentResourceVariablesConcat.flatMap {
                            case dependentResVar: QueryVariable =>
                                // Iris are concatenated, split them
                                resultRow.rowMap(dependentResVar.variableName).split(nonTriplestoreSpecificConstructToSelectTransformer.groupConcatSeparator).toSeq
                        }

                        acc + (mainResIri -> dependentResIris)
                }

                // the user may have defined Iris of dependent resources in the input query (type annotations)
                val dependentResourceIrisFromTypeInspection: Set[IRI] = typeInspectionResult.typedEntities.collect {
                    case (iri: TypeableIri, nonPropTypeInfo: NonPropertyTypeInfo) => iri.iri
                }.toSet

                // the Iris of all dependent resources for all main resources
                val allDependentResourceIris: Set[IRI] = dependentResourceIrisPerMainResource.values.flatten.toSet ++ dependentResourceIrisFromTypeInspection

                // value objects variables present in the preequery's WHERE clause
                val valueObjectVariablesConcat = nonTriplestoreSpecificConstructToSelectTransformer.getValueObjectVarsGroupConcat

                // for each main resource, create a Map of value object variables and their values
                val valueObjectIrisPerMainResource: Map[IRI, Map[QueryVariable, Set[IRI]]] = prequeryResponse.results.bindings.foldLeft(Map.empty[IRI, Map[QueryVariable, Set[IRI]]]) {
                    (acc: Map[IRI, Map[QueryVariable, Set[IRI]]], resultRow: VariableResultsRow) =>

                        val mainResIri: String = resultRow.rowMap(mainResourceVar.variableName)

                        val valueObjVarToIris: Map[QueryVariable, Set[IRI]] = valueObjectVariablesConcat.map {
                            (valueObjVarConcat: QueryVariable) =>
                                valueObjVarConcat -> resultRow.rowMap(valueObjVarConcat.variableName).split(nonTriplestoreSpecificConstructToSelectTransformer.groupConcatSeparator).toSet
                        }.toMap

                        acc + (mainResIri -> valueObjVarToIris)
                }

                // collect all value objects Iris (for all main resources and for all value object variables)
                val allValueObjectIris: Set[IRI] = valueObjectIrisPerMainResource.values.foldLeft(Set.empty[IRI]) {
                    case (acc: Set[IRI], valObjIrisForQueryVar: Map[QueryVariable, Set[IRI]]) =>
                        acc ++ valObjIrisForQueryVar.values.flatten.toSet
                }

                // create the main query
                // it is a Union of two sets: the main resources and the dependent resources
                val mainQuery = createMainQuery(
                    mainResourceIris = mainResourceIris.map(iri => IriRef(iri)).toSet,
                    dependentResourceIris = allDependentResourceIris.map(iri => IriRef(iri)),
                    valueObjectIris = allValueObjectIris
                )

                val triplestoreSpecificQueryPatternTransformerConstruct: ConstructToConstructTransformer = {
                    if (settings.triplestoreType.startsWith("graphdb")) {
                        // GraphDB
                        new GraphDBConstructToConstructTransformer
                    } else {
                        // Other
                        new NoInferenceConstructToConstructTransformer
                    }
                }

                val triplestoreSpecificQuery = QueryTraverser.transformConstructToConstruct(
                    inputQuery = mainQuery,
                    transformer = triplestoreSpecificQueryPatternTransformerConstruct
                )

                // Convert the result to a SPARQL string and send it to the triplestore.
                val triplestoreSpecificSparql: String = triplestoreSpecificQuery.toSparql

                //println("++++++++")
                //println(triplestoreSpecificQuery.toSparql)

                for {
                    searchResponse: SparqlConstructResponse <- (storeManager ? SparqlConstructRequest(triplestoreSpecificSparql)).mapTo[SparqlConstructResponse]

                    // separate main resources and value objects (dependent resources are nested)
                    queryResultsSep: Map[IRI, ConstructResponseUtilV2.ResourceWithValueRdfData] = ConstructResponseUtilV2.splitMainResourcesAndValueRdfData(constructQueryResults = searchResponse, userProfile = userProfile)

                    // for each main resource check if all dependent resources and value objects are still present after permission checking
                    // this ensures that the user has sufficient permissions on the whole query path
                    queryResWithFullQueryPath = queryResultsSep.foldLeft(Map.empty[IRI, ConstructResponseUtilV2.ResourceWithValueRdfData]) {
                        case (acc: Map[IRI, ConstructResponseUtilV2.ResourceWithValueRdfData], (mainResIri: IRI, values: ConstructResponseUtilV2.ResourceWithValueRdfData)) =>

                            // check for presence of dependent resources:  dependentResourceIrisPerMainResource, dependentResourceIrisFromTypeInspection
                            val expectedDependenResources: Set[IRI] = dependentResourceIrisPerMainResource(mainResIri) ++ dependentResourceIrisFromTypeInspection

                            // check for presence of value objects: valueObjectIrisPerMainResource
                            val expectedValueObjects: Set[IRI] = valueObjectIrisPerMainResource(mainResIri).values.flatten.toSet

                            // value property assertions for the current main resource
                            val valuePropAssertions: Map[IRI, Seq[ConstructResponseUtilV2.ValueRdfData]] = values.valuePropertyAssertions

                            // all the Iris of dependent resources and value objects contained in `valuePropAssertions`
                            val resAndValueObjIris: ResourceIrisAndValueObjectIris = traverseValuePropertyAssertions(valuePropAssertions)

                            // check if the client has sufficient permissions on all dependent resources present in the query path
                            val allDependentResources: Boolean = resAndValueObjIris.resourceIris.intersect(expectedDependenResources) == expectedDependenResources

                            // check if the client has sufficient permissions on all value objects Iris present in the query path
                            val allValueObjects: Boolean = resAndValueObjIris.valueObjectIris.intersect(expectedValueObjects) == expectedValueObjects

                            if (allDependentResources && allValueObjects) {
                                // sufficient permissions, include the main resource and its values
                                acc + (mainResIri -> values)
                            } else {
                                // insufficient permissions, skip the resource
                                acc
                            }
                    }

                    // sort out those value objects that the user did not ask for in the input query's CONSTRUCT clause

                    // get all the requested value object vars (for main and dependent resources)
                    valueObjectVariablesForAllResources: Set[QueryVariable] = collectValueVariablesForResource(preprocessedQuery.constructClause, mainResourceVar, typeInspectionResult, nonTriplestoreSpecificConstructToSelectTransformer.groupConcatVariableAppendix)

                    // collect requested valu object Iris for each resource
                    requestedValObjIrisPerResource: Map[IRI, Set[IRI]] = queryResWithFullQueryPath.map {
                        case (resIri: IRI, assertions: ConstructResponseUtilV2.ResourceWithValueRdfData) =>

                            val valueObjIrisForRes: Map[QueryVariable, Set[IRI]] = valueObjectIrisPerMainResource(resIri)

                            val valObjIrisRequestedForRes: Set[IRI] = valueObjectVariablesForAllResources.flatMap {
                                (requestedQueryVar: QueryVariable) =>
                                    valueObjIrisForRes.getOrElse(requestedQueryVar, throw AssertionException(s"key $requestedQueryVar is absent in prequery's value object Iris collection for resource $resIri"))
                            }

                            resIri -> valObjIrisRequestedForRes
                    }

                    // filter out those value objects that the user does not want to be returned by the query
                    queryResWithFullQueryPathOnlyRequestedValues: Map[IRI, ConstructResponseUtilV2.ResourceWithValueRdfData] = queryResWithFullQueryPath.map {
                        case (resIri: IRI, assertions: ConstructResponseUtilV2.ResourceWithValueRdfData) =>

                            // get the Iris of all the value objects requested for this resource
                            val valueObjIrisRequestedForRes: Set[IRI] = requestedValObjIrisPerResource.getOrElse(resIri, throw AssertionException(s"key $resIri is absent in requested value object Iris collection for resource $resIri"))

                            /**
                              * Filter out those values that the user does not want to see.
                              *
                              * @param values the values to be filtered.
                              * @return filtered values.
                              */
                            def traverseAndFilterValues(values: ConstructResponseUtilV2.ResourceWithValueRdfData): Map[IRI, Seq[ConstructResponseUtilV2.ValueRdfData]] = {
                                values.valuePropertyAssertions.foldLeft(Map.empty[IRI, Seq[ConstructResponseUtilV2.ValueRdfData]]) {
                                    case (acc, (propIri: IRI, values: Seq[ConstructResponseUtilV2.ValueRdfData])) =>

                                        // filter values for the current resource
                                        val valuesFiltered: Seq[ConstructResponseUtilV2.ValueRdfData] = values.filter {
                                            (valueObj: ConstructResponseUtilV2.ValueRdfData) =>
                                                // only return those value objects whose Iris are contained in valueObjIrisRequestedForRes
                                                valueObjIrisRequestedForRes(valueObj.valueObjectIri)
                                        }

                                        // if there are link values including a target resource, apply filter to their values too
                                        val valuesFilteredRecursively: Seq[ConstructResponseUtilV2.ValueRdfData] = valuesFiltered.map {
                                            (valObj: ConstructResponseUtilV2.ValueRdfData) =>
                                                if (valObj.targetResource.nonEmpty) {

                                                    val targetResourceAssertions: ConstructResponseUtilV2.ResourceWithValueRdfData = valObj.targetResource.get

                                                    // apply filter to the target resource's values
                                                    val targetResourceAssertionsFiltered: Map[IRI, Seq[ConstructResponseUtilV2.ValueRdfData]] = traverseAndFilterValues(targetResourceAssertions)

                                                    valObj.copy(
                                                        targetResource = Some(targetResourceAssertions.copy(
                                                            valuePropertyAssertions = targetResourceAssertionsFiltered
                                                        ))
                                                    )
                                                } else {
                                                    valObj
                                                }
                                        }

                                        // ignore properties if there are no value object to be displayed
                                        if (valuesFilteredRecursively.nonEmpty) {
                                            acc + (propIri -> valuesFilteredRecursively)
                                        } else {
                                            // ignore this property since there are no value objects
                                            acc
                                        }


                                }
                            }

                            val requestedValuePropertyAssertions = traverseAndFilterValues(assertions)

                            resIri -> assertions.copy(
                                valuePropertyAssertions = requestedValuePropertyAssertions
                            )

                    }


                } yield queryResWithFullQueryPathOnlyRequestedValues

            } else {
                // the prequery returned no results, no further query is necessary
                Future(Map.empty[IRI, ConstructResponseUtilV2.ResourceWithValueRdfData])
            }

            // check if there are resources the user does not have sufficient permissions to see
            forbiddenResourceOption: Option[ReadResourceV2] <- if (mainResourceIris.size > queryResultsSeparatedWithFullQueryPath.size) {
                // some of the main resources have been suppressed, represent them using the forbidden resource

                getForbiddenResource(userProfile)
            } else {
                // all resources visible, no need for the forbidden resource
                Future(None)
            }

            // get the mappings
            mappingsAsMap <- getMappingsFromQueryResultsSeparated(queryResultsSeparatedWithFullQueryPath, userProfile)


        } yield ReadResourcesSequenceV2(
            numberOfResources = mainResourceIris.size,
            resources = ConstructResponseUtilV2.createSearchResponse(
                searchResults = queryResultsSeparatedWithFullQueryPath,
                orderByResourceIri = mainResourceIris,
                mappings = mappingsAsMap,
                forbiddenResource = forbiddenResourceOption
            )
        )
    }

    /**
      * Performs a count query for a search for resources by their rdfs:label.
      *
      * @param searchValue          the values to search for.
      * @param limitToProject       limit search to given project.
      * @param limitToResourceClass limit search to given resource class.
      * @param userProfile          the profile of the client making the request.
      * @return a [[ReadResourcesSequenceV2]] representing the resources that have been found.
      */
    private def searchResourcesByLabelCountV2(searchValue: String, limitToProject: Option[IRI], limitToResourceClass: Option[IRI], userProfile: UserProfileV1) = {

        val searchPhrase: MatchStringWhileTyping = MatchStringWhileTyping(searchValue)

        for {
            countSparql <- Future(queries.sparql.v2.txt.searchResourceByLabel(
                triplestore = settings.triplestoreType,
                searchTerm = searchPhrase,
                limitToProject = limitToProject,
                limitToResourceClass = limitToResourceClass,
                limit = 1,
                offset = 0,
                countQuery = true
            ).toString())

            // _ = println(countSparql)

            countResponse: SparqlSelectResponse <- (storeManager ? SparqlSelectRequest(countSparql)).mapTo[SparqlSelectResponse]

            // query response should contain one result with one row with the name "count"
            _ = if (countResponse.results.bindings.length != 1) {
                throw SparqlSearchException(s"Fulltext count query is expected to return exactly one row, but ${countResponse.results.bindings.size} given")
            }

            count = countResponse.results.bindings.head.rowMap("count")

        } yield ReadResourcesSequenceV2(
            numberOfResources = count.toInt,
            resources = Seq.empty[ReadResourceV2] // no results for a count query
        )

    }

    /**
      * Performs a search for resources by their rdfs:label.
      *
      * @param searchValue          the values to search for.
<<<<<<< HEAD
=======
      * @param offset the offset to be used for paging.
>>>>>>> b93a1454
      * @param limitToProject       limit search to given project.
      * @param limitToResourceClass limit search to given resource class.
      * @param userProfile          the profile of the client making the request.
      * @return a [[ReadResourcesSequenceV2]] representing the resources that have been found.
      */
    private def searchResourcesByLabelV2(searchValue: String, offset: Int, limitToProject: Option[IRI], limitToResourceClass: Option[IRI], userProfile: UserProfileV1): Future[ReadResourcesSequenceV2] = {

        val searchPhrase: MatchStringWhileTyping = MatchStringWhileTyping(searchValue)

        for {
            searchResourceByLabelSparql <- Future(queries.sparql.v2.txt.searchResourceByLabel(
                triplestore = settings.triplestoreType,
                searchTerm = searchPhrase,
                limitToProject = limitToProject,
                limitToResourceClass = limitToResourceClass,
                limit = settings.v2ResultsPerPage,
                offset = offset * settings.v2ResultsPerPage,
                countQuery = false
            ).toString())

            // _ = println(searchResourceByLabelSparql)

            searchResourceByLabelResponse: SparqlConstructResponse <- (storeManager ? SparqlConstructRequest(searchResourceByLabelSparql)).mapTo[SparqlConstructResponse]

            // collect the Iris of main resources returned
            mainResourceIris: Set[IRI] = searchResourceByLabelResponse.statements.foldLeft(Set.empty[IRI]) {
                case (acc: Set[IRI], (subjIri: IRI, assertions: Seq[(IRI, String)])) =>
                    //statement.pred == OntologyConstants.KnoraBase.IsMainResource && statement.obj.toBoolean

                    // check if the assertions represent a main resource and include its Iri if so
                    val subjectIsMainResource: Boolean = assertions.contains((OntologyConstants.Rdf.Type, OntologyConstants.KnoraBase.Resource)) && assertions.exists {
                        case (pred, obj) =>
                            pred == OntologyConstants.KnoraBase.IsMainResource && obj.toBoolean
                    }

                    if (subjectIsMainResource) {
                        acc + subjIri
                    } else {
                        acc
                    }
            }

            // _ = println(mainResourceIris.size)

            // separate resources and value objects
            queryResultsSeparated = ConstructResponseUtilV2.splitMainResourcesAndValueRdfData(constructQueryResults = searchResourceByLabelResponse, userProfile = userProfile)

<<<<<<< HEAD
            //_ = println(queryResultsSeparated)
=======
            // check if there are resources the user does not have sufficient permissions to see
            forbiddenResourceOption: Option[ReadResourceV2] <- if (mainResourceIris.size > queryResultsSeparated.size) {
                // some of the main resources have been suppressed, represent them using the forbidden resource
                getForbiddenResource(userProfile)
            } else {
                // all resources visible, no need for the forbidden resource
                Future(None)
            }

        //_ = println(queryResultsSeparated)
>>>>>>> b93a1454

        } yield ReadResourcesSequenceV2(
            numberOfResources = queryResultsSeparated.size,
            resources = ConstructResponseUtilV2.createSearchResponse(
                searchResults = queryResultsSeparated,
                orderByResourceIri = mainResourceIris.toSeq.sorted,
                forbiddenResource = forbiddenResourceOption)
        )


    }
}<|MERGE_RESOLUTION|>--- conflicted
+++ resolved
@@ -143,7 +143,7 @@
 
             entity match {
                 case iriRef: IriRef => // if an Iri is an external knora-api entity (with value object or simple), convert it to an internal Iri
-                    if (stringFormatter.isKnoraApiEntityIri(iriRef.iri)) {
+                    if (stringFormatter.isExternalEntityIri(iriRef.iri)) {
                         IriRef(stringFormatter.externalToInternalEntityIri(iriRef.iri, () => throw BadRequestException(s"${iriRef.iri} is not a valid external knora-api entity Iri")))
                     } else {
                         IriRef(stringFormatter.toIri(iriRef.iri, () => throw BadRequestException(s"$iriRef is not a valid IRI")))
@@ -200,18 +200,8 @@
         // get method for public access
         def getDependentResourceVariablesGroupConcat: Set[QueryVariable] = dependentResourceVariablesGroupConcat
 
-<<<<<<< HEAD
-                entity match {
-                    case iriRef: IriRef => // if an Iri is an external knora-api entity (with value object or simple), convert it to an internal Iri
-                        if (stringFormatter.isExternalEntityIri(iriRef.iri)) {
-                            IriRef(stringFormatter.externalToInternalEntityIri(iriRef.iri, () => throw BadRequestException(s"${iriRef.iri} is not a valid external knora-api entity Iri")))
-                        } else {
-                            IriRef(stringFormatter.toIri(iriRef.iri, () => throw BadRequestException(s"$iriRef is not a valid IRI")))
-                        }
-=======
         // contains the variables of value objects (including those for link values)
         protected var valueObjectVariables = mutable.Set.empty[QueryVariable]
->>>>>>> b93a1454
 
         // contains variables representing group concatenated value objects Iris
         protected var valueObjectVarsGroupConcat = Set.empty[QueryVariable]
@@ -297,7 +287,7 @@
           */
         protected def createAdditionalStatementsForNonPropertyType(nonPropertyTypeInfo: NonPropertyTypeInfo, inputEntity: Entity): Seq[QueryPattern] = {
 
-            val typeIriInternal = if (stringFormatter.isKnoraApiEntityIri(nonPropertyTypeInfo.typeIri)) {
+            val typeIriInternal = if (stringFormatter.isExternalEntityIri(nonPropertyTypeInfo.typeIri)) {
                 stringFormatter.externalToInternalEntityIri(nonPropertyTypeInfo.typeIri, () => throw BadRequestException(s"${nonPropertyTypeInfo.typeIri} is not a valid external knora-api entity Iri"))
             } else {
                 nonPropertyTypeInfo.typeIri
@@ -342,7 +332,7 @@
         protected def convertStatementForPropertyType(propertyTypeInfo: PropertyTypeInfo, statementPattern: StatementPattern): Seq[QueryPattern] = {
 
             // convert the type information into an internal Knora Iri if possible
-            val objectIri = if (stringFormatter.isKnoraApiEntityIri(propertyTypeInfo.objectTypeIri)) {
+            val objectIri = if (stringFormatter.isExternalEntityIri(propertyTypeInfo.objectTypeIri)) {
                 stringFormatter.externalToInternalEntityIri(propertyTypeInfo.objectTypeIri, () => throw BadRequestException(s"${propertyTypeInfo.objectTypeIri} is not a valid external knora-api entity Iri"))
             } else {
                 propertyTypeInfo.objectTypeIri
@@ -575,7 +565,7 @@
                                         // make sure that the comparison operator is a `CompareExpressionOperator.EQUALS`
                                         if (filterCompare.operator != CompareExpressionOperator.EQUALS) throw SparqlSearchException(s"Comparison operator in a CompareExpression for a property type is expected to be ${CompareExpressionOperator.EQUALS}, but ${filterCompare.operator} given. For negations use 'FILTER NOT EXISTS' ")
 
-                                        val objectTypeIriInternal = if (stringFormatter.isKnoraApiEntityIri(propInfo.objectTypeIri)) {
+                                        val objectTypeIriInternal = if (stringFormatter.isExternalEntityIri(propInfo.objectTypeIri)) {
                                             stringFormatter.externalToInternalEntityIri(propInfo.objectTypeIri, () => throw BadRequestException(s"${propInfo.objectTypeIri} is not a valid external knora-api entity Iri"))
                                         } else {
                                             propInfo.objectTypeIri
@@ -583,20 +573,10 @@
 
                                         val userProvidedRestriction = CompareExpression(queryVar, filterCompare.operator, iriRef)
 
-<<<<<<< HEAD
-                                    // the left arg queryVar is a variable representing a value
-                                    // get the internal Iri of the value type, if possible (xsd types are not internal types).
-                                    val typeIriInternal = if (stringFormatter.isExternalEntityIri(nonPropInfo.typeIri)) {
-                                        stringFormatter.externalToInternalEntityIri(nonPropInfo.typeIri, () => throw BadRequestException(s"${nonPropInfo.typeIri} is not a valid external knora-api entity Iri"))
-                                    } else {
-                                        nonPropInfo.typeIri
-                                    }
-=======
                                         // check if the objectTypeIri of propInfo is knora-base:Resource
                                         // if so, it is a linking property and its link value property must be restricted too
                                         objectTypeIriInternal match {
                                             case OntologyConstants.KnoraBase.Resource =>
->>>>>>> b93a1454
 
                                                 // it is a linking property, restrict the link value property
 
@@ -623,7 +603,7 @@
 
                                 // the left arg queryVar is a variable representing a value
                                 // get the internal Iri of the value type, if possible (xsd types are not internal types).
-                                val typeIriInternal = if (stringFormatter.isKnoraApiEntityIri(nonPropInfo.typeIri)) {
+                                val typeIriInternal = if (stringFormatter.isExternalEntityIri(nonPropInfo.typeIri)) {
                                     stringFormatter.externalToInternalEntityIri(nonPropInfo.typeIri, () => throw BadRequestException(s"${nonPropInfo.typeIri} is not a valid external knora-api entity Iri"))
                                 } else {
                                     nonPropInfo.typeIri
@@ -1413,14 +1393,7 @@
                 val mainResVar = mainResourceVariable match {
                     case Some(mainVar: QueryVariable) => mainVar
 
-<<<<<<< HEAD
-                val typeIriInternal = if (stringFormatter.isExternalEntityIri(nonPropertyTypeInfo.typeIri)) {
-                    stringFormatter.externalToInternalEntityIri(nonPropertyTypeInfo.typeIri, () => throw BadRequestException(s"${nonPropertyTypeInfo.typeIri} is not a valid external knora-api entity Iri"))
-                } else {
-                    nonPropertyTypeInfo.typeIri
-=======
                     case None => throw SparqlSearchException(s"No ${OntologyConstants.KnoraBase.IsMainResource} found in CONSTRUCT query.")
->>>>>>> b93a1454
                 }
 
                 // return count aggregation function for main variable
@@ -1454,16 +1427,7 @@
             whereClauseWithoutAnnotations: WhereClause = typeInspector.removeTypeAnnotations(inputQuery.whereClause)
             typeInspectionResult: TypeInspectionResult = typeInspector.inspectTypes(inputQuery.whereClause)
 
-<<<<<<< HEAD
-                // convert the type information into an internal Knora Iri if possible
-                val objectIri = if (stringFormatter.isExternalEntityIri(propertyTypeInfo.objectTypeIri)) {
-                    stringFormatter.externalToInternalEntityIri(propertyTypeInfo.objectTypeIri, () => throw BadRequestException(s"${propertyTypeInfo.objectTypeIri} is not a valid external knora-api entity Iri"))
-                } else {
-                    propertyTypeInfo.objectTypeIri
-                }
-=======
             // Preprocess the query to convert API IRIs to internal IRIs and to set inference per statement.
->>>>>>> b93a1454
 
             preprocessedQuery: ConstructQuery = QueryTraverser.transformConstructToConstruct(
                 inputQuery = inputQuery.copy(whereClause = whereClauseWithoutAnnotations),
@@ -1790,7 +1754,7 @@
                         }
 
                         // convert the type information into an internal Knora Iri if possible
-                        val objectIri = if (stringFormatter.isKnoraApiEntityIri(propTypeInfo.objectTypeIri)) {
+                        val objectIri = if (stringFormatter.isExternalEntityIri(propTypeInfo.objectTypeIri)) {
                             stringFormatter.externalToInternalEntityIri(propTypeInfo.objectTypeIri, () => throw BadRequestException(s"${propTypeInfo.objectTypeIri} is not a valid external knora-api entity Iri"))
                         } else {
                             propTypeInfo.objectTypeIri
@@ -1933,7 +1897,7 @@
         }
 
         for {
-            // Do type inspection and remove type annotations from the WHERE clause.
+        // Do type inspection and remove type annotations from the WHERE clause.
 
             typeInspector <- FastFuture.successful(new ExplicitTypeInspectorV2(apiSchema))
             whereClauseWithoutAnnotations: WhereClause = typeInspector.removeTypeAnnotations(inputQuery.whereClause)
@@ -2271,10 +2235,7 @@
       * Performs a search for resources by their rdfs:label.
       *
       * @param searchValue          the values to search for.
-<<<<<<< HEAD
-=======
       * @param offset the offset to be used for paging.
->>>>>>> b93a1454
       * @param limitToProject       limit search to given project.
       * @param limitToResourceClass limit search to given resource class.
       * @param userProfile          the profile of the client making the request.
@@ -2322,9 +2283,6 @@
             // separate resources and value objects
             queryResultsSeparated = ConstructResponseUtilV2.splitMainResourcesAndValueRdfData(constructQueryResults = searchResourceByLabelResponse, userProfile = userProfile)
 
-<<<<<<< HEAD
-            //_ = println(queryResultsSeparated)
-=======
             // check if there are resources the user does not have sufficient permissions to see
             forbiddenResourceOption: Option[ReadResourceV2] <- if (mainResourceIris.size > queryResultsSeparated.size) {
                 // some of the main resources have been suppressed, represent them using the forbidden resource
@@ -2335,7 +2293,6 @@
             }
 
         //_ = println(queryResultsSeparated)
->>>>>>> b93a1454
 
         } yield ReadResourcesSequenceV2(
             numberOfResources = queryResultsSeparated.size,
