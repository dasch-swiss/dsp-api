--- conflicted
+++ resolved
@@ -1131,16 +1131,9 @@
     limitToResourceClass: Option[ResourceClassIri],
   ): Task[ResourceCountV2] =
     for {
-<<<<<<< HEAD
-      searchValue          <- validateSearchString(searchValue)
-      _                    <- ensureIsFulltextSearch(searchValue)
-      limitToResourceClass <- ZIO.foreach(limitToResourceClass)(ensureResourceClassIri)
-      searchTerm           <- ApacheLuceneSupport
-=======
       searchValue <- validateSearchString(searchValue)
       _           <- ensureIsFulltextSearch(searchValue)
-      searchTerm <- ApacheLuceneSupport
->>>>>>> db3e78b7
+      searchTerm  <- ApacheLuceneSupport
                       .asLuceneQueryForSearchByLabel(searchValue)
                       .mapError(err => BadRequestException(s"Invalid search string: '$searchValue' ($err)"))
       countSparql    = SearchQueries.selectCountByLabel(searchTerm, limitToProject, limitToResourceClass)
@@ -1193,16 +1186,9 @@
     val searchLimit  = appConfig.v2.resourcesSequence.resultsPerPage
     val searchOffset = offset * appConfig.v2.resourcesSequence.resultsPerPage
     for {
-<<<<<<< HEAD
-      searchValue          <- validateSearchString(searchValue)
-      _                    <- ensureIsFulltextSearch(searchValue)
-      limitToResourceClass <- ZIO.foreach(limitToResourceClass)(ensureResourceClassIri)
-      searchTerm           <- ApacheLuceneSupport
-=======
       searchValue <- validateSearchString(searchValue)
       _           <- ensureIsFulltextSearch(searchValue)
-      searchTerm <- ApacheLuceneSupport
->>>>>>> db3e78b7
+      searchTerm  <- ApacheLuceneSupport
                       .asLuceneQueryForSearchByLabel(searchValue)
                       .mapError(err => BadRequestException(s"Invalid search string: '$searchValue' ($err)"))
       searchResourceByLabelSparql = SearchQueries.constructSearchByLabel(
