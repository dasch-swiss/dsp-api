--- conflicted
+++ resolved
@@ -42,11 +42,8 @@
 import org.knora.webapi.messages.util.search.gravsearch.prequery.AbstractPrequeryGenerator
 import org.knora.webapi.messages.util.search.gravsearch.prequery.GravsearchToCountPrequeryTransformer
 import org.knora.webapi.messages.util.search.gravsearch.prequery.GravsearchToPrequeryTransformer
-<<<<<<< HEAD
-=======
 import org.knora.webapi.messages.util.search.gravsearch.prequery.InferenceOptimizationService
 import org.knora.webapi.messages.util.search.gravsearch.types.GravsearchTypeInspectionUtil
->>>>>>> 2f338780
 import org.knora.webapi.messages.util.search.gravsearch.types._
 import org.knora.webapi.messages.util.standoff.StandoffTagUtilV2
 import org.knora.webapi.messages.v2.responder.KnoraJsonLDResponseV2
@@ -1087,19 +1084,6 @@
   ] =
     ZLayer.fromZIO(
       for {
-<<<<<<< HEAD
-        appConfig               <- ZIO.service[AppConfig]
-        triplestoreService      <- ZIO.service[TriplestoreService]
-        messageRelay            <- ZIO.service[MessageRelay]
-        constructResponseUtilV2 <- ZIO.service[ConstructResponseUtilV2]
-        ontologyCache           <- ZIO.service[OntologyCache]
-        standoffTagUtilV2       <- ZIO.service[StandoffTagUtilV2]
-        queryTraverser          <- ZIO.service[QueryTraverser]
-        sparqlTransformerLive   <- ZIO.service[SparqlTransformerLive]
-        stringFormatter         <- ZIO.service[StringFormatter]
-        mr                      <- ZIO.service[MessageRelay]
-        typeInspectionRunner    <- ZIO.service[GravsearchTypeInspectionRunner]
-=======
         appConfig                    <- ZIO.service[AppConfig]
         triplestoreService           <- ZIO.service[TriplestoreService]
         gravsearchTypeInspectionUtil <- ZIO.service[GravsearchTypeInspectionUtil]
@@ -1113,7 +1097,6 @@
         mr                           <- ZIO.service[MessageRelay]
         typeInspectionRunner         <- ZIO.service[GravsearchTypeInspectionRunner]
         inferenceOptimizationService <- ZIO.service[InferenceOptimizationService]
->>>>>>> 2f338780
         handler <- mr.subscribe(
                      new SearchResponderV2Live(
                        appConfig,
