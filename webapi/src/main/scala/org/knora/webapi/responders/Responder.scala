--- conflicted
+++ resolved
@@ -110,10 +110,7 @@
      */
     protected val log: Logger = logger
     protected val loggingAdapter: LoggingAdapter = akka.event.Logging(system, this.getClass)
-<<<<<<< HEAD
-=======
 
->>>>>>> 8dcedd90
     /**
      * Checks whether an entity is used in the triplestore.
      *
