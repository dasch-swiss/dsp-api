/*
 * Copyright © 2015-2021 the contributors (see Contributors.md).
 *
 * This file is part of Knora.
 *
 * Knora is free software: you can redistribute it and/or modify
 * it under the terms of the GNU Affero General Public License as published
 * by the Free Software Foundation, either version 3 of the License, or
 * (at your option) any later version.
 *
 * Knora is distributed in the hope that it will be useful,
 * but WITHOUT ANY WARRANTY; without even the implied warranty of
 * MERCHANTABILITY or FITNESS FOR A PARTICULAR PURPOSE.  See the
 * GNU Affero General Public License for more details.
 *
 * You should have received a copy of the GNU Affero General Public
 * License along with Knora.  If not, see <http://www.gnu.org/licenses/>.
 */

package org.knora.webapi
package responders

import exceptions.{BadRequestException, DuplicateValueException, UnexpectedMessageException}
import messages.store.triplestoremessages.SparqlSelectRequest
import messages.util.ResponderData
import messages.util.rdf.SparqlSelectResult
import messages.{SmartIri, StringFormatter}
import settings.{KnoraDispatchers, KnoraSettings, KnoraSettingsImpl}
import akka.actor.{ActorRef, ActorSystem}
import akka.event.LoggingAdapter
import akka.http.scaladsl.util.FastFuture
import akka.pattern._
import akka.util.Timeout
import com.typesafe.scalalogging.{LazyLogging, Logger}
import org.knora.webapi.store.cacheservice.settings.CacheServiceSettings

import scala.concurrent.{ExecutionContext, Future}
import scala.language.postfixOps

/**
 * Responder helper methods.
 */
object Responder {

  /**
   * An responder use this method to handle unexpected request messages in a consistent way.
   *
   * @param message the message that was received.
   * @param log     a [[Logger]].
   * @param who     the responder receiving the message.
   */
  def handleUnexpectedMessage(message: Any, log: Logger, who: String): Future[Nothing] = {
    val unexpectedMessageException = UnexpectedMessageException(
      s"$who received an unexpected message $message of type ${message.getClass.getCanonicalName}"
    )
    FastFuture.failed(unexpectedMessageException)
  }
}

/**
 * An abstract class providing values that are commonly used in Knora responders.
 */
abstract class Responder(responderData: ResponderData) extends LazyLogging {

  /**
   * The actor system.
   */
  protected implicit val system: ActorSystem = responderData.system

  /**
   * The execution context for futures created in Knora actors.
   */
  protected implicit val executionContext: ExecutionContext =
    system.dispatchers.lookup(KnoraDispatchers.KnoraActorDispatcher)

  /**
   * The application settings.
   */
  protected val settings: KnoraSettingsImpl = responderData.knoraSettings

  /**
   * The Cache Service settings.
   */
  protected val cacheServiceSettings: CacheServiceSettings = responderData.cacheServiceSettings

  /**
   * The main application actor.
   */
  protected val appActor: ActorRef = responderData.appActor

  /**
   * The main application actor forwards messages to the responder manager.
   */
  protected val responderManager: ActorRef = responderData.appActor

  /**
   * The main application actor forwards messages to the store manager.
   */
  protected val storeManager: ActorRef = responderData.appActor

  /**
   * A string formatter.
   */
  protected implicit val stringFormatter: StringFormatter = StringFormatter.getGeneralInstance

  /**
   * The application's default timeout for `ask` messages.
   */
  protected implicit val timeout: Timeout = settings.defaultTimeout

  /**
   * Provides logging
   */
  protected val log: Logger                    = logger
  protected val loggingAdapter: LoggingAdapter = akka.event.Logging(system, this.getClass)

  /**
   * Checks whether an entity is used in the triplestore.
   *
   * @param entityIri                 the IRI of the entity.
   * @param ignoreKnoraConstraints    if `true`, ignores the use of the entity in Knora subject or object constraints.
   * @param ignoreRdfSubjectAndObject if `true`, ignores the use of the entity in `rdf:subject` and `rdf:object`.
   *
   * @return `true` if the entity is used.
   */
  protected def isEntityUsed(
    entityIri: SmartIri,
    ignoreKnoraConstraints: Boolean = false,
    ignoreRdfSubjectAndObject: Boolean = false
  ): Future[Boolean] =
    for {
      isEntityUsedSparql <- Future(
                              org.knora.webapi.messages.twirl.queries.sparql.v2.txt
                                .isEntityUsed(
                                  triplestore = settings.triplestoreType,
                                  entityIri = entityIri,
                                  ignoreKnoraConstraints = ignoreKnoraConstraints,
                                  ignoreRdfSubjectAndObject = ignoreRdfSubjectAndObject
                                )
                                .toString()
                            )

      isEntityUsedResponse: SparqlSelectResult <- (storeManager ? SparqlSelectRequest(isEntityUsedSparql))
                                                    .mapTo[SparqlSelectResult]

    } yield isEntityUsedResponse.results.bindings.nonEmpty

  /**
   * Throws an exception if an entity is used in the triplestore.
   *
   * @param entityIri the IRI of the entity.
   * @param errorFun                  a function that throws an exception. It will be called if the entity is used.
   * @param ignoreKnoraConstraints    if `true`, ignores the use of the entity in Knora subject or object constraints.
   * @param ignoreRdfSubjectAndObject if `true`, ignores the use of the entity in `rdf:subject` and `rdf:object`.
   */
  protected def throwIfEntityIsUsed(
    entityIri: SmartIri,
    errorFun: => Nothing,
    ignoreKnoraConstraints: Boolean = false,
    ignoreRdfSubjectAndObject: Boolean = false
  ): Future[Unit] =
    for {
      entityIsUsed: Boolean <- isEntityUsed(entityIri, ignoreKnoraConstraints, ignoreRdfSubjectAndObject)

      _ = if (entityIsUsed) {
            errorFun
          }
    } yield ()

  /**
<<<<<<< HEAD
   * Checks whether an entity with the provided custom IRI exists in the triplestore, if yes, throws an exception.
   * If no custom IRI was given, creates a random unused IRI.
   *
   * @param entityIri    the optional custom IRI of the entity.
   * @param iriFormatter the stringFormatter method that must be used to create a random Iri.
   * @return IRI of the entity.
   */
  protected def checkOrCreateEntityIri(entityIri: Option[SmartIri], iriFormatter: => IRI): Future[IRI] =
=======
    * Checks whether an entity with the provided custom IRI exists in the triplestore, if yes, throws an exception.
    * If no custom IRI was given, creates a random unused IRI.
    *
    * @param entityIri    the optional custom IRI of the entity.
    * @param iriFormatter the stringFormatter method that must be used to create a random Iri.
    * @return IRI of the entity.
    */
  protected def checkOrCreateEntityIri(entityIri: Option[SmartIri], iriFormatter: => IRI): Future[IRI] = {

>>>>>>> b3c2d5f8
    entityIri match {
      case Some(customEntityIri: SmartIri) =>
        val entityIriAsString = customEntityIri.toString
        for {

          result <- stringFormatter.checkIriExists(entityIriAsString, storeManager)
          _ = if (result) {
<<<<<<< HEAD
                throw DuplicateValueException(s"IRI: '${customResourceIri.toString}' already exists, try another one.")
              }
        } yield customResourceIri.toString
=======
            throw DuplicateValueException(s"IRI: '$entityIriAsString' already exists, try another one.")
          }
          // Check that given entityIRI ends with a UUID
          ending: String = entityIriAsString.split('/').last
          _ = stringFormatter.validateBase64EncodedUuid(
            ending,
            throw BadRequestException(s"IRI: '$entityIriAsString' must end with a valid base 64 UUID."))

        } yield entityIriAsString
>>>>>>> b3c2d5f8

      case None => stringFormatter.makeUnusedIri(iriFormatter, storeManager, loggingAdapter)
    }
}<|MERGE_RESOLUTION|>--- conflicted
+++ resolved
@@ -168,16 +168,6 @@
     } yield ()
 
   /**
-<<<<<<< HEAD
-   * Checks whether an entity with the provided custom IRI exists in the triplestore, if yes, throws an exception.
-   * If no custom IRI was given, creates a random unused IRI.
-   *
-   * @param entityIri    the optional custom IRI of the entity.
-   * @param iriFormatter the stringFormatter method that must be used to create a random Iri.
-   * @return IRI of the entity.
-   */
-  protected def checkOrCreateEntityIri(entityIri: Option[SmartIri], iriFormatter: => IRI): Future[IRI] =
-=======
     * Checks whether an entity with the provided custom IRI exists in the triplestore, if yes, throws an exception.
     * If no custom IRI was given, creates a random unused IRI.
     *
@@ -187,7 +177,6 @@
     */
   protected def checkOrCreateEntityIri(entityIri: Option[SmartIri], iriFormatter: => IRI): Future[IRI] = {
 
->>>>>>> b3c2d5f8
     entityIri match {
       case Some(customEntityIri: SmartIri) =>
         val entityIriAsString = customEntityIri.toString
@@ -195,11 +184,6 @@
 
           result <- stringFormatter.checkIriExists(entityIriAsString, storeManager)
           _ = if (result) {
-<<<<<<< HEAD
-                throw DuplicateValueException(s"IRI: '${customResourceIri.toString}' already exists, try another one.")
-              }
-        } yield customResourceIri.toString
-=======
             throw DuplicateValueException(s"IRI: '$entityIriAsString' already exists, try another one.")
           }
           // Check that given entityIRI ends with a UUID
@@ -209,7 +193,6 @@
             throw BadRequestException(s"IRI: '$entityIriAsString' must end with a valid base 64 UUID."))
 
         } yield entityIriAsString
->>>>>>> b3c2d5f8
 
       case None => stringFormatter.makeUnusedIri(iriFormatter, storeManager, loggingAdapter)
     }
