--- conflicted
+++ resolved
@@ -17,15 +17,7 @@
 import scala.concurrent.Future
 
 import dsp.errors._
-<<<<<<< HEAD
-import org.knora.webapi.messages.SmartIri
 import org.knora.webapi.messages.StringFormatter
-import org.knora.webapi.messages.util.ResponderData
-import org.knora.webapi.settings.KnoraDispatchers
-import org.knora.webapi.store.cache.settings.CacheServiceSettings
-=======
-import org.knora.webapi.messages.StringFormatter
->>>>>>> c255db85
 
 /**
  * An abstract class providing values that are commonly used in responders.
@@ -55,47 +47,4 @@
         s"$who received an unexpected message $message of type ${message.getClass.getCanonicalName}"
       )
     )
-<<<<<<< HEAD
-    FastFuture.failed(unexpectedMessageException)
-  }
-}
-
-/**
- * An abstract class providing values that are commonly used in Knora responders.
- */
-abstract class Responder(responderData: ResponderData) extends LazyLogging {
-
-  protected implicit val system: ActorSystem              = responderData.system
-  protected implicit val stringFormatter: StringFormatter = StringFormatter.getGeneralInstance
-  protected implicit val timeout: Timeout                 = responderData.appConfig.defaultTimeoutAsDuration
-  protected implicit val executionContext: ExecutionContext =
-    system.dispatchers.lookup(KnoraDispatchers.KnoraActorDispatcher)
-
-  protected val cacheServiceSettings: CacheServiceSettings = responderData.cacheServiceSettings
-  protected val appActor: ActorRef                         = responderData.appActor
-  protected val log: Logger                                = logger
-
-  private val iriService = EntityAndClassIriService(system, appActor, responderData.appConfig, stringFormatter)
-
-  def isEntityUsed(
-    entityIri: SmartIri,
-    ignoreKnoraConstraints: Boolean = false,
-    ignoreRdfSubjectAndObject: Boolean = false
-  ): Future[Boolean] = iriService.isEntityUsed(entityIri, ignoreKnoraConstraints, ignoreRdfSubjectAndObject)
-
-  def throwIfEntityIsUsed(
-    entityIri: SmartIri,
-    errorFun: => Nothing,
-    ignoreKnoraConstraints: Boolean = false,
-    ignoreRdfSubjectAndObject: Boolean = false
-  ): Future[Unit] =
-    iriService.throwIfEntityIsUsed(entityIri, errorFun, ignoreKnoraConstraints, ignoreRdfSubjectAndObject)
-
-  def throwIfClassIsUsedInData(classIri: SmartIri, errorFun: => Nothing): Future[Unit] =
-    iriService.throwIfClassIsUsedInData(classIri, errorFun)
-
-  def checkOrCreateEntityIri(entityIri: Option[SmartIri], iriFormatter: => IRI): Future[IRI] =
-    iriService.checkOrCreateEntityIri(entityIri, iriFormatter)
-=======
->>>>>>> c255db85
 }