/*
 * Copyright © 2015 Lukas Rosenthaler, Benjamin Geer, Ivan Subotic,
 * Tobias Schweizer, André Kilchenmann, and André Fatton.
 *
 * This file is part of Knora.
 *
 * Knora is free software: you can redistribute it and/or modify
 * it under the terms of the GNU Affero General Public License as published
 * by the Free Software Foundation, either version 3 of the License, or
 * (at your option) any later version.
 *
 * Knora is distributed in the hope that it will be useful,
 * but WITHOUT ANY WARRANTY; without even the implied warranty of
 * MERCHANTABILITY or FITNESS FOR A PARTICULAR PURPOSE.  See the
 * GNU Affero General Public License for more details.
 *
 * You should have received a copy of the GNU Affero General Public
 * License along with Knora.  If not, see <http://www.gnu.org/licenses/>.
 */

package org.knora.webapi.responders.v1

import akka.actor.Status
import akka.pattern._
import org.knora.webapi._
import org.knora.webapi.messages.v1.responder.ontologymessages._
import org.knora.webapi.messages.v1.responder.resourcemessages._
import org.knora.webapi.messages.v1.responder.sipimessages.{SipiConstants, SipiResponderConversionPathRequestV1, SipiResponderConversionRequestV1, SipiResponderConversionResponseV1}
import org.knora.webapi.messages.v1.responder.standoffmessages.StandoffDataTypeClasses
import org.knora.webapi.messages.v1.responder.usermessages.{UserProfileGetRequestV1, UserProfileV1}
import org.knora.webapi.messages.v1.responder.valuemessages._
import org.knora.webapi.messages.v1.store.triplestoremessages._
import org.knora.webapi.responders.IriLocker
import org.knora.webapi.twirl.{SparqlTemplateLinkUpdate, StandoffTagV1}
import org.knora.webapi.util.ActorUtil._
import org.knora.webapi.util._

import scala.annotation.tailrec
import scala.collection.breakOut
import scala.concurrent.Future

/**
  * Updates Knora values.
  */
class ValuesResponderV1 extends ResponderV1 {
    // Creates IRIs for new Knora value objects.
    val knoraIdUtil = new KnoraIdUtil

    // Converts SPARQL query results to ApiValueV1 objects.
    val valueUtilV1 = new ValueUtilV1(settings)

    /**
      * Receives a message of type [[ValuesResponderRequestV1]], and returns an appropriate response message, or
      * [[Status.Failure]]. If a serious error occurs (i.e. an error that isn't the client's fault), this
      * method first returns `Failure` to the sender, then throws an exception.
      */
    def receive = {
        case ValueGetRequestV1(valueIri, userProfile) => future2Message(sender(), getValueResponseV1(valueIri, userProfile), log)
        case LinkValueGetRequestV1(subjectIri, predicateIri, objectIri, userProfile) => future2Message(sender(), getLinkValue(subjectIri, predicateIri, objectIri, userProfile), log)
        case versionHistoryRequest: ValueVersionHistoryGetRequestV1 => future2Message(sender(), getValueVersionHistoryResponseV1(versionHistoryRequest), log)
        case createValueRequest: CreateValueRequestV1 => future2Message(sender(), createValueV1(createValueRequest), log)
        case changeValueRequest: ChangeValueRequestV1 => future2Message(sender(), changeValueV1(changeValueRequest), log)
        case changeFileValueRequest: ChangeFileValueRequestV1 => future2Message(sender(), changeFileValueV1(changeFileValueRequest), log)
        case changeCommentRequest: ChangeCommentRequestV1 => future2Message(sender(), changeCommentV1(changeCommentRequest), log)
        case deleteValueRequest: DeleteValueRequestV1 => future2Message(sender(), deleteValueV1(deleteValueRequest), log)
        case createMultipleValuesRequest: GenerateSparqlToCreateMultipleValuesRequestV1 => future2Message(sender(), createMultipleValuesV1(createMultipleValuesRequest), log)
        case verifyMultipleValueCreationRequest: VerifyMultipleValueCreationRequestV1 => future2Message(sender(), verifyMultipleValueCreation(verifyMultipleValueCreationRequest), log)
        case other => handleUnexpectedMessage(sender(), other, log)
    }

    /////////////////////////////////////////////////////////////////////////////////////////////////////////////////////////////////////
    // Methods for generating complete API responses.

    /**
      * Queries a `knora-base:Value` and returns a [[ValueGetResponseV1]] describing it.
      *
      * @param valueIri    the IRI of the value to be queried.
      * @param userProfile the profile of the user making the request.
      * @return a [[ValueGetResponseV1]].
      */
    private def getValueResponseV1(valueIri: IRI, userProfile: UserProfileV1): Future[ValueGetResponseV1] = {
        for {
            maybeValueQueryResult <- findValue(valueIri, userProfile)

            response <- maybeValueQueryResult match {
                case Some(valueQueryResult) =>
                    for {
                        valueOwnerProfile <- (responderManager ? UserProfileGetRequestV1(valueQueryResult.ownerIri)).mapTo[UserProfileV1]
                    } yield ValueGetResponseV1(
                        valuetype = valueQueryResult.value.valueTypeIri,
                        rights = valueQueryResult.permissionCode,
                        value = valueQueryResult.value,
                        valuecreator = valueOwnerProfile.userData.username.get,
                        valuecreatorname = valueOwnerProfile.userData.fullname.get,
                        valuecreationdate = valueQueryResult.creationDate,
                        comment = valueQueryResult.comment,
                        userdata = userProfile.userData
                    )

                case None =>
                    throw NotFoundException(s"Value $valueIri not found (it may have been deleted)")
            }
        } yield response
    }

    /**
      * Creates a new value of a resource property (as opposed to a new version of an existing value).
      *
      * @param createValueRequest the request message.
      * @return a [[CreateValueResponseV1]] if the update was successful.
      */
    private def createValueV1(createValueRequest: CreateValueRequestV1): Future[CreateValueResponseV1] = {
        /**
          * Creates a [[Future]] that does pre-update checks and performs the update. This function will be
          * called by [[IriLocker]] once it has acquired an update lock on the resource.
          *
          * @param userIri the IRI of the user making the request.
          * @return a [[Future]] that does pre-update checks and performs the update.
          */
        def makeTaskFuture(userIri: IRI): Future[CreateValueResponseV1] = for {
        // Check that the submitted value has the correct type for the property.

            entityInfoResponse: EntityInfoGetResponseV1 <- (responderManager ? EntityInfoGetRequestV1(
                propertyIris = Set(createValueRequest.propertyIri),
                userProfile = createValueRequest.userProfile
            )).mapTo[EntityInfoGetResponseV1]

            propertyInfo = entityInfoResponse.propertyEntityInfoMap(createValueRequest.propertyIri)
            propertyObjectClassConstraint = propertyInfo.getPredicateObject(OntologyConstants.KnoraBase.ObjectClassConstraint).getOrElse {
                throw InconsistentTriplestoreDataException(s"Property ${createValueRequest.propertyIri} has no knora-base:objectClassConstraint")
            }

            // Check that the object of the property (the value to be created, or the target of the link to be created) will have
            // the correct type for the property's knora-base:objectClassConstraint.
            _ <- checkPropertyObjectClassConstraintForValue(
                propertyIri = createValueRequest.propertyIri,
                propertyObjectClassConstraint = propertyObjectClassConstraint,
                updateValueV1 = createValueRequest.value,
                userProfile = createValueRequest.userProfile
            )

            // Check that the user has permission to modify the resource. (We do this as late as possible because it's
            // slower than the other checks, and there's no point in doing it if the other checks fail.)

            resourceFullResponse <- (responderManager ? ResourceFullGetRequestV1(
                iri = createValueRequest.resourceIri,
                userProfile = createValueRequest.userProfile,
                getIncoming = false
            )).mapTo[ResourceFullResponseV1]

            resourcePermissionCode = resourceFullResponse.resdata.flatMap(resdata => resdata.rights)

            _ = if (!PermissionUtilV1.impliesV1(userHasPermissionCode = resourcePermissionCode, userNeedsPermission = OntologyConstants.KnoraBase.ModifyPermission)) {
                throw ForbiddenException(s"User $userIri does not have permission to modify resource ${createValueRequest.resourceIri}")
            }

            // Ensure that creating the value would not violate the resource's cardinality restrictions or create a duplicate value.
            // This works in API v1 because a ResourceFullResponseV1 contains the resource's current property values (but only the
            // ones that the user is allowed to see, otherwise checking for duplicate values would be a security risk), plus empty
            // properties for which the resource's class has cardinalities. If the resources responder returns no information about
            // the property, this could be because the property isn't allowed for the resource, or because it's allowed, has a
            // cardinality of MustHaveOne or MayHaveOne, and already has a value that the user isn't allowed to see. We'll have to
            // implement this in a different way in API v2.
            cardinalityOK = resourceFullResponse.props.flatMap(_.properties.find(_.pid == createValueRequest.propertyIri)) match {
                case Some(prop: PropertyV1) =>
                    if (prop.values.exists(apiValueV1 => createValueRequest.value.isDuplicateOfOtherValue(apiValueV1))) {
                        throw DuplicateValueException()
                    }

                    val propCardinality = Cardinality.lookup(prop.occurrence.get)
                    !((propCardinality == Cardinality.MayHaveOne || propCardinality == Cardinality.MustHaveOne) && prop.values.nonEmpty)

                case None =>
                    false
            }

            _ = if (!cardinalityOK) {
                throw OntologyConstraintException(s"Cardinality restrictions do not allow a value to be added for property ${createValueRequest.propertyIri} of resource ${createValueRequest.resourceIri}")
            }

            // Everything seems OK, so we can create the value.

            // Construct its permissions from the default permissions of the resource property.
            permissionsFromDefaults: Option[String] = PermissionUtilV1.makePermissionsFromEntityDefaults(propertyInfo)

            // Create the new value.
            unverifiedValue <- createValueV1AfterChecks(
                projectIri = resourceFullResponse.resinfo.get.project_id,
                resourceIri = createValueRequest.resourceIri,
                propertyIri = createValueRequest.propertyIri,
                value = createValueRequest.value,
                comment = createValueRequest.comment,
                valueOwner = userIri, // Make the requesting user the owner.
                valueProject = resourceFullResponse.resinfo.get.project_id, // Give the new value the same project as the containing resource
                valuePermissions = permissionsFromDefaults,
                updateResourceLastModificationDate = true,
                userProfile = createValueRequest.userProfile)

            // Verify that it was created.
            apiResponse <- verifyValueCreation(
                resourceIri = createValueRequest.resourceIri,
                propertyIri = createValueRequest.propertyIri,
                unverifiedValue = unverifiedValue,
                userProfile = createValueRequest.userProfile
            )
        } yield apiResponse

        for {
        // Don't allow anonymous users to create values.
            userIri <- createValueRequest.userProfile.userData.user_id match {
                case Some(iri) => Future(iri)
                case None => Future.failed(ForbiddenException("Anonymous users aren't allowed to create values"))
            }

            // Do the remaining pre-update checks and the update while holding an update lock on the resource.
            taskResult <- IriLocker.runWithIriLock(
                createValueRequest.apiRequestID,
                createValueRequest.resourceIri,
                () => makeTaskFuture(userIri)
            )
        } yield taskResult
    }

    /**
      * Generates SPARQL for creating multiple values in a new, empty resource, using an existing transaction.
      * The resource ''must'' be a new, empty resource, i.e. it must have no values. All pre-update checks must already
      * have been performed. Specifically, this method assumes that:
      *
      * - The requesting user has permission to add values to the resource.
      * - Each submitted value is consistent with the `knora-base:objectClassConstraint` of the property that is supposed to point to it.
      * - The resource has a suitable cardinality for each submitted value.
      * - All required values are provided.
      *
      * @param createMultipleValuesRequest the request message.
      * @return a [[GenerateSparqlToCreateMultipleValuesResponseV1]].
      */
    private def createMultipleValuesV1(createMultipleValuesRequest: GenerateSparqlToCreateMultipleValuesRequestV1): Future[GenerateSparqlToCreateMultipleValuesResponseV1] = {
        /**
          * Creates a [[Future]] that performs the update. This function will be called by [[IriLocker]] once it
          * has acquired an update lock on the resource.
          *
          * @param userIri the IRI of the user making the request.
          * @return a [[Future]] that does pre-update checks and performs the update.
          */
        def makeTaskFuture(userIri: IRI): Future[GenerateSparqlToCreateMultipleValuesResponseV1] = {
            /**
              * Assists in the numbering of values to be created.
              *
              * @param createValueV1WithComment the value to be created.
              * @param valueIndex               the index of the value in the sequence of all values to be created. This will be used
              *                                 to generate unique SPARQL variable names.
              * @param valueHasOrder            the index of the value in the sequence of values to be created for a particular property.
              *                                 This will be used to generate `knora-base:valueHasOrder`.
              */
            case class NumberedValueToCreate(createValueV1WithComment: CreateValueV1WithComment,
                                             valueIndex: Int,
                                             valueHasOrder: Int)

            /**
              * Assists in collecting generated SPARQL as well as other information about values to be created for
              * a particular property.
              *
              * @param whereSparql    statements to be included in the SPARQL WHERE clause.
              * @param insertSparql   statements to be included in the SPARQL INSERT clause.
              * @param valuesToVerify information about each value to be created.
              * @param valueIndexes   the value index of each value described by this object (so they can be sorted).
              */
            case class SparqlGenerationResultForProperty(whereSparql: Vector[String] = Vector.empty[String],
                                                         insertSparql: Vector[String] = Vector.empty[String],
                                                         valuesToVerify: Vector[UnverifiedValueV1] = Vector.empty[UnverifiedValueV1],
                                                         valueIndexes: Vector[Int] = Vector.empty[Int])

            for {
            // Get ontology information about the default permissions on the resource's properties.
                entityInfoResponse: EntityInfoGetResponseV1 <- (responderManager ? EntityInfoGetRequestV1(
                    propertyIris = createMultipleValuesRequest.values.keySet,
                    userProfile = createMultipleValuesRequest.userProfile
                )).mapTo[EntityInfoGetResponseV1]

                ////////////////////////////////////////////////////////////////////////////////////////////////////////////
                // Generate SPARQL to create links and LinkValues for standoff resource references in text values

                // To create LinkValues for the standoff resource references in the values to be created, we need to compute
                // the initial reference count of each LinkValue. This is equal to the number of TextValues in the resource
                // that have standoff references to a particular target resource.

                // First, make a single list of all the values to be created.
                valuesToCreatePerProperty: Map[IRI, Seq[CreateValueV1WithComment]] = createMultipleValuesRequest.values
                valuesToCreateForAllProperties: Iterable[Seq[CreateValueV1WithComment]] = valuesToCreatePerProperty.values
                allValuesToCreate: Iterable[CreateValueV1WithComment] = valuesToCreateForAllProperties.flatten

                // Then, get the standoff resource references from all the text values to be created.
                // The 'collect' method builds a new list by applying a partial function to all elements of the list
                // on which the function is defined.
                resourceReferencesForAllTextValues: Iterable[Set[IRI]] = allValuesToCreate.collect {
                    case CreateValueV1WithComment(textValueV1: TextValueWithStandoffV1, _) =>
                        // check that resource references are consistent in `resource_reference` and linking standoff tags
                        checkTextValueResourceRefs(textValueV1)

                        textValueV1.resource_reference
                }

                // Combine those resource references into a single list, so if there are n text values with a reference to
                // some IRI, the list will contain that IRI n times.
                allResourceReferences: Iterable[IRI] = resourceReferencesForAllTextValues.flatten

                // Now we need to count the number of times each IRI occurs in allResourceReferences. To do this, first
                // use groupBy(identity). The groupBy method takes a function that returns a key for each item in the
                // collection, and makes a Map in which items with the same key are grouped together. The identity
                // function just returns its argument. So groupBy(identity) makes a Map[IRI, Iterable[IRI]] in which each
                // IRI points to a sequence of the same IRI repeated as many times as it occurred in allResourceReferences.
                allResourceReferencesGrouped: Map[IRI, Iterable[IRI]] = allResourceReferences.groupBy(identity)

                // Finally, replace each Iterable[IRI] with its size. That's the number of text values containing
                // standoff references to that IRI.
                targetIris: Map[IRI, Int] = allResourceReferencesGrouped.mapValues(_.size)

                // For each target IRI, construct a SparqlTemplateLinkUpdate to create one link, as well as one LinkValue
                // with associated count as its initial reference count.
                standoffLinkUpdates: Seq[SparqlTemplateLinkUpdate] = targetIris.toSeq.map {
                    case (targetIri, initialReferenceCount) =>
                        SparqlTemplateLinkUpdate(
                            linkPropertyIri = OntologyConstants.KnoraBase.HasStandoffLinkTo,
                            directLinkExists = false,
                            insertDirectLink = true,
                            deleteDirectLink = false,
                            linkValueExists = false,
                            newLinkValueIri = knoraIdUtil.makeRandomValueIri(createMultipleValuesRequest.resourceIri),
                            linkTargetIri = targetIri,
                            currentReferenceCount = 0,
                            newReferenceCount = initialReferenceCount,
                            newLinkValueOwner = OntologyConstants.KnoraBase.SystemUser,
                            newLinkValueProject = None,
                            newLinkValuePermissions = None
                        )
                }

                // Generate INSERT clause statements based on those SparqlTemplateLinkUpdates.
                standoffLinkInsertSparql: String = queries.sparql.v1.txt.generateInsertStatementsForStandoffLinks(linkUpdates = standoffLinkUpdates).toString()

                ////////////////////////////////////////////////////////////////////////////////////////////////////////////
                // Number each value to be created, and give it a valueHasOrder

                // Ungroup the values to be created so we can number them as a single sequence (to create unique SPARQL variable names for each value).
                ungroupedValues: Seq[(IRI, CreateValueV1WithComment)] = createMultipleValuesRequest.values.toSeq.flatMap {
                    case (propertyIri, values) => values.map(value => (propertyIri, value))
                }

                // Number them all as a single sequence. Give each one a knora-base:valueHasOrder of 0 for now; we'll take care of that in a moment.
                numberedValues: Seq[(IRI, NumberedValueToCreate)] = ungroupedValues.zipWithIndex.map {
                    case ((propertyIri: IRI, valueWithComment: CreateValueV1WithComment), valueIndex) => (propertyIri, NumberedValueToCreate(valueWithComment, valueIndex, 0))
                }

                // Group them again by property so we generate knora-base:valueHasOrder for the values of each property.
                groupedNumberedValues: Map[IRI, Seq[NumberedValueToCreate]] = numberedValues.groupBy(_._1).map {
                    case (propertyIri, propertyIriAndValueTuples) => (propertyIri, propertyIriAndValueTuples.map(_._2))
                }

                // Generate knora-base:valueHasOrder for the values of each property.
                groupedNumberedValuesWithValueHasOrder: Map[IRI, Seq[NumberedValueToCreate]] = groupedNumberedValues.map {
                    case (propertyIri, values) =>
                        val valuesWithValueHasOrder = values.zipWithIndex.map {
                            case (numberedValueToCreate, valueHasOrder) => numberedValueToCreate.copy(valueHasOrder = valueHasOrder)
                        }

                        (propertyIri, valuesWithValueHasOrder)
                }

                ////////////////////////////////////////////////////////////////////////////////////////////////////////////
                // Generate SPARQL for each value of each property

                // Make a SparqlGenerationResultForProperty for each property.
                sparqlGenerationResults: Map[IRI, SparqlGenerationResultForProperty] = groupedNumberedValuesWithValueHasOrder.map {
                    case (propertyIri: IRI, valuesToCreate: Seq[NumberedValueToCreate]) =>
                        // Construct a list of permission-relevant assertions about the new values of each property,
                        // i.e. the values' owner and project plus their permissions. Use the property's default
                        // permissions to make permissions for the new values.
                        val propertyInfo = entityInfoResponse.propertyEntityInfoMap(propertyIri)
                        val permissionsFromDefaults: Option[String] = PermissionUtilV1.makePermissionsFromEntityDefaults(propertyInfo)

                        // For each property, construct a SparqlGenerationResultForProperty containing WHERE clause statements, INSERT clause statements, and UnverifiedValueV1s.
                        val sparqlGenerationResultForProperty: SparqlGenerationResultForProperty = valuesToCreate.foldLeft(SparqlGenerationResultForProperty()) {
                            case (propertyAcc: SparqlGenerationResultForProperty, valueToCreate: NumberedValueToCreate) =>
                                val updateValueV1 = valueToCreate.createValueV1WithComment.updateValueV1
                                val newValueIri = knoraIdUtil.makeRandomValueIri(createMultipleValuesRequest.resourceIri)

                                // How we generate the SPARQL depends on whether we're creating a link or an ordinary value.
                                val (whereSparql: String, insertSparql: String) = valueToCreate.createValueV1WithComment.updateValueV1 match {
                                    case linkUpdateV1: LinkUpdateV1 =>
                                        // We're creating a link.

                                        // Construct a SparqlTemplateLinkUpdate to tell the SPARQL templates how to create
                                        // the link and its LinkValue.
                                        val sparqlTemplateLinkUpdate = SparqlTemplateLinkUpdate(
                                            linkPropertyIri = propertyIri,
                                            directLinkExists = false,
                                            insertDirectLink = true,
                                            deleteDirectLink = false,
                                            linkValueExists = false,
                                            newLinkValueIri = newValueIri,
                                            linkTargetIri = linkUpdateV1.targetResourceIri,
                                            currentReferenceCount = 0,
                                            newReferenceCount = 1,
                                            newLinkValueOwner = userIri,
                                            newLinkValueProject = Some(createMultipleValuesRequest.projectIri),
                                            newLinkValuePermissions = permissionsFromDefaults
                                        )

                                        // Generate WHERE clause statements for the link.
                                        val whereSparql = queries.sparql.v1.txt.generateWhereStatementsForCreateLink(
                                            valueIndex = valueToCreate.valueIndex,
                                            resourceIri = createMultipleValuesRequest.resourceIri,
                                            linkUpdate = sparqlTemplateLinkUpdate,
                                            maybeValueHasOrder = Some(valueToCreate.valueHasOrder)
                                        ).toString()

                                        // Generate INSERT clause statements for the link.
                                        val insertSparql = queries.sparql.v1.txt.generateInsertStatementsForCreateLink(
                                            valueIndex = valueToCreate.valueIndex,
                                            linkUpdate = sparqlTemplateLinkUpdate,
                                            maybeComment = valueToCreate.createValueV1WithComment.comment
                                        ).toString()

                                        (whereSparql, insertSparql)

                                    case ordinaryValue =>
                                        // We're creating an ordinary value.

                                        // Generate WHERE clause statements for the value.
                                        val whereSparql = queries.sparql.v1.txt.generateWhereStatementsForCreateValue(
                                            valueIndex = valueToCreate.valueIndex,
                                            resourceIri = createMultipleValuesRequest.resourceIri,
                                            propertyIri = propertyIri,
                                            newValueIri = newValueIri,
                                            valueTypeIri = updateValueV1.valueTypeIri,
                                            linkUpdates = Seq.empty[SparqlTemplateLinkUpdate], // This is empty because we have to generate SPARQL for standoff links separately.
                                            maybeValueHasOrder = Some(valueToCreate.valueHasOrder)
                                        ).toString()

                                        // Generate INSERT clause statements for the value.
                                        val insertSparql = queries.sparql.v1.txt.generateInsertStatementsForCreateValue(
                                            valueIndex = valueToCreate.valueIndex,
                                            propertyIri = propertyIri,
                                            value = updateValueV1,
                                            newValueIri = newValueIri,
                                            linkUpdates = Seq.empty[SparqlTemplateLinkUpdate], // This is empty because we have to generate SPARQL for standoff links separately.
                                            maybeComment = valueToCreate.createValueV1WithComment.comment,
                                            valueOwner = userIri,
                                            valueProject = createMultipleValuesRequest.projectIri,
                                            maybeValuePermissions = permissionsFromDefaults
                                        ).toString()

                                        //println(insertSparql)

                                        (whereSparql, insertSparql)
                                }

                                // For each value of the property, accumulate the generated SPARQL and an UnverifiedValueV1
                                // in the SparqlGenerationResultForProperty.
                                propertyAcc.copy(
                                    whereSparql = propertyAcc.whereSparql :+ whereSparql,
                                    insertSparql = propertyAcc.insertSparql :+ insertSparql,
                                    valuesToVerify = propertyAcc.valuesToVerify :+ UnverifiedValueV1(newValueIri = newValueIri, value = updateValueV1),
                                    valueIndexes = propertyAcc.valueIndexes :+ valueToCreate.valueIndex
                                )
                        }

                        propertyIri -> sparqlGenerationResultForProperty
                }

                // Concatenate all the generated SPARQL into one string for the WHERE clause and one string for the INSERT clause, sorting
                // the values by their indexes.

                resultsForAllProperties: Iterable[SparqlGenerationResultForProperty] = sparqlGenerationResults.values
                allWhereSparql: String = resultsForAllProperties.flatMap(result => result.whereSparql.zip(result.valueIndexes)).toSeq.sortBy(_._2).map(_._1).mkString("\n\n")

                // The SPARQL for the INSERT clause also contains the SPARQL that was generated to insert standoff links.
                allInsertSparql: String = resultsForAllProperties.flatMap(result => result.insertSparql.zip(result.valueIndexes)).toSeq.sortBy(_._2).map(_._1).mkString("\n\n") + standoffLinkInsertSparql

                // Collect all the UnverifiedValueV1s for each property.
                allUnverifiedValues: Map[IRI, Seq[UnverifiedValueV1]] = sparqlGenerationResults.map {
                    case (propertyIri, results) => propertyIri -> results.valuesToVerify
                }

            } yield GenerateSparqlToCreateMultipleValuesResponseV1(
                whereSparql = allWhereSparql,
                insertSparql = allInsertSparql,
                unverifiedValues = allUnverifiedValues
            )
        }

        for {
        // Don't allow anonymous users to create resources.
            userIri <- createMultipleValuesRequest.userProfile.userData.user_id match {
                case Some(iri) => Future(iri)
                case None => Future.failed(ForbiddenException("Anonymous users aren't allowed to create resources"))
            }

            // Do the remaining pre-update checks and the update while holding an update lock on the resource.
            taskResult <- IriLocker.runWithIriLock(
                createMultipleValuesRequest.apiRequestID,
                createMultipleValuesRequest.resourceIri,
                () => makeTaskFuture(userIri)
            )
        } yield taskResult
    }

    /**
      * Verifies the creation of multiple values.
      *
      * @param verifyRequest a [[VerifyMultipleValueCreationRequestV1]].
      * @return a [[VerifyMultipleValueCreationResponseV1]] if all values were created successfully, or a failed
      *         future if any values were not created.
      */
    private def verifyMultipleValueCreation(verifyRequest: VerifyMultipleValueCreationRequestV1): Future[VerifyMultipleValueCreationResponseV1] = {
        // We have a Map of property IRIs to sequences of UnverifiedCreateValueResponseV1s. Query each value and
        // build a Map with the same structure, except that instead of UnverifiedCreateValueResponseV1s, it contains Futures
        // providing the results of querying the values.
        val valueVerificationFutures: Map[IRI, Future[Seq[CreateValueResponseV1]]] = verifyRequest.unverifiedValues.map {
            case (propertyIri: IRI, unverifiedValues: Seq[UnverifiedValueV1]) =>
                val valueVerificationResponsesForProperty = unverifiedValues.map {
                    unverifiedValue =>
                        verifyValueCreation(
                            resourceIri = verifyRequest.resourceIri,
                            propertyIri = propertyIri,
                            unverifiedValue = unverifiedValue,
                            userProfile = verifyRequest.userProfile
                        )
                }

                propertyIri -> Future.sequence(valueVerificationResponsesForProperty)
        }

        // Convert our Map full of Futures into one Future, which will provide a Map of all the results
        // when they're available.
        for {
            valueVerificationResponses: Map[IRI, Seq[CreateValueResponseV1]] <- ActorUtil.sequenceFuturesInMap(valueVerificationFutures)
        } yield VerifyMultipleValueCreationResponseV1(verifiedValues = valueVerificationResponses)
    }

    /**
      * Adds a new version of an existing file value.
      *
      * @param changeFileValueRequest a [[ChangeFileValueRequestV1]] sent by the values route.
      * @return a [[ChangeFileValueResponseV1]] representing all the changed file values.
      */
    private def changeFileValueV1(changeFileValueRequest: ChangeFileValueRequestV1): Future[ChangeFileValueResponseV1] = {

        /**
          * Temporary structure to represent existing file values of a resource.
          *
          * @param property       the property Iri (e.g., hasStillImageFileValueRepresentation)
          * @param valueObjectIri the Iri of the value object.
          * @param quality        the quality of the file value
          */
        case class CurrentFileValue(property: IRI, valueObjectIri: IRI, quality: Option[Int])

        def changeFileValue(oldFileValue: CurrentFileValue, newFileValue: FileValueV1): Future[ChangeValueResponseV1] = {
            changeValueV1(ChangeValueRequestV1(
                valueIri = oldFileValue.valueObjectIri,
                value = newFileValue,
                userProfile = changeFileValueRequest.userProfile,
                apiRequestID = changeFileValueRequest.apiRequestID // re-use the same id
            ))
        }

        /**
          * Preprocesses a file value change request by calling the Sipi responder to create a new file
          * and calls [[changeValueV1]] to actually change the file value in Knora.
          *
          * @param changeFileValueRequest a [[ChangeFileValueRequestV1]] sent by the values route.
          * @return a [[ChangeFileValueResponseV1]] representing all the changed file values.
          */
        def makeTaskFuture(changeFileValueRequest: ChangeFileValueRequestV1): Future[ChangeFileValueResponseV1] = {

            // get the Iris of the current file value(s)
            val resultFuture = for {

                resourceIri <- Future(changeFileValueRequest.resourceIri)

                getFileValuesSparql = queries.sparql.v1.txt.getFileValuesForResource(
                    triplestore = settings.triplestoreType,
                    resourceIri = resourceIri
                ).toString()
                //_ = print(getFileValuesSparql)
                getFileValuesResponse: SparqlSelectResponse <- (storeManager ? SparqlSelectRequest(getFileValuesSparql)).mapTo[SparqlSelectResponse]
                // _ <- Future(println(getFileValuesResponse))

                // check that the resource to be updated exists and it is a subclass of knora-base:Representation
                _ = if (getFileValuesResponse.results.bindings.isEmpty) throw NotFoundException(s"Value ${changeFileValueRequest.resourceIri} not found (it may have been deleted) or it is not a knora-base:Representation")

                // get the property Iris, file value Iris and qualities attached to the resource
                fileValues: Seq[CurrentFileValue] = getFileValuesResponse.results.bindings.map {
                    (row: VariableResultsRow) =>

                        CurrentFileValue(
                            property = row.rowMap("p"),
                            valueObjectIri = row.rowMap("fileValueIri"),
                            quality = row.rowMap.get("quality") match {
                                case Some(quality: String) => Some(quality.toInt)
                                case None => None
                            }
                        )
                }

                // the message to be sent to Sipi responder
                sipiConversionRequest: SipiResponderConversionRequestV1 = changeFileValueRequest.file

                sipiResponse: SipiResponderConversionResponseV1 <- (responderManager ? sipiConversionRequest).mapTo[SipiResponderConversionResponseV1]

                // check if the file type returned by Sipi corresponds to the already existing file value type (e.g., hasStillImageRepresentation)
                _ = if (SipiConstants.fileType2FileValueProperty(sipiResponse.file_type) != fileValues.head.property) {
                    // TODO: remove the file from SIPI (delete request)
                    throw BadRequestException(s"Type of submitted file (${sipiResponse.file_type}) does not correspond to expected property type ${fileValues.head.property}")
                }

                //
                // handle file types individually
                //

                // create the apt case class depending on the file type returned by Sipi
                changeValueResponses: Vector[ChangeValueResponseV1] <- sipiResponse.file_type match {
                    case SipiConstants.FileType.IMAGE =>
                        // we deal with hasStillImageFileValue, so there need to be two file values:
                        // one for the full and one for the thumb
                        if (fileValues.size != 2) {
                            throw InconsistentTriplestoreDataException(s"Expected 2 file values for $resourceIri, but ${fileValues.size} given.")
                        }

                        // make sure that we have quality information for the existing file values
                        fileValues.foreach {
                            (fileValue) => fileValue.quality.getOrElse(throw InconsistentTriplestoreDataException(s"No quality level given for ${fileValue.valueObjectIri}"))
                        }

                        // sort file values by quality: the thumbnail file value has to be updated with another thumbnail file value,
                        // the applies for the full quality
                        val oldFileValuesSorted: Seq[CurrentFileValue] = fileValues.sortBy(_.quality)
                        val newFileValuesSorted: Vector[FileValueV1] = sipiResponse.fileValuesV1.sortBy {
                            case imageFileValue: StillImageFileValueV1 => imageFileValue.qualityLevel
                            case otherFileValue: FileValueV1 => throw SipiException(s"Sipi returned a wrong file value type: ${otherFileValue.valueTypeIri}")
                        }

                        val valuesToChange = oldFileValuesSorted.zip(newFileValuesSorted)
                        val (firstOldValue, firstNewValue) = valuesToChange.head
                        val (secondOldValue, secondNewValue) = valuesToChange(1)

                        //
                        // Change the file values sequentially (because concurrent SPARQL updates could interfere with each other).
                        //
                        for {
                            firstResult <- changeFileValue(firstOldValue, firstNewValue)
                            secondResult <- changeFileValue(secondOldValue, secondNewValue)
                        } yield Vector(firstResult, secondResult)


                    case otherFileType => throw NotImplementedException(s"File type $otherFileType not yet supported")
                }

            } yield ChangeFileValueResponseV1(// return the response(s) of the call(s) of changeValueV1
                locations = changeValueResponses.map {
                    changeValueResponse =>
                        val fileValue: FileValueV1 = changeValueResponse.value match {
                            case fileValueV1: FileValueV1 => fileValueV1
                            case other => throw AssertionException(s"Expected Sipi to change a file value, but it changed one of these: ${other.valueTypeIri}")
                        }

                        valueUtilV1.fileValueV12LocationV1(fileValue)
                },
                userdata = changeFileValueRequest.userProfile.userData
            )

            // If a temporary file was created, ensure that it's deleted, regardless of whether the request succeeded or failed.
            resultFuture.andThen {
                case _ => changeFileValueRequest.file match {
                    case (conversionPathRequest: SipiResponderConversionPathRequestV1) =>
                        // a tmp file has been created by the resources route (non GUI-case), delete it
                        InputValidation.deleteFileFromTmpLocation(conversionPathRequest.source, log)
                    case _ => ()
                }


            }
        }

        for {

        // Do the preparations of a file value change while already holding an update lock on the resource.
        // This is necessary because in `makeTaskFuture` the current file value Iris for the given resource Iri have to been retrieved.
        // Using the lock, we make sure that these are still up to date when `changeValueV1` is being called.
        //
        // The method `changeValueV1` will be called using the same lock.
            taskResult <- IriLocker.runWithIriLock(
                changeFileValueRequest.apiRequestID,
                changeFileValueRequest.resourceIri,
                () => makeTaskFuture(changeFileValueRequest)
            )
        } yield taskResult

    }

    /**
      * Adds a new version of an existing value.
      *
      * @param changeValueRequest the request message.
      * @return an [[ChangeValueResponseV1]] if the update was successful.
      */
    private def changeValueV1(changeValueRequest: ChangeValueRequestV1): Future[ChangeValueResponseV1] = {
        /**
          * Creates a [[Future]] that does pre-update checks and performs the update. This function will be
          * called by [[IriLocker]] once it has acquired an update lock on the resource.
          *
          * @param userIri                     the IRI of the user making the request.
          * @param findResourceWithValueResult a [[FindResourceWithValueResult]] indicating which resource contains the value
          *                                    to be updated.
          * @return a [[Future]] that does pre-update checks and performs the update.
          */
        def makeTaskFuture(userIri: IRI, findResourceWithValueResult: FindResourceWithValueResult): Future[ChangeValueResponseV1] = {
            // If we're updating a link, findResourceWithValueResult will contain the IRI of the property that points to the
            // knora-base:LinkValue, but we'll need the IRI of the corresponding link property.
            val propertyIri = changeValueRequest.value match {
                case linkUpdateV1: LinkUpdateV1 => knoraIdUtil.linkValuePropertyIri2LinkPropertyIri(findResourceWithValueResult.propertyIri)
                case _ => findResourceWithValueResult.propertyIri
            }

            if (propertyIri == OntologyConstants.KnoraBase.HasStandoffLinkTo) {
                throw BadRequestException("Standoff links can be changed only by submitting a new text value")
            }

            for {
            // Ensure that the user has permission to modify the value.

                maybeCurrentValueQueryResult: Option[ValueQueryResult] <- changeValueRequest.value match {
                    case linkUpdateV1: LinkUpdateV1 =>
                        // We're being asked to update a link. We expect the current value version IRI to point to a
                        // knora-base:LinkValue. Get all necessary information about the LinkValue and the corresponding
                        // direct link.
                        findLinkValueByIri(
                            subjectIri = findResourceWithValueResult.resourceIri,
                            predicateIri = propertyIri,
                            objectIri = None,
                            linkValueIri = changeValueRequest.valueIri,
                            userProfile = changeValueRequest.userProfile
                        )

                    case otherValueV1 =>
                        // We're being asked to update an ordinary value.
                        findValue(changeValueRequest.valueIri, changeValueRequest.userProfile)
                }

                currentValueQueryResult = maybeCurrentValueQueryResult.getOrElse(throw NotFoundException(s"Value ${changeValueRequest.valueIri} not found (it may have been deleted)"))

                _ = if (!PermissionUtilV1.impliesV1(userHasPermissionCode = Some(currentValueQueryResult.permissionCode), userNeedsPermission = OntologyConstants.KnoraBase.ModifyPermission)) {
                    throw ForbiddenException(s"User $userIri does not have permission to add a new version to value ${changeValueRequest.valueIri}")
                }

                // Check that the submitted value has the correct type for the property.

                entityInfoResponse <- (responderManager ? EntityInfoGetRequestV1(
                    propertyIris = Set(propertyIri),
                    userProfile = changeValueRequest.userProfile
                )).mapTo[EntityInfoGetResponseV1]

                propertyInfo = entityInfoResponse.propertyEntityInfoMap(propertyIri)
                propertyObjectClassConstraint = propertyInfo.getPredicateObject(OntologyConstants.KnoraBase.ObjectClassConstraint).getOrElse {
                    throw InconsistentTriplestoreDataException(s"Property $propertyIri has no knora-base:objectClassConstraint")
                }

                // Check that the object of the property (the value to be updated, or the target of the link to be updated) will have
                // the correct type for the property's knora-base:objectClassConstraint.
                _ <- checkPropertyObjectClassConstraintForValue(
                    propertyIri = propertyIri,
                    propertyObjectClassConstraint = propertyObjectClassConstraint,
                    updateValueV1 = changeValueRequest.value,
                    userProfile = changeValueRequest.userProfile
                )

                // Check that the current value and the submitted value have the same type.
                _ = if (currentValueQueryResult.value.valueTypeIri != changeValueRequest.value.valueTypeIri) {
                    throw BadRequestException(s"Value ${changeValueRequest.valueIri} has type ${currentValueQueryResult.value.valueTypeIri}, but the submitted new version has type ${changeValueRequest.value.valueTypeIri}")
                }

                // Make sure the new version would not be redundant, given the current version.
                _ = if (changeValueRequest.value.isRedundant(currentValueQueryResult.value)) {
                    throw DuplicateValueException("The submitted value is the same as the current version")
                }

                // Get details of the resource.  (We do this as late as possible because it's slower than the other checks,
                // and there's no point in doing it if the other checks fail.)
                resourceFullResponse <- (responderManager ? ResourceFullGetRequestV1(
                    iri = findResourceWithValueResult.resourceIri,
                    userProfile = changeValueRequest.userProfile,
                    getIncoming = false
                )).mapTo[ResourceFullResponseV1]

                _ = changeValueRequest.value match {
                    case fileValue: FileValueV1 => () // It is a file value, do not check for duplicates.
                    case _ => // It is not a file value.
                        // Ensure that adding the new value version would not create a duplicate value. This works in API v1 because a
                        // ResourceFullResponseV1 contains only the values that the user is allowed to see, otherwise checking for
                        // duplicate values would be a security risk. We'll have to implement this in a different way in API v2.
                        resourceFullResponse.props.flatMap(_.properties.find(_.pid == propertyIri)) match {
                            case Some(prop: PropertyV1) =>
                                // Don't consider the current value version when looking for duplicates.
                                val filteredValues = prop.value_ids.zip(prop.values).filter(_._1 != changeValueRequest.valueIri).unzip._2

                                if (filteredValues.exists(apiValueV1 => changeValueRequest.value.isDuplicateOfOtherValue(apiValueV1))) {
                                    throw DuplicateValueException()
                                }

                            case None =>
                                // This shouldn't happen unless someone just changed the ontology.
                                throw NotFoundException(s"No information found about property $propertyIri for resource ${findResourceWithValueResult.resourceIri}")
                        }

                }

                // The rest of the preparation for the update depends on whether we're changing a link or an ordinary value.
                apiResponse <- (changeValueRequest.value, currentValueQueryResult) match {
                    case (linkUpdateV1: LinkUpdateV1, currentLinkValueQueryResult: LinkValueQueryResult) =>
                        // We're updating a link. This means deleting an existing link and creating a new one, so
                        // check that the user has permission to modify the resource.
                        val resourcePermissionCode = resourceFullResponse.resdata.flatMap(resdata => resdata.rights)
                        if (!PermissionUtilV1.impliesV1(userHasPermissionCode = resourcePermissionCode, userNeedsPermission = OntologyConstants.KnoraBase.ModifyPermission)) {
                            throw ForbiddenException(s"User $userIri does not have permission to modify resource ${findResourceWithValueResult.resourceIri}")
                        }

                        // We'll need to create a new LinkValue. Use the property's default permissions to make permissions
                        // for it.
                        val permissionsFromDefaults: Option[String] = PermissionUtilV1.makePermissionsFromEntityDefaults(propertyInfo)

                        changeLinkValueV1AfterChecks(projectIri = currentValueQueryResult.projectIri,
                            resourceIri = findResourceWithValueResult.resourceIri,
                            propertyIri = propertyIri,
                            currentLinkValueV1 = currentLinkValueQueryResult.value,
                            linkUpdateV1 = linkUpdateV1,
                            comment = changeValueRequest.comment,
                            valueOwner = userIri, // Make the requesting user the owner.
                            valueProject = resourceFullResponse.resinfo.get.project_id, // Give it the same project as the containing resource.
                            valuePermissions = permissionsFromDefaults,
                            userProfile = changeValueRequest.userProfile)

                    case _ =>
                        // We're updating an ordinary value. Generate an IRI for the new version of the value.
                        val newValueIri = knoraIdUtil.makeRandomValueIri(findResourceWithValueResult.resourceIri)

                        // Give the new version the same project and permissions as the previous version.

                        val valueProject = currentValueQueryResult.permissionRelevantAssertions.find {
                            case (p, o) => p == OntologyConstants.KnoraBase.AttachedToProject
                        }.map(_._2).getOrElse(resourceFullResponse.resinfo.get.project_id)

                        val valuePermissions = currentValueQueryResult.permissionRelevantAssertions.find {
                            case (p, o) => p == OntologyConstants.KnoraBase.HasPermissions
                        }.map(_._2)

                        changeOrdinaryValueV1AfterChecks(projectIri = currentValueQueryResult.projectIri,
                            resourceIri = findResourceWithValueResult.resourceIri,
                            propertyIri = propertyIri,
                            currentValueIri = changeValueRequest.valueIri,
                            currentValueV1 = currentValueQueryResult.value,
                            newValueIri = newValueIri,
                            updateValueV1 = changeValueRequest.value,
                            comment = changeValueRequest.comment,
                            valueOwner = userIri, // Make the requesting user the owner.
                            valueProject = valueProject,
                            valuePermissions = valuePermissions,
                            userProfile = changeValueRequest.userProfile)
                }
            } yield apiResponse
        }


        for {
        // Don't allow anonymous users to update values.
            userIri <- changeValueRequest.userProfile.userData.user_id match {
                case Some(iri) => Future(iri)
                case None => Future.failed(ForbiddenException("Anonymous users aren't allowed to update values"))
            }

            // Find the resource containing the value.
            findResourceWithValueResult <- findResourceWithValue(changeValueRequest.valueIri)

            // Do the remaining pre-update checks and the update while holding an update lock on the resource.
            taskResult <- IriLocker.runWithIriLock(
                changeValueRequest.apiRequestID,
                findResourceWithValueResult.resourceIri,
                () => makeTaskFuture(userIri, findResourceWithValueResult)
            )
        } yield taskResult
    }

    private def changeCommentV1(changeCommentRequest: ChangeCommentRequestV1): Future[ChangeValueResponseV1] = {
        /**
          * Creates a [[Future]] that does pre-update checks and performs the update. This function will be
          * called by [[IriLocker]] once it has acquired an update lock on the resource.
          *
          * @param userIri the IRI of the user making the request.
          * @return a [[Future]] that does pre-update checks and performs the update.
          */
        def makeTaskFuture(userIri: IRI, findResourceWithValueResult: FindResourceWithValueResult): Future[ChangeValueResponseV1] = {
            for {
            // Ensure that the user has permission to modify the value.

                maybeCurrentValueQueryResult: Option[ValueQueryResult] <- findValue(changeCommentRequest.valueIri, changeCommentRequest.userProfile)

                currentValueQueryResult = maybeCurrentValueQueryResult.getOrElse(throw NotFoundException(s"Value ${changeCommentRequest.valueIri} not found (it may have been deleted)"))

                _ = if (!PermissionUtilV1.impliesV1(userHasPermissionCode = Some(currentValueQueryResult.permissionCode), userNeedsPermission = OntologyConstants.KnoraBase.ModifyPermission)) {
                    throw ForbiddenException(s"User $userIri does not have permission to add a new version to value ${changeCommentRequest.valueIri}")
                }

                // currentValueQueryResult.comment is an Option[String]
                _ = if (currentValueQueryResult.comment == changeCommentRequest.comment) throw DuplicateValueException("The submitted comment is the same as the current comment")

                // Everything looks OK, so update the comment.

                // Generate an IRI for the new value.
                newValueIri = knoraIdUtil.makeRandomValueIri(findResourceWithValueResult.resourceIri)

                // Generate a SPARQL update.
                sparqlUpdate = queries.sparql.v1.txt.changeComment(
                    dataNamedGraph = settings.projectNamedGraphs(findResourceWithValueResult.projectIri).data,
                    triplestore = settings.triplestoreType,
                    resourceIri = findResourceWithValueResult.resourceIri,
                    propertyIri = findResourceWithValueResult.propertyIri,
                    currentValueIri = changeCommentRequest.valueIri,
                    newValueIri = newValueIri,
                    maybeComment = changeCommentRequest.comment
                ).toString()

                // Do the update.
                sparqlUpdateResponse <- (storeManager ? SparqlUpdateRequest(sparqlUpdate)).mapTo[SparqlUpdateResponse]

                // To find out whether the update succeeded, look for the new value in the triplestore.
                verifyUpdateResult <- verifyOrdinaryValueUpdate(
                    resourceIri = findResourceWithValueResult.resourceIri,
                    propertyIri = findResourceWithValueResult.propertyIri,
                    searchValueIri = newValueIri,
                    userProfile = changeCommentRequest.userProfile
                )
            } yield ChangeValueResponseV1(
                value = verifyUpdateResult.value,
                comment = verifyUpdateResult.comment,
                id = newValueIri,
                rights = verifyUpdateResult.permissionCode,
                userdata = changeCommentRequest.userProfile.userData
            )
        }

        for {
        // Don't allow anonymous users to update values.
            userIri <- changeCommentRequest.userProfile.userData.user_id match {
                case Some(iri) => Future(iri)
                case None => Future.failed(ForbiddenException("Anonymous users aren't allowed to update values"))
            }

            // Find the resource containing the value.
            findResourceWithValueResult <- findResourceWithValue(changeCommentRequest.valueIri)

            // Do the remaining pre-update checks and the update while holding an update lock on the resource.
            taskResult <- IriLocker.runWithIriLock(
                changeCommentRequest.apiRequestID,
                findResourceWithValueResult.resourceIri,
                () => makeTaskFuture(userIri, findResourceWithValueResult)
            )
        } yield taskResult

    }

    /**
      * Marks a value as deleted.
      *
      * @param deleteValueRequest the request message.
      * @return a [[DeleteValueResponseV1]].
      */
    private def deleteValueV1(deleteValueRequest: DeleteValueRequestV1): Future[DeleteValueResponseV1] = {
        /**
          * Creates a [[Future]] that does pre-update checks and performs the update. This function will be
          * called by [[IriLocker]] once it has acquired an update lock on the resource.
          *
          * @param userIri                     the IRI of the user making the request.
          * @param findResourceWithValueResult a [[FindResourceWithValueResult]] indicating which resource contains the value
          *                                    to be updated.
          * @return a [[Future]] that does pre-update checks and performs the update.
          */
        def makeTaskFuture(userIri: IRI, findResourceWithValueResult: FindResourceWithValueResult): Future[DeleteValueResponseV1] = for {
        // Ensure that the user has permission to mark the value as deleted.
            maybeCurrentValueQueryResult <- findValue(deleteValueRequest.valueIri, deleteValueRequest.userProfile)
            currentValueQueryResult = maybeCurrentValueQueryResult.getOrElse(throw NotFoundException(s"Value ${deleteValueRequest.valueIri} not found (it may have been deleted)"))

            _ = if (!PermissionUtilV1.impliesV1(userHasPermissionCode = Some(currentValueQueryResult.permissionCode), userNeedsPermission = OntologyConstants.KnoraBase.DeletePermission)) {
                throw ForbiddenException(s"User $userIri does not have permission to delete value ${deleteValueRequest.valueIri}")
            }

            // The way we delete the value depends on whether it's a link value or an ordinary value.

            (sparqlUpdate, deletedValueIri) <- currentValueQueryResult.value match {
                case linkValue: LinkValueV1 =>
                    // It's a LinkValue. Make a new version of it with a reference count of 0, and mark the new
                    // version as deleted.

                    // Give the new version the same project and permissions as the previous version.

                    val valueProject: IRI = currentValueQueryResult.permissionRelevantAssertions.find {
                        case (p, o) => p == OntologyConstants.KnoraBase.AttachedToProject
                    }.map(_._2).getOrElse(findResourceWithValueResult.projectIri)

                    val valuePermissions: Option[String] = currentValueQueryResult.permissionRelevantAssertions.find {
                        case (p, o) => p == OntologyConstants.KnoraBase.HasPermissions
                    }.map(_._2)

                    val linkPropertyIri = knoraIdUtil.linkValuePropertyIri2LinkPropertyIri(findResourceWithValueResult.propertyIri)

                    for {
                        sparqlTemplateLinkUpdate <- decrementLinkValue(
                            sourceResourceIri = findResourceWithValueResult.resourceIri,
                            linkPropertyIri = linkPropertyIri,
                            targetResourceIri = linkValue.objectIri,
                            valueOwner = userIri, // Make the requesting user the owner.
                            valueProject = Some(valueProject),
                            valuePermissions = valuePermissions,
                            userProfile = deleteValueRequest.userProfile
                        )

                        sparqlUpdate = queries.sparql.v1.txt.deleteLink(
                            dataNamedGraph = settings.projectNamedGraphs(findResourceWithValueResult.projectIri).data,
                            triplestore = settings.triplestoreType,
                            linkSourceIri = findResourceWithValueResult.resourceIri,
                            linkUpdate = sparqlTemplateLinkUpdate,
                            maybeComment = deleteValueRequest.deleteComment
                        ).toString()
                    } yield (sparqlUpdate, sparqlTemplateLinkUpdate.newLinkValueIri)

                case other =>
                    // It's not a LinkValue. Mark the existing version as deleted.

                    // If it's a TextValue, make SparqlTemplateLinkUpdates for updating LinkValues representing
                    // links in standoff markup.
                    val linkUpdatesFuture: Future[Seq[SparqlTemplateLinkUpdate]] = other match {
                        case textValue: TextValueWithStandoffV1 =>
                            val linkUpdateFutures = textValue.resource_reference.map {
                                targetResourceIri => decrementLinkValue(
                                    sourceResourceIri = findResourceWithValueResult.resourceIri,
                                    linkPropertyIri = OntologyConstants.KnoraBase.HasStandoffLinkTo,
                                    targetResourceIri = targetResourceIri,
                                    valueOwner = OntologyConstants.KnoraBase.SystemUser,
                                    valueProject = None,
                                    valuePermissions = None,
                                    userProfile = deleteValueRequest.userProfile
                                )
                            }.toVector

                            Future.sequence(linkUpdateFutures)

                        case _ => Future(Seq.empty[SparqlTemplateLinkUpdate])
                    }

                    for {
                        linkUpdates <- linkUpdatesFuture

                        sparqlUpdate = queries.sparql.v1.txt.deleteValue(
                            dataNamedGraph = settings.projectNamedGraphs(findResourceWithValueResult.projectIri).data,
                            triplestore = settings.triplestoreType,
                            resourceIri = findResourceWithValueResult.resourceIri,
                            propertyIri = findResourceWithValueResult.propertyIri,
                            valueIri = deleteValueRequest.valueIri,
                            maybeDeleteComment = deleteValueRequest.deleteComment,
                            linkUpdates = linkUpdates
                        ).toString()
                    } yield (sparqlUpdate, deleteValueRequest.valueIri)
            }

            // Do the update.
            sparqlUpdateResponse <- (storeManager ? SparqlUpdateRequest(sparqlUpdate)).mapTo[SparqlUpdateResponse]

            // Check whether the update succeeded.
            sparqlQuery = queries.sparql.v1.txt.checkValueDeletion(
                triplestore = settings.triplestoreType,
                valueIri = deletedValueIri
            ).toString()
            sparqlSelectResponse <- (storeManager ? SparqlSelectRequest(sparqlQuery)).mapTo[SparqlSelectResponse]
            rows = sparqlSelectResponse.results.bindings

            _ = if (rows.isEmpty || !InputValidation.optionStringToBoolean(rows.head.rowMap.get("isDeleted"))) {
                throw UpdateNotPerformedException(s"The request to mark value ${deleteValueRequest.valueIri} (or a new version of that value) as deleted did not succeed. Please report this as a possible bug.")
            }
        } yield DeleteValueResponseV1(
            id = deletedValueIri,
            userdata = deleteValueRequest.userProfile.userData
        )

        for {
        // Don't allow anonymous users to update values.
            userIri <- deleteValueRequest.userProfile.userData.user_id match {
                case Some(iri) => Future(iri)
                case None => Future.failed(ForbiddenException("Anonymous users aren't allowed to mark values as deleted"))
            }

            // Find the resource containing the value.
            findResourceWithValueResult <- findResourceWithValue(deleteValueRequest.valueIri)

            // Do the remaining pre-update checks and the update while holding an update lock on the resource.
            taskResult <- IriLocker.runWithIriLock(
                deleteValueRequest.apiRequestID,
                findResourceWithValueResult.resourceIri,
                () => makeTaskFuture(userIri, findResourceWithValueResult)
            )
        } yield taskResult
    }

    /**
      * Gets the version history of a value.
      *
      * @param versionHistoryRequest a [[ValueVersionHistoryGetRequestV1]].
      * @return a [[ValueVersionHistoryGetResponseV1]].
      */
    private def getValueVersionHistoryResponseV1(versionHistoryRequest: ValueVersionHistoryGetRequestV1): Future[ValueVersionHistoryGetResponseV1] = {
        /**
          * Recursively converts a [[Map]] of value version SPARQL query result rows into a [[Vector]] representing the value's version history,
          * ordered from most recent to oldest.
          *
          * @param versionMap        a [[Map]] of value version IRIs to the contents of SPARQL query result rows.
          * @param startAtVersion    the IRI of the version to start at.
          * @param versionRowsVector a [[Vector]] containing the results of the previous recursive call, or an empty vector if this is the first call.
          * @return a [[Vector]] in which the elements are SPARQL query result rows representing versions, ordered from most recent to oldest.
          */
        @tailrec
        def versionMap2Vector(versionMap: Map[IRI, Map[String, String]], startAtVersion: IRI, versionRowsVector: Vector[Map[String, String]]): Vector[Map[String, String]] = {
            val startValue = versionMap(startAtVersion)
            val newVersionVector = versionRowsVector :+ startValue

            startValue.get("previousValue") match {
                case Some(previousValue) => versionMap2Vector(versionMap, previousValue, newVersionVector)
                case None => newVersionVector
            }
        }


        for {
        // Do a SPARQL query to get the versions of the value.
            sparqlQuery <- Future {
                queries.sparql.v1.txt.getVersionHistory(
                    triplestore = settings.triplestoreType,
                    resourceIri = versionHistoryRequest.resourceIri,
                    propertyIri = versionHistoryRequest.propertyIri,
                    currentValueIri = versionHistoryRequest.currentValueIri
                ).toString()
            }
            selectResponse: SparqlSelectResponse <- (storeManager ? SparqlSelectRequest(sparqlQuery)).mapTo[SparqlSelectResponse]
            rows = selectResponse.results.bindings

            _ = if (rows.isEmpty) {
                throw NotFoundException(s"Value ${versionHistoryRequest.currentValueIri} is not the most recent version of an object of property ${versionHistoryRequest.propertyIri} for resource ${versionHistoryRequest.resourceIri}")
            }

            // Convert the result rows to a map of value IRIs to result rows.
            versionMap: Map[IRI, Map[String, String]] = rows.map {
                row =>
                    val valueIri = row.rowMap("value")
                    valueIri -> row.rowMap
            }(breakOut)

            // Order the result rows from most recent to oldest.
            versionRowsVector = versionMap2Vector(versionMap, versionHistoryRequest.currentValueIri, Vector.empty[Map[String, String]])

            // Filter out the versions that the user doesn't have permission to see.
            filteredVersionRowsVector = versionRowsVector.filter {
                rowMap =>
                    val valueIri = rowMap("value")
                    val valueOwner = rowMap("valueOwner")
                    val project = rowMap("project")
                    val valuePermissions = rowMap.get("valuePermissions")

                    // Permission-checking on LinkValues is special, because they can be system-created rather than user-created.
                    val valuePermissionCode = if (InputValidation.optionStringToBoolean(rowMap.get("isLinkValue"))) {
                        // It's a LinkValue.
                        PermissionUtilV1.getUserPermissionOnLinkValueV1(
                            linkValueIri = valueIri,
                            predicateIri = rowMap("linkValuePredicate"),
                            linkValueOwner = valueOwner,
                            linkValueProject = project,
                            linkValuePermissionLiteral = valuePermissions,
                            userProfile = versionHistoryRequest.userProfile
                        )
                    } else {
                        // It's not a LinkValue.
                        PermissionUtilV1.getUserPermissionV1(
                            subjectIri = valueIri,
                            subjectOwner = valueOwner,
                            subjectProject = project,
                            subjectPermissionLiteral = valuePermissions,
                            userProfile = versionHistoryRequest.userProfile
                        )
                    }

                    valuePermissionCode.nonEmpty
            }

            // Make a set of the IRIs of the versions that the user has permission to see.
            visibleVersionIris = filteredVersionRowsVector.map(_ ("value")).toSet

            versionV1Vector = filteredVersionRowsVector.map {
                rowMap =>
                    ValueVersionV1(
                        valueObjectIri = rowMap("value"),
                        valueCreationDate = rowMap.get("valueCreationDate"),
                        previousValue = rowMap.get("previousValue") match {
                            // Don't refer to a previous value that the user doesn't have permission to see.
                            case Some(previousValueIri) if visibleVersionIris.contains(previousValueIri) => Some(previousValueIri)
                            case _ => None
                        }
                    )
            }
        } yield ValueVersionHistoryGetResponseV1(
            valueVersions = versionV1Vector,
            versionHistoryRequest.userProfile.userData
        )
    }

    /**
      * Looks for a direct link connecting two resources, finds the corresponding `knora-base:LinkValue`, and returns
      * a [[ValueGetResponseV1]] containing a [[LinkValueV1]] describing the `LinkValue`. Throws [[NotFoundException]]
      * if no such `LinkValue` is found.
      *
      * @param subjectIri   the IRI of the resource that is the source of the link.
      * @param predicateIri the IRI of the property that links the two resources.
      * @param objectIri    the IRI of the resource that is the target of the link.
      * @param userProfile  the profile of the user making the request.
      * @return a [[ValueGetResponseV1]] containing a [[LinkValueV1]].
      */
    @throws(classOf[NotFoundException])
    private def getLinkValue(subjectIri: IRI, predicateIri: IRI, objectIri: IRI, userProfile: UserProfileV1): Future[ValueGetResponseV1] = {
        for {
            maybeValueQueryResult <- findLinkValueByLinkTriple(
                subjectIri = subjectIri,
                predicateIri = predicateIri,
                objectIri = objectIri,
                userProfile = userProfile
            )

            linkValueResponse <- maybeValueQueryResult match {
                case Some(valueQueryResult) =>
                    for {
                        valueOwnerProfile <- (responderManager ? UserProfileGetRequestV1(valueQueryResult.ownerIri)).mapTo[UserProfileV1]
                    } yield ValueGetResponseV1(
                        valuetype = valueQueryResult.value.valueTypeIri,
                        rights = valueQueryResult.permissionCode,
                        value = valueQueryResult.value,
                        valuecreator = valueOwnerProfile.userData.username.get,
                        valuecreatorname = valueOwnerProfile.userData.fullname.get,
                        valuecreationdate = valueQueryResult.creationDate,
                        comment = valueQueryResult.comment,
                        userdata = userProfile.userData
                    )

                case None =>
                    throw NotFoundException(s"No knora-base:LinkValue found describing a link from resource $subjectIri with predicate $predicateIri to resource $objectIri (it may have been deleted)")
            }
        } yield linkValueResponse
    }

    /////////////////////////////////////////////////////////////////////////////////////////////////////////////////////////////////////
    // Helper methods and types.

    /**
      * Represents the result of querying a value.
      */
    trait ValueQueryResult {
        /**
          * The value that was found.
          */
        def value: ApiValueV1

        /**
          * The IRI Of the user that created the value.
          */
        def ownerIri: IRI

        /**
          * The date when the value was created, represented as a string.
          */
        def creationDate: String

        /**
          * The IRI of the project that the value belongs to.
          */
        def projectIri: IRI

        /**
          * An optional comment describing the value.
          */
        def comment: Option[String]

        /**
          * A list of the permission-relevant assertions declared on the value.
          */
        def permissionRelevantAssertions: Seq[(IRI, IRI)]

        /**
          * An integer permission code representing the user's permissions on the value.
          */
        def permissionCode: Int
    }

    /**
      * Represents basic information resulting from querying a value. This is sufficient if the value is an ordinary
      * value (not a link).
      */
    case class BasicValueQueryResult(value: ApiValueV1,
                                     ownerIri: IRI,
                                     creationDate: String,
                                     projectIri: IRI,
                                     comment: Option[String],
                                     permissionRelevantAssertions: Seq[(IRI, IRI)],
                                     permissionCode: Int) extends ValueQueryResult

    /**
      * Represents the result of querying a link.
      *
      * @param directLinkExists             `true` if a direct link exists between the two resources.
      * @param targetResourceClass          if a direct link exists, contains the OWL class of the target resource.
      */
    case class LinkValueQueryResult(value: LinkValueV1,
                                    linkValueIri: IRI,
                                    ownerIri: IRI,
                                    creationDate: String,
                                    projectIri: IRI,
                                    comment: Option[String],
                                    directLinkExists: Boolean,
                                    targetResourceClass: Option[IRI],
                                    permissionRelevantAssertions: Seq[(IRI, IRI)],
                                    permissionCode: Int) extends ValueQueryResult

    /**
      * Queries a `knora-base:Value` and returns a [[ValueQueryResult]] describing it.
      *
      * @param valueIri    the IRI of the value to be queried.
      * @param userProfile the profile of the user making the request.
      * @return a [[ValueQueryResult]], or `None` if the value is not found.
      */
    private def findValue(valueIri: IRI, userProfile: UserProfileV1): Future[Option[ValueQueryResult]] = {
        for {
            sparqlQuery <- Future(queries.sparql.v1.txt.getValue(
                triplestore = settings.triplestoreType,
                valueIri = valueIri
            ).toString())

            response <- (storeManager ? SparqlSelectRequest(sparqlQuery)).mapTo[SparqlSelectResponse]
            rows: Seq[VariableResultsRow] = response.results.bindings
<<<<<<< HEAD

            // get ontology information about data type standoff classes
            // this information is needed to handle text values with standoff
            standoffDataTypeClassEntities: StandoffClassesWithDataTypeGetResponseV1 <- (responderManager ? StandoffClassesWithDataTypeGetRequestV1(userProfile = userProfile)).mapTo[StandoffClassesWithDataTypeGetResponseV1]
            // gets information about all standoff properties
            standoffAllPropertyEntities: StandoffAllPropertyEntitiesGetResponseV1 <- (responderManager ? StandoffAllPropertyEntitiesGetRequestV1(userProfile = userProfile)).mapTo[StandoffAllPropertyEntitiesGetResponseV1]

        } yield sparqlQueryResults2ValueQueryResult(valueIri, rows, standoffDataTypeClassEntities.standoffClassEntityInfoMap, standoffAllPropertyEntities.standoffAllPropertiesEntityInfoMap, userProfile)
=======
            maybeValueQueryResult = sparqlQueryResults2ValueQueryResult(valueIri, rows, userProfile)

            // If it's a link value, check that the user has permission to see the source and target resources.
            _ = maybeValueQueryResult match {
                case Some(valueQueryResult) =>
                    valueQueryResult.value match {
                        case _: LinkValueV1 => checkLinkValueSubjectAndObjectPermissions(valueIri, userProfile)
                        case _ => ()
                    }


                case None => ()
            }
        } yield maybeValueQueryResult
    }

    /**
      * Checks that the user has permission to see the source and target resources of a link value.
      *
      * @param linkValueIri the IRI of the link value.
      * @param userProfile the profile of the user making the request.
      * @return () if the user has the required permission, or an exception otherwise.
      */
    private def checkLinkValueSubjectAndObjectPermissions(linkValueIri: IRI, userProfile: UserProfileV1): Future[Unit] = {
        for {
            sparqlQuery <- Future(queries.sparql.v1.txt.getLinkSourceAndTargetPermissions(
                triplestore = settings.triplestoreType,
                linkValueIri = linkValueIri
            ).toString())

            response <- (storeManager ? SparqlSelectRequest(sparqlQuery)).mapTo[SparqlSelectResponse]
            rows = response.results.bindings

            _ = if (rows.isEmpty) {
                throw NotFoundException(s"Link value $linkValueIri, or its source or target resource, was not found.")
            }

            rowMap = rows.head.rowMap
            userIri = userProfile.userData.user_id.getOrElse(OntologyConstants.KnoraBase.UnknownUser)

            maybeSourcePermissionCode = PermissionUtilV1.getUserPermissionV1(
                subjectIri = rowMap("source"),
                subjectOwner = rowMap("sourceOwner"),
                subjectProject = rowMap("sourceProject"),
                subjectPermissionLiteral = rowMap.get("sourcePermissions"),
                userProfile = userProfile
            )

            maybeTargetPermissionCode = PermissionUtilV1.getUserPermissionV1(
                subjectIri = rowMap("target"),
                subjectOwner = rowMap("targetOwner"),
                subjectProject = rowMap("targetProject"),
                subjectPermissionLiteral = rowMap.get("targetPermissions"),
                userProfile = userProfile
            )

            _ = if (maybeSourcePermissionCode.isEmpty || maybeTargetPermissionCode.isEmpty) {
                throw ForbiddenException(s"User $userIri does not have permission to view link value $linkValueIri")
            }
        } yield ()
>>>>>>> 4bead4c2
    }

    /**
      * Looks for `knora-base:LinkValue` given its IRI, and returns a [[ValueGetResponseV1]] containing a
      * [[LinkValueV1]] describing the `LinkValue`, or `None` if no such `LinkValue` is found.
      *
      * @param subjectIri   the IRI of the resource that is the source of the link.
      * @param predicateIri the IRI of the property that links the two resources.
      * @param objectIri    if provided, the IRI of the target resource.
      * @param linkValueIri the IRI of the `LinkValue`.
      * @param userProfile  the profile of the user making the request.
      * @return an optional [[ValueGetResponseV1]] containing a [[LinkValueV1]].
      */
    private def findLinkValueByIri(subjectIri: IRI, predicateIri: IRI, objectIri: Option[IRI], linkValueIri: IRI, userProfile: UserProfileV1): Future[Option[LinkValueQueryResult]] = {
        for {
            sparqlQuery <- Future {
                queries.sparql.v1.txt.findLinkValueByIri(
                    triplestore = settings.triplestoreType,
                    subjectIri = subjectIri,
                    predicateIri = predicateIri,
                    maybeObjectIri = objectIri,
                    linkValueIri = linkValueIri
                ).toString()
            }

            response <- (storeManager ? SparqlSelectRequest(sparqlQuery)).mapTo[SparqlSelectResponse]
            rows: Seq[VariableResultsRow] = response.results.bindings
            maybeLinkValueQueryResult = sparqlQueryResults2LinkValueQueryResult(rows, userProfile)

            // Check that the user has permission to see the source and target resources.
            _ = if (maybeLinkValueQueryResult.nonEmpty) {
               checkLinkValueSubjectAndObjectPermissions(linkValueIri, userProfile)
            }
        } yield maybeLinkValueQueryResult
    }

    /**
      * Looks for `knora-base:LinkValue` describing a link between two resources, and returns
      * a [[ValueGetResponseV1]] containing a [[LinkValueV1]] describing the `LinkValue`, or `None` if no such
      * `LinkValue` is found.
      *
      * @param subjectIri   the IRI of the resource that is the source of the link.
      * @param predicateIri the IRI of the property that links the two resources.
      * @param objectIri    the IRI of the target resource.
      * @param userProfile  the profile of the user making the request.
      * @return an optional [[ValueGetResponseV1]] containing a [[LinkValueV1]].
      */
    private def findLinkValueByLinkTriple(subjectIri: IRI, predicateIri: IRI, objectIri: IRI, userProfile: UserProfileV1): Future[Option[LinkValueQueryResult]] = {
        for {
            sparqlQuery <- Future {
                queries.sparql.v1.txt.findLinkValueByObject(
                    triplestore = settings.triplestoreType,
                    subjectIri = subjectIri,
                    predicateIri = predicateIri,
                    objectIri = objectIri
                ).toString()
            }

            response <- (storeManager ? SparqlSelectRequest(sparqlQuery)).mapTo[SparqlSelectResponse]
            rows: Seq[VariableResultsRow] = response.results.bindings
            maybeLinkValueQueryResult = sparqlQueryResults2LinkValueQueryResult(rows, userProfile)

            // Check that the user has permission to see the source and target resources.
            _ = maybeLinkValueQueryResult match {
                case Some(linkValueQueryResult) => checkLinkValueSubjectAndObjectPermissions(linkValueQueryResult.linkValueIri, userProfile)
                case _ => ()
            }
        } yield maybeLinkValueQueryResult
    }

    /**
      * Converts SPARQL query results into a [[ValueQueryResult]]. Checks that the user has permission to view the value object.
      * If the value is a link value, the caller of this method is responsible for ensuring that the user has permission to
      * view the source and target resources.
      *
      * @param valueIri    the IRI of the value that was queried.
      * @param rows        the query result rows.
      * @param standoffDataTypeEntityInfoMap a [[Map]] of standoff class Iris to StandoffClassEntityInfoV1 containing all the data type standoff classes.
      * @param standoffAllPropertyEntities a [[Map]] of standoff property Iris to StandoffPropertyEntityInfoV1 containing all the standoff properties.
      * @param userProfile the profile of the user making the request.
      * @return a [[ValueQueryResult]].
      */
    @throws(classOf[ForbiddenException])
    private def sparqlQueryResults2ValueQueryResult(valueIri: IRI, rows: Seq[VariableResultsRow], standoffDataTypeEntityInfoMap: Map[IRI, StandoffClassEntityInfoV1], standoffAllPropertyEntities: Map[IRI, StandoffPropertyEntityInfoV1], userProfile: UserProfileV1): Option[ValueQueryResult] = {
        if (rows.nonEmpty) {
            // Convert the query results to a ApiValueV1.
            val valueProps = valueUtilV1.createValueProps(valueIri, rows)
            // attach the ontology information for data type standoff classes and all standoff properties.
            val value = valueUtilV1.makeValueV1(valueProps.copy(standoffClassesWithDataType = standoffDataTypeEntityInfoMap, standoffAllPropertyEntities = standoffAllPropertyEntities), responderManager, userProfile)

            // Get the value's class IRI.
            val valueClassIri = getValuePredicateObject(predicateIri = OntologyConstants.Rdf.Type, rows = rows).getOrElse(throw InconsistentTriplestoreDataException(s"Value $valueIri has no rdf:type"))

            // Get the IRI of the value's owner.
            val ownerIri = getValuePredicateObject(predicateIri = OntologyConstants.KnoraBase.AttachedToUser, rows = rows).getOrElse(throw InconsistentTriplestoreDataException(s"Value $valueIri has no owner"))

            // Get the value's project IRI.
            val projectIri = getValuePredicateObject(predicateIri = OntologyConstants.KnoraBase.AttachedToProject, rows = rows).getOrElse(throw InconsistentTriplestoreDataException(s"Value $valueIri has no project"))

            // Get the value's creation date.
            val creationDate = getValuePredicateObject(predicateIri = OntologyConstants.KnoraBase.ValueCreationDate, rows = rows).getOrElse(throw InconsistentTriplestoreDataException(s"Value $valueIri has no valueCreationDate"))

            // Get the optional comment on the value.
            val comment = getValuePredicateObject(predicateIri = OntologyConstants.KnoraBase.ValueHasComment, rows = rows)

            // Get the value's permission-relevant assertions.
            val assertions = PermissionUtilV1.filterPermissionRelevantAssertionsFromValueProps(valueProps)

            // Get the permission code representing the user's permissions on the value.
            //
            // Link values created automatically for resource references in standoff
            // are automatically visible to all users, as long as they have permission
            // to see the source and target resources. The caller of this method is responsible
            // for checking the permissions on the source and target resources.

            val maybePermissionCode = valueClassIri match {
                case OntologyConstants.KnoraBase.LinkValue =>
                    val linkPredicateIri = getValuePredicateObject(predicateIri = OntologyConstants.Rdf.Predicate, rows = rows).getOrElse(throw InconsistentTriplestoreDataException(s"Link value $valueIri has no rdf:predicate"))

                    PermissionUtilV1.getUserPermissionOnLinkValueV1WithValueProps(
                        linkValueIri = valueIri,
                        predicateIri = linkPredicateIri,
                        valueProps = valueProps,
                        userProfile = userProfile
                    )

                case _ => PermissionUtilV1.getUserPermissionV1FromAssertions(
                    subjectIri = valueIri,
                    assertions = assertions,
                    userProfile = userProfile
                )
            }

            val permissionCode = maybePermissionCode.getOrElse {
                val userIri = userProfile.userData.user_id.getOrElse(OntologyConstants.KnoraBase.UnknownUser)
                throw ForbiddenException(s"User $userIri does not have permission to see value $valueIri")
            }

            Some(
                BasicValueQueryResult(
                    value = value,
                    ownerIri = ownerIri,
                    creationDate = creationDate,
                    comment = comment,
                    projectIri = projectIri,
                    permissionRelevantAssertions = assertions,
                    permissionCode = permissionCode
                )
            )
        } else {
            None
        }
    }

    /**
      * Converts SPARQL query results about a `knora-base:LinkValue` into a [[LinkValueQueryResult]].
      *
      * @param rows        SPARQL query results about a `knora-base:LinkValue`.
      * @param userProfile the profile of the user making the request.
      * @return a [[LinkValueQueryResult]].
      */
    private def sparqlQueryResults2LinkValueQueryResult(rows: Seq[VariableResultsRow], userProfile: UserProfileV1): Option[LinkValueQueryResult] = {
        if (rows.nonEmpty) {
            val firstRowMap = rows.head.rowMap
            val linkValueIri = firstRowMap("linkValue")

            // Convert the query results into a LinkValueV1.
            val valueProps = valueUtilV1.createValueProps(linkValueIri, rows)
            val linkValueV1: LinkValueV1 = valueUtilV1.makeValueV1(valueProps, responderManager, userProfile) match {
                case linkValue: LinkValueV1 => linkValue
                case other => throw InconsistentTriplestoreDataException(s"Expected value $linkValueIri to be of type ${OntologyConstants.KnoraBase.LinkValue}, but it was read with type ${other.valueTypeIri}")
            }

            // Get the IRI of the value's owner.
            val ownerIri = getValuePredicateObject(predicateIri = OntologyConstants.KnoraBase.AttachedToUser, rows = rows).getOrElse(throw InconsistentTriplestoreDataException(s"Value $linkValueIri has no owner"))

            // Get the value's project IRI.
            val projectIri = getValuePredicateObject(predicateIri = OntologyConstants.KnoraBase.AttachedToProject, rows = rows).getOrElse(throw InconsistentTriplestoreDataException(s"Value $linkValueIri has no project"))

            // Get the value's creation date.
            val creationDate = getValuePredicateObject(predicateIri = OntologyConstants.KnoraBase.ValueCreationDate, rows = rows).getOrElse(throw InconsistentTriplestoreDataException(s"Value $linkValueIri has no valueCreationDate"))

            // Get the optional comment on the value.
            val comment = getValuePredicateObject(predicateIri = OntologyConstants.KnoraBase.ValueHasComment, rows = rows)

            // Get the value's permission-relevant assertions.
            val permissionRelevantAssertions = PermissionUtilV1.filterPermissionRelevantAssertionsFromValueProps(valueProps)

            // Get the permission code representing the user's permissions on the value.
            val permissionCode = PermissionUtilV1.getUserPermissionOnLinkValueV1WithValueProps(
                linkValueIri = linkValueIri,
                predicateIri = linkValueV1.predicateIri,
                valueProps = valueProps,
                userProfile = userProfile
            ).getOrElse {
                val userIri = userProfile.userData.user_id.getOrElse(OntologyConstants.KnoraBase.UnknownUser)
                throw ForbiddenException(s"User $userIri does not have permission to see value $linkValueIri")
            }

            val directLinkExists = firstRowMap.get("directLinkExists").exists(_.toBoolean)
            val targetResourceClass = firstRowMap.get("targetResourceClass")

            Some(
                LinkValueQueryResult(
                    value = linkValueV1,
                    linkValueIri = linkValueIri,
                    ownerIri = ownerIri,
                    creationDate = creationDate,
                    comment = comment,
                    projectIri = projectIri,
                    directLinkExists = directLinkExists,
                    targetResourceClass = targetResourceClass,
                    permissionRelevantAssertions = permissionRelevantAssertions,
                    permissionCode = permissionCode
                )
            )
        } else {
            None
        }
    }

    /**
      * Verifies that a value was created.
      *
      * @param resourceIri     the IRI of the resource in which the value should have been created.
      * @param propertyIri     the IRI of the property that should point from the resource to the value.
      * @param unverifiedValue the value that should have been created.
      * @param userProfile     the profile of the user making the request.
      * @return a [[CreateValueResponseV1]], or a failed [[Future]] if the value could not be found in
      *         the resource's version history.
      */
    private def verifyValueCreation(resourceIri: IRI,
                                    propertyIri: IRI,
                                    unverifiedValue: UnverifiedValueV1,
                                    userProfile: UserProfileV1): Future[CreateValueResponseV1] = {
        unverifiedValue.value match {
            case linkUpdateV1: LinkUpdateV1 =>
                for {
                    linkValueQueryResult <- verifyLinkUpdate(
                        linkSourceIri = resourceIri,
                        linkPropertyIri = propertyIri,
                        linkTargetIri = linkUpdateV1.targetResourceIri,
                        linkValueIri = unverifiedValue.newValueIri,
                        userProfile = userProfile
                    )

                    apiResponseValue = LinkV1(
                        targetResourceIri = linkUpdateV1.targetResourceIri,
                        valueResourceClass = linkValueQueryResult.targetResourceClass
                    )
                } yield CreateValueResponseV1(
                    value = apiResponseValue,
                    comment = linkValueQueryResult.comment,
                    id = unverifiedValue.newValueIri,
                    rights = linkValueQueryResult.permissionCode,
                    userdata = userProfile.userData
                )

            case ordinaryUpdateValueV1 =>
                for {
                    verifyUpdateResult <- verifyOrdinaryValueUpdate(
                        resourceIri = resourceIri,
                        propertyIri = propertyIri,
                        searchValueIri = unverifiedValue.newValueIri,
                        userProfile = userProfile
                    )
                } yield CreateValueResponseV1(
                    value = verifyUpdateResult.value,
                    comment = verifyUpdateResult.comment,
                    id = unverifiedValue.newValueIri,
                    rights = verifyUpdateResult.permissionCode,
                    userdata = userProfile.userData
                )
        }
    }

    /**
      * Given the IRI of a value that should have been created, looks for the value in the resource's version history,
      * and returns details about it. If the value is not found, throws [[UpdateNotPerformedException]].
      *
      * @param resourceIri    the IRI of the resource that may have the value.
      * @param propertyIri    the IRI of the property that may have have the value.
      * @param searchValueIri the IRI of the value.
      * @param userProfile    the profile of the user making the request.
      * @return a [[ValueQueryResult]].
      */
    @throws(classOf[UpdateNotPerformedException])
    @throws(classOf[ForbiddenException])
    private def verifyOrdinaryValueUpdate(resourceIri: IRI, propertyIri: IRI, searchValueIri: IRI, userProfile: UserProfileV1): Future[ValueQueryResult] = {
        for {
        // Do a SPARQL query to look for the value in the resource's version history.
            sparqlQuery <- Future {
                // Run the template function in a Future to handle exceptions (see http://git.iml.unibas.ch/salsah-suite/knora/wikis/futures-with-akka#handling-errors-with-futures)
                queries.sparql.v1.txt.findValueInVersions(
                    triplestore = settings.triplestoreType,
                    resourceIri = resourceIri,
                    propertyIri = propertyIri,
                    searchValueIri = searchValueIri
                ).toString()
            }

            // _ = println(sparqlQuery)

            updateVerificationResponse <- (storeManager ? SparqlSelectRequest(sparqlQuery)).mapTo[SparqlSelectResponse]
            rows = updateVerificationResponse.results.bindings

            // get ontology information about data type standoff classes
            // this information is needed to handle text values with standoff
            standoffDataTypeClassEntities: StandoffClassesWithDataTypeGetResponseV1 <- (responderManager ? StandoffClassesWithDataTypeGetRequestV1(userProfile = userProfile)).mapTo[StandoffClassesWithDataTypeGetResponseV1]
            // gets information about all standoff properties
            standoffAllPropertyEntities: StandoffAllPropertyEntitiesGetResponseV1 <- (responderManager ? StandoffAllPropertyEntitiesGetRequestV1(userProfile = userProfile)).mapTo[StandoffAllPropertyEntitiesGetResponseV1]

            result: ValueQueryResult = sparqlQueryResults2ValueQueryResult(valueIri = searchValueIri, rows = rows, standoffDataTypeEntityInfoMap = standoffDataTypeClassEntities.standoffClassEntityInfoMap, standoffAllPropertyEntities = standoffAllPropertyEntities.standoffAllPropertiesEntityInfoMap, userProfile = userProfile).getOrElse(throw UpdateNotPerformedException(s"The update to value $searchValueIri for property $propertyIri in resource $resourceIri was not performed. Please report this as a possible bug."))
        } yield result
    }

    /**
      * Given information about a link that should have been created, verifies that the link exists, and returns
      * details about it. If the link has not been created, throws [[UpdateNotPerformedException]].
      *
      * @param linkSourceIri   the IRI of the resource that should be the source of the link.
      * @param linkPropertyIri the IRI of the link property.
      * @param linkTargetIri   the IRI of the resource that should be the target of the link.
      * @param linkValueIri    the IRI of the `knora-base:LinkValue` that should have been created.
      * @param userProfile     the profile of the user making the request.
      * @return a [[LinkValueQueryResult]].
      */
    @throws(classOf[UpdateNotPerformedException])
    @throws(classOf[ForbiddenException])
    private def verifyLinkUpdate(linkSourceIri: IRI, linkPropertyIri: IRI, linkTargetIri: IRI, linkValueIri: IRI, userProfile: UserProfileV1): Future[LinkValueQueryResult] = {
        for {
            maybeLinkValueQueryResult <- findLinkValueByIri(
                subjectIri = linkSourceIri,
                predicateIri = linkPropertyIri,
                objectIri = Some(linkTargetIri),
                linkValueIri = linkValueIri,
                userProfile = userProfile
            )

            result = maybeLinkValueQueryResult match {
                case Some(linkValueQueryResult) =>
                    if (!linkValueQueryResult.directLinkExists || linkValueQueryResult.targetResourceClass.isEmpty) {
                        throw UpdateNotPerformedException()
                    } else {
                        linkValueQueryResult
                    }

                case None =>
                    throw UpdateNotPerformedException(s"The update to link value $linkValueIri with source IRI $linkSourceIri, link property $linkPropertyIri, and target $linkTargetIri was not performed. Please report this as a possible bug.")
            }
        } yield result
    }

    /**
      * Finds the object of the specified predicate in SPARQL query results describing a value.
      *
      * @param predicateIri the IRI of the predicate.
      * @param rows the SPARQL query results that describe the value.
      * @return the predicate's object.
      */
    private def getValuePredicateObject(predicateIri: IRI, rows: Seq[VariableResultsRow]): Option[IRI] = {
        rows.find(_.rowMap("objPred") == predicateIri).map(_.rowMap("objObj"))
    }

    /**
      * The result of calling the `findResourceWithValue` method.
      *
      * @param resourceIri the IRI of the resource containing the value.
      * @param projectIri  the IRI of the resource's project.
      * @param propertyIri the IRI of the property pointing to the value.
      */
    case class FindResourceWithValueResult(resourceIri: IRI, projectIri: IRI, propertyIri: IRI)

    /**
      * Given a value IRI, finds the value's resource and property.
      *
      * @param valueIri the IRI of the value.
      * @return a [[FindResourceWithValueResult]].
      */
    private def findResourceWithValue(valueIri: IRI): Future[FindResourceWithValueResult] = {
        for {
            findResourceSparqlQuery <- Future(queries.sparql.v1.txt.findResourceWithValue(
                triplestore = settings.triplestoreType,
                searchValueIri = valueIri
            ).toString())
            findResourceResponse <- (storeManager ? SparqlSelectRequest(findResourceSparqlQuery)).mapTo[SparqlSelectResponse]

            _ = if (findResourceResponse.results.bindings.isEmpty) {
                throw NotFoundException(s"No resource found containing value $valueIri")
            }

            resultRowMap = findResourceResponse.getFirstRow.rowMap

            resourceIri = resultRowMap("resource")
            projectIri = resultRowMap("project")
            propertyIri = resultRowMap("property")
        } yield FindResourceWithValueResult(
            resourceIri = resourceIri,
            projectIri = projectIri,
            propertyIri = propertyIri
        )
    }

    /**
      * Creates a new value (either an ordinary value or a link), using an existing transaction, assuming that
      * pre-update checks have already been done.
      *
      * @param projectIri                         the IRI of the project in which to create the value.
      * @param resourceIri                        the IRI of the resource in which to create the value.
      * @param propertyIri                        the IRI of the property that will point from the resource to the value.
      * @param value                              the value to create.
      * @param valueOwner                         the IRI of the new value's owner.
      * @param valueProject                       the IRI of the new value's project.
      * @param valuePermissions                   the literal that should be used as the object of the new value's `knora-base:hasPermissions` predicate.
      * @param updateResourceLastModificationDate if true, update the resource's `knora-base:lastModificationDate`.
      * @param userProfile                        the profile of the user making the request.
      * @return an [[UnverifiedValueV1]].
      */
    private def createValueV1AfterChecks(projectIri: IRI,
                                         resourceIri: IRI,
                                         propertyIri: IRI,
                                         value: UpdateValueV1,
                                         comment: Option[String],
                                         valueOwner: IRI,
                                         valueProject: IRI,
                                         valuePermissions: Option[String],
                                         updateResourceLastModificationDate: Boolean,
                                         userProfile: UserProfileV1): Future[UnverifiedValueV1] = {
        value match {
            case linkUpdateV1: LinkUpdateV1 =>
                createLinkValueV1AfterChecks(
                    resourceIri = resourceIri,
                    propertyIri = propertyIri,
                    linkUpdateV1 = linkUpdateV1,
                    comment = comment,
                    valueOwner = valueOwner,
                    valueProject = valueProject,
                    valuePermissions = valuePermissions,
                    updateResourceLastModificationDate = updateResourceLastModificationDate,
                    userProfile = userProfile
                )

            case ordinaryUpdateValueV1 =>
                createOrdinaryValueV1AfterChecks(
                    resourceIri = resourceIri,
                    propertyIri = propertyIri,
                    value = ordinaryUpdateValueV1,
                    comment = comment,
                    valueOwner = valueOwner,
                    valueProject = valueProject,
                    valuePermissions = valuePermissions,
                    updateResourceLastModificationDate = updateResourceLastModificationDate,
                    userProfile = userProfile
                )
        }
    }

    /**
      * Creates a link, using an existing transaction, assuming that pre-update checks have already been done.
      *
      * @param resourceIri                        the resource in which the link is to be created.
      * @param propertyIri                        the link property.
      * @param linkUpdateV1                       a [[LinkUpdateV1]] specifying the target resource.
      * @param valueOwner                         the IRI of the new link value's owner.
      * @param valueProject                       the IRI of the new link value's project.
      * @param valuePermissions                   the literal that should be used as the object of the new link value's `knora-base:hasPermissions` predicate.
      * @param updateResourceLastModificationDate if true, update the resource's `knora-base:lastModificationDate`.
      * @param userProfile                        the profile of the user making the request.
      * @return an [[UnverifiedValueV1]].
      */
    private def createLinkValueV1AfterChecks(resourceIri: IRI,
                                             propertyIri: IRI,
                                             linkUpdateV1: LinkUpdateV1,
                                             comment: Option[String],
                                             valueOwner: IRI,
                                             valueProject: IRI,
                                             valuePermissions: Option[String],
                                             updateResourceLastModificationDate: Boolean,
                                             userProfile: UserProfileV1): Future[UnverifiedValueV1] = {
        for {
            sparqlTemplateLinkUpdate <- incrementLinkValue(
                sourceResourceIri = resourceIri,
                linkPropertyIri = propertyIri,
                targetResourceIri = linkUpdateV1.targetResourceIri,
                valueOwner = valueOwner,
                valueProject = Some(valueProject),
                valuePermissions = valuePermissions,
                userProfile = userProfile
            )

            // Generate a SPARQL update string.
            sparqlUpdate = queries.sparql.v1.txt.createLink(
                dataNamedGraph = settings.projectNamedGraphs(valueProject).data,
                triplestore = settings.triplestoreType,
                resourceIri = resourceIri,
                linkUpdate = sparqlTemplateLinkUpdate,
                maybeComment = comment
            ).toString()

            /*
            _ = println("================ Create link ===============")
            _ = println(sparqlUpdate)
            _ = println("=============================================")
            */

            // Do the update.
            sparqlUpdateResponse <- (storeManager ? SparqlUpdateRequest(sparqlUpdate)).mapTo[SparqlUpdateResponse]
        } yield UnverifiedValueV1(
            newValueIri = sparqlTemplateLinkUpdate.newLinkValueIri,
            value = linkUpdateV1
        )
    }

    /**
      * Creates an ordinary value (i.e. not a link), using an existing transaction, assuming that pre-update checks have already been done.
      *
      * @param resourceIri                        the resource in which the value is to be created.
      * @param propertyIri                        the property that should point to the value.
      * @param value                              an [[UpdateValueV1]] describing the value.
      * @param valueOwner                         the IRI of the new value's owner.
      * @param valueProject                       the IRI of the new value's project.
      * @param valuePermissions                   the literal that should be used as the object of the new value's `knora-base:hasPermissions` predicate.
      * @param updateResourceLastModificationDate if true, update the resource's `knora-base:lastModificationDate`.
      * @param userProfile                        the profile of the user making the request.
      * @return an [[UnverifiedValueV1]].
      */
    private def createOrdinaryValueV1AfterChecks(resourceIri: IRI,
                                                 propertyIri: IRI,
                                                 value: UpdateValueV1,
                                                 comment: Option[String],
                                                 valueOwner: IRI,
                                                 valueProject: IRI,
                                                 valuePermissions: Option[String],
                                                 updateResourceLastModificationDate: Boolean,
                                                 userProfile: UserProfileV1): Future[UnverifiedValueV1] = {
        // Generate an IRI for the new value.
        val newValueIri = knoraIdUtil.makeRandomValueIri(resourceIri)

        for {
        // If we're creating a text value, update direct links and LinkValues for any resource references in standoff.
            standoffLinkUpdates: Seq[SparqlTemplateLinkUpdate] <- value match {
                case textValueV1: TextValueWithStandoffV1 =>
                    // Make sure the text value's list of resource references is correct.
                    checkTextValueResourceRefs(textValueV1)

                    // Construct a SparqlTemplateLinkUpdate for each reference that was added.
                    val standoffLinkUpdatesForAddedResourceRefs: Seq[Future[SparqlTemplateLinkUpdate]] =
                    textValueV1.resource_reference.map {
                        targetResourceIri => incrementLinkValue(
                            sourceResourceIri = resourceIri,
                            linkPropertyIri = OntologyConstants.KnoraBase.HasStandoffLinkTo,
                            targetResourceIri = targetResourceIri,
                            valueOwner = OntologyConstants.KnoraBase.SystemUser,
                            valueProject = None,
                            valuePermissions = None,
                            userProfile = userProfile
                        )
                    }.toVector

                    Future.sequence(standoffLinkUpdatesForAddedResourceRefs)

                case _ => Future(Vector.empty[SparqlTemplateLinkUpdate])
            }

            // Generate a SPARQL update string.
            sparqlUpdate = queries.sparql.v1.txt.createValue(
                dataNamedGraph = settings.projectNamedGraphs(valueProject).data,
                triplestore = settings.triplestoreType,
                resourceIri = resourceIri,
                propertyIri = propertyIri,
                newValueIri = newValueIri,
                valueTypeIri = value.valueTypeIri,
                value = value,
                linkUpdates = standoffLinkUpdates,
                maybeComment = comment,
                valueOwner = valueOwner,
                valueProject = valueProject,
                maybeValuePermissions = valuePermissions
            ).toString()

            /*
            _ = println("================ Create value ================")
            _ = println(sparqlUpdate)
            _ = println("==============================================")
            */

            // Do the update.
            sparqlUpdateResponse <- (storeManager ? SparqlUpdateRequest(sparqlUpdate)).mapTo[SparqlUpdateResponse]
        } yield UnverifiedValueV1(
            newValueIri = newValueIri,
            value = value
        )
    }

    /**
      * Changes a link, assuming that pre-update checks have already been done.
      *
      * @param projectIri         the IRI of the project containing the link.
      * @param resourceIri        the IRI of the resource containing the link.
      * @param propertyIri        the IRI of the link property.
      * @param currentLinkValueV1 a [[LinkValueV1]] representing the `knora-base:LinkValue` for the existing link.
      * @param linkUpdateV1       a [[LinkUpdateV1]] indicating the new target resource.
      * @param comment            an optional comment on the new link value.
      * @param valueOwner         the IRI of the new link value's owner.
      * @param valueProject       the IRI of the new link value's project.
      * @param valuePermissions   the literal that should be used as the object of the new link value's `knora-base:hasPermissions` predicate.
      * @param userProfile        the profile of the user making the request.
      * @return a [[ChangeValueResponseV1]].
      */
    private def changeLinkValueV1AfterChecks(projectIri: IRI,
                                             resourceIri: IRI,
                                             propertyIri: IRI,
                                             currentLinkValueV1: LinkValueV1,
                                             linkUpdateV1: LinkUpdateV1,
                                             comment: Option[String],
                                             valueOwner: IRI,
                                             valueProject: IRI,
                                             valuePermissions: Option[String],
                                             userProfile: UserProfileV1): Future[ChangeValueResponseV1] = {
        for {
        // Delete the existing link and decrement its LinkValue's reference count.
            sparqlTemplateLinkUpdateForCurrentLink <- decrementLinkValue(
                sourceResourceIri = resourceIri,
                linkPropertyIri = propertyIri,
                targetResourceIri = currentLinkValueV1.objectIri,
                valueOwner = valueOwner,
                valueProject = Some(valueProject),
                valuePermissions = valuePermissions,
                userProfile = userProfile
            )

            // Create a new link, and create a new LinkValue for it.
            sparqlTemplateLinkUpdateForNewLink <- incrementLinkValue(
                sourceResourceIri = resourceIri,
                linkPropertyIri = propertyIri,
                targetResourceIri = linkUpdateV1.targetResourceIri,
                valueOwner = valueOwner,
                valueProject = Some(valueProject),
                valuePermissions = valuePermissions,
                userProfile = userProfile
            )

            // Generate a SPARQL update string.
            sparqlUpdate = queries.sparql.v1.txt.changeLink(
                dataNamedGraph = settings.projectNamedGraphs(projectIri).data,
                triplestore = settings.triplestoreType,
                linkSourceIri = resourceIri,
                linkUpdateForCurrentLink = sparqlTemplateLinkUpdateForCurrentLink,
                linkUpdateForNewLink = sparqlTemplateLinkUpdateForNewLink,
                maybeComment = comment
            ).toString()

            /*
            _ = println("================ Update link ================")
            _ = println(sparqlUpdate)
            _ = println("=============================================")
            */

            // Do the update.
            sparqlUpdateResponse <- (storeManager ? SparqlUpdateRequest(sparqlUpdate)).mapTo[SparqlUpdateResponse]

            // To find out whether the update succeeded, check that the new link is in the triplestore.
            linkValueQueryResult <- verifyLinkUpdate(
                linkSourceIri = resourceIri,
                linkPropertyIri = propertyIri,
                linkTargetIri = linkUpdateV1.targetResourceIri,
                linkValueIri = sparqlTemplateLinkUpdateForNewLink.newLinkValueIri,
                userProfile = userProfile
            )

            apiResponseValue = LinkV1(
                targetResourceIri = linkUpdateV1.targetResourceIri,
                valueResourceClass = linkValueQueryResult.targetResourceClass
            )

        } yield ChangeValueResponseV1(
            value = apiResponseValue,
            comment = linkValueQueryResult.comment,
            id = sparqlTemplateLinkUpdateForNewLink.newLinkValueIri,
            rights = linkValueQueryResult.permissionCode,
            userdata = userProfile.userData
        )
    }

    /**
      * Changes an ordinary value (i.e. not a link), assuming that pre-update checks have already been done.
      *
      * @param projectIri       the IRI of the project containing the value.
      * @param resourceIri      the IRI of the resource containing the value.
      * @param propertyIri      the IRI of the property that points to the value.
      * @param currentValueIri  the IRI of the existing value.
      * @param currentValueV1   an [[ApiValueV1]] representing the existing value.
      * @param newValueIri      the IRI of the new value.
      * @param updateValueV1    an [[UpdateValueV1]] representing the new value.
      * @param comment          an optional comment on the new value.
      * @param valueOwner       the IRI of the new value's owner.
      * @param valueProject     the IRI of the new value's project.
      * @param valuePermissions the literal that should be used as the object of the new value's `knora-base:hasPermissions` predicate.
      * @param userProfile      the profile of the user making the request.
      * @return a [[ChangeValueResponseV1]].
      */
    private def changeOrdinaryValueV1AfterChecks(projectIri: IRI,
                                                 resourceIri: IRI,
                                                 propertyIri: IRI,
                                                 currentValueIri: IRI,
                                                 currentValueV1: ApiValueV1,
                                                 newValueIri: IRI,
                                                 updateValueV1: UpdateValueV1,
                                                 comment: Option[String],
                                                 valueOwner: IRI,
                                                 valueProject: IRI,
                                                 valuePermissions: Option[String],
                                                 userProfile: UserProfileV1): Future[ChangeValueResponseV1] = {
        for {
        // If we're adding a text value, update direct links and LinkValues for any resource references in Standoff.
            standoffLinkUpdates: Seq[SparqlTemplateLinkUpdate] <- (currentValueV1, updateValueV1) match {
                case (currentTextValue: TextValueV1, newTextValue: TextValueV1) =>
                    // Make sure the new text value's list of resource references is correct.

                    newTextValue match {
                        case newTextWithStandoff: TextValueWithStandoffV1 =>
                            checkTextValueResourceRefs(newTextWithStandoff)
                        case textValueSimple: TextValueSimpleV1 => ()
                    }



                    // Identify the resource references that have been added or removed in the new version of
                    // the value.
                    val currentResourceRefs = currentTextValue match {
                        case textValueWithStandoff: TextValueWithStandoffV1 =>
                            textValueWithStandoff.resource_reference
                        case textValueSimple: TextValueSimpleV1 => Set.empty[IRI]
                    }

                    val newResourceRefs = newTextValue match {
                        case textValueWithStandoff: TextValueWithStandoffV1 =>
                            textValueWithStandoff.resource_reference
                        case textValueSimple: TextValueSimpleV1 => Set.empty[IRI]
                    }
                    val addedResourceRefs = newResourceRefs -- currentResourceRefs
                    val removedResourceRefs = currentResourceRefs -- newResourceRefs

                    // Construct a SparqlTemplateLinkUpdate for each reference that was added.
                    val standoffLinkUpdatesForAddedResourceRefs: Seq[Future[SparqlTemplateLinkUpdate]] = addedResourceRefs.toVector.map {
                        targetResourceIri =>
                            incrementLinkValue(
                                sourceResourceIri = resourceIri,
                                linkPropertyIri = OntologyConstants.KnoraBase.HasStandoffLinkTo,
                                targetResourceIri = targetResourceIri,
                                valueOwner = OntologyConstants.KnoraBase.SystemUser,
                                valueProject = None,
                                valuePermissions = None,
                                userProfile = userProfile
                            )
                    }

                    // Construct a SparqlTemplateLinkUpdate for each reference that was removed.
                    val standoffLinkUpdatesForRemovedResourceRefs: Seq[Future[SparqlTemplateLinkUpdate]] = removedResourceRefs.toVector.map {
                        removedTargetResource =>
                            decrementLinkValue(
                                sourceResourceIri = resourceIri,
                                linkPropertyIri = OntologyConstants.KnoraBase.HasStandoffLinkTo,
                                targetResourceIri = removedTargetResource,
                                valueOwner = OntologyConstants.KnoraBase.SystemUser,
                                valueProject = None,
                                valuePermissions = None,
                                userProfile = userProfile
                            )
                    }

                    Future.sequence(standoffLinkUpdatesForAddedResourceRefs ++ standoffLinkUpdatesForRemovedResourceRefs)

                case _ => Future(Vector.empty[SparqlTemplateLinkUpdate])
            }

            // Generate a SPARQL update.
            sparqlUpdate = queries.sparql.v1.txt.addValueVersion(
                dataNamedGraph = settings.projectNamedGraphs(projectIri).data,
                triplestore = settings.triplestoreType,
                resourceIri = resourceIri,
                propertyIri = propertyIri,
                currentValueIri = currentValueIri,
                newValueIri = newValueIri,
                valueTypeIri = updateValueV1.valueTypeIri,
                value = updateValueV1,
                valueOwner = valueOwner,
                valueProject = valueProject,
                maybeValuePermissions = valuePermissions,
                maybeComment = comment,
                linkUpdates = standoffLinkUpdates
            ).toString()

            /*
            _ = println("================ Update value ================")
            _ = println(sparqlUpdate)
            _ = println("==============================================")
            */

            // Do the update.
            sparqlUpdateResponse <- (storeManager ? SparqlUpdateRequest(sparqlUpdate)).mapTo[SparqlUpdateResponse]

            // To find out whether the update succeeded, look for the new value in the triplestore.
            verifyUpdateResult <- verifyOrdinaryValueUpdate(
                resourceIri = resourceIri,
                propertyIri = propertyIri,
                searchValueIri = newValueIri,
                userProfile = userProfile
            )
        } yield ChangeValueResponseV1(
            value = verifyUpdateResult.value,
            comment = verifyUpdateResult.comment,
            id = newValueIri,
            rights = verifyUpdateResult.permissionCode,
            userdata = userProfile.userData
        )
    }

    /**
      * Generates a [[SparqlTemplateLinkUpdate]] to tell a SPARQL update template how to create a `LinkValue` or to
      * increment the reference count of an existing `LinkValue`. This happens in two cases:
      *
      *  - When the user creates a link. In this case, neither the link nor the `LinkValue` exist yet. The
      * [[SparqlTemplateLinkUpdate]] will specify that the link should be created, and that the `LinkValue` should be
      * created with a reference count of 1.
      *  - When a text value is updated so that its standoff markup refers to a resource that it did not previously
      * refer to. Here there are two possibilities:
      *    - If there is currently a `knora-base:hasStandoffLinkTo` link between the source and target resources, with a
      * corresponding `LinkValue`, a new version of the `LinkValue` will be made, with an incremented reference count.
      *    - If there that link and `LinkValue` don't yet exist, they will be created, and the `LinkValue` will be given
      * a reference count of 1.
      *
      * @param sourceResourceIri the IRI of the source resource.
      * @param linkPropertyIri   the IRI of the property that links the source resource to the target resource.
      * @param targetResourceIri the IRI of the target resource.
      * @param valueOwner        the IRI of the new link value's owner.
      * @param valueProject      the IRI of the new link value's project.
      * @param valuePermissions  the literal that should be used as the object of the new link value's `knora-base:hasPermissions` predicate.
      * @param userProfile       the profile of the user making the request.
      * @return a [[SparqlTemplateLinkUpdate]] that can be passed to a SPARQL update template.
      */
    private def incrementLinkValue(sourceResourceIri: IRI,
                                   linkPropertyIri: IRI,
                                   targetResourceIri: IRI,
                                   valueOwner: IRI,
                                   valueProject: Option[IRI],
                                   valuePermissions: Option[String],
                                   userProfile: UserProfileV1): Future[SparqlTemplateLinkUpdate] = {
        for {
        // Check whether a LinkValue already exists for this link.
            maybeLinkValueQueryResult <- findLinkValueByLinkTriple(
                subjectIri = sourceResourceIri,
                predicateIri = linkPropertyIri,
                objectIri = targetResourceIri,
                userProfile = userProfile
            )

            // Generate an IRI for the new LinkValue.
            newLinkValueIri = knoraIdUtil.makeRandomValueIri(sourceResourceIri)

            linkUpdate = maybeLinkValueQueryResult match {
                case Some(linkValueQueryResult) =>
                    // There's already a LinkValue for links between these two resources. Increment
                    // its reference count.
                    val currentReferenceCount = linkValueQueryResult.value.referenceCount
                    val newReferenceCount = currentReferenceCount + 1
                    val insertDirectLink = !linkValueQueryResult.directLinkExists

                    SparqlTemplateLinkUpdate(
                        linkPropertyIri = linkPropertyIri,
                        directLinkExists = linkValueQueryResult.directLinkExists,
                        insertDirectLink = insertDirectLink,
                        deleteDirectLink = false,
                        linkValueExists = true,
                        newLinkValueIri = newLinkValueIri,
                        linkTargetIri = targetResourceIri,
                        currentReferenceCount = currentReferenceCount,
                        newReferenceCount = newReferenceCount,
                        newLinkValueOwner = valueOwner,
                        newLinkValueProject = valueProject,
                        newLinkValuePermissions = valuePermissions
                    )

                case None =>
                    // There's no LinkValue for links between these two resources, so create one, and give it
                    // a reference count of 1.
                    SparqlTemplateLinkUpdate(
                        linkPropertyIri = linkPropertyIri,
                        directLinkExists = false,
                        insertDirectLink = true,
                        deleteDirectLink = false,
                        linkValueExists = false,
                        newLinkValueIri = newLinkValueIri,
                        linkTargetIri = targetResourceIri,
                        currentReferenceCount = 0,
                        newReferenceCount = 1,
                        newLinkValueOwner = valueOwner,
                        newLinkValueProject = valueProject,
                        newLinkValuePermissions = valuePermissions
                    )
            }
        } yield linkUpdate
    }

    /**
      * Generates a [[SparqlTemplateLinkUpdate]] to tell a SPARQL update template how to decrement the reference count
      * of a `LinkValue`. This happens in two cases:
      *
      *  - When the user deletes (or changes) a user-created link. In this case, the current reference count will be 1.
      * The existing link will be removed. A new version of the `LinkValue` be made with a reference count of 0, and
      * will be marked as deleted.
      *  - When a resource reference is removed from standoff markup on a text value, so that the text value no longer
      * contains any references to that target resource. In this case, a new version of the `LinkValue` will be
      * made, with a decremented reference count. If the new reference count is 0, the link will be removed and the
      * `LinkValue` will be marked as deleted.
      *
      * @param sourceResourceIri the IRI of the source resource.
      * @param linkPropertyIri   the IRI of the property that links the source resource to the target resource.
      * @param targetResourceIri the IRI of the target resource.
      * @param valueOwner        the IRI of the new link value's owner.
      * @param valueProject      the IRI of the new link value's project.
      * @param valuePermissions  the literal that should be used as the object of the new link value's `knora-base:hasPermissions` predicate.
      * @param userProfile       the profile of the user making the request.
      * @return a [[SparqlTemplateLinkUpdate]] that can be passed to a SPARQL update template.
      */
    private def decrementLinkValue(sourceResourceIri: IRI,
                                   linkPropertyIri: IRI,
                                   targetResourceIri: IRI,
                                   valueOwner: IRI,
                                   valueProject: Option[IRI],
                                   valuePermissions: Option[String],
                                   userProfile: UserProfileV1): Future[SparqlTemplateLinkUpdate] = {
        for {
        // Query the LinkValue to ensure that it exists and to get its contents.
            maybeLinkValueQueryResult <- findLinkValueByLinkTriple(
                subjectIri = sourceResourceIri,
                predicateIri = linkPropertyIri,
                objectIri = targetResourceIri,
                userProfile = userProfile
            )

            // Did we find it?
            linkUpdate = maybeLinkValueQueryResult match {
                case Some(linkValueQueryResult) =>
                    // Yes. Make a SparqlTemplateLinkUpdate.

                    // Decrement the LinkValue's reference count.
                    val currentReferenceCount = linkValueQueryResult.value.referenceCount
                    val newReferenceCount = currentReferenceCount - 1

                    // If the new reference count is 0, specify that the direct link between the source and target
                    // resources should be removed.
                    val deleteDirectLink = linkValueQueryResult.directLinkExists && newReferenceCount == 0

                    // Generate an IRI for the new LinkValue.
                    val newLinkValueIri = knoraIdUtil.makeRandomValueIri(sourceResourceIri)

                    SparqlTemplateLinkUpdate(
                        linkPropertyIri = linkPropertyIri,
                        directLinkExists = linkValueQueryResult.directLinkExists,
                        insertDirectLink = false,
                        deleteDirectLink = deleteDirectLink,
                        linkValueExists = true,
                        newLinkValueIri = newLinkValueIri,
                        linkTargetIri = targetResourceIri,
                        currentReferenceCount = currentReferenceCount,
                        newReferenceCount = newReferenceCount,
                        newLinkValueOwner = valueOwner,
                        newLinkValueProject = valueProject,
                        newLinkValuePermissions = valuePermissions
                    )

                case None =>
                    // We didn't find the LinkValue. This shouldn't happen.
                    throw InconsistentTriplestoreDataException(s"There should be a knora-base:LinkValue describing a direct link from resource $sourceResourceIri to resource $targetResourceIri using property $linkPropertyIri, but it seems to be missing")
            }
        } yield linkUpdate
    }

    /**
      * Checks a [[TextValueV1]] to make sure that the resource references in its [[StandoffPositionV1]] objects match
      * the list of resource IRIs in its `resource_reference` member variable.
      *
      * @param textValue the [[TextValueV1]] to be checked.
      */
    @throws(classOf[BadRequestException])
    private def checkTextValueResourceRefs(textValue: TextValueWithStandoffV1): Unit = {

        // please note that the function `InputValidation.getResourceIrisFromStandoffTags` is not used here
        // because we want a double check (the function has already been called in the route or in standoff responder)
        val resourceRefsInStandoff: Set[IRI] = textValue.standoff.foldLeft(Set.empty[IRI]) {
            case (acc: Set[IRI], standoffNode: StandoffTagV1) =>

                standoffNode match {

                    case node: StandoffTagV1 if node.dataType.isDefined && node.dataType.get == StandoffDataTypeClasses.StandoffLinkTag =>
                        acc + node.attributes.find(_.standoffPropertyIri == OntologyConstants.KnoraBase.StandoffTagHasLink).getOrElse(throw NotFoundException(s"${OntologyConstants.KnoraBase.StandoffTagHasLink} was not found in $node")).stringValue()

                    case _ => acc
                }
        }

        if (resourceRefsInStandoff != textValue.resource_reference) {
            throw BadRequestException(s"The list of resource references in this text value does not match the resource references in its Standoff markup: $textValue")
        }
    }

    /**
      * Implements a pre-update check to ensure that an [[UpdateValueV1]] has the correct type for the `knora-base:objectClassConstraint` of
      * the property that is supposed to point to it.
      *
      * @param propertyIri                   the IRI of the property.
      * @param propertyObjectClassConstraint the IRI of the `knora-base:objectClassConstraint` of the property.
      * @param updateValueV1                 the value to be updated.
      * @param userProfile                   the profile of the user making the request.
      * @return an empty [[Future]] on success, or a failed [[Future]] if the value has the wrong type.
      */
    private def checkPropertyObjectClassConstraintForValue(propertyIri: IRI, propertyObjectClassConstraint: IRI, updateValueV1: UpdateValueV1, userProfile: UserProfileV1): Future[Unit] = {
        for {
            result <- updateValueV1 match {
                case linkUpdate: LinkUpdateV1 =>
                    // We're creating a link. Ask the resources responder to check the OWL class of the target resource.
                    for {
                        checkTargetClassResponse <- (responderManager ? ResourceCheckClassRequestV1(
                            resourceIri = linkUpdate.targetResourceIri,
                            owlClass = propertyObjectClassConstraint,
                            userProfile = userProfile
                        )).mapTo[ResourceCheckClassResponseV1]

                        _ = if (!checkTargetClassResponse.isInClass) {
                            throw OntologyConstraintException(s"Resource ${linkUpdate.targetResourceIri} cannot be the target of property $propertyIri, because it is not a member of OWL class $propertyObjectClassConstraint")
                        }
                    } yield ()

                case otherValue =>
                    // We're creating an ordinary value. Check that its type is valid for the property's knora-base:objectClassConstraint.
                    valueUtilV1.checkValueTypeForPropertyObjectClassConstraint(
                        propertyIri = propertyIri,
                        propertyObjectClassConstraint = propertyObjectClassConstraint,
                        valueType = otherValue.valueTypeIri,
                        responderManager = responderManager)
            }
        } yield result
    }
}<|MERGE_RESOLUTION|>--- conflicted
+++ resolved
@@ -1347,7 +1347,6 @@
 
             response <- (storeManager ? SparqlSelectRequest(sparqlQuery)).mapTo[SparqlSelectResponse]
             rows: Seq[VariableResultsRow] = response.results.bindings
-<<<<<<< HEAD
 
             // get ontology information about data type standoff classes
             // this information is needed to handle text values with standoff
@@ -1355,9 +1354,7 @@
             // gets information about all standoff properties
             standoffAllPropertyEntities: StandoffAllPropertyEntitiesGetResponseV1 <- (responderManager ? StandoffAllPropertyEntitiesGetRequestV1(userProfile = userProfile)).mapTo[StandoffAllPropertyEntitiesGetResponseV1]
 
-        } yield sparqlQueryResults2ValueQueryResult(valueIri, rows, standoffDataTypeClassEntities.standoffClassEntityInfoMap, standoffAllPropertyEntities.standoffAllPropertiesEntityInfoMap, userProfile)
-=======
-            maybeValueQueryResult = sparqlQueryResults2ValueQueryResult(valueIri, rows, userProfile)
+            maybeValueQueryResult = sparqlQueryResults2ValueQueryResult(valueIri, rows, standoffDataTypeClassEntities.standoffClassEntityInfoMap, standoffAllPropertyEntities.standoffAllPropertiesEntityInfoMap, userProfile)
 
             // If it's a link value, check that the user has permission to see the source and target resources.
             _ = maybeValueQueryResult match {
@@ -1417,7 +1414,6 @@
                 throw ForbiddenException(s"User $userIri does not have permission to view link value $linkValueIri")
             }
         } yield ()
->>>>>>> 4bead4c2
     }
 
     /**
