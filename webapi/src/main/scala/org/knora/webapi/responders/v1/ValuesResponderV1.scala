/*
 * Copyright © 2015 Lukas Rosenthaler, Benjamin Geer, Ivan Subotic,
 * Tobias Schweizer, André Kilchenmann, and André Fatton.
 *
 * This file is part of Knora.
 *
 * Knora is free software: you can redistribute it and/or modify
 * it under the terms of the GNU Affero General Public License as published
 * by the Free Software Foundation, either version 3 of the License, or
 * (at your option) any later version.
 *
 * Knora is distributed in the hope that it will be useful,
 * but WITHOUT ANY WARRANTY; without even the implied warranty of
 * MERCHANTABILITY or FITNESS FOR A PARTICULAR PURPOSE.  See the
 * GNU Affero General Public License for more details.
 *
 * You should have received a copy of the GNU Affero General Public
 * License along with Knora.  If not, see <http://www.gnu.org/licenses/>.
 */

package org.knora.webapi.responders.v1

import akka.actor.Status
import akka.pattern._
import org.knora.webapi._
import org.knora.webapi.messages.v1.responder.ontologymessages.{Cardinality, EntityInfoGetRequestV1, EntityInfoGetResponseV1}
import org.knora.webapi.messages.v1.responder.permissionmessages.{DefaultObjectAccessPermissionsStringForPropertyGetV1, DefaultObjectAccessPermissionsStringResponseV1}
import org.knora.webapi.messages.v1.responder.projectmessages.{ProjectInfoByIRIGetV1, ProjectInfoV1}
import org.knora.webapi.messages.v1.responder.resourcemessages._
import org.knora.webapi.messages.v1.responder.sipimessages.{SipiConstants, SipiResponderConversionPathRequestV1, SipiResponderConversionRequestV1, SipiResponderConversionResponseV1}
import org.knora.webapi.messages.v1.responder.standoffmessages.StandoffDataTypeClasses
import org.knora.webapi.messages.v1.responder.usermessages.{UserProfileByIRIGetV1, UserProfileType, UserProfileV1}
import org.knora.webapi.messages.v1.responder.valuemessages._
import org.knora.webapi.messages.v1.store.triplestoremessages._
import org.knora.webapi.responders.IriLocker
import org.knora.webapi.twirl.{SparqlTemplateLinkUpdate, StandoffTagV1}
import org.knora.webapi.util.ActorUtil._
import org.knora.webapi.util._

import scala.annotation.tailrec
import scala.collection.breakOut
import scala.concurrent.duration._
import scala.concurrent.{Await, Future}

/**
  * Updates Knora values.
  */
class ValuesResponderV1 extends ResponderV1 {
    // Creates IRIs for new Knora value objects.
    val knoraIdUtil = new KnoraIdUtil

    // Converts SPARQL query results to ApiValueV1 objects.
    val valueUtilV1 = new ValueUtilV1(settings)

    /**
      * Receives a message of type [[ValuesResponderRequestV1]], and returns an appropriate response message, or
      * [[Status.Failure]]. If a serious error occurs (i.e. an error that isn't the client's fault), this
      * method first returns `Failure` to the sender, then throws an exception.
      */
    def receive = {
        case ValueGetRequestV1(valueIri, userProfile) => future2Message(sender(), getValueResponseV1(valueIri, userProfile), log)
        case LinkValueGetRequestV1(subjectIri, predicateIri, objectIri, userProfile) => future2Message(sender(), getLinkValue(subjectIri, predicateIri, objectIri, userProfile), log)
        case versionHistoryRequest: ValueVersionHistoryGetRequestV1 => future2Message(sender(), getValueVersionHistoryResponseV1(versionHistoryRequest), log)
        case createValueRequest: CreateValueRequestV1 => future2Message(sender(), createValueV1(createValueRequest), log)
        case changeValueRequest: ChangeValueRequestV1 => future2Message(sender(), changeValueV1(changeValueRequest), log)
        case changeFileValueRequest: ChangeFileValueRequestV1 => future2Message(sender(), changeFileValueV1(changeFileValueRequest), log)
        case changeCommentRequest: ChangeCommentRequestV1 => future2Message(sender(), changeCommentV1(changeCommentRequest), log)
        case deleteValueRequest: DeleteValueRequestV1 => future2Message(sender(), deleteValueV1(deleteValueRequest), log)
        case createMultipleValuesRequest: GenerateSparqlToCreateMultipleValuesRequestV1 => future2Message(sender(), createMultipleValuesV1(createMultipleValuesRequest), log)
        case verifyMultipleValueCreationRequest: VerifyMultipleValueCreationRequestV1 => future2Message(sender(), verifyMultipleValueCreation(verifyMultipleValueCreationRequest), log)
        case other => handleUnexpectedMessage(sender(), other, log, this.getClass.getName)
    }

    /////////////////////////////////////////////////////////////////////////////////////////////////////////////////////////////////////
    // Methods for generating complete API responses.

    /**
      * Queries a `knora-base:Value` and returns a [[ValueGetResponseV1]] describing it.
      *
      * @param valueIri    the IRI of the value to be queried.
      * @param userProfile the profile of the user making the request.
      * @return a [[ValueGetResponseV1]].
      */
    private def getValueResponseV1(valueIri: IRI, userProfile: UserProfileV1): Future[ValueGetResponseV1] = {
        for {
            maybeValueQueryResult <- findValue(valueIri, userProfile)

            response <- maybeValueQueryResult match {
                case Some(valueQueryResult) =>
                    for {
<<<<<<< HEAD
                        maybeValueOwnerProfile <- (responderManager ? UserProfileByIRIGetV1(valueQueryResult.ownerIri, UserProfileType.RESTRICTED)).mapTo[Option[UserProfileV1]]
                        valueOwnerProfile = maybeValueOwnerProfile match {
                            case Some(up) => up
                            case None => throw NotFoundException(s"User ${valueQueryResult.ownerIri} not found")
                        }
=======
                        valueOwnerProfile <- (responderManager ? UserProfileByIRIGetV1(valueQueryResult.creatorIri, UserProfileType.RESTRICTED)).mapTo[UserProfileV1]
>>>>>>> d10f024f
                    } yield ValueGetResponseV1(
                        valuetype = valueQueryResult.value.valueTypeIri,
                        rights = valueQueryResult.permissionCode,
                        value = valueQueryResult.value,
                        valuecreator = valueOwnerProfile.userData.email.get,
                        valuecreatorname = valueOwnerProfile.userData.fullname.get,
                        valuecreationdate = valueQueryResult.creationDate,
                        comment = valueQueryResult.comment,
                        userdata = userProfile.userData
                    )

                case None =>
                    throw NotFoundException(s"Value $valueIri not found (it may have been deleted)")
            }
        } yield response
    }

    /**
      * Creates a new value of a resource property (as opposed to a new version of an existing value).
      *
      * @param createValueRequest the request message.
      * @return a [[CreateValueResponseV1]] if the update was successful.
      */
    private def createValueV1(createValueRequest: CreateValueRequestV1): Future[CreateValueResponseV1] = {
        /**
          * Creates a [[Future]] that does pre-update checks and performs the update. This function will be
          * called by [[IriLocker]] once it has acquired an update lock on the resource.
          *
          * @param userIri the IRI of the user making the request.
          * @return a [[Future]] that does pre-update checks and performs the update.
          */
        def makeTaskFuture(userIri: IRI): Future[CreateValueResponseV1] = for {
        // Check that the submitted value has the correct type for the property.

            entityInfoResponse: EntityInfoGetResponseV1 <- (responderManager ? EntityInfoGetRequestV1(
                propertyIris = Set(createValueRequest.propertyIri),
                userProfile = createValueRequest.userProfile
            )).mapTo[EntityInfoGetResponseV1]

            propertyInfo = entityInfoResponse.propertyEntityInfoMap(createValueRequest.propertyIri)
            propertyObjectClassConstraint = propertyInfo.getPredicateObject(OntologyConstants.KnoraBase.ObjectClassConstraint).getOrElse {
                throw InconsistentTriplestoreDataException(s"Property ${createValueRequest.propertyIri} has no knora-base:objectClassConstraint")
            }

            // Check that the object of the property (the value to be created, or the target of the link to be created) will have
            // the correct type for the property's knora-base:objectClassConstraint.
            _ <- checkPropertyObjectClassConstraintForValue(
                propertyIri = createValueRequest.propertyIri,
                propertyObjectClassConstraint = propertyObjectClassConstraint,
                updateValueV1 = createValueRequest.value,
                userProfile = createValueRequest.userProfile
            )

            // Check that the user has permission to modify the resource. (We do this as late as possible because it's
            // slower than the other checks, and there's no point in doing it if the other checks fail.)

            resourceFullResponse <- (responderManager ? ResourceFullGetRequestV1(
                iri = createValueRequest.resourceIri,
                userProfile = createValueRequest.userProfile,
                getIncoming = false
            )).mapTo[ResourceFullResponseV1]

            resourcePermissionCode = resourceFullResponse.resdata.flatMap(resdata => resdata.rights)

            _ = if (!PermissionUtilV1.impliesV1(userHasPermissionCode = resourcePermissionCode, userNeedsPermission = OntologyConstants.KnoraBase.ModifyPermission)) {
                throw ForbiddenException(s"User $userIri does not have permission to modify resource ${createValueRequest.resourceIri}")
            }

            // Ensure that creating the value would not violate the resource's cardinality restrictions or create a duplicate value.
            // This works in API v1 because a ResourceFullResponseV1 contains the resource's current property values (but only the
            // ones that the user is allowed to see, otherwise checking for duplicate values would be a security risk), plus empty
            // properties for which the resource's class has cardinalities. If the resources responder returns no information about
            // the property, this could be because the property isn't allowed for the resource, or because it's allowed, has a
            // cardinality of MustHaveOne or MayHaveOne, and already has a value that the user isn't allowed to see. We'll have to
            // implement this in a different way in API v2.
            cardinalityOK = resourceFullResponse.props.flatMap(_.properties.find(_.pid == createValueRequest.propertyIri)) match {
                case Some(prop: PropertyV1) =>
                    if (prop.values.exists(apiValueV1 => createValueRequest.value.isDuplicateOfOtherValue(apiValueV1))) {
                        throw DuplicateValueException()
                    }

                    val propCardinality = Cardinality.lookup(prop.occurrence.get)
                    !((propCardinality == Cardinality.MayHaveOne || propCardinality == Cardinality.MustHaveOne) && prop.values.nonEmpty)

                case None =>
                    false
            }

            _ = if (!cardinalityOK) {
                throw OntologyConstraintException(s"Cardinality restrictions do not allow a value to be added for property ${createValueRequest.propertyIri} of resource ${createValueRequest.resourceIri}")
            }

            // Get the IRI of project of the containing resource.
            projectIri = resourceFullResponse.resinfo.getOrElse(throw InconsistentTriplestoreDataException(s"Did not find resource info for resource ${createValueRequest.resourceIri}")).project_id

            defaultObjectAccessPermissions <- {
                responderManager ? DefaultObjectAccessPermissionsStringForPropertyGetV1(
                    projectIri = projectIri,
                    propertyIri = createValueRequest.propertyIri,
                    createValueRequest.userProfile.permissionData
                )
            }.mapTo[DefaultObjectAccessPermissionsStringResponseV1]
            _ = log.debug(s"createValueV1 - defaultObjectAccessPermissions: $defaultObjectAccessPermissions")

            // Get project info
            projectInfo <- {
                responderManager ? ProjectInfoByIRIGetV1(
                    iri = projectIri,
                    userProfileV1 = Some(createValueRequest.userProfile)
                )
            }.mapTo[ProjectInfoV1]

            // Everything seems OK, so create the value.

            unverifiedValue <- createValueV1AfterChecks(
                dataNamedGraph = projectInfo.dataNamedGraph,
                projectIri = resourceFullResponse.resinfo.get.project_id,
                resourceIri = createValueRequest.resourceIri,
                propertyIri = createValueRequest.propertyIri,
                value = createValueRequest.value,
                comment = createValueRequest.comment,
                valueCreator = userIri,
                valuePermissions = Some(defaultObjectAccessPermissions.permissionLiteral),
                updateResourceLastModificationDate = true,
                userProfile = createValueRequest.userProfile)

            // Verify that it was created.
            apiResponse <- verifyValueCreation(
                resourceIri = createValueRequest.resourceIri,
                propertyIri = createValueRequest.propertyIri,
                unverifiedValue = unverifiedValue,
                userProfile = createValueRequest.userProfile
            )
        } yield apiResponse

        for {
        // Don't allow anonymous users to create values.
            userIri <- createValueRequest.userProfile.userData.user_id match {
                case Some(iri) => Future(iri)
                case None => Future.failed(ForbiddenException("Anonymous users aren't allowed to create values"))
            }

            // Do the remaining pre-update checks and the update while holding an update lock on the resource.
            taskResult <- IriLocker.runWithIriLock(
                createValueRequest.apiRequestID,
                createValueRequest.resourceIri,
                () => makeTaskFuture(userIri)
            )
        } yield taskResult
    }

    /**
      * Generates SPARQL for creating multiple values in a new, empty resource, using an existing transaction.
      * The resource ''must'' be a new, empty resource, i.e. it must have no values. All pre-update checks must already
      * have been performed. Specifically, this method assumes that:
      *
      * - The requesting user has permission to add values to the resource.
      * - Each submitted value is consistent with the `knora-base:objectClassConstraint` of the property that is supposed to point to it.
      * - The resource has a suitable cardinality for each submitted value.
      * - All required values are provided.
      *
      * @param createMultipleValuesRequest the request message.
      * @return a [[GenerateSparqlToCreateMultipleValuesResponseV1]].
      */
    private def createMultipleValuesV1(createMultipleValuesRequest: GenerateSparqlToCreateMultipleValuesRequestV1): Future[GenerateSparqlToCreateMultipleValuesResponseV1] = {
        /**
          * Creates a [[Future]] that performs the update. This function will be called by [[IriLocker]] once it
          * has acquired an update lock on the resource.
          *
          * @param userIri the IRI of the user making the request.
          * @return a [[Future]] that does pre-update checks and performs the update.
          */
        def makeTaskFuture(userIri: IRI): Future[GenerateSparqlToCreateMultipleValuesResponseV1] = {
            /**
              * Assists in the numbering of values to be created.
              *
              * @param createValueV1WithComment the value to be created.
              * @param valueIndex               the index of the value in the sequence of all values to be created. This will be used
              *                                 to generate unique SPARQL variable names.
              * @param valueHasOrder            the index of the value in the sequence of values to be created for a particular property.
              *                                 This will be used to generate `knora-base:valueHasOrder`.
              */
            case class NumberedValueToCreate(createValueV1WithComment: CreateValueV1WithComment,
                                             valueIndex: Int,
                                             valueHasOrder: Int)

            /**
              * Assists in collecting generated SPARQL as well as other information about values to be created for
              * a particular property.
              *
              * @param whereSparql    statements to be included in the SPARQL WHERE clause.
              * @param insertSparql   statements to be included in the SPARQL INSERT clause.
              * @param valuesToVerify information about each value to be created.
              * @param valueIndexes   the value index of each value described by this object (so they can be sorted).
              */
            case class SparqlGenerationResultForProperty(whereSparql: Vector[String] = Vector.empty[String],
                                                         insertSparql: Vector[String] = Vector.empty[String],
                                                         valuesToVerify: Vector[UnverifiedValueV1] = Vector.empty[UnverifiedValueV1],
                                                         valueIndexes: Vector[Int] = Vector.empty[Int])

            for {
                ////////////////////////////////////////////////////////////////////////////////////////////////////////////
                // Generate SPARQL to create links and LinkValues for standoff resource references in text values

                // To create LinkValues for the standoff resource references in the values to be created, we need to compute
                // the initial reference count of each LinkValue. This is equal to the number of TextValues in the resource
                // that have standoff references to a particular target resource.

                // First, make a single list of all the values to be created.
                valuesToCreatePerProperty: Map[IRI, Seq[CreateValueV1WithComment]] <- Future(createMultipleValuesRequest.values)
                valuesToCreateForAllProperties: Iterable[Seq[CreateValueV1WithComment]] = valuesToCreatePerProperty.values
                allValuesToCreate: Iterable[CreateValueV1WithComment] = valuesToCreateForAllProperties.flatten

                // Then, get the standoff resource references from all the text values to be created.
                // The 'collect' method builds a new list by applying a partial function to all elements of the list
                // on which the function is defined.
                resourceReferencesForAllTextValues: Iterable[Set[IRI]] = allValuesToCreate.collect {
                    case CreateValueV1WithComment(textValueV1: TextValueWithStandoffV1, _) =>
                        // check that resource references are consistent in `resource_reference` and linking standoff tags
                        checkTextValueResourceRefs(textValueV1)

                        textValueV1.resource_reference
                }

                // Combine those resource references into a single list, so if there are n text values with a reference to
                // some IRI, the list will contain that IRI n times.
                allResourceReferences: Iterable[IRI] = resourceReferencesForAllTextValues.flatten

                // Now we need to count the number of times each IRI occurs in allResourceReferences. To do this, first
                // use groupBy(identity). The groupBy method takes a function that returns a key for each item in the
                // collection, and makes a Map in which items with the same key are grouped together. The identity
                // function just returns its argument. So groupBy(identity) makes a Map[IRI, Iterable[IRI]] in which each
                // IRI points to a sequence of the same IRI repeated as many times as it occurred in allResourceReferences.
                allResourceReferencesGrouped: Map[IRI, Iterable[IRI]] = allResourceReferences.groupBy(identity)

                // Finally, replace each Iterable[IRI] with its size. That's the number of text values containing
                // standoff references to that IRI.
                targetIris: Map[IRI, Int] = allResourceReferencesGrouped.mapValues(_.size)

                // Check that each target IRI actually exists and is a knora-base:Resource.
                targetIriCheckResult <- checkStandoffResourceReferenceTargets(targetIris = targetIris.keySet, userProfile = createMultipleValuesRequest.userProfile)

                // For each target IRI, construct a SparqlTemplateLinkUpdate to create one link, as well as one LinkValue
                // with associated count as its initial reference count.
                standoffLinkUpdates: Seq[SparqlTemplateLinkUpdate] = targetIris.toSeq.map {
                    case (targetIri, initialReferenceCount) =>
                        SparqlTemplateLinkUpdate(
                            linkPropertyIri = OntologyConstants.KnoraBase.HasStandoffLinkTo,
                            directLinkExists = false,
                            insertDirectLink = true,
                            deleteDirectLink = false,
                            linkValueExists = false,
                            newLinkValueIri = knoraIdUtil.makeRandomValueIri(createMultipleValuesRequest.resourceIri),
                            linkTargetIri = targetIri,
                            currentReferenceCount = 0,
                            newReferenceCount = initialReferenceCount,
                            newLinkValueCreator = OntologyConstants.KnoraBase.SystemUser,
                            newLinkValuePermissions = None
                        )
                }

                // Generate INSERT clause statements based on those SparqlTemplateLinkUpdates.
                standoffLinkInsertSparql: String = queries.sparql.v1.txt.generateInsertStatementsForStandoffLinks(linkUpdates = standoffLinkUpdates).toString()

                ////////////////////////////////////////////////////////////////////////////////////////////////////////////
                // Number each value to be created, and give it a valueHasOrder

                // Ungroup the values to be created so we can number them as a single sequence (to create unique SPARQL variable names for each value).
                ungroupedValues: Seq[(IRI, CreateValueV1WithComment)] = createMultipleValuesRequest.values.toSeq.flatMap {
                    case (propertyIri, values) => values.map(value => (propertyIri, value))
                }

                // Number them all as a single sequence. Give each one a knora-base:valueHasOrder of 0 for now; we'll take care of that in a moment.
                numberedValues: Seq[(IRI, NumberedValueToCreate)] = ungroupedValues.zipWithIndex.map {
                    case ((propertyIri: IRI, valueWithComment: CreateValueV1WithComment), valueIndex) => (propertyIri, NumberedValueToCreate(valueWithComment, valueIndex, 0))
                }

                // Group them again by property so we generate knora-base:valueHasOrder for the values of each property.
                groupedNumberedValues: Map[IRI, Seq[NumberedValueToCreate]] = numberedValues.groupBy(_._1).map {
                    case (propertyIri, propertyIriAndValueTuples) => (propertyIri, propertyIriAndValueTuples.map(_._2))
                }

                // Generate knora-base:valueHasOrder for the values of each property.
                groupedNumberedValuesWithValueHasOrder: Map[IRI, Seq[NumberedValueToCreate]] = groupedNumberedValues.map {
                    case (propertyIri, values) =>
                        val valuesWithValueHasOrder = values.zipWithIndex.map {
                            case (numberedValueToCreate, valueHasOrder) => numberedValueToCreate.copy(valueHasOrder = valueHasOrder)
                        }

                        (propertyIri, valuesWithValueHasOrder)
                }

                ////////////////////////////////////////////////////////////////////////////////////////////////////////////
                // Generate SPARQL for each value of each property

                // Make a SparqlGenerationResultForProperty for each property.
                sparqlGenerationResults: Map[IRI, SparqlGenerationResultForProperty] = groupedNumberedValuesWithValueHasOrder.map {
                    case (propertyIri: IRI, valuesToCreate: Seq[NumberedValueToCreate]) =>
                        val defaultObjectAccessPermissionsF = {
                            responderManager ? DefaultObjectAccessPermissionsStringForPropertyGetV1(
                                projectIri = createMultipleValuesRequest.projectIri,
                                propertyIri = propertyIri,
                                createMultipleValuesRequest.userProfile.permissionData)
                        }.mapTo[DefaultObjectAccessPermissionsStringResponseV1]

                        val defaultObjectAccessPermissions = Await.result(defaultObjectAccessPermissionsF, 1.second)
                        log.debug(s"createValueV1 - defaultObjectAccessPermissions: $defaultObjectAccessPermissions")

                        // For each property, construct a SparqlGenerationResultForProperty containing WHERE clause statements, INSERT clause statements, and UnverifiedValueV1s.
                        val sparqlGenerationResultForProperty: SparqlGenerationResultForProperty = valuesToCreate.foldLeft(SparqlGenerationResultForProperty()) {
                            case (propertyAcc: SparqlGenerationResultForProperty, valueToCreate: NumberedValueToCreate) =>
                                val updateValueV1 = valueToCreate.createValueV1WithComment.updateValueV1
                                val newValueIri = knoraIdUtil.makeRandomValueIri(createMultipleValuesRequest.resourceIri)

                                // How we generate the SPARQL depends on whether we're creating a link or an ordinary value.
                                val (whereSparql: String, insertSparql: String) = valueToCreate.createValueV1WithComment.updateValueV1 match {
                                    case linkUpdateV1: LinkUpdateV1 =>
                                        // We're creating a link.

                                        // Construct a SparqlTemplateLinkUpdate to tell the SPARQL templates how to create
                                        // the link and its LinkValue.
                                        val sparqlTemplateLinkUpdate = SparqlTemplateLinkUpdate(
                                            linkPropertyIri = propertyIri,
                                            directLinkExists = false,
                                            insertDirectLink = true,
                                            deleteDirectLink = false,
                                            linkValueExists = false,
                                            newLinkValueIri = newValueIri,
                                            linkTargetIri = linkUpdateV1.targetResourceIri,
                                            currentReferenceCount = 0,
                                            newReferenceCount = 1,
                                            newLinkValueCreator = userIri,
                                            newLinkValuePermissions = Some(defaultObjectAccessPermissions.permissionLiteral)
                                        )

                                        // Generate WHERE clause statements for the link.
                                        val whereSparql = queries.sparql.v1.txt.generateWhereStatementsForCreateLink(
                                            valueIndex = valueToCreate.valueIndex,
                                            resourceIri = createMultipleValuesRequest.resourceIri,
                                            linkUpdate = sparqlTemplateLinkUpdate,
                                            maybeValueHasOrder = Some(valueToCreate.valueHasOrder)
                                        ).toString()

                                        // Generate INSERT clause statements for the link.
                                        val insertSparql = queries.sparql.v1.txt.generateInsertStatementsForCreateLink(
                                            valueIndex = valueToCreate.valueIndex,
                                            linkUpdate = sparqlTemplateLinkUpdate,
                                            maybeComment = valueToCreate.createValueV1WithComment.comment
                                        ).toString()

                                        (whereSparql, insertSparql)

                                    case ordinaryValue =>
                                        // We're creating an ordinary value.

                                        // Generate WHERE clause statements for the value.
                                        val whereSparql = queries.sparql.v1.txt.generateWhereStatementsForCreateValue(
                                            valueIndex = valueToCreate.valueIndex,
                                            resourceIri = createMultipleValuesRequest.resourceIri,
                                            propertyIri = propertyIri,
                                            newValueIri = newValueIri,
                                            valueTypeIri = updateValueV1.valueTypeIri,
                                            linkUpdates = Seq.empty[SparqlTemplateLinkUpdate], // This is empty because we have to generate SPARQL for standoff links separately.
                                            maybeValueHasOrder = Some(valueToCreate.valueHasOrder)
                                        ).toString()

                                        // Generate INSERT clause statements for the value.
                                        val insertSparql = queries.sparql.v1.txt.generateInsertStatementsForCreateValue(
                                            valueIndex = valueToCreate.valueIndex,
                                            propertyIri = propertyIri,
                                            value = updateValueV1,
                                            newValueIri = newValueIri,
                                            linkUpdates = Seq.empty[SparqlTemplateLinkUpdate], // This is empty because we have to generate SPARQL for standoff links separately.
                                            maybeComment = valueToCreate.createValueV1WithComment.comment,
                                            valueCreator = userIri,
                                            maybeValuePermissions = Some(defaultObjectAccessPermissions.permissionLiteral)
                                        ).toString()

                                        //println(insertSparql)

                                        (whereSparql, insertSparql)
                                }

                                // For each value of the property, accumulate the generated SPARQL and an UnverifiedValueV1
                                // in the SparqlGenerationResultForProperty.
                                propertyAcc.copy(
                                    whereSparql = propertyAcc.whereSparql :+ whereSparql,
                                    insertSparql = propertyAcc.insertSparql :+ insertSparql,
                                    valuesToVerify = propertyAcc.valuesToVerify :+ UnverifiedValueV1(newValueIri = newValueIri, value = updateValueV1),
                                    valueIndexes = propertyAcc.valueIndexes :+ valueToCreate.valueIndex
                                )
                        }

                        propertyIri -> sparqlGenerationResultForProperty
                }

                // Concatenate all the generated SPARQL into one string for the WHERE clause and one string for the INSERT clause, sorting
                // the values by their indexes.

                resultsForAllProperties: Iterable[SparqlGenerationResultForProperty] = sparqlGenerationResults.values
                allWhereSparql: String = resultsForAllProperties.flatMap(result => result.whereSparql.zip(result.valueIndexes)).toSeq.sortBy(_._2).map(_._1).mkString("\n\n")

                // The SPARQL for the INSERT clause also contains the SPARQL that was generated to insert standoff links.
                allInsertSparql: String = resultsForAllProperties.flatMap(result => result.insertSparql.zip(result.valueIndexes)).toSeq.sortBy(_._2).map(_._1).mkString("\n\n") + standoffLinkInsertSparql

                // Collect all the UnverifiedValueV1s for each property.
                allUnverifiedValues: Map[IRI, Seq[UnverifiedValueV1]] = sparqlGenerationResults.map {
                    case (propertyIri, results) => propertyIri -> results.valuesToVerify
                }

            } yield GenerateSparqlToCreateMultipleValuesResponseV1(
                whereSparql = allWhereSparql,
                insertSparql = allInsertSparql,
                unverifiedValues = allUnverifiedValues
            )
        }

        for {
        // Don't allow anonymous users to create resources.
            userIri <- createMultipleValuesRequest.userProfile.userData.user_id match {
                case Some(iri) => Future(iri)
                case None => Future.failed(ForbiddenException("Anonymous users aren't allowed to create resources"))
            }

            // Do the remaining pre-update checks and the update while holding an update lock on the resource.
            taskResult <- IriLocker.runWithIriLock(
                createMultipleValuesRequest.apiRequestID,
                createMultipleValuesRequest.resourceIri,
                () => makeTaskFuture(userIri)
            )
        } yield taskResult
    }

    /**
      * Verifies the creation of multiple values.
      *
      * @param verifyRequest a [[VerifyMultipleValueCreationRequestV1]].
      * @return a [[VerifyMultipleValueCreationResponseV1]] if all values were created successfully, or a failed
      *         future if any values were not created.
      */
    private def verifyMultipleValueCreation(verifyRequest: VerifyMultipleValueCreationRequestV1): Future[VerifyMultipleValueCreationResponseV1] = {
        // We have a Map of property IRIs to sequences of UnverifiedCreateValueResponseV1s. Query each value and
        // build a Map with the same structure, except that instead of UnverifiedCreateValueResponseV1s, it contains Futures
        // providing the results of querying the values.
        val valueVerificationFutures: Map[IRI, Future[Seq[CreateValueResponseV1]]] = verifyRequest.unverifiedValues.map {
            case (propertyIri: IRI, unverifiedValues: Seq[UnverifiedValueV1]) =>
                val valueVerificationResponsesForProperty = unverifiedValues.map {
                    unverifiedValue =>
                        verifyValueCreation(
                            resourceIri = verifyRequest.resourceIri,
                            propertyIri = propertyIri,
                            unverifiedValue = unverifiedValue,
                            userProfile = verifyRequest.userProfile
                        )
                }

                propertyIri -> Future.sequence(valueVerificationResponsesForProperty)
        }

        // Convert our Map full of Futures into one Future, which will provide a Map of all the results
        // when they're available.
        for {
            valueVerificationResponses: Map[IRI, Seq[CreateValueResponseV1]] <- ActorUtil.sequenceFuturesInMap(valueVerificationFutures)
        } yield VerifyMultipleValueCreationResponseV1(verifiedValues = valueVerificationResponses)
    }

    /**
      * Adds a new version of an existing file value.
      *
      * @param changeFileValueRequest a [[ChangeFileValueRequestV1]] sent by the values route.
      * @return a [[ChangeFileValueResponseV1]] representing all the changed file values.
      */
    private def changeFileValueV1(changeFileValueRequest: ChangeFileValueRequestV1): Future[ChangeFileValueResponseV1] = {

        /**
          * Temporary structure to represent existing file values of a resource.
          *
          * @param property       the property Iri (e.g., hasStillImageFileValueRepresentation)
          * @param valueObjectIri the Iri of the value object.
          * @param quality        the quality of the file value
          */
        case class CurrentFileValue(property: IRI, valueObjectIri: IRI, quality: Option[Int])

        def changeFileValue(oldFileValue: CurrentFileValue, newFileValue: FileValueV1): Future[ChangeValueResponseV1] = {
            changeValueV1(ChangeValueRequestV1(
                valueIri = oldFileValue.valueObjectIri,
                value = newFileValue,
                userProfile = changeFileValueRequest.userProfile,
                apiRequestID = changeFileValueRequest.apiRequestID // re-use the same id
            ))
        }

        /**
          * Preprocesses a file value change request by calling the Sipi responder to create a new file
          * and calls [[changeValueV1]] to actually change the file value in Knora.
          *
          * @param changeFileValueRequest a [[ChangeFileValueRequestV1]] sent by the values route.
          * @return a [[ChangeFileValueResponseV1]] representing all the changed file values.
          */
        def makeTaskFuture(changeFileValueRequest: ChangeFileValueRequestV1): Future[ChangeFileValueResponseV1] = {

            // get the Iris of the current file value(s)
            val resultFuture = for {

                resourceIri <- Future(changeFileValueRequest.resourceIri)

                getFileValuesSparql = queries.sparql.v1.txt.getFileValuesForResource(
                    triplestore = settings.triplestoreType,
                    resourceIri = resourceIri
                ).toString()
                //_ = print(getFileValuesSparql)
                getFileValuesResponse: SparqlSelectResponse <- (storeManager ? SparqlSelectRequest(getFileValuesSparql)).mapTo[SparqlSelectResponse]
                // _ <- Future(println(getFileValuesResponse))

                // check that the resource to be updated exists and it is a subclass of knora-base:Representation
                _ = if (getFileValuesResponse.results.bindings.isEmpty) throw NotFoundException(s"Value ${changeFileValueRequest.resourceIri} not found (it may have been deleted) or it is not a knora-base:Representation")

                // get the property Iris, file value Iris and qualities attached to the resource
                fileValues: Seq[CurrentFileValue] = getFileValuesResponse.results.bindings.map {
                    (row: VariableResultsRow) =>

                        CurrentFileValue(
                            property = row.rowMap("p"),
                            valueObjectIri = row.rowMap("fileValueIri"),
                            quality = row.rowMap.get("quality") match {
                                case Some(quality: String) => Some(quality.toInt)
                                case None => None
                            }
                        )
                }

                // the message to be sent to Sipi responder
                sipiConversionRequest: SipiResponderConversionRequestV1 = changeFileValueRequest.file

                sipiResponse: SipiResponderConversionResponseV1 <- (responderManager ? sipiConversionRequest).mapTo[SipiResponderConversionResponseV1]

                // check if the file type returned by Sipi corresponds to the already existing file value type (e.g., hasStillImageRepresentation)
                _ = if (SipiConstants.fileType2FileValueProperty(sipiResponse.file_type) != fileValues.head.property) {
                    // TODO: remove the file from SIPI (delete request)
                    throw BadRequestException(s"Type of submitted file (${sipiResponse.file_type}) does not correspond to expected property type ${fileValues.head.property}")
                }

                //
                // handle file types individually
                //

                // create the apt case class depending on the file type returned by Sipi
                changeValueResponses: Vector[ChangeValueResponseV1] <- sipiResponse.file_type match {
                    case SipiConstants.FileType.IMAGE =>
                        // we deal with hasStillImageFileValue, so there need to be two file values:
                        // one for the full and one for the thumb
                        if (fileValues.size != 2) {
                            throw InconsistentTriplestoreDataException(s"Expected 2 file values for $resourceIri, but ${fileValues.size} given.")
                        }

                        // make sure that we have quality information for the existing file values
                        fileValues.foreach {
                            (fileValue) => fileValue.quality.getOrElse(throw InconsistentTriplestoreDataException(s"No quality level given for ${fileValue.valueObjectIri}"))
                        }

                        // sort file values by quality: the thumbnail file value has to be updated with another thumbnail file value,
                        // the applies for the full quality
                        val oldFileValuesSorted: Seq[CurrentFileValue] = fileValues.sortBy(_.quality)
                        val newFileValuesSorted: Vector[FileValueV1] = sipiResponse.fileValuesV1.sortBy {
                            case imageFileValue: StillImageFileValueV1 => imageFileValue.qualityLevel
                            case otherFileValue: FileValueV1 => throw SipiException(s"Sipi returned a wrong file value type: ${otherFileValue.valueTypeIri}")
                        }

                        val valuesToChange = oldFileValuesSorted.zip(newFileValuesSorted)
                        val (firstOldValue, firstNewValue) = valuesToChange.head
                        val (secondOldValue, secondNewValue) = valuesToChange(1)

                        //
                        // Change the file values sequentially (because concurrent SPARQL updates could interfere with each other).
                        //
                        for {
                            firstResult <- changeFileValue(firstOldValue, firstNewValue)
                            secondResult <- changeFileValue(secondOldValue, secondNewValue)
                        } yield Vector(firstResult, secondResult)


                    case otherFileType => throw NotImplementedException(s"File type $otherFileType not yet supported")
                }

            } yield ChangeFileValueResponseV1(// return the response(s) of the call(s) of changeValueV1
                locations = changeValueResponses.map {
                    changeValueResponse =>
                        val fileValue: FileValueV1 = changeValueResponse.value match {
                            case fileValueV1: FileValueV1 => fileValueV1
                            case other => throw AssertionException(s"Expected Sipi to change a file value, but it changed one of these: ${other.valueTypeIri}")
                        }

                        valueUtilV1.fileValueV12LocationV1(fileValue)
                },
                userdata = changeFileValueRequest.userProfile.userData
            )

            // If a temporary file was created, ensure that it's deleted, regardless of whether the request succeeded or failed.
            resultFuture.andThen {
                case _ => changeFileValueRequest.file match {
                    case (conversionPathRequest: SipiResponderConversionPathRequestV1) =>
                        // a tmp file has been created by the resources route (non GUI-case), delete it
                        InputValidation.deleteFileFromTmpLocation(conversionPathRequest.source, log)
                    case _ => ()
                }


            }
        }

        for {

        // Do the preparations of a file value change while already holding an update lock on the resource.
        // This is necessary because in `makeTaskFuture` the current file value Iris for the given resource Iri have to been retrieved.
        // Using the lock, we make sure that these are still up to date when `changeValueV1` is being called.
        //
        // The method `changeValueV1` will be called using the same lock.
            taskResult <- IriLocker.runWithIriLock(
                changeFileValueRequest.apiRequestID,
                changeFileValueRequest.resourceIri,
                () => makeTaskFuture(changeFileValueRequest)
            )
        } yield taskResult

    }

    /**
      * Adds a new version of an existing value.
      *
      * @param changeValueRequest the request message.
      * @return an [[ChangeValueResponseV1]] if the update was successful.
      */
    private def changeValueV1(changeValueRequest: ChangeValueRequestV1): Future[ChangeValueResponseV1] = {
        /**
          * Creates a [[Future]] that does pre-update checks and performs the update. This function will be
          * called by [[IriLocker]] once it has acquired an update lock on the resource.
          *
          * @param userIri                     the IRI of the user making the request.
          * @param findResourceWithValueResult a [[FindResourceWithValueResult]] indicating which resource contains the value
          *                                    to be updated.
          * @return a [[Future]] that does pre-update checks and performs the update.
          */
        def makeTaskFuture(userIri: IRI, findResourceWithValueResult: FindResourceWithValueResult): Future[ChangeValueResponseV1] = {
            // If we're updating a link, findResourceWithValueResult will contain the IRI of the property that points to the
            // knora-base:LinkValue, but we'll need the IRI of the corresponding link property.
            val propertyIri = changeValueRequest.value match {
                case linkUpdateV1: LinkUpdateV1 => knoraIdUtil.linkValuePropertyIri2LinkPropertyIri(findResourceWithValueResult.propertyIri)
                case _ => findResourceWithValueResult.propertyIri
            }

            if (propertyIri == OntologyConstants.KnoraBase.HasStandoffLinkTo) {
                throw BadRequestException("Standoff links can be changed only by submitting a new text value")
            }

            for {
            // Ensure that the user has permission to modify the value.

                maybeCurrentValueQueryResult: Option[ValueQueryResult] <- changeValueRequest.value match {
                    case linkUpdateV1: LinkUpdateV1 =>
                        // We're being asked to update a link. We expect the current value version IRI to point to a
                        // knora-base:LinkValue. Get all necessary information about the LinkValue and the corresponding
                        // direct link.
                        findLinkValueByIri(
                            subjectIri = findResourceWithValueResult.resourceIri,
                            predicateIri = propertyIri,
                            objectIri = None,
                            linkValueIri = changeValueRequest.valueIri,
                            userProfile = changeValueRequest.userProfile
                        )

                    case otherValueV1 =>
                        // We're being asked to update an ordinary value.
                        findValue(changeValueRequest.valueIri, changeValueRequest.userProfile)
                }

                currentValueQueryResult = maybeCurrentValueQueryResult.getOrElse(throw NotFoundException(s"Value ${changeValueRequest.valueIri} not found (it may have been deleted)"))

                _ = if (!PermissionUtilV1.impliesV1(userHasPermissionCode = Some(currentValueQueryResult.permissionCode), userNeedsPermission = OntologyConstants.KnoraBase.ModifyPermission)) {
                    throw ForbiddenException(s"User $userIri does not have permission to add a new version to value ${changeValueRequest.valueIri}")
                }

                // Check that the submitted value has the correct type for the property.

                entityInfoResponse <- (responderManager ? EntityInfoGetRequestV1(
                    propertyIris = Set(propertyIri),
                    userProfile = changeValueRequest.userProfile
                )).mapTo[EntityInfoGetResponseV1]

                propertyInfo = entityInfoResponse.propertyEntityInfoMap(propertyIri)
                propertyObjectClassConstraint = propertyInfo.getPredicateObject(OntologyConstants.KnoraBase.ObjectClassConstraint).getOrElse {
                    throw InconsistentTriplestoreDataException(s"Property $propertyIri has no knora-base:objectClassConstraint")
                }

                // Check that the object of the property (the value to be updated, or the target of the link to be updated) will have
                // the correct type for the property's knora-base:objectClassConstraint.
                _ <- checkPropertyObjectClassConstraintForValue(
                    propertyIri = propertyIri,
                    propertyObjectClassConstraint = propertyObjectClassConstraint,
                    updateValueV1 = changeValueRequest.value,
                    userProfile = changeValueRequest.userProfile
                )

                // Check that the current value and the submitted value have the same type.
                _ = if (currentValueQueryResult.value.valueTypeIri != changeValueRequest.value.valueTypeIri) {
                    throw BadRequestException(s"Value ${changeValueRequest.valueIri} has type ${currentValueQueryResult.value.valueTypeIri}, but the submitted new version has type ${changeValueRequest.value.valueTypeIri}")
                }

                // Make sure the new version would not be redundant, given the current version.
                _ = if (changeValueRequest.value.isRedundant(currentValueQueryResult.value)) {
                    throw DuplicateValueException("The submitted value is the same as the current version")
                }

                // Get details of the resource.  (We do this as late as possible because it's slower than the other checks,
                // and there's no point in doing it if the other checks fail.)
                resourceFullResponse <- (responderManager ? ResourceFullGetRequestV1(
                    iri = findResourceWithValueResult.resourceIri,
                    userProfile = changeValueRequest.userProfile,
                    getIncoming = false
                )).mapTo[ResourceFullResponseV1]

                _ = changeValueRequest.value match {
                    case fileValue: FileValueV1 => () // It is a file value, do not check for duplicates.
                    case _ => // It is not a file value.
                        // Ensure that adding the new value version would not create a duplicate value. This works in API v1 because a
                        // ResourceFullResponseV1 contains only the values that the user is allowed to see, otherwise checking for
                        // duplicate values would be a security risk. We'll have to implement this in a different way in API v2.
                        resourceFullResponse.props.flatMap(_.properties.find(_.pid == propertyIri)) match {
                            case Some(prop: PropertyV1) =>
                                // Don't consider the current value version when looking for duplicates.
                                val filteredValues = prop.value_ids.zip(prop.values).filter(_._1 != changeValueRequest.valueIri).unzip._2

                                if (filteredValues.exists(apiValueV1 => changeValueRequest.value.isDuplicateOfOtherValue(apiValueV1))) {
                                    throw DuplicateValueException()
                                }

                            case None =>
                                // This shouldn't happen unless someone just changed the ontology.
                                throw NotFoundException(s"No information found about property $propertyIri for resource ${findResourceWithValueResult.resourceIri}")
                        }

                }

                _ = log.debug(s"changeValueV1 - DefaultObjectAccessPermissionsStringForPropertyGetV1 - projectIri ${findResourceWithValueResult.projectIri}, propertyIri: ${findResourceWithValueResult.propertyIri}, permissionData: ${changeValueRequest.userProfile.permissionData} ")
                defaultObjectAccessPermissions <- {
                    responderManager ? DefaultObjectAccessPermissionsStringForPropertyGetV1(
                        projectIri = findResourceWithValueResult.projectIri,
                        propertyIri = findResourceWithValueResult.propertyIri,
                        permissionData = changeValueRequest.userProfile.permissionData)
                }.mapTo[DefaultObjectAccessPermissionsStringResponseV1]
                _ = log.debug(s"changeValueV1 - defaultObjectAccessPermissions: $defaultObjectAccessPermissions")

                // Get project info
                projectInfo <- {
                    responderManager ? ProjectInfoByIRIGetV1(
                        iri = resourceFullResponse.resinfo.get.project_id,
                        userProfileV1 = Some(changeValueRequest.userProfile)
                    )
                }.mapTo[ProjectInfoV1]

                // The rest of the preparation for the update depends on whether we're changing a link or an ordinary value.
                apiResponse <- (changeValueRequest.value, currentValueQueryResult) match {
                    case (linkUpdateV1: LinkUpdateV1, currentLinkValueQueryResult: LinkValueQueryResult) =>
                        // We're updating a link. This means deleting an existing link and creating a new one, so
                        // check that the user has permission to modify the resource.
                        val resourcePermissionCode = resourceFullResponse.resdata.flatMap(resdata => resdata.rights)
                        if (!PermissionUtilV1.impliesV1(userHasPermissionCode = resourcePermissionCode, userNeedsPermission = OntologyConstants.KnoraBase.ModifyPermission)) {
                            throw ForbiddenException(s"User $userIri does not have permission to modify resource ${findResourceWithValueResult.resourceIri}")
                        }

                        // We'll need to create a new LinkValue.

                        changeLinkValueV1AfterChecks(projectIri = currentValueQueryResult.projectIri,
                            dataNamedGraph = projectInfo.dataNamedGraph,
                            resourceIri = findResourceWithValueResult.resourceIri,
                            propertyIri = propertyIri,
                            currentLinkValueV1 = currentLinkValueQueryResult.value,
                            linkUpdateV1 = linkUpdateV1,
                            comment = changeValueRequest.comment,
                            valueCreator = userIri,
                            valuePermissions = Some(defaultObjectAccessPermissions.permissionLiteral),
                            userProfile = changeValueRequest.userProfile)

                    case _ =>
                        // We're updating an ordinary value. Generate an IRI for the new version of the value.
                        val newValueIri = knoraIdUtil.makeRandomValueIri(findResourceWithValueResult.resourceIri)

                        // Give the new version the same permissions as the previous version.

                        val valuePermissions = currentValueQueryResult.permissionRelevantAssertions.find {
                            case (p, o) => p == OntologyConstants.KnoraBase.HasPermissions
                        }.map(_._2)

                        changeOrdinaryValueV1AfterChecks(projectIri = currentValueQueryResult.projectIri,
                            resourceIri = findResourceWithValueResult.resourceIri,
                            propertyIri = propertyIri,
                            currentValueIri = changeValueRequest.valueIri,
                            currentValueV1 = currentValueQueryResult.value,
                            newValueIri = newValueIri,
                            updateValueV1 = changeValueRequest.value,
                            comment = changeValueRequest.comment,
                            valueCreator = userIri,
                            valuePermissions = valuePermissions,
                            userProfile = changeValueRequest.userProfile)
                }
            } yield apiResponse
        }

        for {
        // Don't allow anonymous users to update values.
            userIri <- changeValueRequest.userProfile.userData.user_id match {
                case Some(iri) => Future(iri)
                case None => Future.failed(ForbiddenException("Anonymous users aren't allowed to update values"))
            }

            // Find the resource containing the value.
            findResourceWithValueResult <- findResourceWithValue(changeValueRequest.valueIri)

            // Do the remaining pre-update checks and the update while holding an update lock on the resource.
            taskResult <- IriLocker.runWithIriLock(
                changeValueRequest.apiRequestID,
                findResourceWithValueResult.resourceIri,
                () => makeTaskFuture(userIri, findResourceWithValueResult)
            )
        } yield taskResult
    }

    private def changeCommentV1(changeCommentRequest: ChangeCommentRequestV1): Future[ChangeValueResponseV1] = {
        /**
          * Creates a [[Future]] that does pre-update checks and performs the update. This function will be
          * called by [[IriLocker]] once it has acquired an update lock on the resource.
          *
          * @param userIri the IRI of the user making the request.
          * @return a [[Future]] that does pre-update checks and performs the update.
          */
        def makeTaskFuture(userIri: IRI, findResourceWithValueResult: FindResourceWithValueResult): Future[ChangeValueResponseV1] = {
            for {
            // Ensure that the user has permission to modify the value.

                maybeCurrentValueQueryResult: Option[ValueQueryResult] <- findValue(changeCommentRequest.valueIri, changeCommentRequest.userProfile)

                currentValueQueryResult = maybeCurrentValueQueryResult.getOrElse(throw NotFoundException(s"Value ${changeCommentRequest.valueIri} not found (it may have been deleted)"))

                _ = if (!PermissionUtilV1.impliesV1(userHasPermissionCode = Some(currentValueQueryResult.permissionCode), userNeedsPermission = OntologyConstants.KnoraBase.ModifyPermission)) {
                    throw ForbiddenException(s"User $userIri does not have permission to add a new version to value ${changeCommentRequest.valueIri}")
                }

                // currentValueQueryResult.comment is an Option[String]
                _ = if (currentValueQueryResult.comment == changeCommentRequest.comment) throw DuplicateValueException("The submitted comment is the same as the current comment")

                // Everything looks OK, so update the comment.

                // Generate an IRI for the new value.
                newValueIri = knoraIdUtil.makeRandomValueIri(findResourceWithValueResult.resourceIri)

                // Get project info
                projectInfo <- {
                    responderManager ? ProjectInfoByIRIGetV1(
                        findResourceWithValueResult.projectIri,
                        None
                    )
                }.mapTo[ProjectInfoV1]


                // Generate a SPARQL update.
                sparqlUpdate = queries.sparql.v1.txt.changeComment(
                    dataNamedGraph = projectInfo.dataNamedGraph,
                    triplestore = settings.triplestoreType,
                    resourceIri = findResourceWithValueResult.resourceIri,
                    propertyIri = findResourceWithValueResult.propertyIri,
                    currentValueIri = changeCommentRequest.valueIri,
                    newValueIri = newValueIri,
                    maybeComment = changeCommentRequest.comment
                ).toString()

                // Do the update.
                sparqlUpdateResponse <- (storeManager ? SparqlUpdateRequest(sparqlUpdate)).mapTo[SparqlUpdateResponse]

                // To find out whether the update succeeded, look for the new value in the triplestore.
                verifyUpdateResult <- verifyOrdinaryValueUpdate(
                    resourceIri = findResourceWithValueResult.resourceIri,
                    propertyIri = findResourceWithValueResult.propertyIri,
                    searchValueIri = newValueIri,
                    userProfile = changeCommentRequest.userProfile
                )
            } yield ChangeValueResponseV1(
                value = verifyUpdateResult.value,
                comment = verifyUpdateResult.comment,
                id = newValueIri,
                rights = verifyUpdateResult.permissionCode,
                userdata = changeCommentRequest.userProfile.userData
            )
        }

        for {
        // Don't allow anonymous users to update values.
            userIri <- changeCommentRequest.userProfile.userData.user_id match {
                case Some(iri) => Future(iri)
                case None => Future.failed(ForbiddenException("Anonymous users aren't allowed to update values"))
            }

            // Find the resource containing the value.
            findResourceWithValueResult <- findResourceWithValue(changeCommentRequest.valueIri)

            // Do the remaining pre-update checks and the update while holding an update lock on the resource.
            taskResult <- IriLocker.runWithIriLock(
                changeCommentRequest.apiRequestID,
                findResourceWithValueResult.resourceIri,
                () => makeTaskFuture(userIri, findResourceWithValueResult)
            )
        } yield taskResult

    }

    /**
      * Marks a value as deleted.
      *
      * @param deleteValueRequest the request message.
      * @return a [[DeleteValueResponseV1]].
      */
    private def deleteValueV1(deleteValueRequest: DeleteValueRequestV1): Future[DeleteValueResponseV1] = {
        /**
          * Creates a [[Future]] that does pre-update checks and performs the update. This function will be
          * called by [[IriLocker]] once it has acquired an update lock on the resource.
          *
          * @param userIri                     the IRI of the user making the request.
          * @param findResourceWithValueResult a [[FindResourceWithValueResult]] indicating which resource contains the value
          *                                    to be updated.
          * @return a [[Future]] that does pre-update checks and performs the update.
          */
        def makeTaskFuture(userIri: IRI, findResourceWithValueResult: FindResourceWithValueResult): Future[DeleteValueResponseV1] = for {
        // Ensure that the user has permission to mark the value as deleted.
            maybeCurrentValueQueryResult <- findValue(deleteValueRequest.valueIri, deleteValueRequest.userProfile)
            currentValueQueryResult = maybeCurrentValueQueryResult.getOrElse(throw NotFoundException(s"Value ${deleteValueRequest.valueIri} not found (it may have been deleted)"))

            _ = if (!PermissionUtilV1.impliesV1(userHasPermissionCode = Some(currentValueQueryResult.permissionCode), userNeedsPermission = OntologyConstants.KnoraBase.DeletePermission)) {
                throw ForbiddenException(s"User $userIri does not have permission to delete value ${deleteValueRequest.valueIri}")
            }

            // The way we delete the value depends on whether it's a link value or an ordinary value.

            (sparqlUpdate, deletedValueIri) <- currentValueQueryResult.value match {
                case linkValue: LinkValueV1 =>
                    // It's a LinkValue. Make a new version of it with a reference count of 0, and mark the new
                    // version as deleted.

                    // Give the new version the same permissions as the previous version.

                    val valuePermissions: Option[String] = currentValueQueryResult.permissionRelevantAssertions.find {
                        case (p, o) => p == OntologyConstants.KnoraBase.HasPermissions
                    }.map(_._2)

                    val linkPropertyIri = knoraIdUtil.linkValuePropertyIri2LinkPropertyIri(findResourceWithValueResult.propertyIri)

                    for {
                    // Get project info
                        projectInfo <- {
                            responderManager ? ProjectInfoByIRIGetV1(
                                findResourceWithValueResult.projectIri,
                                None
                            )
                        }.mapTo[ProjectInfoV1]

                        sparqlTemplateLinkUpdate <- decrementLinkValue(
                            sourceResourceIri = findResourceWithValueResult.resourceIri,
                            linkPropertyIri = linkPropertyIri,
                            targetResourceIri = linkValue.objectIri,
                            valueCreator = userIri,
                            valuePermissions = valuePermissions,
                            userProfile = deleteValueRequest.userProfile
                        )

                        sparqlUpdate = queries.sparql.v1.txt.deleteLink(
                            dataNamedGraph = projectInfo.dataNamedGraph,
                            triplestore = settings.triplestoreType,
                            linkSourceIri = findResourceWithValueResult.resourceIri,
                            linkUpdate = sparqlTemplateLinkUpdate,
                            maybeComment = deleteValueRequest.deleteComment
                        ).toString()
                    } yield (sparqlUpdate, sparqlTemplateLinkUpdate.newLinkValueIri)

                case other =>
                    // It's not a LinkValue. Mark the existing version as deleted.

                    // If it's a TextValue, make SparqlTemplateLinkUpdates for updating LinkValues representing
                    // links in standoff markup.
                    val linkUpdatesFuture: Future[Seq[SparqlTemplateLinkUpdate]] = other match {
                        case textValue: TextValueWithStandoffV1 =>
                            val linkUpdateFutures = textValue.resource_reference.map {
                                targetResourceIri =>
                                    decrementLinkValue(
                                        sourceResourceIri = findResourceWithValueResult.resourceIri,
                                        linkPropertyIri = OntologyConstants.KnoraBase.HasStandoffLinkTo,
                                        targetResourceIri = targetResourceIri,
                                        valueCreator = OntologyConstants.KnoraBase.SystemUser,
                                        valuePermissions = None,
                                        userProfile = deleteValueRequest.userProfile
                                    )
                            }.toVector

                            Future.sequence(linkUpdateFutures)

                        case _ => Future(Seq.empty[SparqlTemplateLinkUpdate])
                    }

                    for {
                        linkUpdates <- linkUpdatesFuture

                        // Get project info
                        projectInfo <- {
                            responderManager ? ProjectInfoByIRIGetV1(
                                findResourceWithValueResult.projectIri,
                                None
                            )
                        }.mapTo[ProjectInfoV1]

                        sparqlUpdate = queries.sparql.v1.txt.deleteValue(
                            dataNamedGraph = projectInfo.dataNamedGraph,
                            triplestore = settings.triplestoreType,
                            resourceIri = findResourceWithValueResult.resourceIri,
                            propertyIri = findResourceWithValueResult.propertyIri,
                            valueIri = deleteValueRequest.valueIri,
                            maybeDeleteComment = deleteValueRequest.deleteComment,
                            linkUpdates = linkUpdates
                        ).toString()
                    } yield (sparqlUpdate, deleteValueRequest.valueIri)
            }

            // Do the update.
            sparqlUpdateResponse <- (storeManager ? SparqlUpdateRequest(sparqlUpdate)).mapTo[SparqlUpdateResponse]

            // Check whether the update succeeded.
            sparqlQuery = queries.sparql.v1.txt.checkValueDeletion(
                triplestore = settings.triplestoreType,
                valueIri = deletedValueIri
            ).toString()
            sparqlSelectResponse <- (storeManager ? SparqlSelectRequest(sparqlQuery)).mapTo[SparqlSelectResponse]
            rows = sparqlSelectResponse.results.bindings

            _ = if (rows.isEmpty || !InputValidation.optionStringToBoolean(rows.head.rowMap.get("isDeleted"))) {
                throw UpdateNotPerformedException(s"The request to mark value ${deleteValueRequest.valueIri} (or a new version of that value) as deleted did not succeed. Please report this as a possible bug.")
            }
        } yield DeleteValueResponseV1(
            id = deletedValueIri,
            userdata = deleteValueRequest.userProfile.userData
        )

        for {
        // Don't allow anonymous users to update values.
            userIri <- deleteValueRequest.userProfile.userData.user_id match {
                case Some(iri) => Future(iri)
                case None => Future.failed(ForbiddenException("Anonymous users aren't allowed to mark values as deleted"))
            }

            // Find the resource containing the value.
            findResourceWithValueResult <- findResourceWithValue(deleteValueRequest.valueIri)

            // Do the remaining pre-update checks and the update while holding an update lock on the resource.
            taskResult <- IriLocker.runWithIriLock(
                deleteValueRequest.apiRequestID,
                findResourceWithValueResult.resourceIri,
                () => makeTaskFuture(userIri, findResourceWithValueResult)
            )
        } yield taskResult
    }

    /**
      * Gets the version history of a value.
      *
      * @param versionHistoryRequest a [[ValueVersionHistoryGetRequestV1]].
      * @return a [[ValueVersionHistoryGetResponseV1]].
      */
    private def getValueVersionHistoryResponseV1(versionHistoryRequest: ValueVersionHistoryGetRequestV1): Future[ValueVersionHistoryGetResponseV1] = {
        /**
          * Recursively converts a [[Map]] of value version SPARQL query result rows into a [[Vector]] representing the value's version history,
          * ordered from most recent to oldest.
          *
          * @param versionMap        a [[Map]] of value version IRIs to the contents of SPARQL query result rows.
          * @param startAtVersion    the IRI of the version to start at.
          * @param versionRowsVector a [[Vector]] containing the results of the previous recursive call, or an empty vector if this is the first call.
          * @return a [[Vector]] in which the elements are SPARQL query result rows representing versions, ordered from most recent to oldest.
          */
        @tailrec
        def versionMap2Vector(versionMap: Map[IRI, Map[String, String]], startAtVersion: IRI, versionRowsVector: Vector[Map[String, String]]): Vector[Map[String, String]] = {
            val startValue = versionMap(startAtVersion)
            val newVersionVector = versionRowsVector :+ startValue

            startValue.get("previousValue") match {
                case Some(previousValue) => versionMap2Vector(versionMap, previousValue, newVersionVector)
                case None => newVersionVector
            }
        }


        for {
        // Do a SPARQL query to get the versions of the value.
            sparqlQuery <- Future {
                queries.sparql.v1.txt.getVersionHistory(
                    triplestore = settings.triplestoreType,
                    resourceIri = versionHistoryRequest.resourceIri,
                    propertyIri = versionHistoryRequest.propertyIri,
                    currentValueIri = versionHistoryRequest.currentValueIri
                ).toString()
            }
            selectResponse: SparqlSelectResponse <- (storeManager ? SparqlSelectRequest(sparqlQuery)).mapTo[SparqlSelectResponse]
            rows = selectResponse.results.bindings

            _ = if (rows.isEmpty) {
                throw NotFoundException(s"Value ${versionHistoryRequest.currentValueIri} is not the most recent version of an object of property ${versionHistoryRequest.propertyIri} for resource ${versionHistoryRequest.resourceIri}")
            }

            // Convert the result rows to a map of value IRIs to result rows.
            versionMap: Map[IRI, Map[String, String]] = rows.map {
                row =>
                    val valueIri = row.rowMap("value")
                    valueIri -> row.rowMap
            }(breakOut)

            // Order the result rows from most recent to oldest.
            versionRowsVector = versionMap2Vector(versionMap, versionHistoryRequest.currentValueIri, Vector.empty[Map[String, String]])

            // Filter out the versions that the user doesn't have permission to see.
            filteredVersionRowsVector = versionRowsVector.filter {
                rowMap =>
                    val valueIri = rowMap("value")
                    val valueCreator = rowMap("valueCreator")
                    val project = rowMap("project")
                    val valuePermissions = rowMap.get("valuePermissions")

                    // Permission-checking on LinkValues is special, because they can be system-created rather than user-created.
                    val valuePermissionCode = if (InputValidation.optionStringToBoolean(rowMap.get("isLinkValue"))) {
                        // It's a LinkValue.
                        PermissionUtilV1.getUserPermissionOnLinkValueV1(
                            linkValueIri = valueIri,
                            predicateIri = rowMap("linkValuePredicate"),
                            linkValueCreator = valueCreator,
                            containingResourceProject = project,
                            linkValuePermissionLiteral = valuePermissions,
                            userProfile = versionHistoryRequest.userProfile
                        )
                    } else {
                        // It's not a LinkValue.
                        PermissionUtilV1.getUserPermissionV1(subjectIri = valueIri, subjectCreator = valueCreator, subjectProject = project, subjectPermissionLiteral = valuePermissions, userProfile = versionHistoryRequest.userProfile)
                    }

                    valuePermissionCode.nonEmpty
            }

            // Make a set of the IRIs of the versions that the user has permission to see.
            visibleVersionIris = filteredVersionRowsVector.map(_ ("value")).toSet

            versionV1Vector = filteredVersionRowsVector.map {
                rowMap =>
                    ValueVersionV1(
                        valueObjectIri = rowMap("value"),
                        valueCreationDate = rowMap.get("valueCreationDate"),
                        previousValue = rowMap.get("previousValue") match {
                            // Don't refer to a previous value that the user doesn't have permission to see.
                            case Some(previousValueIri) if visibleVersionIris.contains(previousValueIri) => Some(previousValueIri)
                            case _ => None
                        }
                    )
            }
        } yield ValueVersionHistoryGetResponseV1(
            valueVersions = versionV1Vector,
            versionHistoryRequest.userProfile.userData
        )
    }

    /**
      * Looks for a direct link connecting two resources, finds the corresponding `knora-base:LinkValue`, and returns
      * a [[ValueGetResponseV1]] containing a [[LinkValueV1]] describing the `LinkValue`. Throws [[NotFoundException]]
      * if no such `LinkValue` is found.
      *
      * @param subjectIri   the IRI of the resource that is the source of the link.
      * @param predicateIri the IRI of the property that links the two resources.
      * @param objectIri    the IRI of the resource that is the target of the link.
      * @param userProfile  the profile of the user making the request.
      * @return a [[ValueGetResponseV1]] containing a [[LinkValueV1]].
      */
    @throws(classOf[NotFoundException])
    private def getLinkValue(subjectIri: IRI, predicateIri: IRI, objectIri: IRI, userProfile: UserProfileV1): Future[ValueGetResponseV1] = {
        for {
            maybeValueQueryResult <- findLinkValueByLinkTriple(
                subjectIri = subjectIri,
                predicateIri = predicateIri,
                objectIri = objectIri,
                userProfile = userProfile
            )

            linkValueResponse <- maybeValueQueryResult match {
                case Some(valueQueryResult) =>
                    for {
<<<<<<< HEAD
                        maybeValueOwnerProfile <- (responderManager ? UserProfileByIRIGetV1(valueQueryResult.ownerIri, UserProfileType.RESTRICTED)).mapTo[Option[UserProfileV1]]
                        valueOwnerProfile = maybeValueOwnerProfile match {
                            case Some(up) => up
                            case None => throw NotFoundException(s"User ${valueQueryResult.ownerIri} not found")
                        }
=======
                        valueCreatorProfile <- (responderManager ? UserProfileByIRIGetV1(valueQueryResult.creatorIri, UserProfileType.RESTRICTED)).mapTo[UserProfileV1]
>>>>>>> d10f024f
                    } yield ValueGetResponseV1(
                        valuetype = valueQueryResult.value.valueTypeIri,
                        rights = valueQueryResult.permissionCode,
                        value = valueQueryResult.value,
                        valuecreator = valueCreatorProfile.userData.email.get,
                        valuecreatorname = valueCreatorProfile.userData.fullname.get,
                        valuecreationdate = valueQueryResult.creationDate,
                        comment = valueQueryResult.comment,
                        userdata = userProfile.userData
                    )

                case None =>
                    throw NotFoundException(s"No knora-base:LinkValue found describing a link from resource $subjectIri with predicate $predicateIri to resource $objectIri (it may have been deleted)")
            }
        } yield linkValueResponse
    }

    /////////////////////////////////////////////////////////////////////////////////////////////////////////////////////////////////////
    // Helper methods and types.

    /**
      * Represents the result of querying a value.
      */
    trait ValueQueryResult {
        /**
          * The value that was found.
          */
        def value: ApiValueV1

        /**
          * The IRI Of the user that created the value.
          */
        def creatorIri: IRI

        /**
          * The date when the value was created, represented as a string.
          */
        def creationDate: String

        /**
          * The IRI of the project that the value belongs to.
          */
        def projectIri: IRI

        /**
          * An optional comment describing the value.
          */
        def comment: Option[String]

        /**
          * A list of the permission-relevant assertions declared on the value.
          */
        def permissionRelevantAssertions: Seq[(IRI, IRI)]

        /**
          * An integer permission code representing the user's permissions on the value.
          */
        def permissionCode: Int
    }

    /**
      * Represents basic information resulting from querying a value. This is sufficient if the value is an ordinary
      * value (not a link).
      */
    case class BasicValueQueryResult(value: ApiValueV1,
                                     creatorIri: IRI,
                                     creationDate: String,
                                     projectIri: IRI,
                                     comment: Option[String],
                                     permissionRelevantAssertions: Seq[(IRI, IRI)],
                                     permissionCode: Int) extends ValueQueryResult

    /**
      * Represents the result of querying a link.
      *
      * @param directLinkExists    `true` if a direct link exists between the two resources.
      * @param targetResourceClass if a direct link exists, contains the OWL class of the target resource.
      */
    case class LinkValueQueryResult(value: LinkValueV1,
                                    linkValueIri: IRI,
                                    creatorIri: IRI,
                                    creationDate: String,
                                    projectIri: IRI,
                                    comment: Option[String],
                                    directLinkExists: Boolean,
                                    targetResourceClass: Option[IRI],
                                    permissionRelevantAssertions: Seq[(IRI, IRI)],
                                    permissionCode: Int) extends ValueQueryResult

    /**
      * Queries a `knora-base:Value` and returns a [[ValueQueryResult]] describing it.
      *
      * @param valueIri    the IRI of the value to be queried.
      * @param userProfile the profile of the user making the request.
      * @return a [[ValueQueryResult]], or `None` if the value is not found.
      */
    private def findValue(valueIri: IRI, userProfile: UserProfileV1): Future[Option[ValueQueryResult]] = {
        for {
            sparqlQuery <- Future(queries.sparql.v1.txt.getValue(
                triplestore = settings.triplestoreType,
                valueIri = valueIri
            ).toString())

            response <- (storeManager ? SparqlSelectRequest(sparqlQuery)).mapTo[SparqlSelectResponse]
            rows: Seq[VariableResultsRow] = response.results.bindings

            maybeValueQueryResult <- sparqlQueryResults2ValueQueryResult(valueIri, rows, userProfile)

            // If it's a link value, check that the user has permission to see the source and target resources.
            _ = maybeValueQueryResult match {
                case Some(valueQueryResult) =>
                    valueQueryResult.value match {
                        case _: LinkValueV1 => checkLinkValueSubjectAndObjectPermissions(valueIri, userProfile)
                        case _ => ()
                    }


                case None => ()
            }
        } yield maybeValueQueryResult
    }

    /**
      * Checks that the user has permission to see the source and target resources of a link value.
      *
      * @param linkValueIri the IRI of the link value.
      * @param userProfile  the profile of the user making the request.
      * @return () if the user has the required permission, or an exception otherwise.
      */
    private def checkLinkValueSubjectAndObjectPermissions(linkValueIri: IRI, userProfile: UserProfileV1): Future[Unit] = {
        for {
            sparqlQuery <- Future(queries.sparql.v1.txt.getLinkSourceAndTargetPermissions(
                triplestore = settings.triplestoreType,
                linkValueIri = linkValueIri
            ).toString())

            response <- (storeManager ? SparqlSelectRequest(sparqlQuery)).mapTo[SparqlSelectResponse]
            rows = response.results.bindings

            _ = if (rows.isEmpty) {
                throw NotFoundException(s"Link value $linkValueIri, or its source or target resource, was not found.")
            }

            rowMap = rows.head.rowMap
            userIri = userProfile.userData.user_id.getOrElse(OntologyConstants.KnoraBase.UnknownUser)

            maybeSourcePermissionCode = PermissionUtilV1.getUserPermissionV1(
                subjectIri = rowMap("source"),
                subjectCreator = rowMap("sourceCreator"),
                subjectProject = rowMap("sourceProject"),
                subjectPermissionLiteral = rowMap.get("sourcePermissions"),
                userProfile = userProfile
            )

            maybeTargetPermissionCode = PermissionUtilV1.getUserPermissionV1(
                subjectIri = rowMap("target"),
                subjectCreator = rowMap("targetCreator"),
                subjectProject = rowMap("targetProject"),
                subjectPermissionLiteral = rowMap.get("targetPermissions"),
                userProfile = userProfile
            )

            _ = if (maybeSourcePermissionCode.isEmpty || maybeTargetPermissionCode.isEmpty) {
                throw ForbiddenException(s"User $userIri does not have permission to view link value $linkValueIri")
            }
        } yield ()
    }

    /**
      * Looks for `knora-base:LinkValue` given its IRI, and returns a [[ValueGetResponseV1]] containing a
      * [[LinkValueV1]] describing the `LinkValue`, or `None` if no such `LinkValue` is found.
      *
      * @param subjectIri   the IRI of the resource that is the source of the link.
      * @param predicateIri the IRI of the property that links the two resources.
      * @param objectIri    if provided, the IRI of the target resource.
      * @param linkValueIri the IRI of the `LinkValue`.
      * @param userProfile  the profile of the user making the request.
      * @return an optional [[ValueGetResponseV1]] containing a [[LinkValueV1]].
      */
    private def findLinkValueByIri(subjectIri: IRI, predicateIri: IRI, objectIri: Option[IRI], linkValueIri: IRI, userProfile: UserProfileV1): Future[Option[LinkValueQueryResult]] = {
        for {
            sparqlQuery <- Future {
                queries.sparql.v1.txt.findLinkValueByIri(
                    triplestore = settings.triplestoreType,
                    subjectIri = subjectIri,
                    predicateIri = predicateIri,
                    maybeObjectIri = objectIri,
                    linkValueIri = linkValueIri
                ).toString()
            }

            response <- (storeManager ? SparqlSelectRequest(sparqlQuery)).mapTo[SparqlSelectResponse]
            rows: Seq[VariableResultsRow] = response.results.bindings
            maybeLinkValueQueryResult <- sparqlQueryResults2LinkValueQueryResult(rows, userProfile)

            // Check that the user has permission to see the source and target resources.
            _ = if (maybeLinkValueQueryResult.nonEmpty) {
                checkLinkValueSubjectAndObjectPermissions(linkValueIri, userProfile)
            }
        } yield maybeLinkValueQueryResult
    }

    /**
      * Looks for `knora-base:LinkValue` describing a link between two resources, and returns
      * a [[ValueGetResponseV1]] containing a [[LinkValueV1]] describing the `LinkValue`, or `None` if no such
      * `LinkValue` is found.
      *
      * @param subjectIri   the IRI of the resource that is the source of the link.
      * @param predicateIri the IRI of the property that links the two resources.
      * @param objectIri    the IRI of the target resource.
      * @param userProfile  the profile of the user making the request.
      * @return an optional [[ValueGetResponseV1]] containing a [[LinkValueV1]].
      */
    private def findLinkValueByLinkTriple(subjectIri: IRI, predicateIri: IRI, objectIri: IRI, userProfile: UserProfileV1): Future[Option[LinkValueQueryResult]] = {
        for {
            sparqlQuery <- Future {
                queries.sparql.v1.txt.findLinkValueByObject(
                    triplestore = settings.triplestoreType,
                    subjectIri = subjectIri,
                    predicateIri = predicateIri,
                    objectIri = objectIri
                ).toString()
            }

            response <- (storeManager ? SparqlSelectRequest(sparqlQuery)).mapTo[SparqlSelectResponse]
            rows: Seq[VariableResultsRow] = response.results.bindings
            maybeLinkValueQueryResult <- sparqlQueryResults2LinkValueQueryResult(rows, userProfile)

            // Check that the user has permission to see the source and target resources.
            _ = maybeLinkValueQueryResult match {
                case Some(linkValueQueryResult) => checkLinkValueSubjectAndObjectPermissions(linkValueQueryResult.linkValueIri, userProfile)
                case _ => ()
            }
        } yield maybeLinkValueQueryResult
    }

    /**
      * Converts SPARQL query results into a [[ValueQueryResult]]. Checks that the user has permission to view the value object.
      * If the value is a link value, the caller of this method is responsible for ensuring that the user has permission to
      * view the source and target resources.
      *
      * @param valueIri    the IRI of the value that was queried.
      * @param rows        the query result rows.
      * @param userProfile the profile of the user making the request.
      * @return a [[ValueQueryResult]].
      */
    @throws(classOf[ForbiddenException])
    private def sparqlQueryResults2ValueQueryResult(valueIri: IRI, rows: Seq[VariableResultsRow], userProfile: UserProfileV1): Future[Option[BasicValueQueryResult]] = {
        if (rows.nonEmpty) {
            // Convert the query results to a ApiValueV1.
            val valueProps = valueUtilV1.createValueProps(valueIri, rows)

            for {
                value <- valueUtilV1.makeValueV1(valueProps, responderManager, userProfile)

                // Get the value's class IRI.
                valueClassIri = getValuePredicateObject(predicateIri = OntologyConstants.Rdf.Type, rows = rows).getOrElse(throw InconsistentTriplestoreDataException(s"Value $valueIri has no rdf:type"))

                // Get the IRI of the value's creator.
                creatorIri = getValuePredicateObject(predicateIri = OntologyConstants.KnoraBase.AttachedToUser, rows = rows).getOrElse(throw InconsistentTriplestoreDataException(s"Value $valueIri has no knora-base:attachedToUser"))

                // Get the value's project IRI.
                projectIri = getValuePredicateObject(predicateIri = OntologyConstants.KnoraBase.AttachedToProject, rows = rows).getOrElse(throw InconsistentTriplestoreDataException(s"The resource containing value $valueIri has no knora-base:attachedToProject"))

                // Get the value's creation date.
                creationDate = getValuePredicateObject(predicateIri = OntologyConstants.KnoraBase.ValueCreationDate, rows = rows).getOrElse(throw InconsistentTriplestoreDataException(s"Value $valueIri has no valueCreationDate"))

                // Get the optional comment on the value.
                comment = getValuePredicateObject(predicateIri = OntologyConstants.KnoraBase.ValueHasComment, rows = rows)

                // Get the value's permission-relevant assertions.
                assertions = PermissionUtilV1.filterPermissionRelevantAssertionsFromValueProps(valueProps)

                // Get the permission code representing the user's permissions on the value.
                //
                // Link values created automatically for resource references in standoff
                // are automatically visible to all users, as long as they have permission
                // to see the source and target resources. The caller of this method is responsible
                // for checking the permissions on the source and target resources.

                maybePermissionCode = valueClassIri match {
                    case OntologyConstants.KnoraBase.LinkValue =>
                        val linkPredicateIri = getValuePredicateObject(predicateIri = OntologyConstants.Rdf.Predicate, rows = rows).getOrElse(throw InconsistentTriplestoreDataException(s"Link value $valueIri has no rdf:predicate"))

                        PermissionUtilV1.getUserPermissionOnLinkValueV1WithValueProps(
                            linkValueIri = valueIri,
                            predicateIri = linkPredicateIri,
                            valueProps = valueProps,
                            subjectProject = None, // no need to specify this here, because it's in valueProps
                            userProfile = userProfile
                        )

                    case _ => PermissionUtilV1.getUserPermissionV1FromAssertions(
                        subjectIri = valueIri,
                        assertions = assertions,
                        userProfile = userProfile
                    )
                }

                permissionCode = maybePermissionCode.getOrElse {
                    val userIri = userProfile.userData.user_id.getOrElse(OntologyConstants.KnoraBase.UnknownUser)
                    throw ForbiddenException(s"User $userIri does not have permission to see value $valueIri")
                }

            } yield Some(
                BasicValueQueryResult(
                    value = value,
                    creatorIri = creatorIri,
                    creationDate = creationDate,
                    comment = comment,
                    projectIri = projectIri,
                    permissionRelevantAssertions = assertions,
                    permissionCode = permissionCode
                )
            )
        } else {
            Future(None)
        }
    }

    /**
      * Converts SPARQL query results about a `knora-base:LinkValue` into a [[LinkValueQueryResult]].
      *
      * @param rows        SPARQL query results about a `knora-base:LinkValue`.
      * @param userProfile the profile of the user making the request.
      * @return a [[LinkValueQueryResult]].
      */
    private def sparqlQueryResults2LinkValueQueryResult(rows: Seq[VariableResultsRow], userProfile: UserProfileV1): Future[Option[LinkValueQueryResult]] = {
        if (rows.nonEmpty) {
            val firstRowMap = rows.head.rowMap
            val linkValueIri = firstRowMap("linkValue")

            // Convert the query results into a LinkValueV1.
            val valueProps = valueUtilV1.createValueProps(linkValueIri, rows)

            for {
                linkValueMaybe <- valueUtilV1.makeValueV1(valueProps, responderManager, userProfile)

                linkValueV1: LinkValueV1 = linkValueMaybe match {
                    case linkValue: LinkValueV1 => linkValue
                    case other => throw InconsistentTriplestoreDataException(s"Expected value $linkValueIri to be of type ${OntologyConstants.KnoraBase.LinkValue}, but it was read with type ${other.valueTypeIri}")
                }

                // Get the IRI of the value's owner.
                creatorIri = getValuePredicateObject(predicateIri = OntologyConstants.KnoraBase.AttachedToUser, rows = rows).getOrElse(throw InconsistentTriplestoreDataException(s"Value $linkValueIri has no knora-base:attachedToUser"))

                // Get the value's project IRI.
                projectIri = getValuePredicateObject(predicateIri = OntologyConstants.KnoraBase.AttachedToProject, rows = rows).getOrElse(throw InconsistentTriplestoreDataException(s"The resource containing value $linkValueIri has no knora-base:attachedToProject"))

                // Get the value's creation date.
                creationDate = getValuePredicateObject(predicateIri = OntologyConstants.KnoraBase.ValueCreationDate, rows = rows).getOrElse(throw InconsistentTriplestoreDataException(s"Value $linkValueIri has no valueCreationDate"))

                // Get the optional comment on the value.
                comment = getValuePredicateObject(predicateIri = OntologyConstants.KnoraBase.ValueHasComment, rows = rows)

                // Get the value's permission-relevant assertions.
                permissionRelevantAssertions = PermissionUtilV1.filterPermissionRelevantAssertionsFromValueProps(valueProps)

                // Get the permission code representing the user's permissions on the value.
                permissionCode = PermissionUtilV1.getUserPermissionOnLinkValueV1WithValueProps(
                    linkValueIri = linkValueIri,
                    predicateIri = linkValueV1.predicateIri,
                    valueProps = valueProps,
                    subjectProject = None, // no need to specify this here, because it's in valueProps
                    userProfile = userProfile
                ).getOrElse {
                    val userIri = userProfile.userData.user_id.getOrElse(OntologyConstants.KnoraBase.UnknownUser)
                    throw ForbiddenException(s"User $userIri does not have permission to see value $linkValueIri")
                }

                directLinkExists = firstRowMap.get("directLinkExists").exists(_.toBoolean)
                targetResourceClass = firstRowMap.get("targetResourceClass")

            } yield Some(
                LinkValueQueryResult(
                    value = linkValueV1,
                    linkValueIri = linkValueIri,
                    creatorIri = creatorIri,
                    creationDate = creationDate,
                    comment = comment,
                    projectIri = projectIri,
                    directLinkExists = directLinkExists,
                    targetResourceClass = targetResourceClass,
                    permissionRelevantAssertions = permissionRelevantAssertions,
                    permissionCode = permissionCode
                )
            )
        } else {
            Future(None)
        }
    }

    /**
      * Verifies that a value was created.
      *
      * @param resourceIri     the IRI of the resource in which the value should have been created.
      * @param propertyIri     the IRI of the property that should point from the resource to the value.
      * @param unverifiedValue the value that should have been created.
      * @param userProfile     the profile of the user making the request.
      * @return a [[CreateValueResponseV1]], or a failed [[Future]] if the value could not be found in
      *         the resource's version history.
      */
    private def verifyValueCreation(resourceIri: IRI,
                                    propertyIri: IRI,
                                    unverifiedValue: UnverifiedValueV1,
                                    userProfile: UserProfileV1): Future[CreateValueResponseV1] = {
        unverifiedValue.value match {
            case linkUpdateV1: LinkUpdateV1 =>
                for {
                    linkValueQueryResult <- verifyLinkUpdate(
                        linkSourceIri = resourceIri,
                        linkPropertyIri = propertyIri,
                        linkTargetIri = linkUpdateV1.targetResourceIri,
                        linkValueIri = unverifiedValue.newValueIri,
                        userProfile = userProfile
                    )

                    apiResponseValue = LinkV1(
                        targetResourceIri = linkUpdateV1.targetResourceIri,
                        valueResourceClass = linkValueQueryResult.targetResourceClass
                    )
                } yield CreateValueResponseV1(
                    value = apiResponseValue,
                    comment = linkValueQueryResult.comment,
                    id = unverifiedValue.newValueIri,
                    rights = linkValueQueryResult.permissionCode,
                    userdata = userProfile.userData
                )

            case ordinaryUpdateValueV1 =>
                for {
                    verifyUpdateResult <- verifyOrdinaryValueUpdate(
                        resourceIri = resourceIri,
                        propertyIri = propertyIri,
                        searchValueIri = unverifiedValue.newValueIri,
                        userProfile = userProfile
                    )
                } yield CreateValueResponseV1(
                    value = verifyUpdateResult.value,
                    comment = verifyUpdateResult.comment,
                    id = unverifiedValue.newValueIri,
                    rights = verifyUpdateResult.permissionCode,
                    userdata = userProfile.userData
                )
        }
    }

    /**
      * Given the IRI of a value that should have been created, looks for the value in the resource's version history,
      * and returns details about it. If the value is not found, throws [[UpdateNotPerformedException]].
      *
      * @param resourceIri    the IRI of the resource that may have the value.
      * @param propertyIri    the IRI of the property that may have have the value.
      * @param searchValueIri the IRI of the value.
      * @param userProfile    the profile of the user making the request.
      * @return a [[ValueQueryResult]].
      */
    @throws(classOf[UpdateNotPerformedException])
    @throws(classOf[ForbiddenException])
    private def verifyOrdinaryValueUpdate(resourceIri: IRI, propertyIri: IRI, searchValueIri: IRI, userProfile: UserProfileV1): Future[ValueQueryResult] = {
        for {
        // Do a SPARQL query to look for the value in the resource's version history.
            sparqlQuery <- Future {
                // Run the template function in a Future to handle exceptions (see http://git.iml.unibas.ch/salsah-suite/knora/wikis/futures-with-akka#handling-errors-with-futures)
                queries.sparql.v1.txt.findValueInVersions(
                    triplestore = settings.triplestoreType,
                    resourceIri = resourceIri,
                    propertyIri = propertyIri,
                    searchValueIri = searchValueIri
                ).toString()
            }

            // _ = println(sparqlQuery)

            updateVerificationResponse <- (storeManager ? SparqlSelectRequest(sparqlQuery)).mapTo[SparqlSelectResponse]
            rows = updateVerificationResponse.results.bindings

            resultOption <- sparqlQueryResults2ValueQueryResult(valueIri = searchValueIri, rows = rows, userProfile = userProfile)

        } yield resultOption.getOrElse(throw UpdateNotPerformedException(s"The update to value $searchValueIri for property $propertyIri in resource $resourceIri was not performed. Please report this as a possible bug."))
    }

    /**
      * Given information about a link that should have been created, verifies that the link exists, and returns
      * details about it. If the link has not been created, throws [[UpdateNotPerformedException]].
      *
      * @param linkSourceIri   the IRI of the resource that should be the source of the link.
      * @param linkPropertyIri the IRI of the link property.
      * @param linkTargetIri   the IRI of the resource that should be the target of the link.
      * @param linkValueIri    the IRI of the `knora-base:LinkValue` that should have been created.
      * @param userProfile     the profile of the user making the request.
      * @return a [[LinkValueQueryResult]].
      */
    @throws(classOf[UpdateNotPerformedException])
    @throws(classOf[ForbiddenException])
    private def verifyLinkUpdate(linkSourceIri: IRI, linkPropertyIri: IRI, linkTargetIri: IRI, linkValueIri: IRI, userProfile: UserProfileV1): Future[LinkValueQueryResult] = {
        for {
            maybeLinkValueQueryResult <- findLinkValueByIri(
                subjectIri = linkSourceIri,
                predicateIri = linkPropertyIri,
                objectIri = Some(linkTargetIri),
                linkValueIri = linkValueIri,
                userProfile = userProfile
            )

            result = maybeLinkValueQueryResult match {
                case Some(linkValueQueryResult) =>
                    if (!linkValueQueryResult.directLinkExists || linkValueQueryResult.targetResourceClass.isEmpty) {
                        throw UpdateNotPerformedException()
                    } else {
                        linkValueQueryResult
                    }

                case None =>
                    throw UpdateNotPerformedException(s"The update to link value $linkValueIri with source IRI $linkSourceIri, link property $linkPropertyIri, and target $linkTargetIri was not performed. Please report this as a possible bug.")
            }
        } yield result
    }

    /**
      * Finds the object of the specified predicate in SPARQL query results describing a value.
      *
      * @param predicateIri the IRI of the predicate.
      * @param rows         the SPARQL query results that describe the value.
      * @return the predicate's object.
      */
    private def getValuePredicateObject(predicateIri: IRI, rows: Seq[VariableResultsRow]): Option[IRI] = {
        rows.find(_.rowMap("objPred") == predicateIri).map(_.rowMap("objObj"))
    }

    /**
      * The result of calling the `findResourceWithValue` method.
      *
      * @param resourceIri the IRI of the resource containing the value.
      * @param projectIri  the IRI of the resource's project.
      * @param propertyIri the IRI of the property pointing to the value.
      */
    case class FindResourceWithValueResult(resourceIri: IRI, projectIri: IRI, propertyIri: IRI)

    /**
      * Given a value IRI, finds the value's resource and property.
      *
      * @param valueIri the IRI of the value.
      * @return a [[FindResourceWithValueResult]].
      */
    private def findResourceWithValue(valueIri: IRI): Future[FindResourceWithValueResult] = {
        for {
            findResourceSparqlQuery <- Future(queries.sparql.v1.txt.findResourceWithValue(
                triplestore = settings.triplestoreType,
                searchValueIri = valueIri
            ).toString())
            findResourceResponse <- (storeManager ? SparqlSelectRequest(findResourceSparqlQuery)).mapTo[SparqlSelectResponse]

            _ = if (findResourceResponse.results.bindings.isEmpty) {
                throw NotFoundException(s"No resource found containing value $valueIri")
            }

            resultRowMap = findResourceResponse.getFirstRow.rowMap

            resourceIri = resultRowMap("resource")
            projectIri = resultRowMap("project")
            propertyIri = resultRowMap("property")
        } yield FindResourceWithValueResult(
            resourceIri = resourceIri,
            projectIri = projectIri,
            propertyIri = propertyIri
        )
    }

    /**
      * Creates a new value (either an ordinary value or a link), using an existing transaction, assuming that
      * pre-update checks have already been done.
      *
      * @param dataNamedGraph                     the named graph in which the value is to be created.
      * @param projectIri                         the IRI of the project in which to create the value.
      * @param resourceIri                        the IRI of the resource in which to create the value.
      * @param propertyIri                        the IRI of the property that will point from the resource to the value.
      * @param value                              the value to create.
      * @param valueCreator                       the IRI of the new value's owner.
      * @param valuePermissions                   the literal that should be used as the object of the new value's `knora-base:hasPermissions` predicate.
      * @param updateResourceLastModificationDate if true, update the resource's `knora-base:lastModificationDate`.
      * @param userProfile                        the profile of the user making the request.
      * @return an [[UnverifiedValueV1]].
      */
    private def createValueV1AfterChecks(dataNamedGraph: IRI,
                                         projectIri: IRI,
                                         resourceIri: IRI,
                                         propertyIri: IRI,
                                         value: UpdateValueV1,
                                         comment: Option[String],
                                         valueCreator: IRI,
                                         valuePermissions: Option[String],
                                         updateResourceLastModificationDate: Boolean,
                                         userProfile: UserProfileV1): Future[UnverifiedValueV1] = {
        value match {
            case linkUpdateV1: LinkUpdateV1 =>
                createLinkValueV1AfterChecks(
                    dataNamedGraph = dataNamedGraph,
                    resourceIri = resourceIri,
                    propertyIri = propertyIri,
                    linkUpdateV1 = linkUpdateV1,
                    comment = comment,
                    valueCreator = valueCreator,
                    valuePermissions = valuePermissions,
                    updateResourceLastModificationDate = updateResourceLastModificationDate,
                    userProfile = userProfile
                )

            case ordinaryUpdateValueV1 =>
                createOrdinaryValueV1AfterChecks(
                    dataNamedGraph = dataNamedGraph,
                    resourceIri = resourceIri,
                    propertyIri = propertyIri,
                    value = ordinaryUpdateValueV1,
                    comment = comment,
                    valueCreator = valueCreator,
                    valuePermissions = valuePermissions,
                    updateResourceLastModificationDate = updateResourceLastModificationDate,
                    userProfile = userProfile
                )
        }
    }

    /**
      * Creates a link, using an existing transaction, assuming that pre-update checks have already been done.
      *
      * @param dataNamedGraph                     the named graph in which the link is to be created.
      * @param resourceIri                        the resource in which the link is to be created.
      * @param propertyIri                        the link property.
      * @param linkUpdateV1                       a [[LinkUpdateV1]] specifying the target resource.
      * @param valueCreator                       the IRI of the new link value's owner.
      * @param valuePermissions                   the literal that should be used as the object of the new link value's `knora-base:hasPermissions` predicate.
      * @param updateResourceLastModificationDate if true, update the resource's `knora-base:lastModificationDate`.
      * @param userProfile                        the profile of the user making the request.
      * @return an [[UnverifiedValueV1]].
      */
    private def createLinkValueV1AfterChecks(dataNamedGraph: IRI,
                                             resourceIri: IRI,
                                             propertyIri: IRI,
                                             linkUpdateV1: LinkUpdateV1,
                                             comment: Option[String],
                                             valueCreator: IRI,
                                             valuePermissions: Option[String],
                                             updateResourceLastModificationDate: Boolean,
                                             userProfile: UserProfileV1): Future[UnverifiedValueV1] = {
        for {
            sparqlTemplateLinkUpdate <- incrementLinkValue(
                sourceResourceIri = resourceIri,
                linkPropertyIri = propertyIri,
                targetResourceIri = linkUpdateV1.targetResourceIri,
                valueCreator = valueCreator,
                valuePermissions = valuePermissions,
                userProfile = userProfile
            )

            // Generate a SPARQL update string.
            sparqlUpdate = queries.sparql.v1.txt.createLink(
                dataNamedGraph = dataNamedGraph,
                triplestore = settings.triplestoreType,
                resourceIri = resourceIri,
                linkUpdate = sparqlTemplateLinkUpdate,
                maybeComment = comment
            ).toString()

            /*
            _ = println("================ Create link ===============")
            _ = println(sparqlUpdate)
            _ = println("=============================================")
            */

            // Do the update.
            sparqlUpdateResponse <- (storeManager ? SparqlUpdateRequest(sparqlUpdate)).mapTo[SparqlUpdateResponse]
        } yield UnverifiedValueV1(
            newValueIri = sparqlTemplateLinkUpdate.newLinkValueIri,
            value = linkUpdateV1
        )
    }

    /**
      * Creates an ordinary value (i.e. not a link), using an existing transaction, assuming that pre-update checks have already been done.
      *
      * @param resourceIri                        the resource in which the value is to be created.
      * @param propertyIri                        the property that should point to the value.
      * @param value                              an [[UpdateValueV1]] describing the value.
      * @param valueCreator                       the IRI of the new value's owner.
      * @param valuePermissions                   the literal that should be used as the object of the new value's `knora-base:hasPermissions` predicate.
      * @param updateResourceLastModificationDate if true, update the resource's `knora-base:lastModificationDate`.
      * @param userProfile                        the profile of the user making the request.
      * @return an [[UnverifiedValueV1]].
      */
    private def createOrdinaryValueV1AfterChecks(dataNamedGraph: IRI,
                                                 resourceIri: IRI,
                                                 propertyIri: IRI,
                                                 value: UpdateValueV1,
                                                 comment: Option[String],
                                                 valueCreator: IRI,
                                                 valuePermissions: Option[String],
                                                 updateResourceLastModificationDate: Boolean,
                                                 userProfile: UserProfileV1): Future[UnverifiedValueV1] = {
        // Generate an IRI for the new value.
        val newValueIri = knoraIdUtil.makeRandomValueIri(resourceIri)

        for {
        // If we're creating a text value, update direct links and LinkValues for any resource references in standoff.
            standoffLinkUpdates: Seq[SparqlTemplateLinkUpdate] <- value match {
                case textValueV1: TextValueWithStandoffV1 =>
                    // Make sure the text value's list of resource references is correct.
                    checkTextValueResourceRefs(textValueV1)

                    // Construct a SparqlTemplateLinkUpdate for each reference that was added.
                    val standoffLinkUpdatesForAddedResourceRefs: Seq[Future[SparqlTemplateLinkUpdate]] =
                        textValueV1.resource_reference.map {
                            targetResourceIri =>
                                incrementLinkValue(
                                    sourceResourceIri = resourceIri,
                                    linkPropertyIri = OntologyConstants.KnoraBase.HasStandoffLinkTo,
                                    targetResourceIri = targetResourceIri,
                                    valueCreator = OntologyConstants.KnoraBase.SystemUser,
                                    valuePermissions = None,
                                    userProfile = userProfile
                                )
                        }.toVector

                    Future.sequence(standoffLinkUpdatesForAddedResourceRefs)

                case _ => Future(Vector.empty[SparqlTemplateLinkUpdate])
            }

            // Generate a SPARQL update string.
            sparqlUpdate = queries.sparql.v1.txt.createValue(
                dataNamedGraph = dataNamedGraph,
                triplestore = settings.triplestoreType,
                resourceIri = resourceIri,
                propertyIri = propertyIri,
                newValueIri = newValueIri,
                valueTypeIri = value.valueTypeIri,
                value = value,
                linkUpdates = standoffLinkUpdates,
                maybeComment = comment,
                valueCreator = valueCreator,
                maybeValuePermissions = valuePermissions
            ).toString()

            /*
            _ = println("================ Create value ================")
            _ = println(sparqlUpdate)
            _ = println("==============================================")
            */

            // Do the update.
            sparqlUpdateResponse <- (storeManager ? SparqlUpdateRequest(sparqlUpdate)).mapTo[SparqlUpdateResponse]
        } yield UnverifiedValueV1(
            newValueIri = newValueIri,
            value = value
        )
    }

    /**
      * Changes a link, assuming that pre-update checks have already been done.
      *
      * @param dataNamedGraph     the IRI of the named graph containing the link.
      * @param projectIri         the IRI of the project containing the link.
      * @param resourceIri        the IRI of the resource containing the link.
      * @param propertyIri        the IRI of the link property.
      * @param currentLinkValueV1 a [[LinkValueV1]] representing the `knora-base:LinkValue` for the existing link.
      * @param linkUpdateV1       a [[LinkUpdateV1]] indicating the new target resource.
      * @param comment            an optional comment on the new link value.
      * @param valueCreator       the IRI of the new link value's owner.
      * @param valuePermissions   the literal that should be used as the object of the new link value's `knora-base:hasPermissions` predicate.
      * @param userProfile        the profile of the user making the request.
      * @return a [[ChangeValueResponseV1]].
      */
    private def changeLinkValueV1AfterChecks(dataNamedGraph: IRI,
                                             projectIri: IRI,
                                             resourceIri: IRI,
                                             propertyIri: IRI,
                                             currentLinkValueV1: LinkValueV1,
                                             linkUpdateV1: LinkUpdateV1,
                                             comment: Option[String],
                                             valueCreator: IRI,
                                             valuePermissions: Option[String],
                                             userProfile: UserProfileV1): Future[ChangeValueResponseV1] = {
        for {
        // Delete the existing link and decrement its LinkValue's reference count.
            sparqlTemplateLinkUpdateForCurrentLink <- decrementLinkValue(
                sourceResourceIri = resourceIri,
                linkPropertyIri = propertyIri,
                targetResourceIri = currentLinkValueV1.objectIri,
                valueCreator = valueCreator,
                valuePermissions = valuePermissions,
                userProfile = userProfile
            )

            // Create a new link, and create a new LinkValue for it.
            sparqlTemplateLinkUpdateForNewLink <- incrementLinkValue(
                sourceResourceIri = resourceIri,
                linkPropertyIri = propertyIri,
                targetResourceIri = linkUpdateV1.targetResourceIri,
                valueCreator = valueCreator,
                valuePermissions = valuePermissions,
                userProfile = userProfile
            )

            // Get project info
            projectInfo <- {
                responderManager ? ProjectInfoByIRIGetV1(
                    projectIri,
                    None
                )
            }.mapTo[ProjectInfoV1]

            // Generate a SPARQL update string.
            sparqlUpdate = queries.sparql.v1.txt.changeLink(
                dataNamedGraph = projectInfo.dataNamedGraph,
                triplestore = settings.triplestoreType,
                linkSourceIri = resourceIri,
                linkUpdateForCurrentLink = sparqlTemplateLinkUpdateForCurrentLink,
                linkUpdateForNewLink = sparqlTemplateLinkUpdateForNewLink,
                maybeComment = comment
            ).toString()

            /*
            _ = println("================ Update link ================")
            _ = println(sparqlUpdate)
            _ = println("=============================================")
            */

            // Do the update.
            sparqlUpdateResponse <- (storeManager ? SparqlUpdateRequest(sparqlUpdate)).mapTo[SparqlUpdateResponse]

            // To find out whether the update succeeded, check that the new link is in the triplestore.
            linkValueQueryResult <- verifyLinkUpdate(
                linkSourceIri = resourceIri,
                linkPropertyIri = propertyIri,
                linkTargetIri = linkUpdateV1.targetResourceIri,
                linkValueIri = sparqlTemplateLinkUpdateForNewLink.newLinkValueIri,
                userProfile = userProfile
            )

            apiResponseValue = LinkV1(
                targetResourceIri = linkUpdateV1.targetResourceIri,
                valueResourceClass = linkValueQueryResult.targetResourceClass
            )

        } yield ChangeValueResponseV1(
            value = apiResponseValue,
            comment = linkValueQueryResult.comment,
            id = sparqlTemplateLinkUpdateForNewLink.newLinkValueIri,
            rights = linkValueQueryResult.permissionCode,
            userdata = userProfile.userData
        )
    }

    /**
      * Changes an ordinary value (i.e. not a link), assuming that pre-update checks have already been done.
      *
      * @param projectIri       the IRI of the project containing the value.
      * @param resourceIri      the IRI of the resource containing the value.
      * @param propertyIri      the IRI of the property that points to the value.
      * @param currentValueIri  the IRI of the existing value.
      * @param currentValueV1   an [[ApiValueV1]] representing the existing value.
      * @param newValueIri      the IRI of the new value.
      * @param updateValueV1    an [[UpdateValueV1]] representing the new value.
      * @param comment          an optional comment on the new value.
      * @param valueCreator     the IRI of the new value's owner.
      * @param valuePermissions the literal that should be used as the object of the new value's `knora-base:hasPermissions` predicate.
      * @param userProfile      the profile of the user making the request.
      * @return a [[ChangeValueResponseV1]].
      */
    private def changeOrdinaryValueV1AfterChecks(projectIri: IRI,
                                                 resourceIri: IRI,
                                                 propertyIri: IRI,
                                                 currentValueIri: IRI,
                                                 currentValueV1: ApiValueV1,
                                                 newValueIri: IRI,
                                                 updateValueV1: UpdateValueV1,
                                                 comment: Option[String],
                                                 valueCreator: IRI,
                                                 valuePermissions: Option[String],
                                                 userProfile: UserProfileV1): Future[ChangeValueResponseV1] = {
        for {
        // If we're adding a text value, update direct links and LinkValues for any resource references in Standoff.
            standoffLinkUpdates: Seq[SparqlTemplateLinkUpdate] <- (currentValueV1, updateValueV1) match {
                case (currentTextValue: TextValueV1, newTextValue: TextValueV1) =>
                    // Make sure the new text value's list of resource references is correct.

                    newTextValue match {
                        case newTextWithStandoff: TextValueWithStandoffV1 =>
                            checkTextValueResourceRefs(newTextWithStandoff)
                        case textValueSimple: TextValueSimpleV1 => ()
                    }


                    // Identify the resource references that have been added or removed in the new version of
                    // the value.
                    val currentResourceRefs = currentTextValue match {
                        case textValueWithStandoff: TextValueWithStandoffV1 =>
                            textValueWithStandoff.resource_reference
                        case textValueSimple: TextValueSimpleV1 => Set.empty[IRI]
                    }

                    val newResourceRefs = newTextValue match {
                        case textValueWithStandoff: TextValueWithStandoffV1 =>
                            textValueWithStandoff.resource_reference
                        case textValueSimple: TextValueSimpleV1 => Set.empty[IRI]
                    }
                    val addedResourceRefs = newResourceRefs -- currentResourceRefs
                    val removedResourceRefs = currentResourceRefs -- newResourceRefs

                    // Construct a SparqlTemplateLinkUpdate for each reference that was added.
                    val standoffLinkUpdatesForAddedResourceRefs: Seq[Future[SparqlTemplateLinkUpdate]] = addedResourceRefs.toVector.map {
                        targetResourceIri =>
                            incrementLinkValue(
                                sourceResourceIri = resourceIri,
                                linkPropertyIri = OntologyConstants.KnoraBase.HasStandoffLinkTo,
                                targetResourceIri = targetResourceIri,
                                valueCreator = OntologyConstants.KnoraBase.SystemUser,
                                valuePermissions = None,
                                userProfile = userProfile
                            )
                    }

                    // Construct a SparqlTemplateLinkUpdate for each reference that was removed.
                    val standoffLinkUpdatesForRemovedResourceRefs: Seq[Future[SparqlTemplateLinkUpdate]] = removedResourceRefs.toVector.map {
                        removedTargetResource =>
                            decrementLinkValue(
                                sourceResourceIri = resourceIri,
                                linkPropertyIri = OntologyConstants.KnoraBase.HasStandoffLinkTo,
                                targetResourceIri = removedTargetResource,
                                valueCreator = OntologyConstants.KnoraBase.SystemUser,
                                valuePermissions = None,
                                userProfile = userProfile
                            )
                    }

                    Future.sequence(standoffLinkUpdatesForAddedResourceRefs ++ standoffLinkUpdatesForRemovedResourceRefs)

                case _ => Future(Vector.empty[SparqlTemplateLinkUpdate])
            }

            // Get project info
            projectInfo <- {
                responderManager ? ProjectInfoByIRIGetV1(
                    projectIri,
                    None
                )
            }.mapTo[ProjectInfoV1]

            // Generate a SPARQL update.
            sparqlUpdate = queries.sparql.v1.txt.addValueVersion(
                dataNamedGraph = projectInfo.dataNamedGraph,
                triplestore = settings.triplestoreType,
                resourceIri = resourceIri,
                propertyIri = propertyIri,
                currentValueIri = currentValueIri,
                newValueIri = newValueIri,
                valueTypeIri = updateValueV1.valueTypeIri,
                value = updateValueV1,
                valueCreator = valueCreator,
                maybeValuePermissions = valuePermissions,
                maybeComment = comment,
                linkUpdates = standoffLinkUpdates
            ).toString()

            /*
            _ = println("================ Update value ================")
            _ = println(sparqlUpdate)
            _ = println("==============================================")
            */

            // Do the update.
            sparqlUpdateResponse <- (storeManager ? SparqlUpdateRequest(sparqlUpdate)).mapTo[SparqlUpdateResponse]

            // To find out whether the update succeeded, look for the new value in the triplestore.
            verifyUpdateResult <- verifyOrdinaryValueUpdate(
                resourceIri = resourceIri,
                propertyIri = propertyIri,
                searchValueIri = newValueIri,
                userProfile = userProfile
            )
        } yield ChangeValueResponseV1(
            value = verifyUpdateResult.value,
            comment = verifyUpdateResult.comment,
            id = newValueIri,
            rights = verifyUpdateResult.permissionCode,
            userdata = userProfile.userData
        )
    }

    /**
      * Generates a [[SparqlTemplateLinkUpdate]] to tell a SPARQL update template how to create a `LinkValue` or to
      * increment the reference count of an existing `LinkValue`. This happens in two cases:
      *
      *  - When the user creates a link. In this case, neither the link nor the `LinkValue` exist yet. The
      * [[SparqlTemplateLinkUpdate]] will specify that the link should be created, and that the `LinkValue` should be
      * created with a reference count of 1.
      *  - When a text value is updated so that its standoff markup refers to a resource that it did not previously
      * refer to. Here there are two possibilities:
      *    - If there is currently a `knora-base:hasStandoffLinkTo` link between the source and target resources, with a
      * corresponding `LinkValue`, a new version of the `LinkValue` will be made, with an incremented reference count.
      *    - If there that link and `LinkValue` don't yet exist, they will be created, and the `LinkValue` will be given
      * a reference count of 1.
      *
      * @param sourceResourceIri the IRI of the source resource.
      * @param linkPropertyIri   the IRI of the property that links the source resource to the target resource.
      * @param targetResourceIri the IRI of the target resource.
      * @param valueCreator      the IRI of the new link value's owner.
      * @param valuePermissions  the literal that should be used as the object of the new link value's `knora-base:hasPermissions` predicate.
      * @param userProfile       the profile of the user making the request.
      * @return a [[SparqlTemplateLinkUpdate]] that can be passed to a SPARQL update template.
      */
    private def incrementLinkValue(sourceResourceIri: IRI,
                                   linkPropertyIri: IRI,
                                   targetResourceIri: IRI,
                                   valueCreator: IRI,
                                   valuePermissions: Option[String],
                                   userProfile: UserProfileV1): Future[SparqlTemplateLinkUpdate] = {
        for {
        // Check whether a LinkValue already exists for this link.
            maybeLinkValueQueryResult <- findLinkValueByLinkTriple(
                subjectIri = sourceResourceIri,
                predicateIri = linkPropertyIri,
                objectIri = targetResourceIri,
                userProfile = userProfile
            )

            // Check that the target resource actually exists and is a knora-base:Resource.
            targetIriCheckResult <- checkStandoffResourceReferenceTargets(targetIris = Set(targetResourceIri), userProfile = userProfile)

            // Generate an IRI for the new LinkValue.
            newLinkValueIri = knoraIdUtil.makeRandomValueIri(sourceResourceIri)

            linkUpdate = maybeLinkValueQueryResult match {
                case Some(linkValueQueryResult) =>
                    // There's already a LinkValue for links between these two resources. Increment
                    // its reference count.
                    val currentReferenceCount = linkValueQueryResult.value.referenceCount
                    val newReferenceCount = currentReferenceCount + 1
                    val insertDirectLink = !linkValueQueryResult.directLinkExists

                    SparqlTemplateLinkUpdate(
                        linkPropertyIri = linkPropertyIri,
                        directLinkExists = linkValueQueryResult.directLinkExists,
                        insertDirectLink = insertDirectLink,
                        deleteDirectLink = false,
                        linkValueExists = true,
                        newLinkValueIri = newLinkValueIri,
                        linkTargetIri = targetResourceIri,
                        currentReferenceCount = currentReferenceCount,
                        newReferenceCount = newReferenceCount,
                        newLinkValueCreator = valueCreator,
                        newLinkValuePermissions = valuePermissions
                    )

                case None =>
                    // There's no LinkValue for links between these two resources, so create one, and give it
                    // a reference count of 1.
                    SparqlTemplateLinkUpdate(
                        linkPropertyIri = linkPropertyIri,
                        directLinkExists = false,
                        insertDirectLink = true,
                        deleteDirectLink = false,
                        linkValueExists = false,
                        newLinkValueIri = newLinkValueIri,
                        linkTargetIri = targetResourceIri,
                        currentReferenceCount = 0,
                        newReferenceCount = 1,
                        newLinkValueCreator = valueCreator,
                        newLinkValuePermissions = valuePermissions
                    )
            }
        } yield linkUpdate
    }

    /**
      * Generates a [[SparqlTemplateLinkUpdate]] to tell a SPARQL update template how to decrement the reference count
      * of a `LinkValue`. This happens in two cases:
      *
      *  - When the user deletes (or changes) a user-created link. In this case, the current reference count will be 1.
      * The existing link will be removed. A new version of the `LinkValue` be made with a reference count of 0, and
      * will be marked as deleted.
      *  - When a resource reference is removed from standoff markup on a text value, so that the text value no longer
      * contains any references to that target resource. In this case, a new version of the `LinkValue` will be
      * made, with a decremented reference count. If the new reference count is 0, the link will be removed and the
      * `LinkValue` will be marked as deleted.
      *
      * @param sourceResourceIri the IRI of the source resource.
      * @param linkPropertyIri   the IRI of the property that links the source resource to the target resource.
      * @param targetResourceIri the IRI of the target resource.
      * @param valueCreator      the IRI of the new link value's owner.
      * @param valuePermissions  the literal that should be used as the object of the new link value's `knora-base:hasPermissions` predicate.
      * @param userProfile       the profile of the user making the request.
      * @return a [[SparqlTemplateLinkUpdate]] that can be passed to a SPARQL update template.
      */
    private def decrementLinkValue(sourceResourceIri: IRI,
                                   linkPropertyIri: IRI,
                                   targetResourceIri: IRI,
                                   valueCreator: IRI,
                                   valuePermissions: Option[String],
                                   userProfile: UserProfileV1): Future[SparqlTemplateLinkUpdate] = {
        for {
        // Query the LinkValue to ensure that it exists and to get its contents.
            maybeLinkValueQueryResult <- findLinkValueByLinkTriple(
                subjectIri = sourceResourceIri,
                predicateIri = linkPropertyIri,
                objectIri = targetResourceIri,
                userProfile = userProfile
            )

            // Did we find it?
            linkUpdate = maybeLinkValueQueryResult match {
                case Some(linkValueQueryResult) =>
                    // Yes. Make a SparqlTemplateLinkUpdate.

                    // Decrement the LinkValue's reference count.
                    val currentReferenceCount = linkValueQueryResult.value.referenceCount
                    val newReferenceCount = currentReferenceCount - 1

                    // If the new reference count is 0, specify that the direct link between the source and target
                    // resources should be removed.
                    val deleteDirectLink = linkValueQueryResult.directLinkExists && newReferenceCount == 0

                    // Generate an IRI for the new LinkValue.
                    val newLinkValueIri = knoraIdUtil.makeRandomValueIri(sourceResourceIri)

                    SparqlTemplateLinkUpdate(
                        linkPropertyIri = linkPropertyIri,
                        directLinkExists = linkValueQueryResult.directLinkExists,
                        insertDirectLink = false,
                        deleteDirectLink = deleteDirectLink,
                        linkValueExists = true,
                        newLinkValueIri = newLinkValueIri,
                        linkTargetIri = targetResourceIri,
                        currentReferenceCount = currentReferenceCount,
                        newReferenceCount = newReferenceCount,
                        newLinkValueCreator = valueCreator,
                        newLinkValuePermissions = valuePermissions
                    )

                case None =>
                    // We didn't find the LinkValue. This shouldn't happen.
                    throw InconsistentTriplestoreDataException(s"There should be a knora-base:LinkValue describing a direct link from resource $sourceResourceIri to resource $targetResourceIri using property $linkPropertyIri, but it seems to be missing")
            }
        } yield linkUpdate
    }

    /**
      * Checks a [[TextValueV1]] to make sure that the resource references in its [[StandoffTagV1]] objects match
      * the list of resource IRIs in its `resource_reference` member variable.
      *
      * @param textValue the [[TextValueV1]] to be checked.
      */
    @throws(classOf[BadRequestException])
    private def checkTextValueResourceRefs(textValue: TextValueWithStandoffV1): Unit = {

        // please note that the function `InputValidation.getResourceIrisFromStandoffTags` is not used here
        // because we want a double check (the function has already been called in the route or in standoff responder)
        val resourceRefsInStandoff: Set[IRI] = textValue.standoff.foldLeft(Set.empty[IRI]) {
            case (acc: Set[IRI], standoffNode: StandoffTagV1) =>

                standoffNode match {

                    case node: StandoffTagV1 if node.dataType.isDefined && node.dataType.get == StandoffDataTypeClasses.StandoffLinkTag =>
                        acc + node.attributes.find(_.standoffPropertyIri == OntologyConstants.KnoraBase.StandoffTagHasLink).getOrElse(throw NotFoundException(s"${OntologyConstants.KnoraBase.StandoffTagHasLink} was not found in $node")).stringValue

                    case _ => acc
                }
        }

        if (resourceRefsInStandoff != textValue.resource_reference) {
            throw BadRequestException(s"The list of resource references in this text value does not match the resource references in its Standoff markup: $textValue")
        }
    }

    /**
      * Given a set of IRIs of standoff resource reference targets, checks that each one actually refers to a `knora-base:Resource`.
      *
      * @param targetIris  the IRIs to check.
      * @param userProfile the profile of the user making the request.
      * @return a `Future[Unit]` on success, otherwise a `Future` containing an exception ([[NotFoundException]] if the target resource is not found,
      *         or [[BadRequestException]] if the target IRI isn't a `knora-base:Resource`).
      */
    private def checkStandoffResourceReferenceTargets(targetIris: Set[IRI], userProfile: UserProfileV1): Future[Unit] = {
        if (targetIris.isEmpty) {
            Future(())
        } else {
            val targetIriCheckFutures: Set[Future[Unit]] = targetIris.map {
                targetIri =>
                    for {
                        checkTargetClassResponse <- (responderManager ? ResourceCheckClassRequestV1(
                            resourceIri = targetIri,
                            owlClass = OntologyConstants.KnoraBase.Resource,
                            userProfile = userProfile
                        )).mapTo[ResourceCheckClassResponseV1]

                        _ = if (!checkTargetClassResponse.isInClass) throw BadRequestException(s"$targetIri cannot be the object of a standoff resource reference, because it is not a knora-base:Resource")
                    } yield ()
            }

            for {
                targetIriChecks: Set[Unit] <- Future.sequence(targetIriCheckFutures)
            } yield targetIriChecks.head
        }
    }

    /**
      * Implements a pre-update check to ensure that an [[UpdateValueV1]] has the correct type for the `knora-base:objectClassConstraint` of
      * the property that is supposed to point to it.
      *
      * @param propertyIri                   the IRI of the property.
      * @param propertyObjectClassConstraint the IRI of the `knora-base:objectClassConstraint` of the property.
      * @param updateValueV1                 the value to be updated.
      * @param userProfile                   the profile of the user making the request.
      * @return an empty [[Future]] on success, or a failed [[Future]] if the value has the wrong type.
      */
    private def checkPropertyObjectClassConstraintForValue(propertyIri: IRI, propertyObjectClassConstraint: IRI, updateValueV1: UpdateValueV1, userProfile: UserProfileV1): Future[Unit] = {
        for {
            result <- updateValueV1 match {
                case linkUpdate: LinkUpdateV1 =>
                    // We're creating a link. Ask the resources responder to check the OWL class of the target resource.
                    for {
                        checkTargetClassResponse <- (responderManager ? ResourceCheckClassRequestV1(
                            resourceIri = linkUpdate.targetResourceIri,
                            owlClass = propertyObjectClassConstraint,
                            userProfile = userProfile
                        )).mapTo[ResourceCheckClassResponseV1]

                        _ = if (!checkTargetClassResponse.isInClass) {
                            throw OntologyConstraintException(s"Resource ${linkUpdate.targetResourceIri} cannot be the target of property $propertyIri, because it is not a member of OWL class $propertyObjectClassConstraint")
                        }
                    } yield ()

                case otherValue =>
                    // We're creating an ordinary value. Check that its type is valid for the property's knora-base:objectClassConstraint.
                    valueUtilV1.checkValueTypeForPropertyObjectClassConstraint(
                        propertyIri = propertyIri,
                        propertyObjectClassConstraint = propertyObjectClassConstraint,
                        valueType = otherValue.valueTypeIri,
                        responderManager = responderManager)
            }
        } yield result
    }
}<|MERGE_RESOLUTION|>--- conflicted
+++ resolved
@@ -88,21 +88,17 @@
             response <- maybeValueQueryResult match {
                 case Some(valueQueryResult) =>
                     for {
-<<<<<<< HEAD
-                        maybeValueOwnerProfile <- (responderManager ? UserProfileByIRIGetV1(valueQueryResult.ownerIri, UserProfileType.RESTRICTED)).mapTo[Option[UserProfileV1]]
-                        valueOwnerProfile = maybeValueOwnerProfile match {
+                        maybeValueCreatorProfile <- (responderManager ? UserProfileByIRIGetV1(valueQueryResult.creatorIri, UserProfileType.RESTRICTED)).mapTo[Option[UserProfileV1]]
+                        valueCreatorProfile = maybeValueCreatorProfile match {
                             case Some(up) => up
                             case None => throw NotFoundException(s"User ${valueQueryResult.ownerIri} not found")
                         }
-=======
-                        valueOwnerProfile <- (responderManager ? UserProfileByIRIGetV1(valueQueryResult.creatorIri, UserProfileType.RESTRICTED)).mapTo[UserProfileV1]
->>>>>>> d10f024f
                     } yield ValueGetResponseV1(
                         valuetype = valueQueryResult.value.valueTypeIri,
                         rights = valueQueryResult.permissionCode,
                         value = valueQueryResult.value,
-                        valuecreator = valueOwnerProfile.userData.email.get,
-                        valuecreatorname = valueOwnerProfile.userData.fullname.get,
+                        valuecreator = valueCreatorProfile.userData.email.get,
+                        valuecreatorname = valueCreatorProfile.userData.fullname.get,
                         valuecreationdate = valueQueryResult.creationDate,
                         comment = valueQueryResult.comment,
                         userdata = userProfile.userData
@@ -1289,15 +1285,11 @@
             linkValueResponse <- maybeValueQueryResult match {
                 case Some(valueQueryResult) =>
                     for {
-<<<<<<< HEAD
-                        maybeValueOwnerProfile <- (responderManager ? UserProfileByIRIGetV1(valueQueryResult.ownerIri, UserProfileType.RESTRICTED)).mapTo[Option[UserProfileV1]]
-                        valueOwnerProfile = maybeValueOwnerProfile match {
+                        maybeValueCreatorProfile <- (responderManager ? UserProfileByIRIGetV1(valueQueryResult.creatorIri, UserProfileType.RESTRICTED)).mapTo[Option[UserProfileV1]]
+                        valueCreatorProfile = maybeValueCreatorProfile match {
                             case Some(up) => up
                             case None => throw NotFoundException(s"User ${valueQueryResult.ownerIri} not found")
                         }
-=======
-                        valueCreatorProfile <- (responderManager ? UserProfileByIRIGetV1(valueQueryResult.creatorIri, UserProfileType.RESTRICTED)).mapTo[UserProfileV1]
->>>>>>> d10f024f
                     } yield ValueGetResponseV1(
                         valuetype = valueQueryResult.value.valueTypeIri,
                         rights = valueQueryResult.permissionCode,
