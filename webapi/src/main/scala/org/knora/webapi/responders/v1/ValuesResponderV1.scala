/*
 * Copyright © 2015 Lukas Rosenthaler, Benjamin Geer, Ivan Subotic,
 * Tobias Schweizer, André Kilchenmann, and Sepideh Alassi.
 *
 * This file is part of Knora.
 *
 * Knora is free software: you can redistribute it and/or modify
 * it under the terms of the GNU Affero General Public License as published
 * by the Free Software Foundation, either version 3 of the License, or
 * (at your option) any later version.
 *
 * Knora is distributed in the hope that it will be useful,
 * but WITHOUT ANY WARRANTY; without even the implied warranty of
 * MERCHANTABILITY or FITNESS FOR A PARTICULAR PURPOSE.  See the
 * GNU Affero General Public License for more details.
 *
 * You should have received a copy of the GNU Affero General Public
 * License along with Knora.  If not, see <http://www.gnu.org/licenses/>.
 */

package org.knora.webapi.responders.v1

import java.time.Instant

import akka.actor.Status
import akka.pattern._
import org.knora.webapi._
import org.knora.webapi.messages.v1.responder.ontologymessages.{Cardinality, EntityInfoGetRequestV1, EntityInfoGetResponseV1}
import org.knora.webapi.messages.v1.responder.permissionmessages.{DefaultObjectAccessPermissionsStringForPropertyGetV1, DefaultObjectAccessPermissionsStringResponseV1}
import org.knora.webapi.messages.v1.responder.projectmessages.{ProjectInfoByIRIGetV1, ProjectInfoV1}
import org.knora.webapi.messages.v1.responder.resourcemessages._
import org.knora.webapi.messages.v1.responder.sipimessages.{SipiConstants, SipiResponderConversionPathRequestV1, SipiResponderConversionRequestV1, SipiResponderConversionResponseV1}
import org.knora.webapi.messages.v1.responder.standoffmessages.StandoffDataTypeClasses
import org.knora.webapi.messages.v1.responder.usermessages.{UserProfileByIRIGetV1, UserProfileType, UserProfileV1}
import org.knora.webapi.messages.v1.responder.valuemessages._
import org.knora.webapi.messages.store.triplestoremessages._
import org.knora.webapi.responders.{IriLocker, Responder}
import org.knora.webapi.twirl.{SparqlTemplateLinkUpdate, StandoffTagIriAttributeV1, StandoffTagV1}
import org.knora.webapi.util.ActorUtil._
import org.knora.webapi.util._

import scala.annotation.tailrec
import scala.collection.breakOut
import scala.concurrent.Future

/**
  * Updates Knora values.
  */
class ValuesResponderV1 extends Responder {
    // Creates IRIs for new Knora value objects.
    val knoraIdUtil = new KnoraIdUtil

    // Converts SPARQL query results to ApiValueV1 objects.
    val valueUtilV1 = new ValueUtilV1(settings)

    /**
      * Receives a message of type [[ValuesResponderRequestV1]], and returns an appropriate response message, or
      * [[Status.Failure]]. If a serious error occurs (i.e. an error that isn't the client's fault), this
      * method first returns `Failure` to the sender, then throws an exception.
      */
    def receive = {
        case ValueGetRequestV1(valueIri, userProfile) => future2Message(sender(), getValueResponseV1(valueIri, userProfile), log)
        case LinkValueGetRequestV1(subjectIri, predicateIri, objectIri, userProfile) => future2Message(sender(), getLinkValue(subjectIri, predicateIri, objectIri, userProfile), log)
        case versionHistoryRequest: ValueVersionHistoryGetRequestV1 => future2Message(sender(), getValueVersionHistoryResponseV1(versionHistoryRequest), log)
        case createValueRequest: CreateValueRequestV1 => future2Message(sender(), createValueV1(createValueRequest), log)
        case changeValueRequest: ChangeValueRequestV1 => future2Message(sender(), changeValueV1(changeValueRequest), log)
        case changeFileValueRequest: ChangeFileValueRequestV1 => future2Message(sender(), changeFileValueV1(changeFileValueRequest), log)
        case changeCommentRequest: ChangeCommentRequestV1 => future2Message(sender(), changeCommentV1(changeCommentRequest), log)
        case deleteValueRequest: DeleteValueRequestV1 => future2Message(sender(), deleteValueV1(deleteValueRequest), log)
        case createMultipleValuesRequest: GenerateSparqlToCreateMultipleValuesRequestV1 => future2Message(sender(), createMultipleValuesV1(createMultipleValuesRequest), log)
        case verifyMultipleValueCreationRequest: VerifyMultipleValueCreationRequestV1 => future2Message(sender(), verifyMultipleValueCreation(verifyMultipleValueCreationRequest), log)
        case other => handleUnexpectedMessage(sender(), other, log, this.getClass.getName)
    }

    /////////////////////////////////////////////////////////////////////////////////////////////////////////////////////////////////////
    // Methods for generating complete API responses.

    /**
      * Queries a `knora-base:Value` and returns a [[ValueGetResponseV1]] describing it.
      *
      * @param valueIri    the IRI of the value to be queried.
      * @param userProfile the profile of the user making the request.
      * @return a [[ValueGetResponseV1]].
      */
    private def getValueResponseV1(valueIri: IRI, userProfile: UserProfileV1): Future[ValueGetResponseV1] = {
        for {
            maybeValueQueryResult <- findValue(valueIri, userProfile)

            response <- maybeValueQueryResult match {
                case Some(valueQueryResult) =>
                    for {
                        maybeValueCreatorProfile <- (responderManager ? UserProfileByIRIGetV1(valueQueryResult.creatorIri, UserProfileType.RESTRICTED)).mapTo[Option[UserProfileV1]]
                        valueCreatorProfile = maybeValueCreatorProfile match {
                            case Some(up) => up
                            case None => throw NotFoundException(s"User ${valueQueryResult.creatorIri} not found")
                        }
                    } yield ValueGetResponseV1(
                        valuetype = valueQueryResult.value.valueTypeIri,
                        rights = valueQueryResult.permissionCode,
                        value = valueQueryResult.value,
                        valuecreator = valueCreatorProfile.userData.email.get,
                        valuecreatorname = valueCreatorProfile.userData.fullname.get,
                        valuecreationdate = valueQueryResult.creationDate,
                        comment = valueQueryResult.comment
                    )

                case None =>
                    throw NotFoundException(s"Value $valueIri not found (it may have been deleted)")
            }
        } yield response
    }

    /**
      * Creates a new value of a resource property (as opposed to a new version of an existing value).
      *
      * @param createValueRequest the request message.
      * @return a [[CreateValueResponseV1]] if the update was successful.
      */
    private def createValueV1(createValueRequest: CreateValueRequestV1): Future[CreateValueResponseV1] = {
        /**
          * Creates a [[Future]] that does pre-update checks and performs the update. This function will be
          * called by [[IriLocker]] once it has acquired an update lock on the resource.
          *
          * @param userIri the IRI of the user making the request.
          * @return a [[Future]] that does pre-update checks and performs the update.
          */
        def makeTaskFuture(userIri: IRI): Future[CreateValueResponseV1] = for {
        // Check that the submitted value has the correct type for the property.

            entityInfoResponse: EntityInfoGetResponseV1 <- (responderManager ? EntityInfoGetRequestV1(
                propertyIris = Set(createValueRequest.propertyIri),
                userProfile = createValueRequest.userProfile
            )).mapTo[EntityInfoGetResponseV1]

            propertyInfo = entityInfoResponse.propertyEntityInfoMap(createValueRequest.propertyIri)
            propertyObjectClassConstraint = propertyInfo.getPredicateObject(OntologyConstants.KnoraBase.ObjectClassConstraint).getOrElse {
                throw InconsistentTriplestoreDataException(s"Property ${createValueRequest.propertyIri} has no knora-base:objectClassConstraint")
            }

            // Check that the object of the property (the value to be created, or the target of the link to be created) will have
            // the correct type for the property's knora-base:objectClassConstraint.
            _ <- checkPropertyObjectClassConstraintForValue(
                propertyIri = createValueRequest.propertyIri,
                propertyObjectClassConstraint = propertyObjectClassConstraint,
                updateValueV1 = createValueRequest.value,
                userProfile = createValueRequest.userProfile
            )

            // Check that the user has permission to modify the resource. (We do this as late as possible because it's
            // slower than the other checks, and there's no point in doing it if the other checks fail.)

            resourceFullResponse <- (responderManager ? ResourceFullGetRequestV1(
                iri = createValueRequest.resourceIri,
                userProfile = createValueRequest.userProfile,
                getIncoming = false
            )).mapTo[ResourceFullResponseV1]

            resourcePermissionCode: Option[Int] = resourceFullResponse.resdata.flatMap(resdata => resdata.rights)

            _ = if (!PermissionUtilV1.impliesV1(userHasPermissionCode = resourcePermissionCode, userNeedsPermission = OntologyConstants.KnoraBase.ModifyPermission)) {
                throw ForbiddenException(s"User $userIri does not have permission to modify resource ${createValueRequest.resourceIri}")
            }

            // Ensure that creating the value would not violate the resource's cardinality restrictions or create a duplicate value.
            // This works in API v1 because a ResourceFullResponseV1 contains the resource's current property values (but only the
            // ones that the user is allowed to see, otherwise checking for duplicate values would be a security risk), plus empty
            // properties for which the resource's class has cardinalities. If the resources responder returns no information about
            // the property, this could be because the property isn't allowed for the resource, or because it's allowed, has a
            // cardinality of MustHaveOne or MayHaveOne, and already has a value that the user isn't allowed to see. We'll have to
            // implement this in a different way in API v2.
            cardinalityOK = resourceFullResponse.props.flatMap(_.properties.find(_.pid == createValueRequest.propertyIri)) match {
                case Some(prop: PropertyV1) =>
                    if (prop.values.exists(apiValueV1 => createValueRequest.value.isDuplicateOfOtherValue(apiValueV1))) {
                        throw DuplicateValueException()
                    }

                    val propCardinality = Cardinality.lookup(prop.occurrence.get)
                    !((propCardinality == Cardinality.MayHaveOne || propCardinality == Cardinality.MustHaveOne) && prop.values.nonEmpty)

                case None =>
                    false
            }

            _ = if (!cardinalityOK) {
                throw OntologyConstraintException(s"Cardinality restrictions do not allow a value to be added for property ${createValueRequest.propertyIri} of resource ${createValueRequest.resourceIri}")
            }

            // Get the IRI of project of the containing resource.
            projectIri: IRI = resourceFullResponse.resinfo.getOrElse(throw InconsistentTriplestoreDataException(s"Did not find resource info for resource ${createValueRequest.resourceIri}")).project_id

            // Get the resource class of the containing resource
            resourceClassIri: IRI = resourceFullResponse.resinfo.getOrElse(throw InconsistentTriplestoreDataException(s"Did not find resource info for resource ${createValueRequest.resourceIri}")).restype_id

            defaultObjectAccessPermissions <- {
                responderManager ? DefaultObjectAccessPermissionsStringForPropertyGetV1(
                    projectIri = projectIri,
                    resourceClassIri = resourceClassIri,
                    propertyIri = createValueRequest.propertyIri,
                    createValueRequest.userProfile.permissionData
                )
            }.mapTo[DefaultObjectAccessPermissionsStringResponseV1]
            _ = log.debug(s"createValueV1 - defaultObjectAccessPermissions: $defaultObjectAccessPermissions")

            // Get project info
            maybeProjectInfo <- {
                responderManager ? ProjectInfoByIRIGetV1(
                    iri = projectIri,
                    userProfileV1 = Some(createValueRequest.userProfile)
                )
            }.mapTo[Option[ProjectInfoV1]]

            projectInfo = maybeProjectInfo match {
                case Some(pi) => pi
                case None => throw NotFoundException(s"Project '$projectIri' not found.")
            }

            // Everything seems OK, so create the value.

            unverifiedValue <- createValueV1AfterChecks(
                dataNamedGraph = projectInfo.dataNamedGraph,
                projectIri = resourceFullResponse.resinfo.get.project_id,
                resourceIri = createValueRequest.resourceIri,
                propertyIri = createValueRequest.propertyIri,
                value = createValueRequest.value,
                comment = createValueRequest.comment,
                valueCreator = userIri,
                valuePermissions = defaultObjectAccessPermissions.permissionLiteral,
                updateResourceLastModificationDate = true,
                userProfile = createValueRequest.userProfile)

            // Verify that it was created.
            apiResponse <- verifyValueCreation(
                resourceIri = createValueRequest.resourceIri,
                propertyIri = createValueRequest.propertyIri,
                unverifiedValue = unverifiedValue,
                userProfile = createValueRequest.userProfile
            )
        } yield apiResponse

        for {
        // Don't allow anonymous users to create values.
            userIri <- createValueRequest.userProfile.userData.user_id match {
                case Some(iri) => Future(iri)
                case None => Future.failed(ForbiddenException("Anonymous users aren't allowed to create values"))
            }

            // Do the remaining pre-update checks and the update while holding an update lock on the resource.
            taskResult <- IriLocker.runWithIriLock(
                createValueRequest.apiRequestID,
                createValueRequest.resourceIri,
                () => makeTaskFuture(userIri)
            )
        } yield taskResult
    }

    /**
      * Generates SPARQL for creating multiple values in a new, empty resource, using an existing transaction.
      * The resource ''must'' be a new, empty resource, i.e. it must have no values. All pre-update checks must already
      * have been performed. Specifically, this method assumes that:
      *
      * - The requesting user has permission to add values to the resource.
      * - Each submitted value is consistent with the `knora-base:objectClassConstraint` of the property that is supposed to point to it.
      * - The resource has a suitable cardinality for each submitted value.
      * - All required values are provided.
      *
      * @param createMultipleValuesRequest the request message.
      * @return a [[GenerateSparqlToCreateMultipleValuesResponseV1]].
      */
    private def createMultipleValuesV1(createMultipleValuesRequest: GenerateSparqlToCreateMultipleValuesRequestV1): Future[GenerateSparqlToCreateMultipleValuesResponseV1] = {
        /**
          * Creates a [[Future]] that performs the update. This function will be called by [[IriLocker]] once it
          * has acquired an update lock on the resource.
          *
          * @param userIri the IRI of the user making the request.
          * @return a [[Future]] that does pre-update checks and performs the update.
          */
        def makeTaskFuture(userIri: IRI): Future[GenerateSparqlToCreateMultipleValuesResponseV1] = {
            /**
              * Assists in the numbering of values to be created.
              *
              * @param createValueV1WithComment the value to be created.
              * @param valueIndex               the index of the value in the sequence of all values to be created. This will be used
              *                                 to generate unique SPARQL variable names.
              * @param valueHasOrder            the index of the value in the sequence of values to be created for a particular property.
              *                                 This will be used to generate `knora-base:valueHasOrder`.
              */
            case class NumberedValueToCreate(createValueV1WithComment: CreateValueV1WithComment,
                                             valueIndex: Int,
                                             valueHasOrder: Int)

            /**
              * Assists in collecting generated SPARQL as well as other information about values to be created for
              * a particular property.
              *
              * @param insertSparql   statements to be included in the SPARQL INSERT clause.
              * @param valuesToVerify information about each value to be created.
              * @param valueIndexes   the value index of each value described by this object (so they can be sorted).
              */
            case class SparqlGenerationResultForProperty(insertSparql: Vector[String] = Vector.empty[String],
                                                         valuesToVerify: Vector[UnverifiedValueV1] = Vector.empty[UnverifiedValueV1],
                                                         valueIndexes: Vector[Int] = Vector.empty[Int])



            for {
            ////////////////////////////////////////////////////////////////////////////////////////////////////////////
            // Generate SPARQL to create links and LinkValues for standoff resource references in text values

            // To create LinkValues for the standoff resource references in the values to be created, we need to compute
            // the initial reference count of each LinkValue. This is equal to the number of TextValues in the resource
            // that have standoff references to a particular target resource.

            // First, make a single list of all the values to be created.
                valuesToCreatePerProperty: Map[IRI, Seq[CreateValueV1WithComment]] <- Future(createMultipleValuesRequest.values)
                valuesToCreateForAllProperties: Iterable[Seq[CreateValueV1WithComment]] = valuesToCreatePerProperty.values
                allValuesToCreate: Iterable[CreateValueV1WithComment] = valuesToCreateForAllProperties.flatten

                // Then, get the standoff resource references from all the text values to be created.
                // The 'collect' method builds a new list by applying a partial function to all elements of the list
                // on which the function is defined.
                resourceReferencesForAllTextValues: Iterable[Set[IRI]] = allValuesToCreate.collect {
                    case CreateValueV1WithComment(textValueV1: TextValueWithStandoffV1, _) =>
                        // check that resource references are consistent in `resource_reference` and linking standoff tags
                        checkTextValueResourceRefs(textValueV1)

                        textValueV1.resource_reference
                }

                // Combine those resource references into a single list, so if there are n text values with a reference to
                // some IRI, the list will contain that IRI n times.
                allResourceReferences: Iterable[IRI] = resourceReferencesForAllTextValues.flatten

                // Now we need to count the number of times each IRI occurs in allResourceReferences. To do this, first
                // use groupBy(identity). The groupBy method takes a function that returns a key for each item in the
                // collection, and makes a Map in which items with the same key are grouped together. The identity
                // function just returns its argument. So groupBy(identity) makes a Map[IRI, Iterable[IRI]] in which each
                // IRI points to a sequence of the same IRI repeated as many times as it occurred in allResourceReferences.
                allResourceReferencesGrouped: Map[IRI, Iterable[IRI]] = allResourceReferences.groupBy(identity)

                // Finally, replace each Iterable[IRI] with its size. That's the number of text values containing
                // standoff references to that IRI.
                targetIris: Map[IRI, Int] = allResourceReferencesGrouped.mapValues(_.size)

                // If we're creating values as part of a bulk import, some standoff links could point to resources
                // that already exist in the triplestore, and others could point to resources that are being created
                // as part of the import. We need to know here which ones are supposed to exist already and which aren't,
                // because if a target resource is supposed to exist already, we have to query the triplestore now to check
                // that it really exists.
                //
                // Therefore, in the GenerateSparqlToCreateMultipleValuesRequestV1 we received, the standoff link targets
                // that don't yet exist are represented as client resource IDs, while the targets that really exist are
                // represented as ordinary IRIs. InputValidation.isStandoffLinkReferenceToClientIDForResource() can tell
                // us which are which.
                //
                // So now we can get the set of standoff link targets that are ordinary IRIs, and check that each of
                // them exists in the triplestore and is a knora-base:Resource.
                targetIrisThatAlreadyExist: Set[IRI] = targetIris.keySet.filterNot(iri => InputValidation.isStandoffLinkReferenceToClientIDForResource(iri))
                targetIriCheckResult <- checkStandoffResourceReferenceTargets(targetIris = targetIrisThatAlreadyExist, userProfile = createMultipleValuesRequest.userProfile)

                // For each target IRI, construct a SparqlTemplateLinkUpdate to create a hasStandoffLinkTo property and one LinkValue,
                // with the associated count as the LinkValue's initial reference count.
                standoffLinkUpdates: Seq[SparqlTemplateLinkUpdate] = targetIris.toSeq.map {
                    case (targetIri, initialReferenceCount) =>
                        // If the target of a standoff link is a client ID for a resource, convert it to the corresponding real resource IRI.
                        val realTargetIri = InputValidation.toRealStandoffLinkTargetResourceIri(iri = targetIri, clientResourceIDsToResourceIris = createMultipleValuesRequest.clientResourceIDsToResourceIris)

                        SparqlTemplateLinkUpdate(
                            linkPropertyIri = OntologyConstants.KnoraBase.HasStandoffLinkTo,
                            directLinkExists = false,
                            insertDirectLink = true,
                            deleteDirectLink = false,
                            linkValueExists = false,
                            linkTargetExists = true, // doesn't matter, the generateInsertStatementsForStandoffLinks template doesn't use it
                            newLinkValueIri = knoraIdUtil.makeRandomValueIri(createMultipleValuesRequest.resourceIri),
                            linkTargetIri = realTargetIri,
                            currentReferenceCount = 0,
                            newReferenceCount = initialReferenceCount,
                            newLinkValueCreator = OntologyConstants.KnoraBase.SystemUser,
                            newLinkValuePermissions = standoffLinkValuePermissions
                        )
                }

                // Generate INSERT clause statements based on those SparqlTemplateLinkUpdates.
                standoffLinkInsertSparql: String = queries.sparql.v1.txt.generateInsertStatementsForStandoffLinks(
                    resourceIri = createMultipleValuesRequest.resourceIri,
                    linkUpdates = standoffLinkUpdates,
                    currentTime = createMultipleValuesRequest.currentTime
                ).toString()

                ////////////////////////////////////////////////////////////////////////////////////////////////////////////
                // Number each value to be created, and give it a valueHasOrder

                // Ungroup the values to be created so we can number them as a single sequence (to create unique SPARQL variable names for each value).
                ungroupedValues: Seq[(IRI, CreateValueV1WithComment)] = createMultipleValuesRequest.values.toSeq.flatMap {
                    case (propertyIri, values) => values.map(value => (propertyIri, value))
                }

                // Number them all as a single sequence. Give each one a knora-base:valueHasOrder of 0 for now; we'll take care of that in a moment.
                numberedValues: Seq[(IRI, NumberedValueToCreate)] = ungroupedValues.zipWithIndex.map {
                    case ((propertyIri: IRI, valueWithComment: CreateValueV1WithComment), valueIndex) => (propertyIri, NumberedValueToCreate(valueWithComment, valueIndex, 0))
                }

                // Group them again by property so we generate knora-base:valueHasOrder for the values of each property.
                groupedNumberedValues: Map[IRI, Seq[NumberedValueToCreate]] = numberedValues.groupBy(_._1).map {
                    case (propertyIri, propertyIriAndValueTuples) => (propertyIri, propertyIriAndValueTuples.map(_._2))
                }

                // Generate knora-base:valueHasOrder for the values of each property.
                groupedNumberedValuesWithValueHasOrder: Map[IRI, Seq[NumberedValueToCreate]] = groupedNumberedValues.map {
                    case (propertyIri, values) =>
                        val valuesWithValueHasOrder = values.zipWithIndex.map {
                            case (numberedValueToCreate, valueHasOrder) => numberedValueToCreate.copy(valueHasOrder = valueHasOrder)
                        }

                        (propertyIri, valuesWithValueHasOrder)
                }

                ////////////////////////////////////////////////////////////////////////////////////////////////////////////
                // Generate SPARQL for each value of each property

                // Make a SparqlGenerationResultForProperty for each property.
                sparqlGenerationResults: Map[IRI, SparqlGenerationResultForProperty] = groupedNumberedValuesWithValueHasOrder.map {
                    case (propertyIri: IRI, valuesToCreate: Seq[NumberedValueToCreate]) =>
                        val defaultPropertyAccessPermissions: String = createMultipleValuesRequest.defaultPropertyAccessPermissions(propertyIri)

<<<<<<< HEAD
                        // log.debug(s"createValueV1 - defaultPropertyAccessPermissions: $defaultPropertyAccessPermissions")
=======
                        val defaultObjectAccessPermissions = Await.result(defaultObjectAccessPermissionsF, 5.second)
                        // log.debug(s"createValueV1 - defaultObjectAccessPermissions: $defaultObjectAccessPermissions")
>>>>>>> 0102dd6c

                        // For each property, construct a SparqlGenerationResultForProperty containing WHERE clause statements, INSERT clause statements, and UnverifiedValueV1s.
                        val sparqlGenerationResultForProperty: SparqlGenerationResultForProperty = valuesToCreate.foldLeft(SparqlGenerationResultForProperty()) {
                            case (propertyAcc: SparqlGenerationResultForProperty, valueToCreate: NumberedValueToCreate) =>
                                val updateValueV1 = valueToCreate.createValueV1WithComment.updateValueV1
                                val newValueIri = knoraIdUtil.makeRandomValueIri(createMultipleValuesRequest.resourceIri)

                                // How we generate the SPARQL depends on whether we're creating a link or an ordinary value.
                                val insertSparql: String = valueToCreate.createValueV1WithComment.updateValueV1 match {
                                    case linkUpdateV1: LinkUpdateV1 =>
                                        // We're creating a link.

                                        // Construct a SparqlTemplateLinkUpdate to tell the SPARQL templates how to create
                                        // the link and its LinkValue.
                                        val sparqlTemplateLinkUpdate = SparqlTemplateLinkUpdate(
                                            linkPropertyIri = propertyIri,
                                            directLinkExists = false,
                                            insertDirectLink = true,
                                            deleteDirectLink = false,
                                            linkValueExists = false,
                                            linkTargetExists = linkUpdateV1.targetExists,
                                            newLinkValueIri = newValueIri,
                                            linkTargetIri = linkUpdateV1.targetResourceIri,
                                            currentReferenceCount = 0,
                                            newReferenceCount = 1,
                                            newLinkValueCreator = userIri,
                                            newLinkValuePermissions = defaultPropertyAccessPermissions
                                        )

                                        // Generate INSERT DATA clause statements for the link.
                                        queries.sparql.v1.txt.generateInsertStatementsForCreateLink(
                                            resourceIri = createMultipleValuesRequest.resourceIri,
                                            linkUpdate = sparqlTemplateLinkUpdate,
                                            currentTime = createMultipleValuesRequest.currentTime,
                                            maybeComment = valueToCreate.createValueV1WithComment.comment,
                                            maybeValueHasOrder = Some(valueToCreate.valueHasOrder)
                                        ).toString()

                                    case _ =>
                                        // We're creating an ordinary value.

                                        // If this is a text value and we're creating values as part of a bulk import, some of the target IRIs of
                                        // standoff link tags in the text value might be client IDs for resources rather than real resource IRIs.
                                        // Replace those IDs with the real IRIs of the target resources, so the generateInsertStatementsForCreateValue
                                        // template can use the real IRIs.
                                        val valueWithRealStandoffLinkIris = updateValueV1 match {
                                            case textValueWithStandoff: TextValueWithStandoffV1 =>
                                                val standoffWithRealStandoffLinkIris = textValueWithStandoff.standoff.map {
                                                    standoffTag: StandoffTagV1 =>
                                                        standoffTag.copy(
                                                            attributes = standoffTag.attributes.map {
                                                                case iriAttribute: StandoffTagIriAttributeV1 =>
                                                                    iriAttribute.copy(
                                                                        value = InputValidation.toRealStandoffLinkTargetResourceIri(
                                                                            iri = iriAttribute.value,
                                                                            clientResourceIDsToResourceIris = createMultipleValuesRequest.clientResourceIDsToResourceIris
                                                                        )
                                                                    )

                                                                case otherAttribute => otherAttribute
                                                            }
                                                        )
                                                }

                                                textValueWithStandoff.copy(
                                                    standoff = standoffWithRealStandoffLinkIris
                                                )

                                            case otherValue => otherValue
                                        }

                                        // Generate INSERT DATA clause statements for the value.
                                        queries.sparql.v1.txt.generateInsertStatementsForCreateValue(
                                            resourceIri = createMultipleValuesRequest.resourceIri,
                                            propertyIri = propertyIri,
                                            value = valueWithRealStandoffLinkIris,
                                            newValueIri = newValueIri,
                                            linkUpdates = Seq.empty[SparqlTemplateLinkUpdate], // This is empty because we have to generate SPARQL for standoff links separately.
                                            maybeComment = valueToCreate.createValueV1WithComment.comment,
                                            valueCreator = userIri,
                                            valuePermissions = defaultPropertyAccessPermissions,
                                            currentTime = createMultipleValuesRequest.currentTime,
                                            maybeValueHasOrder = Some(valueToCreate.valueHasOrder)
                                        ).toString()
                                }

                                // For each value of the property, accumulate the generated SPARQL and an UnverifiedValueV1
                                // in the SparqlGenerationResultForProperty.
                                propertyAcc.copy(
                                    insertSparql = propertyAcc.insertSparql :+ insertSparql,
                                    valuesToVerify = propertyAcc.valuesToVerify :+ UnverifiedValueV1(newValueIri = newValueIri, value = updateValueV1),
                                    valueIndexes = propertyAcc.valueIndexes :+ valueToCreate.valueIndex
                                )
                        }

                        (propertyIri, sparqlGenerationResultForProperty)
                }

                // Concatenate all the generated SPARQL into one string for the WHERE clause and one string for the INSERT clause, sorting
                // the values by their indexes.

                resultsForAllProperties: Iterable[SparqlGenerationResultForProperty] = sparqlGenerationResults.values

                // The SPARQL for the INSERT clause also contains the SPARQL that was generated to insert standoff links.
                allInsertSparql: String = resultsForAllProperties.flatMap(result => result.insertSparql.zip(result.valueIndexes)).toSeq.sortBy(_._2).map(_._1).mkString("\n\n") + standoffLinkInsertSparql

                // Collect all the UnverifiedValueV1s for each property.
                allUnverifiedValues: Map[IRI, Seq[UnverifiedValueV1]] = sparqlGenerationResults.map {
                    case (propertyIri, results) => propertyIri -> results.valuesToVerify
                }

            } yield GenerateSparqlToCreateMultipleValuesResponseV1(
                insertSparql = allInsertSparql,
                unverifiedValues = allUnverifiedValues
            )
        }

        for {
        // Don't allow anonymous users to create resources.
            userIri <- createMultipleValuesRequest.userProfile.userData.user_id match {
                case Some(iri) => Future(iri)
                case None => Future.failed(ForbiddenException("Anonymous users aren't allowed to create resources"))
            }

            // Do the remaining pre-update checks and the update while holding an update lock on the resource.
            taskResult <- IriLocker.runWithIriLock(
                createMultipleValuesRequest.apiRequestID,
                createMultipleValuesRequest.resourceIri,
                () => makeTaskFuture(userIri)
            )
        } yield taskResult
    }

    /**
      * Verifies the creation of multiple values.
      *
      * @param verifyRequest a [[VerifyMultipleValueCreationRequestV1]].
      * @return a [[VerifyMultipleValueCreationResponseV1]] if all values were created successfully, or a failed
      *         future if any values were not created.
      */
    private def verifyMultipleValueCreation(verifyRequest: VerifyMultipleValueCreationRequestV1): Future[VerifyMultipleValueCreationResponseV1] = {
        // We have a Map of property IRIs to sequences of UnverifiedCreateValueResponseV1s. Query each value and
        // build a Map with the same structure, except that instead of UnverifiedCreateValueResponseV1s, it contains Futures
        // providing the results of querying the values.
        val valueVerificationFutures: Map[IRI, Future[Seq[CreateValueResponseV1]]] = verifyRequest.unverifiedValues.map {
            case (propertyIri: IRI, unverifiedValues: Seq[UnverifiedValueV1]) =>
                val valueVerificationResponsesForProperty = unverifiedValues.map {
                    unverifiedValue =>
                        verifyValueCreation(
                            resourceIri = verifyRequest.resourceIri,
                            propertyIri = propertyIri,
                            unverifiedValue = unverifiedValue,
                            userProfile = verifyRequest.userProfile
                        )
                }
                propertyIri -> Future.sequence(valueVerificationResponsesForProperty)
        }

        // Convert our Map full of Futures into one Future, which will provide a Map of all the results
        // when they're available.
        for {
            valueVerificationResponses: Map[IRI, Seq[CreateValueResponseV1]] <- ActorUtil.sequenceFuturesInMap(valueVerificationFutures)
        } yield VerifyMultipleValueCreationResponseV1(verifiedValues = valueVerificationResponses)
    }

    /**
      * Adds a new version of an existing file value.
      *
      * @param changeFileValueRequest a [[ChangeFileValueRequestV1]] sent by the values route.
      * @return a [[ChangeFileValueResponseV1]] representing all the changed file values.
      */
    private def changeFileValueV1(changeFileValueRequest: ChangeFileValueRequestV1): Future[ChangeFileValueResponseV1] = {

        /**
          * Temporary structure to represent existing file values of a resource.
          *
          * @param property       the property Iri (e.g., hasStillImageFileValueRepresentation)
          * @param valueObjectIri the Iri of the value object.
          * @param quality        the quality of the file value
          */
        case class CurrentFileValue(property: IRI, valueObjectIri: IRI, quality: Option[Int])

        def changeFileValue(oldFileValue: CurrentFileValue, newFileValue: FileValueV1): Future[ChangeValueResponseV1] = {
            changeValueV1(ChangeValueRequestV1(
                valueIri = oldFileValue.valueObjectIri,
                value = newFileValue,
                userProfile = changeFileValueRequest.userProfile,
                apiRequestID = changeFileValueRequest.apiRequestID // re-use the same id
            ))
        }

        /**
          * Preprocesses a file value change request by calling the Sipi responder to create a new file
          * and calls [[changeValueV1]] to actually change the file value in Knora.
          *
          * @param changeFileValueRequest a [[ChangeFileValueRequestV1]] sent by the values route.
          * @return a [[ChangeFileValueResponseV1]] representing all the changed file values.
          */
        def makeTaskFuture(changeFileValueRequest: ChangeFileValueRequestV1): Future[ChangeFileValueResponseV1] = {

            // get the Iris of the current file value(s)
            val resultFuture = for {

                resourceIri <- Future(changeFileValueRequest.resourceIri)

                getFileValuesSparql = queries.sparql.v1.txt.getFileValuesForResource(
                    triplestore = settings.triplestoreType,
                    resourceIri = resourceIri
                ).toString()
                //_ = print(getFileValuesSparql)
                getFileValuesResponse: SparqlSelectResponse <- (storeManager ? SparqlSelectRequest(getFileValuesSparql)).mapTo[SparqlSelectResponse]
                // _ <- Future(println(getFileValuesResponse))

                // check that the resource to be updated exists and it is a subclass of knora-base:Representation
                _ = if (getFileValuesResponse.results.bindings.isEmpty) throw NotFoundException(s"Value ${changeFileValueRequest.resourceIri} not found (it may have been deleted) or it is not a knora-base:Representation")

                // get the property Iris, file value Iris and qualities attached to the resource
                fileValues: Seq[CurrentFileValue] = getFileValuesResponse.results.bindings.map {
                    (row: VariableResultsRow) =>

                        CurrentFileValue(
                            property = row.rowMap("p"),
                            valueObjectIri = row.rowMap("fileValueIri"),
                            quality = row.rowMap.get("quality") match {
                                case Some(quality: String) => Some(quality.toInt)
                                case None => None
                            }
                        )
                }

                // the message to be sent to Sipi responder
                sipiConversionRequest: SipiResponderConversionRequestV1 = changeFileValueRequest.file

                sipiResponse: SipiResponderConversionResponseV1 <- (responderManager ? sipiConversionRequest).mapTo[SipiResponderConversionResponseV1]

                // check if the file type returned by Sipi corresponds to the already existing file value type (e.g., hasStillImageRepresentation)
                _ = if (SipiConstants.fileType2FileValueProperty(sipiResponse.file_type) != fileValues.head.property) {
                    // TODO: remove the file from SIPI (delete request)
                    throw BadRequestException(s"Type of submitted file (${sipiResponse.file_type}) does not correspond to expected property type ${fileValues.head.property}")
                }

                //
                // handle file types individually
                //

                // create the apt case class depending on the file type returned by Sipi
                changeValueResponses: Vector[ChangeValueResponseV1] <- sipiResponse.file_type match {
                    case SipiConstants.FileType.IMAGE =>
                        // we deal with hasStillImageFileValue, so there need to be two file values:
                        // one for the full and one for the thumb
                        if (fileValues.size != 2) {
                            throw InconsistentTriplestoreDataException(s"Expected 2 file values for $resourceIri, but ${fileValues.size} given.")
                        }

                        // make sure that we have quality information for the existing file values
                        fileValues.foreach {
                            (fileValue) => fileValue.quality.getOrElse(throw InconsistentTriplestoreDataException(s"No quality level given for ${fileValue.valueObjectIri}"))
                        }

                        // sort file values by quality: the thumbnail file value has to be updated with another thumbnail file value,
                        // the applies for the full quality
                        val oldFileValuesSorted: Seq[CurrentFileValue] = fileValues.sortBy(_.quality)
                        val newFileValuesSorted: Vector[FileValueV1] = sipiResponse.fileValuesV1.sortBy {
                            case imageFileValue: StillImageFileValueV1 => imageFileValue.qualityLevel
                            case otherFileValue: FileValueV1 => throw SipiException(s"Sipi returned a wrong file value type: ${otherFileValue.valueTypeIri}")
                        }

                        val valuesToChange = oldFileValuesSorted.zip(newFileValuesSorted)
                        val (firstOldValue, firstNewValue) = valuesToChange.head
                        val (secondOldValue, secondNewValue) = valuesToChange(1)

                        //
                        // Change the file values sequentially (because concurrent SPARQL updates could interfere with each other).
                        //
                        for {
                            firstResult <- changeFileValue(firstOldValue, firstNewValue)
                            secondResult <- changeFileValue(secondOldValue, secondNewValue)
                        } yield Vector(firstResult, secondResult)


                    case otherFileType => throw NotImplementedException(s"File type $otherFileType not yet supported")
                }

            } yield ChangeFileValueResponseV1(// return the response(s) of the call(s) of changeValueV1
                locations = changeValueResponses.map {
                    changeValueResponse =>
                        val fileValue: FileValueV1 = changeValueResponse.value match {
                            case fileValueV1: FileValueV1 => fileValueV1
                            case other => throw AssertionException(s"Expected Sipi to change a file value, but it changed one of these: ${other.valueTypeIri}")
                        }

                        valueUtilV1.fileValueV12LocationV1(fileValue)
                }
            )

            // If a temporary file was created, ensure that it's deleted, regardless of whether the request succeeded or failed.
            resultFuture.andThen {
                case _ => changeFileValueRequest.file match {
                    case (conversionPathRequest: SipiResponderConversionPathRequestV1) =>
                        // a tmp file has been created by the resources route (non GUI-case), delete it
                        InputValidation.deleteFileFromTmpLocation(conversionPathRequest.source, log)
                    case _ => ()
                }


            }
        }

        for {

        // Do the preparations of a file value change while already holding an update lock on the resource.
        // This is necessary because in `makeTaskFuture` the current file value Iris for the given resource Iri have to been retrieved.
        // Using the lock, we make sure that these are still up to date when `changeValueV1` is being called.
        //
        // The method `changeValueV1` will be called using the same lock.
            taskResult <- IriLocker.runWithIriLock(
                changeFileValueRequest.apiRequestID,
                changeFileValueRequest.resourceIri,
                () => makeTaskFuture(changeFileValueRequest)
            )
        } yield taskResult

    }

    /**
      * Adds a new version of an existing value.
      *
      * @param changeValueRequest the request message.
      * @return an [[ChangeValueResponseV1]] if the update was successful.
      */
    private def changeValueV1(changeValueRequest: ChangeValueRequestV1): Future[ChangeValueResponseV1] = {
        /**
          * Creates a [[Future]] that does pre-update checks and performs the update. This function will be
          * called by [[IriLocker]] once it has acquired an update lock on the resource.
          *
          * @param userIri                     the IRI of the user making the request.
          * @param findResourceWithValueResult a [[FindResourceWithValueResult]] indicating which resource contains the value
          *                                    to be updated.
          * @return a [[Future]] that does pre-update checks and performs the update.
          */
        def makeTaskFuture(userIri: IRI, findResourceWithValueResult: FindResourceWithValueResult): Future[ChangeValueResponseV1] = {
            // If we're updating a link, findResourceWithValueResult will contain the IRI of the property that points to the
            // knora-base:LinkValue, but we'll need the IRI of the corresponding link property.
            val propertyIri = changeValueRequest.value match {
                case linkUpdateV1: LinkUpdateV1 => knoraIdUtil.linkValuePropertyIri2LinkPropertyIri(findResourceWithValueResult.propertyIri)
                case _ => findResourceWithValueResult.propertyIri
            }

            if (propertyIri == OntologyConstants.KnoraBase.HasStandoffLinkTo) {
                throw BadRequestException("Standoff links can be changed only by submitting a new text value")
            }

            for {
            // Ensure that the user has permission to modify the value.

                maybeCurrentValueQueryResult: Option[ValueQueryResult] <- changeValueRequest.value match {
                    case linkUpdateV1: LinkUpdateV1 =>
                        // We're being asked to update a link. We expect the current value version IRI to point to a
                        // knora-base:LinkValue. Get all necessary information about the LinkValue and the corresponding
                        // direct link.
                        findLinkValueByIri(
                            subjectIri = findResourceWithValueResult.resourceIri,
                            predicateIri = propertyIri,
                            objectIri = None,
                            linkValueIri = changeValueRequest.valueIri,
                            userProfile = changeValueRequest.userProfile
                        )

                    case otherValueV1 =>
                        // We're being asked to update an ordinary value.
                        findValue(changeValueRequest.valueIri, changeValueRequest.userProfile)
                }

                currentValueQueryResult = maybeCurrentValueQueryResult.getOrElse(throw NotFoundException(s"Value ${changeValueRequest.valueIri} not found (it may have been deleted)"))

                _ = if (!PermissionUtilV1.impliesV1(userHasPermissionCode = Some(currentValueQueryResult.permissionCode), userNeedsPermission = OntologyConstants.KnoraBase.ModifyPermission)) {
                    throw ForbiddenException(s"User $userIri does not have permission to add a new version to value ${changeValueRequest.valueIri}")
                }

                // Check that the submitted value has the correct type for the property.

                entityInfoResponse <- (responderManager ? EntityInfoGetRequestV1(
                    propertyIris = Set(propertyIri),
                    userProfile = changeValueRequest.userProfile
                )).mapTo[EntityInfoGetResponseV1]

                propertyInfo = entityInfoResponse.propertyEntityInfoMap(propertyIri)
                propertyObjectClassConstraint = propertyInfo.getPredicateObject(OntologyConstants.KnoraBase.ObjectClassConstraint).getOrElse {
                    throw InconsistentTriplestoreDataException(s"Property $propertyIri has no knora-base:objectClassConstraint")
                }

                // Check that the object of the property (the value to be updated, or the target of the link to be updated) will have
                // the correct type for the property's knora-base:objectClassConstraint.
                _ <- checkPropertyObjectClassConstraintForValue(
                    propertyIri = propertyIri,
                    propertyObjectClassConstraint = propertyObjectClassConstraint,
                    updateValueV1 = changeValueRequest.value,
                    userProfile = changeValueRequest.userProfile
                )

                // Check that the current value and the submitted value have the same type.
                _ = if (currentValueQueryResult.value.valueTypeIri != changeValueRequest.value.valueTypeIri) {
                    throw BadRequestException(s"Value ${changeValueRequest.valueIri} has type ${currentValueQueryResult.value.valueTypeIri}, but the submitted new version has type ${changeValueRequest.value.valueTypeIri}")
                }

                // Make sure the new version would not be redundant, given the current version.
                _ = if (changeValueRequest.value.isRedundant(currentValueQueryResult.value)) {
                    throw DuplicateValueException("The submitted value is the same as the current version")
                }

                // Get details of the resource.  (We do this as late as possible because it's slower than the other checks,
                // and there's no point in doing it if the other checks fail.)
                resourceFullResponse <- (responderManager ? ResourceFullGetRequestV1(
                    iri = findResourceWithValueResult.resourceIri,
                    userProfile = changeValueRequest.userProfile,
                    getIncoming = false
                )).mapTo[ResourceFullResponseV1]

                _ = changeValueRequest.value match {
                    case fileValue: FileValueV1 => () // It is a file value, do not check for duplicates.
                    case _ => // It is not a file value.
                        // Ensure that adding the new value version would not create a duplicate value. This works in API v1 because a
                        // ResourceFullResponseV1 contains only the values that the user is allowed to see, otherwise checking for
                        // duplicate values would be a security risk. We'll have to implement this in a different way in API v2.
                        resourceFullResponse.props.flatMap(_.properties.find(_.pid == propertyIri)) match {
                            case Some(prop: PropertyV1) =>
                                // Don't consider the current value version when looking for duplicates.
                                val filteredValues = prop.value_ids.zip(prop.values).filter(_._1 != changeValueRequest.valueIri).unzip._2

                                if (filteredValues.exists(apiValueV1 => changeValueRequest.value.isDuplicateOfOtherValue(apiValueV1))) {
                                    throw DuplicateValueException()
                                }

                            case None =>
                                // This shouldn't happen unless someone just changed the ontology.
                                throw NotFoundException(s"No information found about property $propertyIri for resource ${findResourceWithValueResult.resourceIri}")
                        }

                }

                // Get the resource class of the containing resource
                resourceClassIri: IRI = resourceFullResponse.resinfo.getOrElse(throw InconsistentTriplestoreDataException(s"Did not find resource info for resource ${findResourceWithValueResult.resourceIri}")).restype_id

                _ = log.debug(s"changeValueV1 - DefaultObjectAccessPermissionsStringForPropertyGetV1 - projectIri ${findResourceWithValueResult.projectIri}, propertyIri: ${findResourceWithValueResult.propertyIri}, permissionData: ${changeValueRequest.userProfile.permissionData} ")
                defaultObjectAccessPermissions <- {
                    responderManager ? DefaultObjectAccessPermissionsStringForPropertyGetV1(
                        projectIri = findResourceWithValueResult.projectIri,
                        resourceClassIri = resourceClassIri,
                        propertyIri = findResourceWithValueResult.propertyIri,
                        permissionData = changeValueRequest.userProfile.permissionData)
                }.mapTo[DefaultObjectAccessPermissionsStringResponseV1]
                _ = log.debug(s"changeValueV1 - defaultObjectAccessPermissions: $defaultObjectAccessPermissions")

                // Get project info
                maybeProjectInfo <- {
                    responderManager ? ProjectInfoByIRIGetV1(
                        iri = resourceFullResponse.resinfo.get.project_id,
                        userProfileV1 = Some(changeValueRequest.userProfile)
                    )
                }.mapTo[Option[ProjectInfoV1]]

                projectInfo = maybeProjectInfo match {
                    case Some(pi) => pi
                    case None => throw NotFoundException(s"Project '${resourceFullResponse.resinfo.get.project_id}' not found.")
                }

                // The rest of the preparation for the update depends on whether we're changing a link or an ordinary value.
                apiResponse <- (changeValueRequest.value, currentValueQueryResult) match {
                    case (linkUpdateV1: LinkUpdateV1, currentLinkValueQueryResult: LinkValueQueryResult) =>
                        // We're updating a link. This means deleting an existing link and creating a new one, so
                        // check that the user has permission to modify the resource.
                        val resourcePermissionCode = resourceFullResponse.resdata.flatMap(resdata => resdata.rights)
                        if (!PermissionUtilV1.impliesV1(userHasPermissionCode = resourcePermissionCode, userNeedsPermission = OntologyConstants.KnoraBase.ModifyPermission)) {
                            throw ForbiddenException(s"User $userIri does not have permission to modify resource ${findResourceWithValueResult.resourceIri}")
                        }

                        // We'll need to create a new LinkValue.

                        changeLinkValueV1AfterChecks(projectIri = currentValueQueryResult.projectIri,
                            dataNamedGraph = projectInfo.dataNamedGraph,
                            resourceIri = findResourceWithValueResult.resourceIri,
                            propertyIri = propertyIri,
                            currentLinkValueV1 = currentLinkValueQueryResult.value,
                            linkUpdateV1 = linkUpdateV1,
                            comment = changeValueRequest.comment,
                            valueCreator = userIri,
                            valuePermissions = defaultObjectAccessPermissions.permissionLiteral,
                            userProfile = changeValueRequest.userProfile)

                    case _ =>
                        // We're updating an ordinary value. Generate an IRI for the new version of the value.
                        val newValueIri = knoraIdUtil.makeRandomValueIri(findResourceWithValueResult.resourceIri)

                        // Give the new version the same permissions as the previous version.

                        val valuePermissions = currentValueQueryResult.permissionRelevantAssertions.find {
                            case (p, o) => p == OntologyConstants.KnoraBase.HasPermissions
                        }.map(_._2).getOrElse(throw InconsistentTriplestoreDataException(s"Value ${changeValueRequest.valueIri} has no permissions"))

                        changeOrdinaryValueV1AfterChecks(projectIri = currentValueQueryResult.projectIri,
                            resourceIri = findResourceWithValueResult.resourceIri,
                            propertyIri = propertyIri,
                            currentValueIri = changeValueRequest.valueIri,
                            currentValueV1 = currentValueQueryResult.value,
                            newValueIri = newValueIri,
                            updateValueV1 = changeValueRequest.value,
                            comment = changeValueRequest.comment,
                            valueCreator = userIri,
                            valuePermissions = valuePermissions,
                            userProfile = changeValueRequest.userProfile)
                }
            } yield apiResponse
        }

        for {
        // Don't allow anonymous users to update values.
            userIri <- changeValueRequest.userProfile.userData.user_id match {
                case Some(iri) => Future(iri)
                case None => Future.failed(ForbiddenException("Anonymous users aren't allowed to update values"))
            }

            // Find the resource containing the value.
            findResourceWithValueResult <- findResourceWithValue(changeValueRequest.valueIri)

            // Do the remaining pre-update checks and the update while holding an update lock on the resource.
            taskResult <- IriLocker.runWithIriLock(
                changeValueRequest.apiRequestID,
                findResourceWithValueResult.resourceIri,
                () => makeTaskFuture(userIri, findResourceWithValueResult)
            )
        } yield taskResult
    }

    private def changeCommentV1(changeCommentRequest: ChangeCommentRequestV1): Future[ChangeValueResponseV1] = {
        /**
          * Creates a [[Future]] that does pre-update checks and performs the update. This function will be
          * called by [[IriLocker]] once it has acquired an update lock on the resource.
          *
          * @param userIri the IRI of the user making the request.
          * @return a [[Future]] that does pre-update checks and performs the update.
          */
        def makeTaskFuture(userIri: IRI, findResourceWithValueResult: FindResourceWithValueResult): Future[ChangeValueResponseV1] = {
            for {
            // Ensure that the user has permission to modify the value.

                maybeCurrentValueQueryResult: Option[ValueQueryResult] <- findValue(changeCommentRequest.valueIri, changeCommentRequest.userProfile)

                currentValueQueryResult = maybeCurrentValueQueryResult.getOrElse(throw NotFoundException(s"Value ${changeCommentRequest.valueIri} not found (it may have been deleted)"))

                _ = if (!PermissionUtilV1.impliesV1(userHasPermissionCode = Some(currentValueQueryResult.permissionCode), userNeedsPermission = OntologyConstants.KnoraBase.ModifyPermission)) {
                    throw ForbiddenException(s"User $userIri does not have permission to add a new version to value ${changeCommentRequest.valueIri}")
                }

                // currentValueQueryResult.comment is an Option[String]
                _ = if (currentValueQueryResult.comment == changeCommentRequest.comment) throw DuplicateValueException("The submitted comment is the same as the current comment")

                // Everything looks OK, so update the comment.

                // Generate an IRI for the new value.
                newValueIri = knoraIdUtil.makeRandomValueIri(findResourceWithValueResult.resourceIri)

                // Get project info
                maybeProjectInfo <- {
                    responderManager ? ProjectInfoByIRIGetV1(
                        findResourceWithValueResult.projectIri,
                        None
                    )
                }.mapTo[Option[ProjectInfoV1]]

                projectInfo = maybeProjectInfo match {
                    case Some(pi) => pi
                    case None => throw NotFoundException(s"Project '${findResourceWithValueResult.projectIri}' not found.")
                }

                // Make a timestamp to indicate when the value was updated.
                currentTime: String = Instant.now.toString

                // Generate a SPARQL update.
                sparqlUpdate = queries.sparql.v1.txt.changeComment(
                    dataNamedGraph = projectInfo.dataNamedGraph,
                    triplestore = settings.triplestoreType,
                    resourceIri = findResourceWithValueResult.resourceIri,
                    propertyIri = findResourceWithValueResult.propertyIri,
                    currentValueIri = changeCommentRequest.valueIri,
                    newValueIri = newValueIri,
                    maybeComment = changeCommentRequest.comment,
                    currentTime = currentTime
                ).toString()

                // Do the update.
                sparqlUpdateResponse <- (storeManager ? SparqlUpdateRequest(sparqlUpdate)).mapTo[SparqlUpdateResponse]

                // To find out whether the update succeeded, look for the new value in the triplestore.
                verifyUpdateResult <- verifyOrdinaryValueUpdate(
                    resourceIri = findResourceWithValueResult.resourceIri,
                    propertyIri = findResourceWithValueResult.propertyIri,
                    searchValueIri = newValueIri,
                    userProfile = changeCommentRequest.userProfile
                )
            } yield ChangeValueResponseV1(
                value = verifyUpdateResult.value,
                comment = verifyUpdateResult.comment,
                id = newValueIri,
                rights = verifyUpdateResult.permissionCode
            )
        }

        for {
        // Don't allow anonymous users to update values.
            userIri <- changeCommentRequest.userProfile.userData.user_id match {
                case Some(iri) => Future(iri)
                case None => Future.failed(ForbiddenException("Anonymous users aren't allowed to update values"))
            }

            // Find the resource containing the value.
            findResourceWithValueResult <- findResourceWithValue(changeCommentRequest.valueIri)

            // Do the remaining pre-update checks and the update while holding an update lock on the resource.
            taskResult <- IriLocker.runWithIriLock(
                changeCommentRequest.apiRequestID,
                findResourceWithValueResult.resourceIri,
                () => makeTaskFuture(userIri, findResourceWithValueResult)
            )
        } yield taskResult

    }

    /**
      * Marks a value as deleted.
      *
      * @param deleteValueRequest the request message.
      * @return a [[DeleteValueResponseV1]].
      */
    private def deleteValueV1(deleteValueRequest: DeleteValueRequestV1): Future[DeleteValueResponseV1] = {
        /**
          * Creates a [[Future]] that does pre-update checks and performs the update. This function will be
          * called by [[IriLocker]] once it has acquired an update lock on the resource.
          *
          * @param userIri                     the IRI of the user making the request.
          * @param findResourceWithValueResult a [[FindResourceWithValueResult]] indicating which resource contains the value
          *                                    to be updated.
          * @return a [[Future]] that does pre-update checks and performs the update.
          */
        def makeTaskFuture(userIri: IRI, findResourceWithValueResult: FindResourceWithValueResult): Future[DeleteValueResponseV1] = for {
        // Ensure that the user has permission to mark the value as deleted.
            maybeCurrentValueQueryResult <- findValue(deleteValueRequest.valueIri, deleteValueRequest.userProfile)
            currentValueQueryResult = maybeCurrentValueQueryResult.getOrElse(throw NotFoundException(s"Value ${deleteValueRequest.valueIri} not found (it may have been deleted)"))

            _ = if (!PermissionUtilV1.impliesV1(userHasPermissionCode = Some(currentValueQueryResult.permissionCode), userNeedsPermission = OntologyConstants.KnoraBase.DeletePermission)) {
                throw ForbiddenException(s"User $userIri does not have permission to delete value ${deleteValueRequest.valueIri}")
            }

            // Make a timestamp to indicate when the value was marked as deleted.
            currentTime: String = Instant.now.toString

            // The way we delete the value depends on whether it's a link value or an ordinary value.

            (sparqlUpdate, deletedValueIri) <- currentValueQueryResult.value match {
                case linkValue: LinkValueV1 =>
                    // It's a LinkValue. Make a new version of it with a reference count of 0, and mark the new
                    // version as deleted.

                    // Give the new version the same permissions as the previous version.

                    val valuePermissions: String = currentValueQueryResult.permissionRelevantAssertions.find {
                        case (p, o) => p == OntologyConstants.KnoraBase.HasPermissions
                    }.map(_._2).getOrElse(throw InconsistentTriplestoreDataException(s"Value ${deleteValueRequest.valueIri} has no permissions"))

                    val linkPropertyIri = knoraIdUtil.linkValuePropertyIri2LinkPropertyIri(findResourceWithValueResult.propertyIri)

                    for {
                    // Get project info
                        maybeProjectInfo <- {
                            responderManager ? ProjectInfoByIRIGetV1(
                                findResourceWithValueResult.projectIri,
                                None
                            )
                        }.mapTo[Option[ProjectInfoV1]]

                        projectInfo = maybeProjectInfo match {
                            case Some(pi) => pi
                            case None => throw NotFoundException(s"Project '${findResourceWithValueResult.projectIri}' not found.")
                        }

                        sparqlTemplateLinkUpdate <- decrementLinkValue(
                            sourceResourceIri = findResourceWithValueResult.resourceIri,
                            linkPropertyIri = linkPropertyIri,
                            targetResourceIri = linkValue.objectIri,
                            valueCreator = userIri,
                            valuePermissions = valuePermissions,
                            userProfile = deleteValueRequest.userProfile
                        )

                        sparqlUpdate = queries.sparql.v1.txt.deleteLink(
                            dataNamedGraph = projectInfo.dataNamedGraph,
                            triplestore = settings.triplestoreType,
                            linkSourceIri = findResourceWithValueResult.resourceIri,
                            linkUpdate = sparqlTemplateLinkUpdate,
                            maybeComment = deleteValueRequest.deleteComment,
                            currentTime = currentTime
                        ).toString()
                    } yield (sparqlUpdate, sparqlTemplateLinkUpdate.newLinkValueIri)

                case other =>
                    // It's not a LinkValue. Mark the existing version as deleted.

                    // If it's a TextValue, make SparqlTemplateLinkUpdates for updating LinkValues representing
                    // links in standoff markup.
                    val linkUpdatesFuture: Future[Seq[SparqlTemplateLinkUpdate]] = other match {
                        case textValue: TextValueWithStandoffV1 =>
                            val linkUpdateFutures = textValue.resource_reference.map {
                                targetResourceIri =>
                                    decrementLinkValue(
                                        sourceResourceIri = findResourceWithValueResult.resourceIri,
                                        linkPropertyIri = OntologyConstants.KnoraBase.HasStandoffLinkTo,
                                        targetResourceIri = targetResourceIri,
                                        valueCreator = OntologyConstants.KnoraBase.SystemUser,
                                        valuePermissions = standoffLinkValuePermissions,
                                        userProfile = deleteValueRequest.userProfile
                                    )
                            }.toVector

                            Future.sequence(linkUpdateFutures)

                        case _ => Future(Seq.empty[SparqlTemplateLinkUpdate])
                    }

                    for {
                        linkUpdates <- linkUpdatesFuture

                        // Get project info
                        maybeProjectInfo <- {
                            responderManager ? ProjectInfoByIRIGetV1(
                                findResourceWithValueResult.projectIri,
                                None
                            )
                        }.mapTo[Option[ProjectInfoV1]]

                        projectInfo = maybeProjectInfo match {
                            case Some(pi) => pi
                            case None => throw NotFoundException(s"Project '${findResourceWithValueResult.projectIri}' not found.")
                        }

                        sparqlUpdate = queries.sparql.v1.txt.deleteValue(
                            dataNamedGraph = projectInfo.dataNamedGraph,
                            triplestore = settings.triplestoreType,
                            resourceIri = findResourceWithValueResult.resourceIri,
                            propertyIri = findResourceWithValueResult.propertyIri,
                            valueIri = deleteValueRequest.valueIri,
                            maybeDeleteComment = deleteValueRequest.deleteComment,
                            linkUpdates = linkUpdates,
                            currentTime = currentTime
                        ).toString()
                    } yield (sparqlUpdate, deleteValueRequest.valueIri)
            }

            // Do the update.
            sparqlUpdateResponse <- (storeManager ? SparqlUpdateRequest(sparqlUpdate)).mapTo[SparqlUpdateResponse]

            // Check whether the update succeeded.
            sparqlQuery = queries.sparql.v1.txt.checkValueDeletion(
                triplestore = settings.triplestoreType,
                valueIri = deletedValueIri
            ).toString()
            sparqlSelectResponse <- (storeManager ? SparqlSelectRequest(sparqlQuery)).mapTo[SparqlSelectResponse]
            rows = sparqlSelectResponse.results.bindings

            _ = if (rows.isEmpty || !InputValidation.optionStringToBoolean(rows.head.rowMap.get("isDeleted"))) {
                throw UpdateNotPerformedException(s"The request to mark value ${deleteValueRequest.valueIri} (or a new version of that value) as deleted did not succeed. Please report this as a possible bug.")
            }
        } yield DeleteValueResponseV1(id = deletedValueIri)

        for {
        // Don't allow anonymous users to update values.
            userIri <- deleteValueRequest.userProfile.userData.user_id match {
                case Some(iri) => Future(iri)
                case None => Future.failed(ForbiddenException("Anonymous users aren't allowed to mark values as deleted"))
            }

            // Find the resource containing the value.
            findResourceWithValueResult <- findResourceWithValue(deleteValueRequest.valueIri)

            // Do the remaining pre-update checks and the update while holding an update lock on the resource.
            taskResult <- IriLocker.runWithIriLock(
                deleteValueRequest.apiRequestID,
                findResourceWithValueResult.resourceIri,
                () => makeTaskFuture(userIri, findResourceWithValueResult)
            )
        } yield taskResult
    }

    /**
      * Gets the version history of a value.
      *
      * @param versionHistoryRequest a [[ValueVersionHistoryGetRequestV1]].
      * @return a [[ValueVersionHistoryGetResponseV1]].
      */
    private def getValueVersionHistoryResponseV1(versionHistoryRequest: ValueVersionHistoryGetRequestV1): Future[ValueVersionHistoryGetResponseV1] = {
        /**
          * Recursively converts a [[Map]] of value version SPARQL query result rows into a [[Vector]] representing the value's version history,
          * ordered from most recent to oldest.
          *
          * @param versionMap        a [[Map]] of value version IRIs to the contents of SPARQL query result rows.
          * @param startAtVersion    the IRI of the version to start at.
          * @param versionRowsVector a [[Vector]] containing the results of the previous recursive call, or an empty vector if this is the first call.
          * @return a [[Vector]] in which the elements are SPARQL query result rows representing versions, ordered from most recent to oldest.
          */
        @tailrec
        def versionMap2Vector(versionMap: Map[IRI, Map[String, String]], startAtVersion: IRI, versionRowsVector: Vector[Map[String, String]]): Vector[Map[String, String]] = {
            val startValue = versionMap(startAtVersion)
            val newVersionVector = versionRowsVector :+ startValue

            startValue.get("previousValue") match {
                case Some(previousValue) => versionMap2Vector(versionMap, previousValue, newVersionVector)
                case None => newVersionVector
            }
        }


        for {
        // Do a SPARQL query to get the versions of the value.
            sparqlQuery <- Future {
                queries.sparql.v1.txt.getVersionHistory(
                    triplestore = settings.triplestoreType,
                    resourceIri = versionHistoryRequest.resourceIri,
                    propertyIri = versionHistoryRequest.propertyIri,
                    currentValueIri = versionHistoryRequest.currentValueIri
                ).toString()
            }
            selectResponse: SparqlSelectResponse <- (storeManager ? SparqlSelectRequest(sparqlQuery)).mapTo[SparqlSelectResponse]
            rows = selectResponse.results.bindings

            _ = if (rows.isEmpty) {
                throw NotFoundException(s"Value ${versionHistoryRequest.currentValueIri} is not the most recent version of an object of property ${versionHistoryRequest.propertyIri} for resource ${versionHistoryRequest.resourceIri}")
            }

            // Convert the result rows to a map of value IRIs to result rows.
            versionMap: Map[IRI, Map[String, String]] = rows.map {
                row =>
                    val valueIri = row.rowMap("value")
                    valueIri -> row.rowMap
            }(breakOut)

            // Order the result rows from most recent to oldest.
            versionRowsVector = versionMap2Vector(versionMap, versionHistoryRequest.currentValueIri, Vector.empty[Map[String, String]])

            // Filter out the versions that the user doesn't have permission to see.
            filteredVersionRowsVector = versionRowsVector.filter {
                rowMap =>
                    val valueIri = rowMap("value")
                    val valueCreator = rowMap("valueCreator")
                    val project = rowMap("project")
                    val valuePermissions = rowMap("valuePermissions")

                    // Permission-checking on LinkValues is special, because they can be system-created rather than user-created.
                    val valuePermissionCode = if (InputValidation.optionStringToBoolean(rowMap.get("isLinkValue"))) {
                        // It's a LinkValue.
                        PermissionUtilV1.getUserPermissionV1(
                            subjectIri = valueIri,
                            subjectCreator = valueCreator,
                            subjectProject = project,
                            subjectPermissionLiteral = valuePermissions,
                            userProfile = versionHistoryRequest.userProfile
                        )
                    } else {
                        // It's not a LinkValue.
                        PermissionUtilV1.getUserPermissionV1(subjectIri = valueIri, subjectCreator = valueCreator, subjectProject = project, subjectPermissionLiteral = valuePermissions, userProfile = versionHistoryRequest.userProfile)
                    }

                    valuePermissionCode.nonEmpty
            }

            // Make a set of the IRIs of the versions that the user has permission to see.
            visibleVersionIris = filteredVersionRowsVector.map(_ ("value")).toSet

            versionV1Vector = filteredVersionRowsVector.map {
                rowMap =>
                    ValueVersionV1(
                        valueObjectIri = rowMap("value"),
                        valueCreationDate = rowMap.get("valueCreationDate"),
                        previousValue = rowMap.get("previousValue") match {
                            // Don't refer to a previous value that the user doesn't have permission to see.
                            case Some(previousValueIri) if visibleVersionIris.contains(previousValueIri) => Some(previousValueIri)
                            case _ => None
                        }
                    )
            }
        } yield ValueVersionHistoryGetResponseV1(valueVersions = versionV1Vector)
    }

    /**
      * Looks for a direct link connecting two resources, finds the corresponding `knora-base:LinkValue`, and returns
      * a [[ValueGetResponseV1]] containing a [[LinkValueV1]] describing the `LinkValue`. Throws [[NotFoundException]]
      * if no such `LinkValue` is found.
      *
      * @param subjectIri   the IRI of the resource that is the source of the link.
      * @param predicateIri the IRI of the property that links the two resources.
      * @param objectIri    the IRI of the resource that is the target of the link.
      * @param userProfile  the profile of the user making the request.
      * @return a [[ValueGetResponseV1]] containing a [[LinkValueV1]].
      */
    @throws(classOf[NotFoundException])
    private def getLinkValue(subjectIri: IRI, predicateIri: IRI, objectIri: IRI, userProfile: UserProfileV1): Future[ValueGetResponseV1] = {
        for {
            maybeValueQueryResult <- findLinkValueByLinkTriple(
                subjectIri = subjectIri,
                predicateIri = predicateIri,
                objectIri = objectIri,
                userProfile = userProfile
            )

            linkValueResponse <- maybeValueQueryResult match {
                case Some(valueQueryResult) =>
                    for {
                        maybeValueCreatorProfile <- (responderManager ? UserProfileByIRIGetV1(valueQueryResult.creatorIri, UserProfileType.RESTRICTED)).mapTo[Option[UserProfileV1]]
                        valueCreatorProfile = maybeValueCreatorProfile match {
                            case Some(up) => up
                            case None => throw NotFoundException(s"User ${valueQueryResult.creatorIri} not found")
                        }
                    } yield ValueGetResponseV1(
                        valuetype = valueQueryResult.value.valueTypeIri,
                        rights = valueQueryResult.permissionCode,
                        value = valueQueryResult.value,
                        valuecreator = valueCreatorProfile.userData.email.get,
                        valuecreatorname = valueCreatorProfile.userData.fullname.get,
                        valuecreationdate = valueQueryResult.creationDate,
                        comment = valueQueryResult.comment
                    )

                case None =>
                    throw NotFoundException(s"No knora-base:LinkValue found describing a link from resource $subjectIri with predicate $predicateIri to resource $objectIri (it may have been deleted)")
            }
        } yield linkValueResponse
    }

    /////////////////////////////////////////////////////////////////////////////////////////////////////////////////////////////////////
    // Helper methods and types.

    /**
      * Represents the result of querying a value.
      */
    trait ValueQueryResult {
        /**
          * The value that was found.
          */
        def value: ApiValueV1

        /**
          * The IRI Of the user that created the value.
          */
        def creatorIri: IRI

        /**
          * The date when the value was created, represented as a string.
          */
        def creationDate: String

        /**
          * The IRI of the project that the value belongs to.
          */
        def projectIri: IRI

        /**
          * An optional comment describing the value.
          */
        def comment: Option[String]

        /**
          * A list of the permission-relevant assertions declared on the value.
          */
        def permissionRelevantAssertions: Seq[(IRI, IRI)]

        /**
          * An integer permission code representing the user's permissions on the value.
          */
        def permissionCode: Int
    }

    /**
      * Represents basic information resulting from querying a value. This is sufficient if the value is an ordinary
      * value (not a link).
      */
    case class BasicValueQueryResult(value: ApiValueV1,
                                     creatorIri: IRI,
                                     creationDate: String,
                                     projectIri: IRI,
                                     comment: Option[String],
                                     permissionRelevantAssertions: Seq[(IRI, IRI)],
                                     permissionCode: Int) extends ValueQueryResult

    /**
      * Represents the result of querying a link.
      *
      * @param directLinkExists    `true` if a direct link exists between the two resources.
      * @param targetResourceClass if a direct link exists, contains the OWL class of the target resource.
      */
    case class LinkValueQueryResult(value: LinkValueV1,
                                    linkValueIri: IRI,
                                    creatorIri: IRI,
                                    creationDate: String,
                                    projectIri: IRI,
                                    comment: Option[String],
                                    directLinkExists: Boolean,
                                    targetResourceClass: Option[IRI],
                                    permissionRelevantAssertions: Seq[(IRI, IRI)],
                                    permissionCode: Int) extends ValueQueryResult

    /**
      * Queries a `knora-base:Value` and returns a [[ValueQueryResult]] describing it.
      *
      * @param valueIri    the IRI of the value to be queried.
      * @param userProfile the profile of the user making the request.
      * @return a [[ValueQueryResult]], or `None` if the value is not found.
      */
    private def findValue(valueIri: IRI, userProfile: UserProfileV1): Future[Option[ValueQueryResult]] = {
        for {
            sparqlQuery <- Future(queries.sparql.v1.txt.getValue(
                triplestore = settings.triplestoreType,
                valueIri = valueIri
            ).toString())

            response <- (storeManager ? SparqlSelectRequest(sparqlQuery)).mapTo[SparqlSelectResponse]
            rows: Seq[VariableResultsRow] = response.results.bindings

            maybeValueQueryResult <- sparqlQueryResults2ValueQueryResult(valueIri, rows, userProfile)

            // If it's a link value, check that the user has permission to see the source and target resources.
            _ = maybeValueQueryResult match {
                case Some(valueQueryResult) =>
                    valueQueryResult.value match {
                        case _: LinkValueV1 => checkLinkValueSubjectAndObjectPermissions(valueIri, userProfile)
                        case _ => ()
                    }


                case None => ()
            }
        } yield maybeValueQueryResult
    }

    /**
      * Checks that the user has permission to see the source and target resources of a link value.
      *
      * @param linkValueIri the IRI of the link value.
      * @param userProfile  the profile of the user making the request.
      * @return () if the user has the required permission, or an exception otherwise.
      */
    private def checkLinkValueSubjectAndObjectPermissions(linkValueIri: IRI, userProfile: UserProfileV1): Future[Unit] = {
        for {
            sparqlQuery <- Future(queries.sparql.v1.txt.getLinkSourceAndTargetPermissions(
                triplestore = settings.triplestoreType,
                linkValueIri = linkValueIri
            ).toString())

            response <- (storeManager ? SparqlSelectRequest(sparqlQuery)).mapTo[SparqlSelectResponse]
            rows = response.results.bindings

            _ = if (rows.isEmpty) {
                throw NotFoundException(s"Link value $linkValueIri, or its source or target resource, was not found.")
            }

            rowMap = rows.head.rowMap
            userIri = userProfile.userData.user_id.getOrElse(OntologyConstants.KnoraBase.UnknownUser)

            maybeSourcePermissionCode = PermissionUtilV1.getUserPermissionV1(
                subjectIri = rowMap("source"),
                subjectCreator = rowMap("sourceCreator"),
                subjectProject = rowMap("sourceProject"),
                subjectPermissionLiteral = rowMap("sourcePermissions"),
                userProfile = userProfile
            )

            maybeTargetPermissionCode = PermissionUtilV1.getUserPermissionV1(
                subjectIri = rowMap("target"),
                subjectCreator = rowMap("targetCreator"),
                subjectProject = rowMap("targetProject"),
                subjectPermissionLiteral = rowMap("targetPermissions"),
                userProfile = userProfile
            )

            _ = if (maybeSourcePermissionCode.isEmpty || maybeTargetPermissionCode.isEmpty) {
                throw ForbiddenException(s"User $userIri does not have permission to view link value $linkValueIri")
            }
        } yield ()
    }

    /**
      * Looks for `knora-base:LinkValue` given its IRI, and returns a [[ValueGetResponseV1]] containing a
      * [[LinkValueV1]] describing the `LinkValue`, or `None` if no such `LinkValue` is found.
      *
      * @param subjectIri   the IRI of the resource that is the source of the link.
      * @param predicateIri the IRI of the property that links the two resources.
      * @param objectIri    if provided, the IRI of the target resource.
      * @param linkValueIri the IRI of the `LinkValue`.
      * @param userProfile  the profile of the user making the request.
      * @return an optional [[ValueGetResponseV1]] containing a [[LinkValueV1]].
      */
    private def findLinkValueByIri(subjectIri: IRI, predicateIri: IRI, objectIri: Option[IRI], linkValueIri: IRI, userProfile: UserProfileV1): Future[Option[LinkValueQueryResult]] = {
        for {
            sparqlQuery <- Future {
                queries.sparql.v1.txt.findLinkValueByIri(
                    triplestore = settings.triplestoreType,
                    subjectIri = subjectIri,
                    predicateIri = predicateIri,
                    maybeObjectIri = objectIri,
                    linkValueIri = linkValueIri
                ).toString()
            }

            response <- (storeManager ? SparqlSelectRequest(sparqlQuery)).mapTo[SparqlSelectResponse]
            rows: Seq[VariableResultsRow] = response.results.bindings
            maybeLinkValueQueryResult <- sparqlQueryResults2LinkValueQueryResult(rows, userProfile)

            // Check that the user has permission to see the source and target resources.
            _ = if (maybeLinkValueQueryResult.nonEmpty) {
                checkLinkValueSubjectAndObjectPermissions(linkValueIri, userProfile)
            }
        } yield maybeLinkValueQueryResult
    }

    /**
      * Looks for `knora-base:LinkValue` describing a link between two resources, and returns
      * a [[ValueGetResponseV1]] containing a [[LinkValueV1]] describing the `LinkValue`, or `None` if no such
      * `LinkValue` is found.
      *
      * @param subjectIri   the IRI of the resource that is the source of the link.
      * @param predicateIri the IRI of the property that links the two resources.
      * @param objectIri    the IRI of the target resource.
      * @param userProfile  the profile of the user making the request.
      * @return an optional [[ValueGetResponseV1]] containing a [[LinkValueV1]].
      */
    private def findLinkValueByLinkTriple(subjectIri: IRI, predicateIri: IRI, objectIri: IRI, userProfile: UserProfileV1): Future[Option[LinkValueQueryResult]] = {
        for {
            sparqlQuery <- Future {
                queries.sparql.v1.txt.findLinkValueByObject(
                    triplestore = settings.triplestoreType,
                    subjectIri = subjectIri,
                    predicateIri = predicateIri,
                    objectIri = objectIri
                ).toString()
            }

            response <- (storeManager ? SparqlSelectRequest(sparqlQuery)).mapTo[SparqlSelectResponse]
            rows: Seq[VariableResultsRow] = response.results.bindings
            maybeLinkValueQueryResult <- sparqlQueryResults2LinkValueQueryResult(rows, userProfile)

            // Check that the user has permission to see the source and target resources.
            _ = maybeLinkValueQueryResult match {
                case Some(linkValueQueryResult) => checkLinkValueSubjectAndObjectPermissions(linkValueQueryResult.linkValueIri, userProfile)
                case _ => ()
            }
        } yield maybeLinkValueQueryResult
    }

    /**
      * Converts SPARQL query results into a [[ValueQueryResult]]. Checks that the user has permission to view the value object.
      * If the value is a link value, the caller of this method is responsible for ensuring that the user has permission to
      * view the source and target resources.
      *
      * @param valueIri    the IRI of the value that was queried.
      * @param rows        the query result rows.
      * @param userProfile the profile of the user making the request.
      * @return a [[ValueQueryResult]].
      */
    @throws(classOf[ForbiddenException])
    private def sparqlQueryResults2ValueQueryResult(valueIri: IRI, rows: Seq[VariableResultsRow], userProfile: UserProfileV1): Future[Option[BasicValueQueryResult]] = {
        if (rows.nonEmpty) {
            // Convert the query results to a ApiValueV1.
            val valueProps = valueUtilV1.createValueProps(valueIri, rows)

            for {
                value <- valueUtilV1.makeValueV1(valueProps, responderManager, userProfile)

                // Get the value's class IRI.
                valueClassIri = getValuePredicateObject(predicateIri = OntologyConstants.Rdf.Type, rows = rows).getOrElse(throw InconsistentTriplestoreDataException(s"Value $valueIri has no rdf:type"))

                // Get the IRI of the value's creator.
                creatorIri = getValuePredicateObject(predicateIri = OntologyConstants.KnoraBase.AttachedToUser, rows = rows).getOrElse(throw InconsistentTriplestoreDataException(s"Value $valueIri has no knora-base:attachedToUser"))

                // Get the value's project IRI.
                projectIri = getValuePredicateObject(predicateIri = OntologyConstants.KnoraBase.AttachedToProject, rows = rows).getOrElse(throw InconsistentTriplestoreDataException(s"The resource containing value $valueIri has no knora-base:attachedToProject"))

                // Get the value's creation date.
                creationDate = getValuePredicateObject(predicateIri = OntologyConstants.KnoraBase.ValueCreationDate, rows = rows).getOrElse(throw InconsistentTriplestoreDataException(s"Value $valueIri has no valueCreationDate"))

                // Get the optional comment on the value.
                comment = getValuePredicateObject(predicateIri = OntologyConstants.KnoraBase.ValueHasComment, rows = rows)

                // Get the value's permission-relevant assertions.
                assertions = PermissionUtilV1.filterPermissionRelevantAssertionsFromValueProps(valueProps)

                // Get the permission code representing the user's permissions on the value.
                //
                // Link values created automatically for resource references in standoff
                // are automatically visible to all users, as long as they have permission
                // to see the source and target resources. The caller of this method is responsible
                // for checking the permissions on the source and target resources.

                maybePermissionCode = valueClassIri match {
                    case OntologyConstants.KnoraBase.LinkValue =>
                        val linkPredicateIri = getValuePredicateObject(predicateIri = OntologyConstants.Rdf.Predicate, rows = rows).getOrElse(throw InconsistentTriplestoreDataException(s"Link value $valueIri has no rdf:predicate"))

                        PermissionUtilV1.getUserPermissionV1WithValueProps(
                            valueIri = valueIri,
                            valueProps = valueProps,
                            subjectProject = None, // no need to specify this here, because it's in valueProps
                            userProfile = userProfile
                        )

                    case _ => PermissionUtilV1.getUserPermissionV1FromAssertions(
                        subjectIri = valueIri,
                        assertions = assertions,
                        userProfile = userProfile
                    )
                }

                permissionCode = maybePermissionCode.getOrElse {
                    val userIri = userProfile.userData.user_id.getOrElse(OntologyConstants.KnoraBase.UnknownUser)
                    throw ForbiddenException(s"User $userIri does not have permission to see value $valueIri")
                }

            } yield Some(
                BasicValueQueryResult(
                    value = value,
                    creatorIri = creatorIri,
                    creationDate = creationDate,
                    comment = comment,
                    projectIri = projectIri,
                    permissionRelevantAssertions = assertions,
                    permissionCode = permissionCode
                )
            )
        } else {
            Future(None)
        }
    }

    /**
      * Converts SPARQL query results about a `knora-base:LinkValue` into a [[LinkValueQueryResult]].
      *
      * @param rows        SPARQL query results about a `knora-base:LinkValue`.
      * @param userProfile the profile of the user making the request.
      * @return a [[LinkValueQueryResult]].
      */
    private def sparqlQueryResults2LinkValueQueryResult(rows: Seq[VariableResultsRow], userProfile: UserProfileV1): Future[Option[LinkValueQueryResult]] = {
        if (rows.nonEmpty) {
            val firstRowMap = rows.head.rowMap
            val linkValueIri = firstRowMap("linkValue")

            // Convert the query results into a LinkValueV1.
            val valueProps = valueUtilV1.createValueProps(linkValueIri, rows)

            for {
                linkValueMaybe <- valueUtilV1.makeValueV1(valueProps, responderManager, userProfile)

                linkValueV1: LinkValueV1 = linkValueMaybe match {
                    case linkValue: LinkValueV1 => linkValue
                    case other => throw InconsistentTriplestoreDataException(s"Expected value $linkValueIri to be of type ${OntologyConstants.KnoraBase.LinkValue}, but it was read with type ${other.valueTypeIri}")
                }

                // Get the IRI of the value's owner.
                creatorIri = getValuePredicateObject(predicateIri = OntologyConstants.KnoraBase.AttachedToUser, rows = rows).getOrElse(throw InconsistentTriplestoreDataException(s"Value $linkValueIri has no knora-base:attachedToUser"))

                // Get the value's project IRI.
                projectIri = getValuePredicateObject(predicateIri = OntologyConstants.KnoraBase.AttachedToProject, rows = rows).getOrElse(throw InconsistentTriplestoreDataException(s"The resource containing value $linkValueIri has no knora-base:attachedToProject"))

                // Get the value's creation date.
                creationDate = getValuePredicateObject(predicateIri = OntologyConstants.KnoraBase.ValueCreationDate, rows = rows).getOrElse(throw InconsistentTriplestoreDataException(s"Value $linkValueIri has no valueCreationDate"))

                // Get the optional comment on the value.
                comment = getValuePredicateObject(predicateIri = OntologyConstants.KnoraBase.ValueHasComment, rows = rows)

                // Get the value's permission-relevant assertions.
                permissionRelevantAssertions = PermissionUtilV1.filterPermissionRelevantAssertionsFromValueProps(valueProps)

                // Get the permission code representing the user's permissions on the value.
                permissionCode = PermissionUtilV1.getUserPermissionV1WithValueProps(
                    valueIri = linkValueIri,
                    valueProps = valueProps,
                    subjectProject = None, // no need to specify this here, because it's in valueProps
                    userProfile = userProfile
                ).getOrElse {
                    val userIri = userProfile.userData.user_id.getOrElse(OntologyConstants.KnoraBase.UnknownUser)
                    throw ForbiddenException(s"User $userIri does not have permission to see value $linkValueIri")
                }

                directLinkExists = firstRowMap.get("directLinkExists").exists(_.toBoolean)
                targetResourceClass = firstRowMap.get("targetResourceClass")

            } yield Some(
                LinkValueQueryResult(
                    value = linkValueV1,
                    linkValueIri = linkValueIri,
                    creatorIri = creatorIri,
                    creationDate = creationDate,
                    comment = comment,
                    projectIri = projectIri,
                    directLinkExists = directLinkExists,
                    targetResourceClass = targetResourceClass,
                    permissionRelevantAssertions = permissionRelevantAssertions,
                    permissionCode = permissionCode
                )
            )
        } else {
            Future(None)
        }
    }

    /**
      * Verifies that a value was created.
      *
      * @param resourceIri     the IRI of the resource in which the value should have been created.
      * @param propertyIri     the IRI of the property that should point from the resource to the value.
      * @param unverifiedValue the value that should have been created.
      * @param userProfile     the profile of the user making the request.
      * @return a [[CreateValueResponseV1]], or a failed [[Future]] if the value could not be found in
      *         the resource's version history.
      */
    private def verifyValueCreation(resourceIri: IRI,
                                    propertyIri: IRI,
                                    unverifiedValue: UnverifiedValueV1,
                                    userProfile: UserProfileV1): Future[CreateValueResponseV1] = {
        unverifiedValue.value match {
            case linkUpdateV1: LinkUpdateV1 =>
                for {
                    linkValueQueryResult <- verifyLinkUpdate(
                        linkSourceIri = resourceIri,
                        linkPropertyIri = propertyIri,
                        linkTargetIri = linkUpdateV1.targetResourceIri,
                        linkValueIri = unverifiedValue.newValueIri,
                        userProfile = userProfile
                    )

                    apiResponseValue = LinkV1(
                        targetResourceIri = linkUpdateV1.targetResourceIri,
                        valueResourceClass = linkValueQueryResult.targetResourceClass
                    )
                } yield CreateValueResponseV1(
                    value = apiResponseValue,
                    comment = linkValueQueryResult.comment,
                    id = unverifiedValue.newValueIri,
                    rights = linkValueQueryResult.permissionCode
                )

            case ordinaryUpdateValueV1 =>
                for {
                    verifyUpdateResult <- verifyOrdinaryValueUpdate(
                        resourceIri = resourceIri,
                        propertyIri = propertyIri,
                        searchValueIri = unverifiedValue.newValueIri,
                        userProfile = userProfile
                    )

                } yield CreateValueResponseV1(
                    value = verifyUpdateResult.value,
                    comment = verifyUpdateResult.comment,
                    id = unverifiedValue.newValueIri,
                    rights = verifyUpdateResult.permissionCode
                )
        }
    }

    /**
      * Given the IRI of a value that should have been created, looks for the value in the resource's version history,
      * and returns details about it. If the value is not found, throws [[UpdateNotPerformedException]].
      *
      * @param resourceIri    the IRI of the resource that may have the value.
      * @param propertyIri    the IRI of the property that may have have the value.
      * @param searchValueIri the IRI of the value.
      * @param userProfile    the profile of the user making the request.
      * @return a [[ValueQueryResult]].
      */
    @throws(classOf[UpdateNotPerformedException])
    @throws(classOf[ForbiddenException])
    private def verifyOrdinaryValueUpdate(resourceIri: IRI, propertyIri: IRI, searchValueIri: IRI, userProfile: UserProfileV1): Future[ValueQueryResult] = {
        for {
        // Do a SPARQL query to look for the value in the resource's version history.
            sparqlQuery <- Future {
                // Run the template function in a Future to handle exceptions (see http://git.iml.unibas.ch/salsah-suite/knora/wikis/futures-with-akka#handling-errors-with-futures)
                queries.sparql.v1.txt.findValueInVersions(
                    triplestore = settings.triplestoreType,
                    resourceIri = resourceIri,
                    propertyIri = propertyIri,
                    searchValueIri = searchValueIri
                ).toString()
            }



            updateVerificationResponse <- (storeManager ? SparqlSelectRequest(sparqlQuery)).mapTo[SparqlSelectResponse]

            rows = updateVerificationResponse.results.bindings

            resultOption <- sparqlQueryResults2ValueQueryResult(valueIri = searchValueIri, rows = rows, userProfile = userProfile)

        } yield resultOption.getOrElse(throw UpdateNotPerformedException(s"The update to value $searchValueIri for property $propertyIri in resource $resourceIri was not performed. Please report this as a possible bug."))
    }

    /**
      * Given information about a link that should have been created, verifies that the link exists, and returns
      * details about it. If the link has not been created, throws [[UpdateNotPerformedException]].
      *
      * @param linkSourceIri   the IRI of the resource that should be the source of the link.
      * @param linkPropertyIri the IRI of the link property.
      * @param linkTargetIri   the IRI of the resource that should be the target of the link.
      * @param linkValueIri    the IRI of the `knora-base:LinkValue` that should have been created.
      * @param userProfile     the profile of the user making the request.
      * @return a [[LinkValueQueryResult]].
      */
    @throws(classOf[UpdateNotPerformedException])
    @throws(classOf[ForbiddenException])
    private def verifyLinkUpdate(linkSourceIri: IRI, linkPropertyIri: IRI, linkTargetIri: IRI, linkValueIri: IRI, userProfile: UserProfileV1): Future[LinkValueQueryResult] = {
        for {
            maybeLinkValueQueryResult <- findLinkValueByIri(
                subjectIri = linkSourceIri,
                predicateIri = linkPropertyIri,
                objectIri = Some(linkTargetIri),
                linkValueIri = linkValueIri,
                userProfile = userProfile
            )

            result = maybeLinkValueQueryResult match {
                case Some(linkValueQueryResult) =>
                    if (!linkValueQueryResult.directLinkExists || linkValueQueryResult.targetResourceClass.isEmpty) {
                        throw UpdateNotPerformedException()
                    } else {
                        linkValueQueryResult
                    }

                case None =>
                    throw UpdateNotPerformedException(s"The update to link value $linkValueIri with source IRI $linkSourceIri, link property $linkPropertyIri, and target $linkTargetIri was not performed. Please report this as a possible bug.")
            }
        } yield result
    }

    /**
      * Finds the object of the specified predicate in SPARQL query results describing a value.
      *
      * @param predicateIri the IRI of the predicate.
      * @param rows         the SPARQL query results that describe the value.
      * @return the predicate's object.
      */
    private def getValuePredicateObject(predicateIri: IRI, rows: Seq[VariableResultsRow]): Option[IRI] = {
        rows.find(_.rowMap("objPred") == predicateIri).map(_.rowMap("objObj"))
    }

    /**
      * The result of calling the `findResourceWithValue` method.
      *
      * @param resourceIri the IRI of the resource containing the value.
      * @param projectIri  the IRI of the resource's project.
      * @param propertyIri the IRI of the property pointing to the value.
      */
    case class FindResourceWithValueResult(resourceIri: IRI, projectIri: IRI, propertyIri: IRI)

    /**
      * Given a value IRI, finds the value's resource and property.
      *
      * @param valueIri the IRI of the value.
      * @return a [[FindResourceWithValueResult]].
      */
    private def findResourceWithValue(valueIri: IRI): Future[FindResourceWithValueResult] = {
        for {
            findResourceSparqlQuery <- Future(queries.sparql.v1.txt.findResourceWithValue(
                triplestore = settings.triplestoreType,
                searchValueIri = valueIri
            ).toString())
            findResourceResponse <- (storeManager ? SparqlSelectRequest(findResourceSparqlQuery)).mapTo[SparqlSelectResponse]

            _ = if (findResourceResponse.results.bindings.isEmpty) {
                throw NotFoundException(s"No resource found containing value $valueIri")
            }

            resultRowMap = findResourceResponse.getFirstRow.rowMap

            resourceIri = resultRowMap("resource")
            projectIri = resultRowMap("project")
            propertyIri = resultRowMap("property")
        } yield FindResourceWithValueResult(
            resourceIri = resourceIri,
            projectIri = projectIri,
            propertyIri = propertyIri
        )
    }

    /**
      * Creates a new value (either an ordinary value or a link), using an existing transaction, assuming that
      * pre-update checks have already been done.
      *
      * @param dataNamedGraph                     the named graph in which the value is to be created.
      * @param projectIri                         the IRI of the project in which to create the value.
      * @param resourceIri                        the IRI of the resource in which to create the value.
      * @param propertyIri                        the IRI of the property that will point from the resource to the value.
      * @param value                              the value to create.
      * @param valueCreator                       the IRI of the new value's owner.
      * @param valuePermissions                   the literal that should be used as the object of the new value's `knora-base:hasPermissions` predicate.
      * @param updateResourceLastModificationDate if true, update the resource's `knora-base:lastModificationDate`.
      * @param userProfile                        the profile of the user making the request.
      * @return an [[UnverifiedValueV1]].
      */
    private def createValueV1AfterChecks(dataNamedGraph: IRI,
                                         projectIri: IRI,
                                         resourceIri: IRI,
                                         propertyIri: IRI,
                                         value: UpdateValueV1,
                                         comment: Option[String],
                                         valueCreator: IRI,
                                         valuePermissions: String,
                                         updateResourceLastModificationDate: Boolean,
                                         userProfile: UserProfileV1): Future[UnverifiedValueV1] = {
        value match {
            case linkUpdateV1: LinkUpdateV1 =>
                createLinkValueV1AfterChecks(
                    dataNamedGraph = dataNamedGraph,
                    resourceIri = resourceIri,
                    propertyIri = propertyIri,
                    linkUpdateV1 = linkUpdateV1,
                    comment = comment,
                    valueCreator = valueCreator,
                    valuePermissions = valuePermissions,
                    updateResourceLastModificationDate = updateResourceLastModificationDate,
                    userProfile = userProfile
                )

            case ordinaryUpdateValueV1 =>
                createOrdinaryValueV1AfterChecks(
                    dataNamedGraph = dataNamedGraph,
                    resourceIri = resourceIri,
                    propertyIri = propertyIri,
                    value = ordinaryUpdateValueV1,
                    comment = comment,
                    valueCreator = valueCreator,
                    valuePermissions = valuePermissions,
                    updateResourceLastModificationDate = updateResourceLastModificationDate,
                    userProfile = userProfile
                )
        }
    }

    /**
      * Creates a link, using an existing transaction, assuming that pre-update checks have already been done.
      *
      * @param dataNamedGraph                     the named graph in which the link is to be created.
      * @param resourceIri                        the resource in which the link is to be created.
      * @param propertyIri                        the link property.
      * @param linkUpdateV1                       a [[LinkUpdateV1]] specifying the target resource.
      * @param valueCreator                       the IRI of the new link value's owner.
      * @param valuePermissions                   the literal that should be used as the object of the new link value's `knora-base:hasPermissions` predicate.
      * @param updateResourceLastModificationDate if true, update the resource's `knora-base:lastModificationDate`.
      * @param userProfile                        the profile of the user making the request.
      * @return an [[UnverifiedValueV1]].
      */
    private def createLinkValueV1AfterChecks(dataNamedGraph: IRI,
                                             resourceIri: IRI,
                                             propertyIri: IRI,
                                             linkUpdateV1: LinkUpdateV1,
                                             comment: Option[String],
                                             valueCreator: IRI,
                                             valuePermissions: String,
                                             updateResourceLastModificationDate: Boolean,
                                             userProfile: UserProfileV1): Future[UnverifiedValueV1] = {
        for {
            sparqlTemplateLinkUpdate <- incrementLinkValue(
                sourceResourceIri = resourceIri,
                linkPropertyIri = propertyIri,
                targetResourceIri = linkUpdateV1.targetResourceIri,
                valueCreator = valueCreator,
                valuePermissions = valuePermissions,
                userProfile = userProfile
            )

            currentTime: String = Instant.now.toString

            // Generate a SPARQL update string.
            //resourceIndex = 0 because this method isn't used when creating multiple resources
            sparqlUpdate = queries.sparql.v1.txt.createLink(
                dataNamedGraph = dataNamedGraph,
                triplestore = settings.triplestoreType,
                resourceIri = resourceIri,
                linkUpdate = sparqlTemplateLinkUpdate,
                currentTime = currentTime,
                maybeComment = comment
            ).toString()

            /*
            _ = println("================ Create link ===============")
            _ = println(sparqlUpdate)
            _ = println("=============================================")
            */

            // Do the update.
            sparqlUpdateResponse <- (storeManager ? SparqlUpdateRequest(sparqlUpdate)).mapTo[SparqlUpdateResponse]
        } yield UnverifiedValueV1(
            newValueIri = sparqlTemplateLinkUpdate.newLinkValueIri,
            value = linkUpdateV1
        )
    }

    /**
      * Creates an ordinary value (i.e. not a link), using an existing transaction, assuming that pre-update checks have already been done.
      *
      * @param resourceIri                        the resource in which the value is to be created.
      * @param propertyIri                        the property that should point to the value.
      * @param value                              an [[UpdateValueV1]] describing the value.
      * @param valueCreator                       the IRI of the new value's owner.
      * @param valuePermissions                   the literal that should be used as the object of the new value's `knora-base:hasPermissions` predicate.
      * @param updateResourceLastModificationDate if true, update the resource's `knora-base:lastModificationDate`.
      * @param userProfile                        the profile of the user making the request.
      * @return an [[UnverifiedValueV1]].
      */
    private def createOrdinaryValueV1AfterChecks(dataNamedGraph: IRI,
                                                 resourceIri: IRI,
                                                 propertyIri: IRI,
                                                 value: UpdateValueV1,
                                                 comment: Option[String],
                                                 valueCreator: IRI,
                                                 valuePermissions: String,
                                                 updateResourceLastModificationDate: Boolean,
                                                 userProfile: UserProfileV1): Future[UnverifiedValueV1] = {
        // Generate an IRI for the new value.
        val newValueIri = knoraIdUtil.makeRandomValueIri(resourceIri)
        val currentTime: String = Instant.now.toString

        for {
        // If we're creating a text value, update direct links and LinkValues for any resource references in standoff.
            standoffLinkUpdates: Seq[SparqlTemplateLinkUpdate] <- value match {
                case textValueV1: TextValueWithStandoffV1 =>
                    // Make sure the text value's list of resource references is correct.
                    checkTextValueResourceRefs(textValueV1)

                    // Construct a SparqlTemplateLinkUpdate for each reference that was added.
                    val standoffLinkUpdatesForAddedResourceRefs: Seq[Future[SparqlTemplateLinkUpdate]] =
                        textValueV1.resource_reference.map {
                            targetResourceIri =>
                                incrementLinkValue(
                                    sourceResourceIri = resourceIri,
                                    linkPropertyIri = OntologyConstants.KnoraBase.HasStandoffLinkTo,
                                    targetResourceIri = targetResourceIri,
                                    valueCreator = OntologyConstants.KnoraBase.SystemUser,
                                    valuePermissions = standoffLinkValuePermissions,
                                    userProfile = userProfile
                                )
                        }.toVector

                    Future.sequence(standoffLinkUpdatesForAddedResourceRefs)

                case _ => Future(Vector.empty[SparqlTemplateLinkUpdate])
            }

            // Generate a SPARQL update string.
            //resourceIndex = 0 because this method isn't used when creating multiple resources
            sparqlUpdate = queries.sparql.v1.txt.createValue(
                dataNamedGraph = dataNamedGraph,
                triplestore = settings.triplestoreType,
                resourceIri = resourceIri,
                propertyIri = propertyIri,
                newValueIri = newValueIri,
                valueTypeIri = value.valueTypeIri,
                value = value,
                linkUpdates = standoffLinkUpdates,
                maybeComment = comment,
                valueCreator = valueCreator,
                valuePermissions = valuePermissions,
                currentTime = currentTime
            ).toString()

            /*
            _ = println("================ Create value ================")
            _ = println(sparqlUpdate)
            _ = println("==============================================")
            */

            // Do the update.
            sparqlUpdateResponse <- (storeManager ? SparqlUpdateRequest(sparqlUpdate)).mapTo[SparqlUpdateResponse]
        } yield UnverifiedValueV1(
            newValueIri = newValueIri,
            value = value
        )
    }

    /**
      * Changes a link, assuming that pre-update checks have already been done.
      *
      * @param dataNamedGraph     the IRI of the named graph containing the link.
      * @param projectIri         the IRI of the project containing the link.
      * @param resourceIri        the IRI of the resource containing the link.
      * @param propertyIri        the IRI of the link property.
      * @param currentLinkValueV1 a [[LinkValueV1]] representing the `knora-base:LinkValue` for the existing link.
      * @param linkUpdateV1       a [[LinkUpdateV1]] indicating the new target resource.
      * @param comment            an optional comment on the new link value.
      * @param valueCreator       the IRI of the new link value's owner.
      * @param valuePermissions   the literal that should be used as the object of the new link value's `knora-base:hasPermissions` predicate.
      * @param userProfile        the profile of the user making the request.
      * @return a [[ChangeValueResponseV1]].
      */
    private def changeLinkValueV1AfterChecks(dataNamedGraph: IRI,
                                             projectIri: IRI,
                                             resourceIri: IRI,
                                             propertyIri: IRI,
                                             currentLinkValueV1: LinkValueV1,
                                             linkUpdateV1: LinkUpdateV1,
                                             comment: Option[String],
                                             valueCreator: IRI,
                                             valuePermissions: String,
                                             userProfile: UserProfileV1): Future[ChangeValueResponseV1] = {
        for {
        // Delete the existing link and decrement its LinkValue's reference count.
            sparqlTemplateLinkUpdateForCurrentLink <- decrementLinkValue(
                sourceResourceIri = resourceIri,
                linkPropertyIri = propertyIri,
                targetResourceIri = currentLinkValueV1.objectIri,
                valueCreator = valueCreator,
                valuePermissions = valuePermissions,
                userProfile = userProfile
            )

            // Create a new link, and create a new LinkValue for it.
            sparqlTemplateLinkUpdateForNewLink <- incrementLinkValue(
                sourceResourceIri = resourceIri,
                linkPropertyIri = propertyIri,
                targetResourceIri = linkUpdateV1.targetResourceIri,
                valueCreator = valueCreator,
                valuePermissions = valuePermissions,
                userProfile = userProfile
            )

            // Get project info
            maybeProjectInfo <- {
                responderManager ? ProjectInfoByIRIGetV1(
                    projectIri,
                    None
                )
            }.mapTo[Option[ProjectInfoV1]]

            projectInfo = maybeProjectInfo match {
                case Some(pi) => pi
                case None => throw NotFoundException(s"Project '$projectIri' not found.")
            }

            // Make a timestamp to indicate when the link value was updated.
            currentTime: String = Instant.now.toString

            // Generate a SPARQL update string.
            sparqlUpdate = queries.sparql.v1.txt.changeLink(
                dataNamedGraph = projectInfo.dataNamedGraph,
                triplestore = settings.triplestoreType,
                linkSourceIri = resourceIri,
                linkUpdateForCurrentLink = sparqlTemplateLinkUpdateForCurrentLink,
                linkUpdateForNewLink = sparqlTemplateLinkUpdateForNewLink,
                maybeComment = comment,
                currentTime = currentTime
            ).toString()

            /*
            _ = println("================ Update link ================")
            _ = println(sparqlUpdate)
            _ = println("=============================================")
            */

            // Do the update.
            sparqlUpdateResponse <- (storeManager ? SparqlUpdateRequest(sparqlUpdate)).mapTo[SparqlUpdateResponse]

            // To find out whether the update succeeded, check that the new link is in the triplestore.
            linkValueQueryResult <- verifyLinkUpdate(
                linkSourceIri = resourceIri,
                linkPropertyIri = propertyIri,
                linkTargetIri = linkUpdateV1.targetResourceIri,
                linkValueIri = sparqlTemplateLinkUpdateForNewLink.newLinkValueIri,
                userProfile = userProfile
            )

            apiResponseValue = LinkV1(
                targetResourceIri = linkUpdateV1.targetResourceIri,
                valueResourceClass = linkValueQueryResult.targetResourceClass
            )

        } yield ChangeValueResponseV1(
            value = apiResponseValue,
            comment = linkValueQueryResult.comment,
            id = sparqlTemplateLinkUpdateForNewLink.newLinkValueIri,
            rights = linkValueQueryResult.permissionCode
        )
    }

    /**
      * Changes an ordinary value (i.e. not a link), assuming that pre-update checks have already been done.
      *
      * @param projectIri       the IRI of the project containing the value.
      * @param resourceIri      the IRI of the resource containing the value.
      * @param propertyIri      the IRI of the property that points to the value.
      * @param currentValueIri  the IRI of the existing value.
      * @param currentValueV1   an [[ApiValueV1]] representing the existing value.
      * @param newValueIri      the IRI of the new value.
      * @param updateValueV1    an [[UpdateValueV1]] representing the new value.
      * @param comment          an optional comment on the new value.
      * @param valueCreator     the IRI of the new value's owner.
      * @param valuePermissions the literal that should be used as the object of the new value's `knora-base:hasPermissions` predicate.
      * @param userProfile      the profile of the user making the request.
      * @return a [[ChangeValueResponseV1]].
      */
    private def changeOrdinaryValueV1AfterChecks(projectIri: IRI,
                                                 resourceIri: IRI,
                                                 propertyIri: IRI,
                                                 currentValueIri: IRI,
                                                 currentValueV1: ApiValueV1,
                                                 newValueIri: IRI,
                                                 updateValueV1: UpdateValueV1,
                                                 comment: Option[String],
                                                 valueCreator: IRI,
                                                 valuePermissions: String,
                                                 userProfile: UserProfileV1): Future[ChangeValueResponseV1] = {
        for {
        // If we're adding a text value, update direct links and LinkValues for any resource references in Standoff.
            standoffLinkUpdates: Seq[SparqlTemplateLinkUpdate] <- (currentValueV1, updateValueV1) match {
                case (currentTextValue: TextValueV1, newTextValue: TextValueV1) =>
                    // Make sure the new text value's list of resource references is correct.

                    newTextValue match {
                        case newTextWithStandoff: TextValueWithStandoffV1 =>
                            checkTextValueResourceRefs(newTextWithStandoff)
                        case textValueSimple: TextValueSimpleV1 => ()
                    }


                    // Identify the resource references that have been added or removed in the new version of
                    // the value.
                    val currentResourceRefs = currentTextValue match {
                        case textValueWithStandoff: TextValueWithStandoffV1 =>
                            textValueWithStandoff.resource_reference
                        case textValueSimple: TextValueSimpleV1 => Set.empty[IRI]
                    }

                    val newResourceRefs = newTextValue match {
                        case textValueWithStandoff: TextValueWithStandoffV1 =>
                            textValueWithStandoff.resource_reference
                        case textValueSimple: TextValueSimpleV1 => Set.empty[IRI]
                    }
                    val addedResourceRefs = newResourceRefs -- currentResourceRefs
                    val removedResourceRefs = currentResourceRefs -- newResourceRefs

                    // Construct a SparqlTemplateLinkUpdate for each reference that was added.
                    val standoffLinkUpdatesForAddedResourceRefs: Seq[Future[SparqlTemplateLinkUpdate]] = addedResourceRefs.toVector.map {
                        targetResourceIri =>
                            incrementLinkValue(
                                sourceResourceIri = resourceIri,
                                linkPropertyIri = OntologyConstants.KnoraBase.HasStandoffLinkTo,
                                targetResourceIri = targetResourceIri,
                                valueCreator = OntologyConstants.KnoraBase.SystemUser,
                                valuePermissions = standoffLinkValuePermissions,
                                userProfile = userProfile
                            )
                    }

                    // Construct a SparqlTemplateLinkUpdate for each reference that was removed.
                    val standoffLinkUpdatesForRemovedResourceRefs: Seq[Future[SparqlTemplateLinkUpdate]] = removedResourceRefs.toVector.map {
                        removedTargetResource =>
                            decrementLinkValue(
                                sourceResourceIri = resourceIri,
                                linkPropertyIri = OntologyConstants.KnoraBase.HasStandoffLinkTo,
                                targetResourceIri = removedTargetResource,
                                valueCreator = OntologyConstants.KnoraBase.SystemUser,
                                valuePermissions = standoffLinkValuePermissions,
                                userProfile = userProfile
                            )
                    }

                    Future.sequence(standoffLinkUpdatesForAddedResourceRefs ++ standoffLinkUpdatesForRemovedResourceRefs)

                case _ => Future(Vector.empty[SparqlTemplateLinkUpdate])
            }

            // Get project info
            maybeProjectInfo <- {
                responderManager ? ProjectInfoByIRIGetV1(
                    projectIri,
                    None
                )
            }.mapTo[Option[ProjectInfoV1]]

            projectInfo = maybeProjectInfo match {
                case Some(pi) => pi
                case None => throw NotFoundException(s"Project '$projectIri' not found.")
            }

            // Make a timestamp to indicate when the value was updated.
            currentTime: String = Instant.now.toString

            // Generate a SPARQL update.
            sparqlUpdate = queries.sparql.v1.txt.addValueVersion(
                dataNamedGraph = projectInfo.dataNamedGraph,
                triplestore = settings.triplestoreType,
                resourceIri = resourceIri,
                propertyIri = propertyIri,
                currentValueIri = currentValueIri,
                newValueIri = newValueIri,
                valueTypeIri = updateValueV1.valueTypeIri,
                value = updateValueV1,
                valueCreator = valueCreator,
                valuePermissions = valuePermissions,
                maybeComment = comment,
                linkUpdates = standoffLinkUpdates,
                currentTime = currentTime
            ).toString()

            /*
            _ = println("================ Update value ================")
            _ = println(sparqlUpdate)
            _ = println("==============================================")
            */

            // Do the update.
            sparqlUpdateResponse <- (storeManager ? SparqlUpdateRequest(sparqlUpdate)).mapTo[SparqlUpdateResponse]

            // To find out whether the update succeeded, look for the new value in the triplestore.
            verifyUpdateResult <- verifyOrdinaryValueUpdate(
                resourceIri = resourceIri,
                propertyIri = propertyIri,
                searchValueIri = newValueIri,
                userProfile = userProfile
            )
        } yield ChangeValueResponseV1(
            value = verifyUpdateResult.value,
            comment = verifyUpdateResult.comment,
            id = newValueIri,
            rights = verifyUpdateResult.permissionCode
        )
    }

    /**
      * Generates a [[SparqlTemplateLinkUpdate]] to tell a SPARQL update template how to create a `LinkValue` or to
      * increment the reference count of an existing `LinkValue`. This happens in two cases:
      *
      *  - When the user creates a link. In this case, neither the link nor the `LinkValue` exist yet. The
      * [[SparqlTemplateLinkUpdate]] will specify that the link should be created, and that the `LinkValue` should be
      * created with a reference count of 1.
      *  - When a text value is updated so that its standoff markup refers to a resource that it did not previously
      * refer to. Here there are two possibilities:
      *    - If there is currently a `knora-base:hasStandoffLinkTo` link between the source and target resources, with a
      * corresponding `LinkValue`, a new version of the `LinkValue` will be made, with an incremented reference count.
      *    - If there that link and `LinkValue` don't yet exist, they will be created, and the `LinkValue` will be given
      * a reference count of 1.
      *
      * @param sourceResourceIri the IRI of the source resource.
      * @param linkPropertyIri   the IRI of the property that links the source resource to the target resource.
      * @param targetResourceIri the IRI of the target resource.
      * @param valueCreator      the IRI of the new link value's owner.
      * @param valuePermissions  the literal that should be used as the object of the new link value's `knora-base:hasPermissions` predicate.
      * @param userProfile       the profile of the user making the request.
      * @return a [[SparqlTemplateLinkUpdate]] that can be passed to a SPARQL update template.
      */
    private def incrementLinkValue(sourceResourceIri: IRI,
                                   linkPropertyIri: IRI,
                                   targetResourceIri: IRI,
                                   valueCreator: IRI,
                                   valuePermissions: String,
                                   userProfile: UserProfileV1): Future[SparqlTemplateLinkUpdate] = {
        for {
        // Check whether a LinkValue already exists for this link.
            maybeLinkValueQueryResult <- findLinkValueByLinkTriple(
                subjectIri = sourceResourceIri,
                predicateIri = linkPropertyIri,
                objectIri = targetResourceIri,
                userProfile = userProfile
            )

            // Check that the target resource actually exists and is a knora-base:Resource.
            targetIriCheckResult <- checkStandoffResourceReferenceTargets(targetIris = Set(targetResourceIri), userProfile = userProfile)

            // Generate an IRI for the new LinkValue.
            newLinkValueIri = knoraIdUtil.makeRandomValueIri(sourceResourceIri)

            linkUpdate = maybeLinkValueQueryResult match {
                case Some(linkValueQueryResult) =>
                    // There's already a LinkValue for links between these two resources. Increment
                    // its reference count.
                    val currentReferenceCount = linkValueQueryResult.value.referenceCount
                    val newReferenceCount = currentReferenceCount + 1
                    val insertDirectLink = !linkValueQueryResult.directLinkExists

                    SparqlTemplateLinkUpdate(
                        linkPropertyIri = linkPropertyIri,
                        directLinkExists = linkValueQueryResult.directLinkExists,
                        insertDirectLink = insertDirectLink,
                        deleteDirectLink = false,
                        linkValueExists = true,
                        linkTargetExists = true,
                        newLinkValueIri = newLinkValueIri,
                        linkTargetIri = targetResourceIri,
                        currentReferenceCount = currentReferenceCount,
                        newReferenceCount = newReferenceCount,
                        newLinkValueCreator = valueCreator,
                        newLinkValuePermissions = valuePermissions
                    )

                case None =>
                    // There's no LinkValue for links between these two resources, so create one, and give it
                    // a reference count of 1.
                    SparqlTemplateLinkUpdate(
                        linkPropertyIri = linkPropertyIri,
                        directLinkExists = false,
                        insertDirectLink = true,
                        deleteDirectLink = false,
                        linkValueExists = false,
                        linkTargetExists = true,
                        newLinkValueIri = newLinkValueIri,
                        linkTargetIri = targetResourceIri,
                        currentReferenceCount = 0,
                        newReferenceCount = 1,
                        newLinkValueCreator = valueCreator,
                        newLinkValuePermissions = valuePermissions
                    )
            }
        } yield linkUpdate
    }

    /**
      * Generates a [[SparqlTemplateLinkUpdate]] to tell a SPARQL update template how to decrement the reference count
      * of a `LinkValue`. This happens in two cases:
      *
      *  - When the user deletes (or changes) a user-created link. In this case, the current reference count will be 1.
      * The existing link will be removed. A new version of the `LinkValue` be made with a reference count of 0, and
      * will be marked as deleted.
      *  - When a resource reference is removed from standoff markup on a text value, so that the text value no longer
      * contains any references to that target resource. In this case, a new version of the `LinkValue` will be
      * made, with a decremented reference count. If the new reference count is 0, the link will be removed and the
      * `LinkValue` will be marked as deleted.
      *
      * @param sourceResourceIri the IRI of the source resource.
      * @param linkPropertyIri   the IRI of the property that links the source resource to the target resource.
      * @param targetResourceIri the IRI of the target resource.
      * @param valueCreator      the IRI of the new link value's owner.
      * @param valuePermissions  the literal that should be used as the object of the new link value's `knora-base:hasPermissions` predicate.
      * @param userProfile       the profile of the user making the request.
      * @return a [[SparqlTemplateLinkUpdate]] that can be passed to a SPARQL update template.
      */
    private def decrementLinkValue(sourceResourceIri: IRI,
                                   linkPropertyIri: IRI,
                                   targetResourceIri: IRI,
                                   valueCreator: IRI,
                                   valuePermissions: String,
                                   userProfile: UserProfileV1): Future[SparqlTemplateLinkUpdate] = {
        for {
        // Query the LinkValue to ensure that it exists and to get its contents.
            maybeLinkValueQueryResult <- findLinkValueByLinkTriple(
                subjectIri = sourceResourceIri,
                predicateIri = linkPropertyIri,
                objectIri = targetResourceIri,
                userProfile = userProfile
            )

            // Did we find it?
            linkUpdate = maybeLinkValueQueryResult match {
                case Some(linkValueQueryResult) =>
                    // Yes. Make a SparqlTemplateLinkUpdate.

                    // Decrement the LinkValue's reference count.
                    val currentReferenceCount = linkValueQueryResult.value.referenceCount
                    val newReferenceCount = currentReferenceCount - 1

                    // If the new reference count is 0, specify that the direct link between the source and target
                    // resources should be removed.
                    val deleteDirectLink = linkValueQueryResult.directLinkExists && newReferenceCount == 0

                    // Generate an IRI for the new LinkValue.
                    val newLinkValueIri = knoraIdUtil.makeRandomValueIri(sourceResourceIri)

                    SparqlTemplateLinkUpdate(
                        linkPropertyIri = linkPropertyIri,
                        directLinkExists = linkValueQueryResult.directLinkExists,
                        insertDirectLink = false,
                        deleteDirectLink = deleteDirectLink,
                        linkValueExists = true,
                        linkTargetExists = true,
                        newLinkValueIri = newLinkValueIri,
                        linkTargetIri = targetResourceIri,
                        currentReferenceCount = currentReferenceCount,
                        newReferenceCount = newReferenceCount,
                        newLinkValueCreator = valueCreator,
                        newLinkValuePermissions = valuePermissions
                    )

                case None =>
                    // We didn't find the LinkValue. This shouldn't happen.
                    throw InconsistentTriplestoreDataException(s"There should be a knora-base:LinkValue describing a direct link from resource $sourceResourceIri to resource $targetResourceIri using property $linkPropertyIri, but it seems to be missing")
            }
        } yield linkUpdate
    }

    /**
      * Checks a [[TextValueV1]] to make sure that the resource references in its [[StandoffTagV1]] objects match
      * the list of resource IRIs in its `resource_reference` member variable.
      *
      * @param textValue the [[TextValueV1]] to be checked.
      */
    @throws(classOf[BadRequestException])
    private def checkTextValueResourceRefs(textValue: TextValueWithStandoffV1): Unit = {

        // please note that the function `InputValidation.getResourceIrisFromStandoffTags` is not used here
        // because we want a double check (the function has already been called in the route or in standoff responder)
        val resourceRefsInStandoff: Set[IRI] = textValue.standoff.foldLeft(Set.empty[IRI]) {
            case (acc: Set[IRI], standoffNode: StandoffTagV1) =>

                standoffNode match {

                    case node: StandoffTagV1 if node.dataType.isDefined && node.dataType.get == StandoffDataTypeClasses.StandoffLinkTag =>
                        acc + node.attributes.find(_.standoffPropertyIri == OntologyConstants.KnoraBase.StandoffTagHasLink).getOrElse(throw NotFoundException(s"${OntologyConstants.KnoraBase.StandoffTagHasLink} was not found in $node")).stringValue

                    case _ => acc
                }
        }

        if (resourceRefsInStandoff != textValue.resource_reference) {
            throw BadRequestException(s"The list of resource references in this text value does not match the resource references in its Standoff markup: $textValue")
        }
    }

    /**
      * Given a set of IRIs of standoff resource reference targets, checks that each one actually refers to a `knora-base:Resource`.
      *
      * @param targetIris  the IRIs to check.
      * @param userProfile the profile of the user making the request.
      * @return a `Future[Unit]` on success, otherwise a `Future` containing an exception ([[NotFoundException]] if the target resource is not found,
      *         or [[BadRequestException]] if the target IRI isn't a `knora-base:Resource`).
      */
    private def checkStandoffResourceReferenceTargets(targetIris: Set[IRI], userProfile: UserProfileV1): Future[Unit] = {
        if (targetIris.isEmpty) {
            Future(())
        } else {
            val targetIriCheckFutures: Set[Future[Unit]] = targetIris.map {
                targetIri =>
                    for {
                        checkTargetClassResponse <- (responderManager ? ResourceCheckClassRequestV1(
                            resourceIri = targetIri,
                            owlClass = OntologyConstants.KnoraBase.Resource,
                            userProfile = userProfile
                        )).mapTo[ResourceCheckClassResponseV1]

                        _ = if (!checkTargetClassResponse.isInClass) throw BadRequestException(s"$targetIri cannot be the object of a standoff resource reference, because it is not a knora-base:Resource")
                    } yield ()
            }

            for {
                targetIriChecks: Set[Unit] <- Future.sequence(targetIriCheckFutures)
            } yield targetIriChecks.head
        }
    }

    /**
      * Implements a pre-update check to ensure that an [[UpdateValueV1]] has the correct type for the `knora-base:objectClassConstraint` of
      * the property that is supposed to point to it.
      *
      * @param propertyIri                   the IRI of the property.
      * @param propertyObjectClassConstraint the IRI of the `knora-base:objectClassConstraint` of the property.
      * @param updateValueV1                 the value to be updated.
      * @param userProfile                   the profile of the user making the request.
      * @return an empty [[Future]] on success, or a failed [[Future]] if the value has the wrong type.
      */
    private def checkPropertyObjectClassConstraintForValue(propertyIri: IRI, propertyObjectClassConstraint: IRI, updateValueV1: UpdateValueV1, userProfile: UserProfileV1): Future[Unit] = {
        for {
            result <- updateValueV1 match {
                case linkUpdate: LinkUpdateV1 =>
                    // We're creating a link. Ask the resources responder to check the OWL class of the target resource.
                    for {
                        checkTargetClassResponse <- (responderManager ? ResourceCheckClassRequestV1(
                            resourceIri = linkUpdate.targetResourceIri,
                            owlClass = propertyObjectClassConstraint,
                            userProfile = userProfile
                        )).mapTo[ResourceCheckClassResponseV1]

                        _ = if (!checkTargetClassResponse.isInClass) {
                            throw OntologyConstraintException(s"Resource ${linkUpdate.targetResourceIri} cannot be the target of property $propertyIri, because it is not a member of OWL class $propertyObjectClassConstraint")
                        }
                    } yield ()

                case otherValue =>
                    // We're creating an ordinary value. Check that its type is valid for the property's knora-base:objectClassConstraint.
                    valueUtilV1.checkValueTypeForPropertyObjectClassConstraint(
                        propertyIri = propertyIri,
                        propertyObjectClassConstraint = propertyObjectClassConstraint,
                        valueType = otherValue.valueTypeIri,
                        responderManager = responderManager,
                        userProfile = userProfile)
            }
        } yield result
    }

    /**
      * The permissions that are granted by every `knora-base:LinkValue` describing a standoff link.
      */
    lazy val standoffLinkValuePermissions: String = {
        val permissionMap = Map(
            OntologyConstants.KnoraBase.ChangeRightsPermission -> Set(OntologyConstants.KnoraBase.SystemUser),
            OntologyConstants.KnoraBase.ViewPermission -> Set(OntologyConstants.KnoraBase.UnknownUser)
        )

        PermissionUtilV1.formatPermissions(permissionMap)
    }
}<|MERGE_RESOLUTION|>--- conflicted
+++ resolved
@@ -423,12 +423,7 @@
                     case (propertyIri: IRI, valuesToCreate: Seq[NumberedValueToCreate]) =>
                         val defaultPropertyAccessPermissions: String = createMultipleValuesRequest.defaultPropertyAccessPermissions(propertyIri)
 
-<<<<<<< HEAD
                         // log.debug(s"createValueV1 - defaultPropertyAccessPermissions: $defaultPropertyAccessPermissions")
-=======
-                        val defaultObjectAccessPermissions = Await.result(defaultObjectAccessPermissionsF, 5.second)
-                        // log.debug(s"createValueV1 - defaultObjectAccessPermissions: $defaultObjectAccessPermissions")
->>>>>>> 0102dd6c
 
                         // For each property, construct a SparqlGenerationResultForProperty containing WHERE clause statements, INSERT clause statements, and UnverifiedValueV1s.
                         val sparqlGenerationResultForProperty: SparqlGenerationResultForProperty = valuesToCreate.foldLeft(SparqlGenerationResultForProperty()) {
