--- conflicted
+++ resolved
@@ -176,17 +176,10 @@
         case listsResponderRequest: ListsResponderRequestV1 => listsRouter.forward(listsResponderRequest)
         case searchResponderRequest: SearchResponderRequestV1 => searchRouter.forward(searchResponderRequest)
         case ontologyResponderRequest: OntologyResponderRequestV1 => ontologyRouter.forward(ontologyResponderRequest)
-<<<<<<< HEAD
-        case graphdataResponderRequest: GraphDataResponderRequestV1 => resourcesRouter.forward(graphdataResponderRequest)
-        case projectsResponderRequest: ProjectsResponderRequestV1 => projectsRouter forward projectsResponderRequest
-        case ckanResponderRequest: CkanResponderRequestV1 => ckanRouter forward ckanResponderRequest
-        case storeResponderRequest: StoreResponderRequestV1 => storeRouter forward storeResponderRequest
-        case standoffResponderRequest: StandoffResponderRequestV1 => standoffRouter forward standoffResponderRequest
-=======
         case projectsResponderRequest: ProjectsResponderRequestV1 => projectsRouter.forward(projectsResponderRequest)
         case ckanResponderRequest: CkanResponderRequestV1 => ckanRouter.forward(ckanResponderRequest)
         case storeResponderRequest: StoreResponderRequestV1 => storeRouter.forward(storeResponderRequest)
->>>>>>> 4c611857
+        case standoffResponderRequest: StandoffResponderRequestV1 => standoffRouter forward standoffResponderRequest
         case other => sender ! Status.Failure(UnexpectedMessageException(s"Unexpected message $other of type ${other.getClass.getCanonicalName}"))
     }
 }