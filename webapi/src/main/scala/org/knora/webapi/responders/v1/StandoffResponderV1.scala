/*
 * Copyright © 2021 - 2022 Swiss National Data and Service Center for the Humanities and/or DaSCH Service Platform contributors.
 * SPDX-License-Identifier: Apache-2.0
 */

package org.knora.webapi.responders.v1

import akka.pattern._
import org.knora.webapi._
import dsp.errors.NotFoundException
import dsp.errors.SipiException
import org.knora.webapi.messages.IriConversions._
import org.knora.webapi.messages.StringFormatter
import org.knora.webapi.messages.admin.responder.usersmessages.UserADM
import org.knora.webapi.messages.util.ResponderData
import org.knora.webapi.messages.v1.responder.ontologymessages.ConvertOntologyClassV2ToV1
import org.knora.webapi.messages.v1.responder.ontologymessages.StandoffEntityInfoGetResponseV1
import org.knora.webapi.messages.v1.responder.standoffmessages._
import org.knora.webapi.messages.v2.responder.standoffmessages._
import org.knora.webapi.responders.Responder
import org.knora.webapi.responders.Responder.handleUnexpectedMessage

import java.util.UUID
import scala.concurrent.Future

/**
 * Responds to requests relating to the creation of mappings from XML elements and attributes to standoff classes and properties.
 */
class StandoffResponderV1(responderData: ResponderData) extends Responder(responderData) {

  /**
   * Receives a message of type [[StandoffResponderRequestV1]], and returns an appropriate response message.
   */
  def receive(msg: StandoffResponderRequestV1) = msg match {
    case CreateMappingRequestV1(xml, label, projectIri, mappingName, userProfile, uuid) =>
      createMappingV1(xml, label, projectIri, mappingName, userProfile, uuid)
    case GetMappingRequestV1(mappingIri, userProfile) =>
      getMappingV1(mappingIri, userProfile)
    case GetXSLTransformationRequestV1(xsltTextReprIri, userProfile) =>
      getXSLTransformation(xsltTextReprIri, userProfile)
    case other => handleUnexpectedMessage(other, log, this.getClass.getName)
  }

  val xsltCacheName = "xsltCache"

  /**
   * Retrieves a `knora-base:XSLTransformation` in the triplestore and requests the corresponding XSL file from Sipi.
   *
   * @param xslTransformationIri The IRI of the resource representing the XSL Transformation (a [[org.knora.webapi.messages.OntologyConstants.KnoraBase.XSLTransformation]]).
   * @param userProfile          The client making the request.
   * @return a [[GetXSLTransformationResponseV1]].
   */
  private def getXSLTransformation(
    xslTransformationIri: IRI,
    userProfile: UserADM
  ): Future[GetXSLTransformationResponseV1] = {

    val xslTransformationFuture = for {
<<<<<<< HEAD
      xsltTransformation <- (responderManager ? GetXSLTransformationRequestV2(
                              xsltTextRepresentationIri = xslTransformationIri,
                              requestingUser = userProfile
                            )).mapTo[GetXSLTransformationResponseV2]
=======
      xsltTransformation <- appActor
                              .ask(
                                GetXSLTransformationRequestV2(
                                  xsltTextRepresentationIri = xslTransformationIri,
                                  featureFactoryConfig = featureFactoryConfig,
                                  requestingUser = userProfile
                                )
                              )
                              .mapTo[GetXSLTransformationResponseV2]
>>>>>>> 7f556979
    } yield GetXSLTransformationResponseV1(
      xslt = xsltTransformation.xslt
    )

    xslTransformationFuture.recover {
      case notFound: NotFoundException =>
        throw SipiException(s"XSL transformation $xslTransformationIri not found: ${notFound.message}")

      case other => throw other
    }
  }

  /**
   * Creates a mapping between XML elements and attributes to standoff classes and properties.
   * The mapping is used to convert XML documents to [[TextValueV1]] and back.
   *
   * @param xml                  the provided mapping.
   * @param featureFactoryConfig the feature factory configuration.
   * @param userProfile          the client that made the request.
   */
  private def createMappingV1(
    xml: String,
    label: String,
    projectIri: IRI,
    mappingName: String,
    userProfile: UserADM,
    apiRequestID: UUID
  ): Future[CreateMappingResponseV1] = {

    implicit val stringFormatter: StringFormatter = StringFormatter.getGeneralInstance

    val createMappingRequest = CreateMappingRequestV2(
      metadata = CreateMappingRequestMetadataV2(
        label = label,
        projectIri = projectIri.toSmartIri,
        mappingName = mappingName
      ),
      xml = CreateMappingRequestXMLV2(xml),
      requestingUser = userProfile,
      apiRequestID = apiRequestID
    )

    for {
      mappingResponse <- appActor.ask(createMappingRequest).mapTo[CreateMappingResponseV2]
    } yield CreateMappingResponseV1(
      mappingResponse.mappingIri
    )

  }

  /**
   * The name of the mapping cache.
   */
  val mappingCacheName = "mappingCache"

  /**
   * Gets a mapping either from the cache or by making a request to the triplestore.
   *
   * @param mappingIri  the IRI of the mapping to retrieve.
   * @param userProfile the user making the request.
   * @return a [[MappingXMLtoStandoff]].
   */
  private def getMappingV1(
    mappingIri: IRI,
    userProfile: UserADM
  ): Future[GetMappingResponseV1] =
    for {
<<<<<<< HEAD
      mappingResponse: GetMappingResponseV2 <- (responderManager ? GetMappingRequestV2(
                                                 mappingIri = mappingIri,
                                                 requestingUser = userProfile
                                               )).mapTo[GetMappingResponseV2]
=======
      mappingResponse: GetMappingResponseV2 <- appActor
                                                 .ask(
                                                   GetMappingRequestV2(
                                                     mappingIri = mappingIri,
                                                     featureFactoryConfig = featureFactoryConfig,
                                                     requestingUser = userProfile
                                                   )
                                                 )
                                                 .mapTo[GetMappingResponseV2]
>>>>>>> 7f556979
    } yield GetMappingResponseV1(
      mappingIri = mappingResponse.mappingIri,
      mapping = mappingResponse.mapping,
      standoffEntities = StandoffEntityInfoGetResponseV1(
        standoffClassInfoMap =
          ConvertOntologyClassV2ToV1.classInfoMapV2ToV1(mappingResponse.standoffEntities.standoffClassInfoMap),
        standoffPropertyInfoMap =
          ConvertOntologyClassV2ToV1.propertyInfoMapV2ToV1(mappingResponse.standoffEntities.standoffPropertyInfoMap)
      )
    )

}<|MERGE_RESOLUTION|>--- conflicted
+++ resolved
@@ -9,6 +9,7 @@
 import org.knora.webapi._
 import dsp.errors.NotFoundException
 import dsp.errors.SipiException
+import org.knora.webapi.feature.FeatureFactoryConfig
 import org.knora.webapi.messages.IriConversions._
 import org.knora.webapi.messages.StringFormatter
 import org.knora.webapi.messages.admin.responder.usersmessages.UserADM
@@ -32,12 +33,12 @@
    * Receives a message of type [[StandoffResponderRequestV1]], and returns an appropriate response message.
    */
   def receive(msg: StandoffResponderRequestV1) = msg match {
-    case CreateMappingRequestV1(xml, label, projectIri, mappingName, userProfile, uuid) =>
-      createMappingV1(xml, label, projectIri, mappingName, userProfile, uuid)
-    case GetMappingRequestV1(mappingIri, userProfile) =>
-      getMappingV1(mappingIri, userProfile)
-    case GetXSLTransformationRequestV1(xsltTextReprIri, userProfile) =>
-      getXSLTransformation(xsltTextReprIri, userProfile)
+    case CreateMappingRequestV1(xml, label, projectIri, mappingName, featureFactoryConfig, userProfile, uuid) =>
+      createMappingV1(xml, label, projectIri, mappingName, featureFactoryConfig, userProfile, uuid)
+    case GetMappingRequestV1(mappingIri, featureFactoryConfig, userProfile) =>
+      getMappingV1(mappingIri, featureFactoryConfig, userProfile)
+    case GetXSLTransformationRequestV1(xsltTextReprIri, featureFactoryConfig, userProfile) =>
+      getXSLTransformation(xsltTextReprIri, featureFactoryConfig, userProfile)
     case other => handleUnexpectedMessage(other, log, this.getClass.getName)
   }
 
@@ -47,21 +48,17 @@
    * Retrieves a `knora-base:XSLTransformation` in the triplestore and requests the corresponding XSL file from Sipi.
    *
    * @param xslTransformationIri The IRI of the resource representing the XSL Transformation (a [[org.knora.webapi.messages.OntologyConstants.KnoraBase.XSLTransformation]]).
+   * @param featureFactoryConfig the feature factory configuration.
    * @param userProfile          The client making the request.
    * @return a [[GetXSLTransformationResponseV1]].
    */
   private def getXSLTransformation(
     xslTransformationIri: IRI,
+    featureFactoryConfig: FeatureFactoryConfig,
     userProfile: UserADM
   ): Future[GetXSLTransformationResponseV1] = {
 
     val xslTransformationFuture = for {
-<<<<<<< HEAD
-      xsltTransformation <- (responderManager ? GetXSLTransformationRequestV2(
-                              xsltTextRepresentationIri = xslTransformationIri,
-                              requestingUser = userProfile
-                            )).mapTo[GetXSLTransformationResponseV2]
-=======
       xsltTransformation <- appActor
                               .ask(
                                 GetXSLTransformationRequestV2(
@@ -71,7 +68,6 @@
                                 )
                               )
                               .mapTo[GetXSLTransformationResponseV2]
->>>>>>> 7f556979
     } yield GetXSLTransformationResponseV1(
       xslt = xsltTransformation.xslt
     )
@@ -97,6 +93,7 @@
     label: String,
     projectIri: IRI,
     mappingName: String,
+    featureFactoryConfig: FeatureFactoryConfig,
     userProfile: UserADM,
     apiRequestID: UUID
   ): Future[CreateMappingResponseV1] = {
@@ -110,6 +107,7 @@
         mappingName = mappingName
       ),
       xml = CreateMappingRequestXMLV2(xml),
+      featureFactoryConfig = featureFactoryConfig,
       requestingUser = userProfile,
       apiRequestID = apiRequestID
     )
@@ -131,20 +129,16 @@
    * Gets a mapping either from the cache or by making a request to the triplestore.
    *
    * @param mappingIri  the IRI of the mapping to retrieve.
+   * @param featureFactoryConfig the feature factory configuration.
    * @param userProfile the user making the request.
    * @return a [[MappingXMLtoStandoff]].
    */
   private def getMappingV1(
     mappingIri: IRI,
+    featureFactoryConfig: FeatureFactoryConfig,
     userProfile: UserADM
   ): Future[GetMappingResponseV1] =
     for {
-<<<<<<< HEAD
-      mappingResponse: GetMappingResponseV2 <- (responderManager ? GetMappingRequestV2(
-                                                 mappingIri = mappingIri,
-                                                 requestingUser = userProfile
-                                               )).mapTo[GetMappingResponseV2]
-=======
       mappingResponse: GetMappingResponseV2 <- appActor
                                                  .ask(
                                                    GetMappingRequestV2(
@@ -154,7 +148,6 @@
                                                    )
                                                  )
                                                  .mapTo[GetMappingResponseV2]
->>>>>>> 7f556979
     } yield GetMappingResponseV1(
       mappingIri = mappingResponse.mappingIri,
       mapping = mappingResponse.mapping,
