/*
 * Copyright © 2015 Lukas Rosenthaler, Benjamin Geer, Ivan Subotic,
 * Tobias Schweizer, André Kilchenmann, and Sepideh Alassi.
 *
 * This file is part of Knora.
 *
 * Knora is free software: you can redistribute it and/or modify
 * it under the terms of the GNU Affero General Public License as published
 * by the Free Software Foundation, either version 3 of the License, or
 * (at your option) any later version.
 *
 * Knora is distributed in the hope that it will be useful,
 * but WITHOUT ANY WARRANTY; without even the implied warranty of
 * MERCHANTABILITY or FITNESS FOR A PARTICULAR PURPOSE.  See the
 * GNU Affero General Public License for more details.
 *
 * You should have received a copy of the GNU Affero General Public
 * License along with Knora.  If not, see <http://www.gnu.org/licenses/>.
 */

package org.knora.webapi.responders.v2

import akka.pattern._
import org.knora.webapi.{IRI, NotFoundException}
import org.knora.webapi.messages.v1.responder.standoffmessages.{GetMappingRequestV1, GetMappingResponseV1, GetXSLTransformationRequestV1, GetXSLTransformationResponseV1}
import org.knora.webapi.messages.v1.responder.usermessages.UserProfileV1
import org.knora.webapi.messages.store.triplestoremessages.{SparqlConstructRequest, SparqlConstructResponse}
import org.knora.webapi.messages.v2.responder._
import org.knora.webapi.messages.v2.responder.resourcemessages.{ResourcePreviewRequestV2, ResourcesGetRequestV2}
import org.knora.webapi.responders.{Responder, ResponderWithStandoffV2}
import org.knora.webapi.util.ActorUtil.{future2Message, handleUnexpectedMessage}
import org.knora.webapi.util.ConstructResponseUtilV2
import org.knora.webapi.util.ConstructResponseUtilV2.{MappingAndXSLTransformation, ResourceWithValueRdfData}

import scala.concurrent.Future

class ResourcesResponderV2 extends ResponderWithStandoffV2 {

    def receive = {
        case ResourcesGetRequestV2(resIris, userProfile) => future2Message(sender(), getResources(resIris, userProfile), log)
        case ResourcePreviewRequestV2(resIris, userProfile) => future2Message(sender(), getResourcePreview(resIris, userProfile), log)
        case other => handleUnexpectedMessage(sender(), other, log, this.getClass.getName)
    }

    /**
      * Get one or several resources and return them as a sequence.
      *
      * @param resourceIris the resources to query for.
      * @param userProfile  the profile of the client making the request.
      * @return a [[ReadResourcesSequenceV2]].
      */
    private def getResources(resourceIris: Seq[IRI], userProfile: UserProfileV1): Future[ReadResourcesSequenceV2] = {

        // eliminate duplicate Iris
        val resourceIrisDistinct: Seq[IRI] = resourceIris.distinct

        for {
            resourceRequestSparql <- Future(queries.sparql.v2.txt.getResourcePropertiesAndValues(
                triplestore = settings.triplestoreType,
                resourceIris = resourceIrisDistinct
            ).toString())

            // _ = println(resourceRequestSparql)

            resourceRequestResponse: SparqlConstructResponse <- (storeManager ? SparqlConstructRequest(resourceRequestSparql)).mapTo[SparqlConstructResponse]

            // separate resources and values
            queryResultsSeparated: Map[IRI, ResourceWithValueRdfData] = ConstructResponseUtilV2.splitMainResourcesAndValueRdfData(constructQueryResults = resourceRequestResponse, userProfile = userProfile)

            // check if all the requested resources were returned
            requestedButMissing = resourceIrisDistinct.toSet -- queryResultsSeparated.keySet

            _ = if (requestedButMissing.nonEmpty) {
                throw NotFoundException(
                    s"""Not all the requested resources from ${resourceIrisDistinct.mkString(", ")} could not be found:
                        maybe you do not have the right to see all of them or some are marked as deleted.
                        Missing: ${requestedButMissing.mkString(", ")}""".stripMargin)

            }

<<<<<<< HEAD
            // collect the Iris of the mappings referred to in the resources' text values
            mappingIris: Set[IRI] = resourceIrisDistinct.flatMap {
                (resIri: IRI) =>
                    ConstructResponseUtilV2.getMappingIrisFromValuePropertyAssertions(queryResultsSeparated(resIri).valuePropertyAssertions)
            }.toSet

            // get all the mappings
            mappingResponsesFuture: Vector[Future[GetMappingResponseV1]] = mappingIris.map {
                mappingIri =>
                    for {
                        mappingResponse: GetMappingResponseV1 <- (responderManager ? GetMappingRequestV1(mappingIri = mappingIris.head, userProfile = userProfile)).mapTo[GetMappingResponseV1]
                    } yield mappingResponse
            }.toVector

            mappingResponses: Vector[GetMappingResponseV1] <- Future.sequence(mappingResponsesFuture)

            // get the default XSL transformations
            mappingsWithFuture: Vector[Future[(IRI, MappingAndXSLTransformation)]] = mappingResponses.map {
                (mapping: GetMappingResponseV1) =>

                    for {
                        // if given, get the default XSL transformation
                        xsltOption: Option[String] <- if (mapping.mapping.defaultXSLTransformation.nonEmpty) {
                            for {
                                xslTransformation: GetXSLTransformationResponseV1 <- (responderManager ? GetXSLTransformationRequestV1(mapping.mapping.defaultXSLTransformation.get, userProfile = userProfile)).mapTo[GetXSLTransformationResponseV1]
                            } yield Some(xslTransformation.xslt)
                        } else {
                            Future(None)
                        }
                    } yield mapping.mappingIri -> MappingAndXSLTransformation(mapping = mapping.mapping, standoffEntities = mapping.standoffEntities, XSLTransformation = xsltOption)

            }

            mappings: Vector[(IRI, MappingAndXSLTransformation)] <- Future.sequence(mappingsWithFuture)
            mappingsAsMap: Map[IRI, MappingAndXSLTransformation] = mappings.toMap
=======
            // get the mappings
            mappingsAsMap <- getMappingsFromQueryResultsSeparated(queryResultsSeparated, userProfile)
>>>>>>> b93a1454

            resourcesResponse: Vector[ReadResourceV2] = resourceIrisDistinct.map {
                (resIri: IRI) =>
                    ConstructResponseUtilV2.createFullResourceResponse(resIri, queryResultsSeparated(resIri), mappings = mappingsAsMap)
            }.toVector

        } yield ReadResourcesSequenceV2(numberOfResources = resourceIrisDistinct.size, resources = resourcesResponse)

    }

    /**
      * Get the preview of a resource.
      *
      * @param resourceIris the resource to query for.
      * @param userProfile  the profile of the client making the request.
      * @return a [[ReadResourcesSequenceV2]].
      */
    private def getResourcePreview(resourceIris: Seq[IRI], userProfile: UserProfileV1): Future[ReadResourcesSequenceV2] = {

        // eliminate duplicate Iris
        val resourceIrisDistinct: Seq[IRI] = resourceIris.distinct

        for {
            resourcePreviewRequestSparql <- Future(queries.sparql.v2.txt.getResourcePropertiesAndValues(
                triplestore = settings.triplestoreType,
                resourceIris = resourceIrisDistinct,
                preview = true
            ).toString())

            resourcePreviewRequestResponse: SparqlConstructResponse <- (storeManager ? SparqlConstructRequest(resourcePreviewRequestSparql)).mapTo[SparqlConstructResponse]

            // separate resources and values
            queryResultsSeparated: Map[IRI, ResourceWithValueRdfData] = ConstructResponseUtilV2.splitMainResourcesAndValueRdfData(constructQueryResults = resourcePreviewRequestResponse, userProfile = userProfile)

            // check if all the requested resources were returned
            requestedButMissing = resourceIrisDistinct.toSet -- queryResultsSeparated.keySet

            _ = if (requestedButMissing.nonEmpty) {
                throw NotFoundException(
                    s"""Not all the requested resources from ${resourceIrisDistinct.mkString(", ")} could not be found:
                        maybe you do not have the right to see all of them or some are marked as deleted.
                        Missing: ${requestedButMissing.mkString(", ")}""".stripMargin)

            }

            resourcesResponse: Vector[ReadResourceV2] = resourceIrisDistinct.map {
                (resIri: IRI) =>
                    ConstructResponseUtilV2.createFullResourceResponse(resIri, queryResultsSeparated(resIri), mappings = Map.empty[IRI, MappingAndXSLTransformation])
            }.toVector

        } yield ReadResourcesSequenceV2(numberOfResources = resourceIrisDistinct.size, resources = resourcesResponse)

    }

}
<|MERGE_RESOLUTION|>--- conflicted
+++ resolved
@@ -78,46 +78,8 @@
 
             }
 
-<<<<<<< HEAD
-            // collect the Iris of the mappings referred to in the resources' text values
-            mappingIris: Set[IRI] = resourceIrisDistinct.flatMap {
-                (resIri: IRI) =>
-                    ConstructResponseUtilV2.getMappingIrisFromValuePropertyAssertions(queryResultsSeparated(resIri).valuePropertyAssertions)
-            }.toSet
-
-            // get all the mappings
-            mappingResponsesFuture: Vector[Future[GetMappingResponseV1]] = mappingIris.map {
-                mappingIri =>
-                    for {
-                        mappingResponse: GetMappingResponseV1 <- (responderManager ? GetMappingRequestV1(mappingIri = mappingIris.head, userProfile = userProfile)).mapTo[GetMappingResponseV1]
-                    } yield mappingResponse
-            }.toVector
-
-            mappingResponses: Vector[GetMappingResponseV1] <- Future.sequence(mappingResponsesFuture)
-
-            // get the default XSL transformations
-            mappingsWithFuture: Vector[Future[(IRI, MappingAndXSLTransformation)]] = mappingResponses.map {
-                (mapping: GetMappingResponseV1) =>
-
-                    for {
-                        // if given, get the default XSL transformation
-                        xsltOption: Option[String] <- if (mapping.mapping.defaultXSLTransformation.nonEmpty) {
-                            for {
-                                xslTransformation: GetXSLTransformationResponseV1 <- (responderManager ? GetXSLTransformationRequestV1(mapping.mapping.defaultXSLTransformation.get, userProfile = userProfile)).mapTo[GetXSLTransformationResponseV1]
-                            } yield Some(xslTransformation.xslt)
-                        } else {
-                            Future(None)
-                        }
-                    } yield mapping.mappingIri -> MappingAndXSLTransformation(mapping = mapping.mapping, standoffEntities = mapping.standoffEntities, XSLTransformation = xsltOption)
-
-            }
-
-            mappings: Vector[(IRI, MappingAndXSLTransformation)] <- Future.sequence(mappingsWithFuture)
-            mappingsAsMap: Map[IRI, MappingAndXSLTransformation] = mappings.toMap
-=======
             // get the mappings
             mappingsAsMap <- getMappingsFromQueryResultsSeparated(queryResultsSeparated, userProfile)
->>>>>>> b93a1454
 
             resourcesResponse: Vector[ReadResourceV2] = resourceIrisDistinct.map {
                 (resIri: IRI) =>
