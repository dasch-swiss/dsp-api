--- conflicted
+++ resolved
@@ -10,31 +10,16 @@
 import dsp.schema.domain.Cardinality._
 import org.knora.webapi._
 import org.knora.webapi.messages.IriConversions._
-<<<<<<< HEAD
-import org.knora.webapi.messages.admin.responder.permissionsmessages.{
-  DefaultObjectAccessPermissionsStringForResourceClassGetADM,
-  ResourceCreateOperation
-}
-=======
-import org.knora.webapi.messages.OntologyConstants
-import org.knora.webapi.messages.SmartIri
-import org.knora.webapi.messages.admin.responder.permissionsmessages.DefaultObjectAccessPermissionsStringForResourceClassGetADM
-import org.knora.webapi.messages.admin.responder.permissionsmessages.DefaultObjectAccessPermissionsStringResponseADM
-import org.knora.webapi.messages.admin.responder.permissionsmessages.ResourceCreateOperation
+import org.knora.webapi.messages.{OntologyConstants, SmartIri}
+import org.knora.webapi.messages.admin.responder.permissionsmessages.{DefaultObjectAccessPermissionsStringForResourceClassGetADM, ResourceCreateOperation}
 import org.knora.webapi.messages.admin.responder.projectsmessages.ProjectIdentifierADM._
->>>>>>> 39771ed7
 import org.knora.webapi.messages.admin.responder.projectsmessages._
 import org.knora.webapi.messages.admin.responder.usersmessages.UserADM
 import org.knora.webapi.messages.store.sipimessages.{SipiGetTextFileRequest, SipiGetTextFileResponse}
 import org.knora.webapi.messages.store.triplestoremessages._
 import org.knora.webapi.messages.twirl.SparqlTemplateResourceToCreate
 import org.knora.webapi.messages.util.ConstructResponseUtilV2.MappingAndXSLTransformation
-import org.knora.webapi.messages.util.PermissionUtilADM.{
-  AGreaterThanB,
-  DeletePermission,
-  ModifyPermission,
-  PermissionComparisonResult
-}
+import org.knora.webapi.messages.util.PermissionUtilADM.{AGreaterThanB, DeletePermission, ModifyPermission, PermissionComparisonResult}
 import org.knora.webapi.messages.util._
 import org.knora.webapi.messages.util.rdf._
 import org.knora.webapi.messages.util.search.ConstructQuery
@@ -44,15 +29,9 @@
 import org.knora.webapi.messages.v2.responder.ontologymessages._
 import org.knora.webapi.messages.v2.responder.resourcemessages._
 import org.knora.webapi.messages.v2.responder.searchmessages.GravsearchRequestV2
-import org.knora.webapi.messages.v2.responder.standoffmessages.{
-  GetMappingRequestV2,
-  GetMappingResponseV2,
-  GetXSLTransformationRequestV2,
-  GetXSLTransformationResponseV2
-}
+import org.knora.webapi.messages.v2.responder.standoffmessages.{GetMappingRequestV2, GetMappingResponseV2, GetXSLTransformationRequestV2, GetXSLTransformationResponseV2}
 import org.knora.webapi.messages.v2.responder.valuemessages._
 import org.knora.webapi.messages.v2.responder.{SuccessResponseV2, UpdateResultInProject}
-import org.knora.webapi.messages.{OntologyConstants, SmartIri}
 import org.knora.webapi.responders.IriLocker
 import org.knora.webapi.responders.v2.service._
 import org.knora.webapi.store.iiif.errors.SipiException
@@ -2606,27 +2585,15 @@
   ): Future[ResourceAndValueVersionHistoryResponseV2] =
     for {
       // Get the project; checks if a project with given IRI exists.
-<<<<<<< HEAD
       projectInfoResponse: ProjectGetResponseADM <- {
         val req = ProjectGetRequestADM(
-          identifier = ProjectIdentifierADM(maybeIri = Some(projectResourceHistoryEventsGetRequest.projectIri)),
+          identifier = IriIdentifier
+            .fromString(projectResourceHistoryEventsGetRequest.projectIri)
+            .getOrElseWith(e => throw BadRequestException(e.head.getMessage)),
           requestingUser = projectResourceHistoryEventsGetRequest.requestingUser
         )
         projectService.projectGetRequestADM(req)
       }
-=======
-      projectInfoResponse: ProjectGetResponseADM <-
-        appActor
-          .ask(
-            ProjectGetRequestADM(
-              identifier = IriIdentifier
-                .fromString(projectResourceHistoryEventsGetRequest.projectIri)
-                .getOrElseWith(e => throw BadRequestException(e.head.getMessage)),
-              requestingUser = projectResourceHistoryEventsGetRequest.requestingUser
-            )
-          )
-          .mapTo[ProjectGetResponseADM]
->>>>>>> 39771ed7
 
       // Do a SELECT prequery to get the IRIs of the resources that belong to the project.
       prequery = org.knora.webapi.messages.twirl.queries.sparql.v2.txt
