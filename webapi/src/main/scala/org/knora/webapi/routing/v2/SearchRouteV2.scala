--- conflicted
+++ resolved
@@ -271,9 +271,6 @@
 
                     val limitToResourceClass: Option[IRI] = getResourceClassFromParams(params)
 
-<<<<<<< HEAD
-                    val requestMessage = SearchResourceByLabelRequestV2(searchValue = searchString, limitToProject = limitToProject, limitToResourceClass = limitToResourceClass, userProfile = userProfile)
-=======
                     val requestMessage = SearchResourceByLabelGetRequestV2(
                         searchValue = searchString,
                         offset = offset,
@@ -281,7 +278,6 @@
                         limitToResourceClass = limitToResourceClass,
                         userProfile = userProfile
                     )
->>>>>>> b93a1454
 
                     RouteUtilV2.runJsonRoute(
                         requestMessage,
