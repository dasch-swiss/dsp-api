--- conflicted
+++ resolved
@@ -9,6 +9,7 @@
 import akka.http.scaladsl.server.Route
 import org.knora.webapi._
 import dsp.errors.BadRequestException
+import org.knora.webapi.feature.FeatureFactoryConfig
 import org.knora.webapi.messages.v2.responder.listsmessages.ListGetRequestV2
 import org.knora.webapi.messages.v2.responder.listsmessages.NodeGetRequestV2
 import org.knora.webapi.routing.Authenticator
@@ -26,37 +27,30 @@
   /**
    * Returns the route.
    */
-  override def makeRoute(): Route =
-    getList() ~
-      getNode()
+  override def makeRoute(featureFactoryConfig: FeatureFactoryConfig): Route =
+    getList(featureFactoryConfig) ~
+      getNode(featureFactoryConfig)
 
-  private def getList(): Route = path("v2" / "lists" / Segment) { lIri: String =>
-    get {
-      /* return a list (a graph with all list nodes) */
-      requestContext =>
-        val requestMessage: Future[ListGetRequestV2] = for {
-          requestingUser <- getUserADM(requestContext)
-          listIri: IRI = stringFormatter.validateAndEscapeIri(
-                           lIri,
-                           throw BadRequestException(s"Invalid list IRI: '$lIri'")
-                         )
-        } yield ListGetRequestV2(
-          listIri = listIri,
-          requestingUser = requestingUser
-        )
+  private def getList(featureFactoryConfig: FeatureFactoryConfig): Route = path("v2" / "lists" / Segment) {
+    lIri: String =>
+      get {
+        /* return a list (a graph with all list nodes) */
+        requestContext =>
+          val requestMessage: Future[ListGetRequestV2] = for {
+            requestingUser <- getUserADM(
+                                requestContext = requestContext,
+                                featureFactoryConfig = featureFactoryConfig
+                              )
+            listIri: IRI = stringFormatter.validateAndEscapeIri(
+                             lIri,
+                             throw BadRequestException(s"Invalid list IRI: '$lIri'")
+                           )
+          } yield ListGetRequestV2(
+            listIri = listIri,
+            featureFactoryConfig = featureFactoryConfig,
+            requestingUser = requestingUser
+          )
 
-<<<<<<< HEAD
-        RouteUtilV2.runRdfRouteWithFuture(
-          requestMessageF = requestMessage,
-          requestContext = requestContext,
-          settings = settings,
-          responderManager = responderManager,
-          log = log,
-          targetSchema = ApiV2Complex,
-          schemaOptions = RouteUtilV2.getSchemaOptions(requestContext)
-        )
-    }
-=======
           RouteUtilV2.runRdfRouteWithFuture(
             requestMessageF = requestMessage,
             requestContext = requestContext,
@@ -68,36 +62,28 @@
             schemaOptions = RouteUtilV2.getSchemaOptions(requestContext)
           )
       }
->>>>>>> 7f556979
   }
 
-  private def getNode(): Route = path("v2" / "node" / Segment) { nIri: String =>
-    get {
-      /* return a list node */
-      requestContext =>
-        val requestMessage: Future[NodeGetRequestV2] = for {
-          requestingUser <- getUserADM(requestContext)
-          nodeIri: IRI = stringFormatter.validateAndEscapeIri(
-                           nIri,
-                           throw BadRequestException(s"Invalid list IRI: '$nIri'")
-                         )
-        } yield NodeGetRequestV2(
-          nodeIri = nodeIri,
-          requestingUser = requestingUser
-        )
+  private def getNode(featureFactoryConfig: FeatureFactoryConfig): Route = path("v2" / "node" / Segment) {
+    nIri: String =>
+      get {
+        /* return a list node */
+        requestContext =>
+          val requestMessage: Future[NodeGetRequestV2] = for {
+            requestingUser <- getUserADM(
+                                requestContext = requestContext,
+                                featureFactoryConfig = featureFactoryConfig
+                              )
+            nodeIri: IRI = stringFormatter.validateAndEscapeIri(
+                             nIri,
+                             throw BadRequestException(s"Invalid list IRI: '$nIri'")
+                           )
+          } yield NodeGetRequestV2(
+            nodeIri = nodeIri,
+            featureFactoryConfig = featureFactoryConfig,
+            requestingUser = requestingUser
+          )
 
-<<<<<<< HEAD
-        RouteUtilV2.runRdfRouteWithFuture(
-          requestMessageF = requestMessage,
-          requestContext = requestContext,
-          settings = settings,
-          responderManager = responderManager,
-          log = log,
-          targetSchema = ApiV2Complex,
-          schemaOptions = RouteUtilV2.getSchemaOptions(requestContext)
-        )
-    }
-=======
           RouteUtilV2.runRdfRouteWithFuture(
             requestMessageF = requestMessage,
             requestContext = requestContext,
@@ -109,6 +95,5 @@
             schemaOptions = RouteUtilV2.getSchemaOptions(requestContext)
           )
       }
->>>>>>> 7f556979
   }
 }