/*
 * Copyright © 2021 - 2023 Swiss National Data and Service Center for the Humanities and/or DaSCH Service Platform contributors.
 * SPDX-License-Identifier: Apache-2.0
 */

package org.knora.webapi.routing.v2

import akka.actor.ActorSystem
import akka.http.scaladsl.model.Multipart
import akka.http.scaladsl.model.Multipart.BodyPart
import akka.http.scaladsl.server.Directives._
import akka.http.scaladsl.server.Route
import com.typesafe.scalalogging.LazyLogging
import zio.Runtime
import zio.ZIO

import scala.concurrent.ExecutionContext
import scala.concurrent.Future
import scala.concurrent.duration._

import dsp.errors.BadRequestException
import org.knora.webapi._
import org.knora.webapi.config.AppConfig
import org.knora.webapi.core.MessageRelay
import org.knora.webapi.messages.StringFormatter
import org.knora.webapi.messages.ValuesValidator
import org.knora.webapi.messages.util.rdf.JsonLDUtil
import org.knora.webapi.messages.v2.responder.standoffmessages.CreateMappingRequestMetadataV2
import org.knora.webapi.messages.v2.responder.standoffmessages.CreateMappingRequestV2
import org.knora.webapi.messages.v2.responder.standoffmessages.CreateMappingRequestXMLV2
import org.knora.webapi.messages.v2.responder.standoffmessages.GetStandoffPageRequestV2
import org.knora.webapi.routing.Authenticator
import org.knora.webapi.routing.RouteUtilV2
import org.knora.webapi.routing.RouteUtilZ

/**
 * Provides a function for API routes that deal with search.
 */
final case class StandoffRouteV2()(
  private implicit val runtime: Runtime[AppConfig with Authenticator with StringFormatter with MessageRelay],
  private implicit val system: ActorSystem
) extends LazyLogging {
  private implicit val ec: ExecutionContext = system.dispatcher

  def makeRoute: Route =
    path("v2" / "standoff" / Segment / Segment / Segment) {
      (resourceIriStr: String, valueIriStr: String, offsetStr: String) =>
        get { requestContext =>
<<<<<<< HEAD
          val resourceIri: SmartIri =
            resourceIriStr.toSmartIriWithErr(throw BadRequestException(s"Invalid resource IRI: $resourceIriStr"))

          if (!resourceIri.isKnoraResourceIri) {
            throw BadRequestException(s"Invalid resource IRI: $resourceIriStr")
          }

          val valueIri: SmartIri =
            valueIriStr.toSmartIriWithErr(throw BadRequestException(s"Invalid value IRI: $valueIriStr"))

          if (!valueIri.isKnoraValueIri) {
            throw BadRequestException(s"Invalid value IRI: $valueIriStr")
          }

          val offset: Int =
            ValuesValidator.validateInt(offsetStr).getOrElse(throw BadRequestException(s"Invalid offset: $offsetStr"))
          val targetSchemaTask = RouteUtilV2.getOntologySchema(requestContext)
          val requestTask = for {
            user         <- Authenticator.getUserADM(requestContext)
            targetSchema <- targetSchemaTask
          } yield GetStandoffPageRequestV2(resourceIri.toString, valueIri.toString, offset, targetSchema, user)
          val schemaOptions = Some(SchemaOptions.ForStandoffSeparateFromTextValues)
          RouteUtilV2.runRdfRouteZ(requestTask, requestContext, schemaOptionsOption = schemaOptions)
=======
          val requestTask = for {
            resourceIri <-
              RouteUtilZ
                .toSmartIri(resourceIriStr, s"Invalid resource IRI: $resourceIriStr")
                .filterOrFail(_.isKnoraResourceIri)(BadRequestException(s"Invalid resource IRI: $resourceIriStr"))
            valueIri <-
              RouteUtilZ
                .toSmartIri(valueIriStr, s"Invalid value IRI: $valueIriStr")
                .filterOrFail(_.isKnoraValueIri)(BadRequestException(s"Invalid value IRI: $valueIriStr"))
            offset <- ZIO
                        .fromOption(ValuesValidator.validateInt(offsetStr))
                        .orElseFail(BadRequestException(s"Invalid offset: $offsetStr"))
            targetSchema = RouteUtilV2.getOntologySchema(requestContext)
            user        <- Authenticator.getUserADM(requestContext)
          } yield GetStandoffPageRequestV2(resourceIri.toString, valueIri.toString, offset, targetSchema, user)
          val schemaOptions: Set[SchemaOption] = SchemaOptions.ForStandoffSeparateFromTextValues
          RouteUtilV2.runRdfRouteZ(requestTask, requestContext, ApiV2Complex, Some(schemaOptions))
>>>>>>> d0d8d5b6
        }
    } ~ path("v2" / "mapping") {
      post {
        entity(as[Multipart.FormData]) { formData: Multipart.FormData => requestContext =>
          val jsonPartKey = "json"
          val xmlPartKey  = "xml"
          type Name = String

          // collect all parts of the multipart as it arrives into a map
          val allPartsFuture: Future[Map[Name, String]] = formData.parts
            .mapAsync[(Name, String)](1) {
              case b: BodyPart if b.name == jsonPartKey =>
                // Logger.debug(s"inside allPartsFuture - processing $JSON_PART")
                b.toStrict(2.seconds).map { strict =>
                  // Logger.debug(strict.entity.data.utf8String)
                  (b.name, strict.entity.data.utf8String)
                }

              case b: BodyPart if b.name == xmlPartKey =>
                // Logger.debug(s"inside allPartsFuture - processing $XML_PART")

                b.toStrict(2.seconds).map { strict =>
                  // Logger.debug(strict.entity.data.utf8String)
                  (b.name, strict.entity.data.utf8String)
                }

              case b: BodyPart if b.name.isEmpty =>
                throw BadRequestException("part of HTTP multipart request has no name")

              case b: BodyPart => throw BadRequestException(s"multipart contains invalid name: ${b.name}")

              case _ => throw BadRequestException("multipart request could not be handled")
            }
            .runFold(Map.empty[Name, String])((map, tuple) => map + tuple)

          val requestMessageTask = for {
            requestingUser <- Authenticator.getUserADM(requestContext)
            allParts       <- ZIO.fromFuture(_ => allPartsFuture)
            jsonldDoc <-
              ZIO
                .fromOption(allParts.get(jsonPartKey))
                .orElseFail(
                  BadRequestException(s"MultiPart POST request was sent without required '$jsonPartKey' part!")
                )
                .mapAttempt(JsonLDUtil.parseJsonLD(_))
            apiRequestID <- RouteUtilZ.randomUuid()
            metadata <-
              ZIO.attempt(CreateMappingRequestMetadataV2.fromJsonLDSync(jsonldDoc, apiRequestID, requestingUser))
            xml <-
              ZIO
                .fromOption(allParts.get(xmlPartKey))
                .mapBoth(
                  _ => BadRequestException(s"MultiPart POST request was sent without required '$xmlPartKey' part!"),
                  CreateMappingRequestXMLV2
                )
          } yield CreateMappingRequestV2(metadata, xml, requestingUser, apiRequestID)
          RouteUtilV2.runRdfRouteZ(requestMessageTask, requestContext)
        }
      }
    }
}<|MERGE_RESOLUTION|>--- conflicted
+++ resolved
@@ -32,12 +32,15 @@
 import org.knora.webapi.routing.Authenticator
 import org.knora.webapi.routing.RouteUtilV2
 import org.knora.webapi.routing.RouteUtilZ
+import org.knora.webapi.slice.resourceinfo.domain.IriConverter
 
 /**
  * Provides a function for API routes that deal with search.
  */
 final case class StandoffRouteV2()(
-  private implicit val runtime: Runtime[AppConfig with Authenticator with StringFormatter with MessageRelay],
+  private implicit val runtime: Runtime[
+    AppConfig with Authenticator with IriConverter with StringFormatter with MessageRelay
+  ],
   private implicit val system: ActorSystem
 ) extends LazyLogging {
   private implicit val ec: ExecutionContext = system.dispatcher
@@ -46,31 +49,6 @@
     path("v2" / "standoff" / Segment / Segment / Segment) {
       (resourceIriStr: String, valueIriStr: String, offsetStr: String) =>
         get { requestContext =>
-<<<<<<< HEAD
-          val resourceIri: SmartIri =
-            resourceIriStr.toSmartIriWithErr(throw BadRequestException(s"Invalid resource IRI: $resourceIriStr"))
-
-          if (!resourceIri.isKnoraResourceIri) {
-            throw BadRequestException(s"Invalid resource IRI: $resourceIriStr")
-          }
-
-          val valueIri: SmartIri =
-            valueIriStr.toSmartIriWithErr(throw BadRequestException(s"Invalid value IRI: $valueIriStr"))
-
-          if (!valueIri.isKnoraValueIri) {
-            throw BadRequestException(s"Invalid value IRI: $valueIriStr")
-          }
-
-          val offset: Int =
-            ValuesValidator.validateInt(offsetStr).getOrElse(throw BadRequestException(s"Invalid offset: $offsetStr"))
-          val targetSchemaTask = RouteUtilV2.getOntologySchema(requestContext)
-          val requestTask = for {
-            user         <- Authenticator.getUserADM(requestContext)
-            targetSchema <- targetSchemaTask
-          } yield GetStandoffPageRequestV2(resourceIri.toString, valueIri.toString, offset, targetSchema, user)
-          val schemaOptions = Some(SchemaOptions.ForStandoffSeparateFromTextValues)
-          RouteUtilV2.runRdfRouteZ(requestTask, requestContext, schemaOptionsOption = schemaOptions)
-=======
           val requestTask = for {
             resourceIri <-
               RouteUtilZ
@@ -83,12 +61,11 @@
             offset <- ZIO
                         .fromOption(ValuesValidator.validateInt(offsetStr))
                         .orElseFail(BadRequestException(s"Invalid offset: $offsetStr"))
-            targetSchema = RouteUtilV2.getOntologySchema(requestContext)
-            user        <- Authenticator.getUserADM(requestContext)
+            targetSchema <- RouteUtilV2.getOntologySchema(requestContext)
+            user         <- Authenticator.getUserADM(requestContext)
           } yield GetStandoffPageRequestV2(resourceIri.toString, valueIri.toString, offset, targetSchema, user)
           val schemaOptions: Set[SchemaOption] = SchemaOptions.ForStandoffSeparateFromTextValues
-          RouteUtilV2.runRdfRouteZ(requestTask, requestContext, ApiV2Complex, Some(schemaOptions))
->>>>>>> d0d8d5b6
+          RouteUtilV2.runRdfRouteZ(requestTask, requestContext, schemaOptionsOption = Some(schemaOptions))
         }
     } ~ path("v2" / "mapping") {
       post {
