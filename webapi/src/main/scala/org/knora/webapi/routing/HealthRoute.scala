/*
 * Copyright © 2021 - 2022 Swiss National Data and Service Center for the Humanities and/or DaSCH Service Platform contributors.
 * SPDX-License-Identifier: Apache-2.0
 */

package org.knora.webapi.routing

import akka.http.scaladsl.model._
import akka.http.scaladsl.server.Directives.get
import akka.http.scaladsl.server.Directives.path
import akka.http.scaladsl.server.Route
import zio._
import zio.json._

import org.knora.webapi.core.State
import org.knora.webapi.core.domain.AppState
import org.knora.webapi.messages.util.KnoraSystemInstances
import org.knora.webapi.util.LogAspect

/**
 * Provides health check logic
 */
trait HealthCheck {

  protected def healthCheck(state: State): UIO[HttpResponse] =
    for {
      _        <- ZIO.logDebug("get application state")
      state    <- state.getAppState
      result   <- setHealthState(state)
      _        <- ZIO.logDebug("set health state")
      response <- createResponse(result)
      _        <- ZIO.logDebug("getting application state done")
    } yield response

  private def setHealthState(state: AppState): UIO[HealthCheckResult] =
    ZIO.succeed(
      state match {
        case AppState.Stopped                     => unhealthy("Stopped. Please retry later.")
        case AppState.StartingUp                  => unhealthy("Starting up. Please retry later.")
        case AppState.WaitingForTriplestore       => unhealthy("Waiting for triplestore. Please retry later.")
        case AppState.TriplestoreReady            => unhealthy("Triplestore ready. Please retry later.")
        case AppState.UpdatingRepository          => unhealthy("Updating repository. Please retry later.")
        case AppState.RepositoryUpToDate          => unhealthy("Repository up to date. Please retry later.")
        case AppState.CreatingCaches              => unhealthy("Creating caches. Please retry later.")
        case AppState.CachesReady                 => unhealthy("Caches ready. Please retry later.")
        case AppState.UpdatingSearchIndex         => unhealthy("Updating search index. Please retry later.")
        case AppState.SearchIndexReady            => unhealthy("Search index ready. Please retry later.")
        case AppState.LoadingOntologies           => unhealthy("Loading ontologies. Please retry later.")
        case AppState.FailedToLoadOntologies(msg) => fatal(msg)
        case AppState.OntologiesReady             => unhealthy("Ontologies ready. Please retry later.")
        case AppState.WaitingForIIIFService       => unhealthy("Waiting for IIIF service. Please retry later.")
        case AppState.IIIFServiceReady            => unhealthy("IIIF service ready. Please retry later.")
        case AppState.WaitingForCacheService      => unhealthy("Waiting for cache service. Please retry later.")
        case AppState.CacheServiceReady           => unhealthy("Cache service ready. Please retry later.")
        case AppState.MaintenanceMode             => unhealthy("Application is in maintenance mode. Please retry later.")
        case AppState.Running                     => healthy
      }
    )

  private def createResponse(result: HealthCheckResult): UIO[HttpResponse] =
    ZIO
      .attempt(
        HttpResponse(
          status = statusCode(result.status),
          entity = HttpEntity(
            ContentTypes.`application/json`,
            result.toJson
          )
        )
      )
      .orDie

  private def status(s: Boolean) = if (s) "healthy" else "unhealthy"

  private def statusCode(s: Boolean) = if (s) StatusCodes.OK else StatusCodes.ServiceUnavailable

  private case class HealthCheckResult(name: String, severity: String, status: Boolean, message: String)

<<<<<<< HEAD
  private def fatal(message: String) =
    HealthCheckResult(
      name = "AppState",
      severity = "fatal",
      status = false,
      message = message
    )
=======
  private object HealthCheckResult {
    implicit val encoder: JsonEncoder[HealthCheckResult] = DeriveJsonEncoder.gen[HealthCheckResult]
  }
>>>>>>> 1b8e74b3

  private def unhealthy(message: String) =
    HealthCheckResult(
      name = "AppState",
      severity = "non fatal",
      status = false,
      message = message
    )

  private val healthy =
    HealthCheckResult(
      name = "AppState",
      severity = "non fatal",
      status = true,
      message = "Application is healthy"
    )
}

/**
 * Provides the '/health' endpoint serving the health status.
 */
final case class HealthRoute(routeData: KnoraRouteData, runtime: Runtime[State])
    extends HealthCheck
    with Authenticator {

  /**
   * Returns the route.
   */
  def makeRoute: Route =
    path("health") {
      get { requestContext =>
        val res: ZIO[State, Nothing, HttpResponse] = {
          for {
            _     <- ZIO.logDebug("health route start")
            ec    <- ZIO.executor.map(_.asExecutionContext)
            state <- ZIO.service[State]
            requestingUser <-
              ZIO
                .fromFuture(_ =>
                  getUserADM(requestContext, routeData.appConfig)(routeData.system, routeData.appActor, ec)
                )
                .orElse(ZIO.succeed(KnoraSystemInstances.Users.AnonymousUser))
            result <- healthCheck(state)
            _      <- ZIO.logDebug("health route finished") @@ ZIOAspect.annotated("user-id", requestingUser.id.toString())
          } yield result
        } @@ LogAspect.logSpan("health-request") @@ LogAspect.logAnnotateCorrelationId(requestContext.request)

        // executing our effect and returning a future to Akka Http
        Unsafe.unsafe { implicit u =>
          val resF = runtime.unsafe.runToFuture(res)
          requestContext.complete(resF)
        }
      }
    }
}<|MERGE_RESOLUTION|>--- conflicted
+++ resolved
@@ -76,7 +76,10 @@
 
   private case class HealthCheckResult(name: String, severity: String, status: Boolean, message: String)
 
-<<<<<<< HEAD
+  private object HealthCheckResult {
+    implicit val encoder: JsonEncoder[HealthCheckResult] = DeriveJsonEncoder.gen[HealthCheckResult]
+  }
+
   private def fatal(message: String) =
     HealthCheckResult(
       name = "AppState",
@@ -84,11 +87,6 @@
       status = false,
       message = message
     )
-=======
-  private object HealthCheckResult {
-    implicit val encoder: JsonEncoder[HealthCheckResult] = DeriveJsonEncoder.gen[HealthCheckResult]
-  }
->>>>>>> 1b8e74b3
 
   private def unhealthy(message: String) =
     HealthCheckResult(
