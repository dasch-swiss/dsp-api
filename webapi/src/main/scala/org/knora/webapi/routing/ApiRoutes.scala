/*
 * Copyright © 2021 - 2023 Swiss National Data and Service Center for the Humanities and/or DaSCH Service Platform contributors.
 * SPDX-License-Identifier: Apache-2.0
 */

package org.knora.webapi.routing

import akka.actor
import akka.http.scaladsl.server.Directives._
import akka.http.scaladsl.server.Route
import ch.megard.akka.http.cors.scaladsl.CorsDirectives
import ch.megard.akka.http.cors.scaladsl.settings.CorsSettings
import zio._

import org.knora.webapi.config.AppConfig
import org.knora.webapi.core
import org.knora.webapi.core.ActorSystem
import org.knora.webapi.core.AppRouter
import org.knora.webapi.core.MessageRelay
import org.knora.webapi.http.directives.DSPApiDirectives
import org.knora.webapi.http.version.ServerVersion
import org.knora.webapi.messages.StringFormatter
import org.knora.webapi.routing
import org.knora.webapi.routing.admin._
import org.knora.webapi.routing.v1._
import org.knora.webapi.routing.v2._
import org.knora.webapi.slice.ontology.api.service.RestCardinalityService
import org.knora.webapi.slice.resourceinfo.api.RestResourceInfoService

trait ApiRoutes {
  val routes: Route
}

object ApiRoutes {

  /**
   * All routes composed together.
   */
  val layer: URLayer[
    ActorSystem
      with AppConfig
      with AppConfig
      with AppRouter
      with MessageRelay
      with RestCardinalityService
      with RestResourceInfoService
      with StringFormatter
      with core.State
      with routing.Authenticator,
    ApiRoutes
  ] =
    ZLayer {
      for {
        sys       <- ZIO.service[ActorSystem]
        router    <- ZIO.service[AppRouter]
        appConfig <- ZIO.service[AppConfig]
        routeData <- ZIO.succeed(KnoraRouteData(sys.system, router.ref, appConfig))
        runtime <- ZIO.runtime[
                     AppConfig
                       with MessageRelay
                       with RestCardinalityService
                       with RestResourceInfoService
                       with StringFormatter
                       with core.State
                       with routing.Authenticator
                   ]
      } yield ApiRoutesImpl(routeData, runtime, appConfig)
    }
}

/**
 * All routes composed together and CORS activated based on the
 * the configuration in application.conf (akka-http-cors).
 *
 * ALL requests go through each of the routes in ORDER.
 * The FIRST matching route is used for handling a request.
 */
private final case class ApiRoutesImpl(
  private val routeData: KnoraRouteData,
  private implicit val runtime: Runtime[
    AppConfig
      with MessageRelay
      with RestCardinalityService
      with RestResourceInfoService
      with StringFormatter
      with core.State
      with routing.Authenticator
  ],
  private val appConfig: AppConfig
) extends ApiRoutes
    with AroundDirectives {

  private implicit val system: actor.ActorSystem = routeData.system

  val routes: Route =
    logDuration {
      ServerVersion.addServerHeader {
        DSPApiDirectives.handleErrors(routeData.system, appConfig) {
          CorsDirectives.cors(CorsSettings(routeData.system)) {
            DSPApiDirectives.handleErrors(routeData.system, appConfig) {
              HealthRoute(routeData, runtime).makeRoute ~
                VersionRoute().makeRoute ~
                RejectingRoute(routeData, runtime).makeRoute ~
                ResourcesRouteV1(routeData, runtime).makeRoute ~
                ValuesRouteV1().makeRoute ~
<<<<<<< HEAD
                StandoffRouteV1().makeRoute ~
                ListsRouteV1(routeData, runtime).makeRoute ~
=======
                StandoffRouteV1(routeData, runtime).makeRoute ~
                ListsRouteV1().makeRoute ~
>>>>>>> c64a41fa
                ResourceTypesRouteV1(routeData, runtime).makeRoute ~
                SearchRouteV1(routeData, runtime).makeRoute ~
                AuthenticationRouteV1(routeData, runtime).makeRoute ~
                AssetsRouteV1(routeData, runtime).makeRoute ~
                CkanRouteV1(routeData, runtime).makeRoute ~
                UsersRouteV1().makeRoute ~
                ProjectsRouteV1(routeData, runtime).makeRoute ~
                OntologiesRouteV2(routeData, runtime).makeRoute ~
                SearchRouteV2(routeData, runtime).makeRoute ~
                ResourcesRouteV2(routeData, runtime).makeRoute ~
                ValuesRouteV2(routeData, runtime).makeRoute ~
                StandoffRouteV2(routeData, runtime).makeRoute ~
                ListsRouteV2(routeData, runtime).makeRoute ~
                AuthenticationRouteV2(routeData, runtime).makeRoute ~
                GroupsRouteADM(routeData, runtime).makeRoute ~
                ListsRouteADM(routeData, runtime).makeRoute ~
                PermissionsRouteADM(routeData, runtime).makeRoute ~
                ProjectsRouteADM(routeData, runtime).makeRoute ~
                StoreRouteADM(routeData, runtime).makeRoute ~
                UsersRouteADM(routeData, runtime).makeRoute ~
                FilesRouteADM(routeData, runtime).makeRoute
            }
          }
        }
      }
    }

}<|MERGE_RESOLUTION|>--- conflicted
+++ resolved
@@ -103,13 +103,8 @@
                 RejectingRoute(routeData, runtime).makeRoute ~
                 ResourcesRouteV1(routeData, runtime).makeRoute ~
                 ValuesRouteV1().makeRoute ~
-<<<<<<< HEAD
                 StandoffRouteV1().makeRoute ~
-                ListsRouteV1(routeData, runtime).makeRoute ~
-=======
-                StandoffRouteV1(routeData, runtime).makeRoute ~
                 ListsRouteV1().makeRoute ~
->>>>>>> c64a41fa
                 ResourceTypesRouteV1(routeData, runtime).makeRoute ~
                 SearchRouteV1(routeData, runtime).makeRoute ~
                 AuthenticationRouteV1(routeData, runtime).makeRoute ~
