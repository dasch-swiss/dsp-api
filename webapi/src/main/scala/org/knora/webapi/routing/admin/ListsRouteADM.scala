--- conflicted
+++ resolved
@@ -39,7 +39,6 @@
 @Path("/admin/lists")
 class ListsRouteADM(routeData: KnoraRouteData) extends KnoraRoute(routeData) with Authenticator with ListADMJsonProtocol {
 
-<<<<<<< HEAD
     /* concatenate paths in the CORRECT order and return */
     override def knoraApiPath: Route = getLists ~ postList ~ getList ~ putListWithIRI ~ deleteList ~ getListInfo ~
         putListInfo ~ postListChildNode ~ getListNode ~ putNodeWithIRI ~ deleteListNode ~ getListNodeInfo ~ putNodeInfo
@@ -48,6 +47,7 @@
     // --------------- LISTS ---------------
     // -------------------------------------
 
+    /* return all lists optionally filtered by project */
     @ApiOperation(
         value = "Get all lists optionally filtered by project",
         nickname = "getlists",
@@ -57,14 +57,7 @@
     @ApiResponses(Array(
         new ApiResponse(code = 500, message = "Internal server error")
     ))
-    /** return all lists optionally filtered by project */
-=======
-    /* return all lists optionally filtered by project */
-    @ApiOperation(value = "Get lists", nickname = "getlists", httpMethod = "GET", response = classOf[ListsGetResponseADM])
-    @ApiResponses(Array(
-        new ApiResponse(code = 500, message = "Internal server error")
-    ))
->>>>>>> f36c3fa6
+    
     def getLists: Route = path("admin" / "lists") {
         get {
             parameters("projectIri".?) { maybeProjectIri: Option[IRI] =>
@@ -86,17 +79,14 @@
         }
     }
 
-<<<<<<< HEAD
+
+    /* create a new list (root node) */
     @ApiOperation(
         value = "Add new list",
         nickname = "addList",
         httpMethod = "POST",
         response = classOf[ListGetResponseADM]
     )
-=======
-    /* create a new list (root node) */
-    @ApiOperation(value = "Add new list", nickname = "addList", httpMethod = "POST", response = classOf[ListGetResponseADM])
->>>>>>> f36c3fa6
     @ApiImplicitParams(Array(
         new ApiImplicitParam(name = "body", value = "\"list\" to create", required = true,
             dataTypeClass = classOf[CreateListApiRequestADM], paramType = "body")
@@ -104,10 +94,8 @@
     @ApiResponses(Array(
         new ApiResponse(code = 500, message = "Internal server error")
     ))
-<<<<<<< HEAD
+
     /** create a new list (root node) **/
-=======
->>>>>>> f36c3fa6
     def postList: Route = path("admin" / "lists") {
         post {
             entity(as[CreateListApiRequestADM]) { apiRequest =>
@@ -131,7 +119,7 @@
         }
     }
 
-    /* get a list */
+    /** get a list with all list nodes */
     @Path("/{IRI}")
     @ApiOperation(
         value = "Get a list with all list nodes",
@@ -142,10 +130,6 @@
     @ApiResponses(Array(
         new ApiResponse(code = 500, message = "Internal server error")
     ))
-<<<<<<< HEAD
-    /** get a list with all list nodes */
-=======
->>>>>>> f36c3fa6
     def getList: Route = path("admin" / "lists" / Segment) { iri =>
         get {
             requestContext =>
@@ -165,7 +149,6 @@
         }
     }
 
-<<<<<<< HEAD
     /** create new list (root node) with given IRI */
     def putListWithIRI: Route = path("admin" / "lists" / Segment) { iri =>
         put {
@@ -212,6 +195,7 @@
         }
     }
 
+    /** update existing list info */
     @Path("/{IRI}/Info")
     @ApiOperation(
         value = "Update basic list information",
@@ -219,13 +203,6 @@
         httpMethod = "PUT",
         response = classOf[ListInfoGetResponseADM]
     )
-=======
-    /**
-     * update list
-     */
-    @Path("/{IRI}")
-    @ApiOperation(value = "Update basic list information", nickname = "putList", httpMethod = "PUT", response = classOf[ListInfoGetResponseADM])
->>>>>>> f36c3fa6
     @ApiImplicitParams(Array(
         new ApiImplicitParam(name = "body", value = "\"list\" to update", required = true,
             dataTypeClass = classOf[ChangeListInfoApiRequestADM], paramType = "body")
@@ -233,12 +210,7 @@
     @ApiResponses(Array(
         new ApiResponse(code = 500, message = "Internal server error")
     ))
-<<<<<<< HEAD
-    /** update existing list info */
     def putListInfo: Route = path("admin" / "lists" / Segment / Segment) { (iri, attribute) =>
-=======
-    def putList: Route = path("admin" / "lists" / Segment) { iri =>
->>>>>>> f36c3fa6
         put {
             entity(as[ChangeListInfoApiRequestADM]) { apiRequest =>
                 requestContext =>
@@ -286,16 +258,13 @@
         }
     }
 
-<<<<<<< HEAD
+      
     // -------------------------------------
     // --------------- NODES ---------------
     // -------------------------------------
 
-=======
-    /**
-     * create a new child node
-     */
->>>>>>> f36c3fa6
+      
+    /** create a new child node */
     @Path("/{IRI}")
     @ApiOperation(
         value = "Add new child node",
@@ -310,12 +279,7 @@
     @ApiResponses(Array(
         new ApiResponse(code = 500, message = "Internal server error")
     ))
-<<<<<<< HEAD
-    /** create a new child node */
     def postListChildNode: Route = path("admin" / "nodes") {
-=======
-    def postListChildNode: Route = path("admin" / "lists" / Segment) { iri =>
->>>>>>> f36c3fa6
         post {
             /* add node to existing list node. the existing list node can be either the root or a child */
             entity(as[CreateChildNodeApiRequestADM]) { apiRequest =>
@@ -367,7 +331,6 @@
         }
     }
 
-<<<<<<< HEAD
     /** return information about a single node (without children) */
     def getListNodeInfo: Route = path("admin" / "nodes" / Segment / "Info") { iri =>
         get {
@@ -387,12 +350,6 @@
                 )
         }
     }
-=======
-    /**
-     * Returns the route.
-     */
-    override def knoraApiPath: Route = getLists ~ postList ~ getList ~ putList ~ postListChildNode ~ deleteListNode ~ {
->>>>>>> f36c3fa6
 
     /** update list node */
     def putNodeInfo: Route = path("admin" / "nodes" / Segment / Segment) { (iri, attribute) =>
