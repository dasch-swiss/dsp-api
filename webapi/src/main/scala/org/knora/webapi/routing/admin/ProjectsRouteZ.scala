/*
 * Copyright © 2021 - 2023 Swiss National Data and Service Center for the Humanities and/or DaSCH Service Platform contributors.
 * SPDX-License-Identifier: Apache-2.0
 */

package org.knora.webapi.routing.admin

import zio._
import zio.http._
import zio.http.model._
import zio.json._
import zio.stream.ZStream

import java.nio.file.Files

import dsp.errors.BadRequestException
import dsp.errors.InternalServerException
import dsp.errors.RequestRejectedException
import dsp.valueobjects.Iri._
import org.knora.webapi.config.AppConfig
import org.knora.webapi.http.handler.ExceptionHandlerZ
import org.knora.webapi.http.middleware.AuthenticationMiddleware
import org.knora.webapi.messages.admin.responder.projectsmessages.ProjectCreatePayloadADM
import org.knora.webapi.messages.admin.responder.projectsmessages.ProjectIdentifierADM._
import org.knora.webapi.messages.admin.responder.projectsmessages.ProjectUpdatePayloadADM
import org.knora.webapi.messages.admin.responder.usersmessages.UserADM
import org.knora.webapi.responders.admin.ProjectsService
import org.knora.webapi.routing.RouteUtilZ

final case class ProjectsRouteZ(
  appConfig: AppConfig,
  projectsService: ProjectsService,
  authenticationMiddleware: AuthenticationMiddleware
) {

  lazy val route: HttpApp[Any, Nothing] = projectRoutes @@ authenticationMiddleware.authenticationMiddleware

  private val projectRoutes: Http[Any, Nothing, (Request, UserADM), Response] =
    Http
      .collectZIO[(Request, UserADM)] {
        case (Method.GET -> !! / "admin" / "projects", _)                           => getProjects()
        case (Method.GET -> !! / "admin" / "projects" / "iri" / iriUrlEncoded, _)   => getProjectByIri(iriUrlEncoded)
        case (Method.GET -> !! / "admin" / "projects" / "shortname" / shortname, _) => getProjectByShortname(shortname)
        case (Method.GET -> !! / "admin" / "projects" / "shortcode" / shortcode, _) => getProjectByShortcode(shortcode)
        case (request @ Method.POST -> !! / "admin" / "projects", requestingUser) =>
          createProject(request, requestingUser)
        case (Method.DELETE -> !! / "admin" / "projects" / "iri" / iriUrlEncoded, requestingUser) =>
          deleteProject(iriUrlEncoded, requestingUser)
        case (request @ Method.PUT -> !! / "admin" / "projects" / "iri" / iriUrlEncoded, requestingUser) =>
          updateProject(iriUrlEncoded, request, requestingUser)
        case (Method.GET -> !! / "admin" / "projects" / "iri" / iriUrlEncoded / "AllData", requestingUser) =>
          getAllProjectData(iriUrlEncoded, requestingUser)
<<<<<<< HEAD
        case (
              request @ Method.GET -> !! / "admin" / "projects" / "iri" / iriUrlEncoded / "admin-members",
              requestingUser
            ) =>
          getProjectAdminsByIri(iriUrlEncoded, requestingUser)
        case (
              request @ Method.GET -> !! / "admin" / "projects" / "shortname" / shortname / "admin-members",
              requestingUser
            ) =>
          getProjectAdminsByShortname(shortname, requestingUser)
        case request @ (
              Method.GET -> !! / "admin" / "projects" / "shortcode" / shortcode / "admin-members",
              requestingUser
            ) =>
          getProjectAdminsByShortcode(shortcode, requestingUser)
=======

        case (request @ Method.GET -> !! / "admin" / "projects" / "iri" / iriUrlEncoded / "members", requestingUser) =>
          getProjectMembersByIri(iriUrlEncoded, requestingUser)
        case (
              request @ Method.GET -> !! / "admin" / "projects" / "shortname" / shortname / "members",
              requestingUser
            ) =>
          getProjectMembersByShortname(shortname, requestingUser)
        case request @ (
              Method.GET -> !! / "admin" / "projects" / "shortcode" / shortcode / "members",
              requestingUser
            ) =>
          getProjectMembersByShortcode(shortcode, requestingUser)
>>>>>>> b5300b5c
      }
      .catchAll {
        case RequestRejectedException(e) => ExceptionHandlerZ.exceptionToJsonHttpResponseZ(e, appConfig)
        case InternalServerException(e)  => ExceptionHandlerZ.exceptionToJsonHttpResponseZ(e, appConfig)
      }

  private def getProjects(): Task[Response] =
    for {
      projectGetResponse <- projectsService.getProjectsADMRequest()
    } yield Response.json(projectGetResponse.toJsValue.toString)

  private def getProjectByIri(iriUrlEncoded: String): Task[Response] =
    for {
      iriDecoded         <- RouteUtilZ.urlDecode(iriUrlEncoded, s"Failed to URL decode IRI parameter $iriUrlEncoded.")
      iri                <- IriIdentifier.fromString(iriDecoded).toZIO.mapError(e => BadRequestException(e.msg))
      projectGetResponse <- projectsService.getSingleProjectADMRequest(identifier = iri)
    } yield Response.json(projectGetResponse.toJsValue.toString)

  private def getProjectByShortname(shortname: String): Task[Response] =
    for {
      shortnameIdentifier <- ShortnameIdentifier.fromString(shortname).toZIO.mapError(e => BadRequestException(e.msg))
      projectGetResponse  <- projectsService.getSingleProjectADMRequest(identifier = shortnameIdentifier)
    } yield Response.json(projectGetResponse.toJsValue.toString)

  private def getProjectByShortcode(shortcode: String): Task[Response] =
    for {
      shortcodeIdentifier <- ShortcodeIdentifier.fromString(shortcode).toZIO.mapError(e => BadRequestException(e.msg))
      projectGetResponse  <- projectsService.getSingleProjectADMRequest(identifier = shortcodeIdentifier)
    } yield Response.json(projectGetResponse.toJsValue.toString())

  private def createProject(request: Request, requestingUser: UserADM): Task[Response] =
    for {
      body                  <- request.body.asString
      payload               <- ZIO.fromEither(body.fromJson[ProjectCreatePayloadADM]).mapError(e => BadRequestException(e))
      projectCreateResponse <- projectsService.createProjectADMRequest(payload, requestingUser)
    } yield Response.json(projectCreateResponse.toJsValue.toString)

  private def deleteProject(iriUrlEncoded: String, requestingUser: UserADM): Task[Response] =
    for {
      iriDecoded            <- RouteUtilZ.urlDecode(iriUrlEncoded, s"Failed to URL decode IRI parameter $iriUrlEncoded.")
      projectIri            <- ProjectIri.make(iriDecoded).toZIO.mapError(e => BadRequestException(e.msg))
      projectDeleteResponse <- projectsService.deleteProject(projectIri, requestingUser)
    } yield Response.json(projectDeleteResponse.toJsValue.toString())

  private def updateProject(iriUrlEncoded: String, request: Request, requestingUser: UserADM): Task[Response] =
    for {
      iriDecoded            <- RouteUtilZ.urlDecode(iriUrlEncoded, s"Failed to URL decode IRI parameter $iriUrlEncoded.")
      projectIri            <- ProjectIri.make(iriDecoded).toZIO.mapError(e => BadRequestException(e.msg))
      body                  <- request.body.asString
      payload               <- ZIO.fromEither(body.fromJson[ProjectUpdatePayloadADM]).mapError(e => BadRequestException(e))
      projectChangeResponse <- projectsService.updateProject(projectIri, payload, requestingUser)
    } yield Response.json(projectChangeResponse.toJsValue.toString)

  private def getAllProjectData(iriUrlEncoded: String, requestingUser: UserADM): Task[Response] =
    for {
      iriDecoded             <- RouteUtilZ.urlDecode(iriUrlEncoded, s"Failed to URL decode IRI parameter $iriUrlEncoded.")
      iriIdentifier          <- IriIdentifier.fromString(iriDecoded).toZIO.mapError(e => BadRequestException(e.msg))
      projectDataGetResponse <- projectsService.getAllProjectData(iriIdentifier, requestingUser)
      filePath                = projectDataGetResponse.projectDataFile
      fileStream = ZStream
                     .fromPath(filePath)
                     .ensuring(
                       ZIO
                         .attempt(Files.deleteIfExists(filePath))
                         .orDie
                         .logError(s"File couldn't be deleted: ${filePath.toString()}")
                     )
      response = Response(
                   headers = Headers.contentType("application/trig"),
                   body = Body.fromStream(fileStream)
                 )
    } yield response

<<<<<<< HEAD
  private def getProjectAdminsByIri(iriUrlEncoded: String, requestingUser: UserADM): Task[Response] =
    for {
      iriDecoded         <- RouteUtilZ.urlDecode(iriUrlEncoded, s"Failed to URL decode IRI parameter $iriUrlEncoded.")
      iri                <- IriIdentifier.fromString(iriDecoded).toZIO.mapError(e => BadRequestException(e.msg))
      projectGetResponse <- projectsService.getProjectAdmins(iri, requestingUser)
    } yield Response.json(projectGetResponse.toJsValue.toString)

  private def getProjectAdminsByShortname(shortname: String, requestingUser: UserADM): Task[Response] =
    for {
      shortnameIdentifier <- ShortnameIdentifier.fromString(shortname).toZIO.mapError(e => BadRequestException(e.msg))
      projectGetResponse  <- projectsService.getProjectAdmins(shortnameIdentifier, requestingUser)
    } yield Response.json(projectGetResponse.toJsValue.toString)

  private def getProjectAdminsByShortcode(shortcode: String, requestingUser: UserADM): Task[Response] =
    for {
      shortcodeIdentifier <- ShortcodeIdentifier.fromString(shortcode).toZIO.mapError(e => BadRequestException(e.msg))
      projectGetResponse  <- projectsService.getProjectAdmins(shortcodeIdentifier, requestingUser)
    } yield Response.json(projectGetResponse.toJsValue.toString())
=======
  private def getProjectMembersByIri(iriUrlEncoded: String, requestingUser: UserADM): Task[Response] =
    for {
      iriDecoded         <- RouteUtilZ.urlDecode(iriUrlEncoded, s"Failed to URL decode IRI parameter $iriUrlEncoded.")
      iri                <- IriIdentifier.fromString(iriDecoded).toZIO.mapError(e => BadRequestException(e.msg))
      projectGetResponse <- projectsService.getProjectMembers(iri, requestingUser)
    } yield Response.json(projectGetResponse.toJsValue.toString)

  private def getProjectMembersByShortname(shortname: String, requestingUser: UserADM): Task[Response] =
    for {
      shortnameIdentifier <- ShortnameIdentifier.fromString(shortname).toZIO.mapError(e => BadRequestException(e.msg))
      projectGetResponse  <- projectsService.getProjectMembers(shortnameIdentifier, requestingUser)
    } yield Response.json(projectGetResponse.toJsValue.toString)

  private def getProjectMembersByShortcode(shortcode: String, requestingUser: UserADM): Task[Response] =
    for {
      shortcodeIdentifier <- ShortcodeIdentifier.fromString(shortcode).toZIO.mapError(e => BadRequestException(e.msg))
      projectGetResponse  <- projectsService.getProjectMembers(shortcodeIdentifier, requestingUser)
    } yield Response.json(projectGetResponse.toJsValue.toString())

>>>>>>> b5300b5c
}

object ProjectsRouteZ {
  val layer: URLayer[AppConfig with ProjectsService with AuthenticationMiddleware, ProjectsRouteZ] =
    ZLayer.fromFunction(ProjectsRouteZ.apply _)
}<|MERGE_RESOLUTION|>--- conflicted
+++ resolved
@@ -50,7 +50,19 @@
           updateProject(iriUrlEncoded, request, requestingUser)
         case (Method.GET -> !! / "admin" / "projects" / "iri" / iriUrlEncoded / "AllData", requestingUser) =>
           getAllProjectData(iriUrlEncoded, requestingUser)
-<<<<<<< HEAD
+
+        case (request @ Method.GET -> !! / "admin" / "projects" / "iri" / iriUrlEncoded / "members", requestingUser) =>
+          getProjectMembersByIri(iriUrlEncoded, requestingUser)
+        case (
+              request @ Method.GET -> !! / "admin" / "projects" / "shortname" / shortname / "members",
+              requestingUser
+            ) =>
+          getProjectMembersByShortname(shortname, requestingUser)
+        case request @ (
+              Method.GET -> !! / "admin" / "projects" / "shortcode" / shortcode / "members",
+              requestingUser
+            ) =>
+          getProjectMembersByShortcode(shortcode, requestingUser)
         case (
               request @ Method.GET -> !! / "admin" / "projects" / "iri" / iriUrlEncoded / "admin-members",
               requestingUser
@@ -66,21 +78,6 @@
               requestingUser
             ) =>
           getProjectAdminsByShortcode(shortcode, requestingUser)
-=======
-
-        case (request @ Method.GET -> !! / "admin" / "projects" / "iri" / iriUrlEncoded / "members", requestingUser) =>
-          getProjectMembersByIri(iriUrlEncoded, requestingUser)
-        case (
-              request @ Method.GET -> !! / "admin" / "projects" / "shortname" / shortname / "members",
-              requestingUser
-            ) =>
-          getProjectMembersByShortname(shortname, requestingUser)
-        case request @ (
-              Method.GET -> !! / "admin" / "projects" / "shortcode" / shortcode / "members",
-              requestingUser
-            ) =>
-          getProjectMembersByShortcode(shortcode, requestingUser)
->>>>>>> b5300b5c
       }
       .catchAll {
         case RequestRejectedException(e) => ExceptionHandlerZ.exceptionToJsonHttpResponseZ(e, appConfig)
@@ -154,26 +151,6 @@
                  )
     } yield response
 
-<<<<<<< HEAD
-  private def getProjectAdminsByIri(iriUrlEncoded: String, requestingUser: UserADM): Task[Response] =
-    for {
-      iriDecoded         <- RouteUtilZ.urlDecode(iriUrlEncoded, s"Failed to URL decode IRI parameter $iriUrlEncoded.")
-      iri                <- IriIdentifier.fromString(iriDecoded).toZIO.mapError(e => BadRequestException(e.msg))
-      projectGetResponse <- projectsService.getProjectAdmins(iri, requestingUser)
-    } yield Response.json(projectGetResponse.toJsValue.toString)
-
-  private def getProjectAdminsByShortname(shortname: String, requestingUser: UserADM): Task[Response] =
-    for {
-      shortnameIdentifier <- ShortnameIdentifier.fromString(shortname).toZIO.mapError(e => BadRequestException(e.msg))
-      projectGetResponse  <- projectsService.getProjectAdmins(shortnameIdentifier, requestingUser)
-    } yield Response.json(projectGetResponse.toJsValue.toString)
-
-  private def getProjectAdminsByShortcode(shortcode: String, requestingUser: UserADM): Task[Response] =
-    for {
-      shortcodeIdentifier <- ShortcodeIdentifier.fromString(shortcode).toZIO.mapError(e => BadRequestException(e.msg))
-      projectGetResponse  <- projectsService.getProjectAdmins(shortcodeIdentifier, requestingUser)
-    } yield Response.json(projectGetResponse.toJsValue.toString())
-=======
   private def getProjectMembersByIri(iriUrlEncoded: String, requestingUser: UserADM): Task[Response] =
     for {
       iriDecoded         <- RouteUtilZ.urlDecode(iriUrlEncoded, s"Failed to URL decode IRI parameter $iriUrlEncoded.")
@@ -193,7 +170,24 @@
       projectGetResponse  <- projectsService.getProjectMembers(shortcodeIdentifier, requestingUser)
     } yield Response.json(projectGetResponse.toJsValue.toString())
 
->>>>>>> b5300b5c
+  private def getProjectAdminsByIri(iriUrlEncoded: String, requestingUser: UserADM): Task[Response] =
+    for {
+      iriDecoded         <- RouteUtilZ.urlDecode(iriUrlEncoded, s"Failed to URL decode IRI parameter $iriUrlEncoded.")
+      iri                <- IriIdentifier.fromString(iriDecoded).toZIO.mapError(e => BadRequestException(e.msg))
+      projectGetResponse <- projectsService.getProjectAdmins(iri, requestingUser)
+    } yield Response.json(projectGetResponse.toJsValue.toString)
+
+  private def getProjectAdminsByShortname(shortname: String, requestingUser: UserADM): Task[Response] =
+    for {
+      shortnameIdentifier <- ShortnameIdentifier.fromString(shortname).toZIO.mapError(e => BadRequestException(e.msg))
+      projectGetResponse  <- projectsService.getProjectAdmins(shortnameIdentifier, requestingUser)
+    } yield Response.json(projectGetResponse.toJsValue.toString)
+
+  private def getProjectAdminsByShortcode(shortcode: String, requestingUser: UserADM): Task[Response] =
+    for {
+      shortcodeIdentifier <- ShortcodeIdentifier.fromString(shortcode).toZIO.mapError(e => BadRequestException(e.msg))
+      projectGetResponse  <- projectsService.getProjectAdmins(shortcodeIdentifier, requestingUser)
+    } yield Response.json(projectGetResponse.toJsValue.toString())
 }
 
 object ProjectsRouteZ {
