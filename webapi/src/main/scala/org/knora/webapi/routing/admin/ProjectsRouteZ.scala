/*
 * Copyright © 2021 - 2023 Swiss National Data and Service Center for the Humanities and/or DaSCH Service Platform contributors.
 * SPDX-License-Identifier: Apache-2.0
 */

package org.knora.webapi.routing.admin

import zio._
import zio.http._
import zio.http.model._
import zio.json._
import zio.stream.ZStream

import java.nio.file.Files

import dsp.errors.BadRequestException
import dsp.errors.InternalServerException
import dsp.errors.RequestRejectedException
import dsp.valueobjects.Iri._
import org.knora.webapi.config.AppConfig
import org.knora.webapi.http.handler.ExceptionHandlerZ
import org.knora.webapi.http.middleware.AuthenticationMiddleware
import org.knora.webapi.messages.admin.responder.projectsmessages.ProjectCreatePayloadADM
import org.knora.webapi.messages.admin.responder.projectsmessages.ProjectIdentifierADM._
import org.knora.webapi.messages.admin.responder.projectsmessages.ProjectUpdatePayloadADM
import org.knora.webapi.messages.admin.responder.usersmessages.UserADM
import org.knora.webapi.responders.admin.ProjectsService
import org.knora.webapi.routing.RouteUtilZ

final case class ProjectsRouteZ(
  appConfig: AppConfig,
  projectsService: ProjectsService,
  authenticationMiddleware: AuthenticationMiddleware
) {

  lazy val route: HttpApp[Any, Nothing] = projectRoutes @@ authenticationMiddleware.authenticationMiddleware

  private val projectRoutes: Http[Any, Nothing, (Request, UserADM), Response] =
    Http
      .collectZIO[(Request, UserADM)] {
        case (Method.GET -> !! / "admin" / "projects", _)                           => getProjects()
        case (Method.GET -> !! / "admin" / "projects" / "iri" / iriUrlEncoded, _)   => getProjectByIri(iriUrlEncoded)
        case (Method.GET -> !! / "admin" / "projects" / "shortname" / shortname, _) => getProjectByShortname(shortname)
        case (Method.GET -> !! / "admin" / "projects" / "shortcode" / shortcode, _) => getProjectByShortcode(shortcode)
        case (request @ Method.POST -> !! / "admin" / "projects", requestingUser) =>
          createProject(request, requestingUser)
        case (Method.DELETE -> !! / "admin" / "projects" / "iri" / iriUrlEncoded, requestingUser) =>
          deleteProject(iriUrlEncoded, requestingUser)
        case (request @ Method.PUT -> !! / "admin" / "projects" / "iri" / iriUrlEncoded, requestingUser) =>
          updateProject(iriUrlEncoded, request, requestingUser)
        case (Method.GET -> !! / "admin" / "projects" / "iri" / iriUrlEncoded / "AllData", requestingUser) =>
          getAllProjectData(iriUrlEncoded, requestingUser)
<<<<<<< HEAD
        case (Method.GET -> !! / "admin" / "projects" / "Keywords", _) => getKeywords()
=======

        case (request @ Method.GET -> !! / "admin" / "projects" / "iri" / iriUrlEncoded / "members", requestingUser) =>
          getProjectMembersByIri(iriUrlEncoded, requestingUser)
        case (
              request @ Method.GET -> !! / "admin" / "projects" / "shortname" / shortname / "members",
              requestingUser
            ) =>
          getProjectMembersByShortname(shortname, requestingUser)
        case request @ (
              Method.GET -> !! / "admin" / "projects" / "shortcode" / shortcode / "members",
              requestingUser
            ) =>
          getProjectMembersByShortcode(shortcode, requestingUser)
        case (
              request @ Method.GET -> !! / "admin" / "projects" / "iri" / iriUrlEncoded / "admin-members",
              requestingUser
            ) =>
          getProjectAdminsByIri(iriUrlEncoded, requestingUser)
        case (
              request @ Method.GET -> !! / "admin" / "projects" / "shortname" / shortname / "admin-members",
              requestingUser
            ) =>
          getProjectAdminsByShortname(shortname, requestingUser)
        case request @ (
              Method.GET -> !! / "admin" / "projects" / "shortcode" / shortcode / "admin-members",
              requestingUser
            ) =>
          getProjectAdminsByShortcode(shortcode, requestingUser)
>>>>>>> d7c2cd66
      }
      .catchAll {
        case RequestRejectedException(e) => ExceptionHandlerZ.exceptionToJsonHttpResponseZ(e, appConfig)
        case InternalServerException(e)  => ExceptionHandlerZ.exceptionToJsonHttpResponseZ(e, appConfig)
      }

  private def getProjects(): Task[Response] =
    for {
      projectGetResponse <- projectsService.getProjectsADMRequest()
    } yield Response.json(projectGetResponse.toJsValue.toString)

  private def getProjectByIri(iriUrlEncoded: String): Task[Response] =
    for {
      iriDecoded         <- RouteUtilZ.urlDecode(iriUrlEncoded, s"Failed to URL decode IRI parameter $iriUrlEncoded.")
      iri                <- IriIdentifier.fromString(iriDecoded).toZIO.mapError(e => BadRequestException(e.msg))
      projectGetResponse <- projectsService.getSingleProjectADMRequest(identifier = iri)
    } yield Response.json(projectGetResponse.toJsValue.toString)

  private def getProjectByShortname(shortname: String): Task[Response] =
    for {
      shortnameIdentifier <- ShortnameIdentifier.fromString(shortname).toZIO.mapError(e => BadRequestException(e.msg))
      projectGetResponse  <- projectsService.getSingleProjectADMRequest(identifier = shortnameIdentifier)
    } yield Response.json(projectGetResponse.toJsValue.toString)

  private def getProjectByShortcode(shortcode: String): Task[Response] =
    for {
      shortcodeIdentifier <- ShortcodeIdentifier.fromString(shortcode).toZIO.mapError(e => BadRequestException(e.msg))
      projectGetResponse  <- projectsService.getSingleProjectADMRequest(identifier = shortcodeIdentifier)
    } yield Response.json(projectGetResponse.toJsValue.toString())

  private def createProject(request: Request, requestingUser: UserADM): Task[Response] =
    for {
      body                  <- request.body.asString
      payload               <- ZIO.fromEither(body.fromJson[ProjectCreatePayloadADM]).mapError(e => BadRequestException(e))
      projectCreateResponse <- projectsService.createProjectADMRequest(payload, requestingUser)
    } yield Response.json(projectCreateResponse.toJsValue.toString)

  private def deleteProject(iriUrlEncoded: String, requestingUser: UserADM): Task[Response] =
    for {
      iriDecoded            <- RouteUtilZ.urlDecode(iriUrlEncoded, s"Failed to URL decode IRI parameter $iriUrlEncoded.")
      projectIri            <- ProjectIri.make(iriDecoded).toZIO.mapError(e => BadRequestException(e.msg))
      projectDeleteResponse <- projectsService.deleteProject(projectIri, requestingUser)
    } yield Response.json(projectDeleteResponse.toJsValue.toString())

  private def updateProject(iriUrlEncoded: String, request: Request, requestingUser: UserADM): Task[Response] =
    for {
      iriDecoded            <- RouteUtilZ.urlDecode(iriUrlEncoded, s"Failed to URL decode IRI parameter $iriUrlEncoded.")
      projectIri            <- ProjectIri.make(iriDecoded).toZIO.mapError(e => BadRequestException(e.msg))
      body                  <- request.body.asString
      payload               <- ZIO.fromEither(body.fromJson[ProjectUpdatePayloadADM]).mapError(e => BadRequestException(e))
      projectChangeResponse <- projectsService.updateProject(projectIri, payload, requestingUser)
    } yield Response.json(projectChangeResponse.toJsValue.toString)

  private def getAllProjectData(iriUrlEncoded: String, requestingUser: UserADM): Task[Response] =
    for {
      iriDecoded             <- RouteUtilZ.urlDecode(iriUrlEncoded, s"Failed to URL decode IRI parameter $iriUrlEncoded.")
      iriIdentifier          <- IriIdentifier.fromString(iriDecoded).toZIO.mapError(e => BadRequestException(e.msg))
      projectDataGetResponse <- projectsService.getAllProjectData(iriIdentifier, requestingUser)
      filePath                = projectDataGetResponse.projectDataFile
      fileStream = ZStream
                     .fromPath(filePath)
                     .ensuring(
                       ZIO
                         .attempt(Files.deleteIfExists(filePath))
                         .orDie
                         .logError(s"File couldn't be deleted: ${filePath.toString()}")
                     )
      response = Response(
                   headers = Headers.contentType("application/trig"),
                   body = Body.fromStream(fileStream)
                 )
    } yield response

<<<<<<< HEAD
  private def getKeywords(): Task[Response] =
    for {
      r <- projectsService.getKeywords()
    } yield Response.json(r.toJsValue.toString)

=======
  private def getProjectMembersByIri(iriUrlEncoded: String, requestingUser: UserADM): Task[Response] =
    for {
      iriDecoded         <- RouteUtilZ.urlDecode(iriUrlEncoded, s"Failed to URL decode IRI parameter $iriUrlEncoded.")
      iri                <- IriIdentifier.fromString(iriDecoded).toZIO.mapError(e => BadRequestException(e.msg))
      projectGetResponse <- projectsService.getProjectMembers(iri, requestingUser)
    } yield Response.json(projectGetResponse.toJsValue.toString)

  private def getProjectMembersByShortname(shortname: String, requestingUser: UserADM): Task[Response] =
    for {
      shortnameIdentifier <- ShortnameIdentifier.fromString(shortname).toZIO.mapError(e => BadRequestException(e.msg))
      projectGetResponse  <- projectsService.getProjectMembers(shortnameIdentifier, requestingUser)
    } yield Response.json(projectGetResponse.toJsValue.toString)

  private def getProjectMembersByShortcode(shortcode: String, requestingUser: UserADM): Task[Response] =
    for {
      shortcodeIdentifier <- ShortcodeIdentifier.fromString(shortcode).toZIO.mapError(e => BadRequestException(e.msg))
      projectGetResponse  <- projectsService.getProjectMembers(shortcodeIdentifier, requestingUser)
    } yield Response.json(projectGetResponse.toJsValue.toString())

  private def getProjectAdminsByIri(iriUrlEncoded: String, requestingUser: UserADM): Task[Response] =
    for {
      iriDecoded         <- RouteUtilZ.urlDecode(iriUrlEncoded, s"Failed to URL decode IRI parameter $iriUrlEncoded.")
      iri                <- IriIdentifier.fromString(iriDecoded).toZIO.mapError(e => BadRequestException(e.msg))
      projectGetResponse <- projectsService.getProjectAdmins(iri, requestingUser)
    } yield Response.json(projectGetResponse.toJsValue.toString)

  private def getProjectAdminsByShortname(shortname: String, requestingUser: UserADM): Task[Response] =
    for {
      shortnameIdentifier <- ShortnameIdentifier.fromString(shortname).toZIO.mapError(e => BadRequestException(e.msg))
      projectGetResponse  <- projectsService.getProjectAdmins(shortnameIdentifier, requestingUser)
    } yield Response.json(projectGetResponse.toJsValue.toString)

  private def getProjectAdminsByShortcode(shortcode: String, requestingUser: UserADM): Task[Response] =
    for {
      shortcodeIdentifier <- ShortcodeIdentifier.fromString(shortcode).toZIO.mapError(e => BadRequestException(e.msg))
      projectGetResponse  <- projectsService.getProjectAdmins(shortcodeIdentifier, requestingUser)
    } yield Response.json(projectGetResponse.toJsValue.toString())
>>>>>>> d7c2cd66
}

object ProjectsRouteZ {
  val layer: URLayer[AppConfig with ProjectsService with AuthenticationMiddleware, ProjectsRouteZ] =
    ZLayer.fromFunction(ProjectsRouteZ.apply _)
}<|MERGE_RESOLUTION|>--- conflicted
+++ resolved
@@ -50,9 +50,6 @@
           updateProject(iriUrlEncoded, request, requestingUser)
         case (Method.GET -> !! / "admin" / "projects" / "iri" / iriUrlEncoded / "AllData", requestingUser) =>
           getAllProjectData(iriUrlEncoded, requestingUser)
-<<<<<<< HEAD
-        case (Method.GET -> !! / "admin" / "projects" / "Keywords", _) => getKeywords()
-=======
 
         case (request @ Method.GET -> !! / "admin" / "projects" / "iri" / iriUrlEncoded / "members", requestingUser) =>
           getProjectMembersByIri(iriUrlEncoded, requestingUser)
@@ -81,7 +78,7 @@
               requestingUser
             ) =>
           getProjectAdminsByShortcode(shortcode, requestingUser)
->>>>>>> d7c2cd66
+        case (Method.GET -> !! / "admin" / "projects" / "Keywords", _) => getKeywords()
       }
       .catchAll {
         case RequestRejectedException(e) => ExceptionHandlerZ.exceptionToJsonHttpResponseZ(e, appConfig)
@@ -155,13 +152,6 @@
                  )
     } yield response
 
-<<<<<<< HEAD
-  private def getKeywords(): Task[Response] =
-    for {
-      r <- projectsService.getKeywords()
-    } yield Response.json(r.toJsValue.toString)
-
-=======
   private def getProjectMembersByIri(iriUrlEncoded: String, requestingUser: UserADM): Task[Response] =
     for {
       iriDecoded         <- RouteUtilZ.urlDecode(iriUrlEncoded, s"Failed to URL decode IRI parameter $iriUrlEncoded.")
@@ -199,7 +189,11 @@
       shortcodeIdentifier <- ShortcodeIdentifier.fromString(shortcode).toZIO.mapError(e => BadRequestException(e.msg))
       projectGetResponse  <- projectsService.getProjectAdmins(shortcodeIdentifier, requestingUser)
     } yield Response.json(projectGetResponse.toJsValue.toString())
->>>>>>> d7c2cd66
+  private def getKeywords(): Task[Response] =
+    for {
+      r <- projectsService.getKeywords()
+    } yield Response.json(r.toJsValue.toString)
+
 }
 
 object ProjectsRouteZ {
