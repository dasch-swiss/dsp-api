/*
 * Copyright © 2021 - 2022 Swiss National Data and Service Center for the Humanities and/or DaSCH Service Platform contributors.
 * SPDX-License-Identifier: Apache-2.0
 */

package org.knora.webapi.routing

import akka.actor.ActorRef
import com.typesafe.scalalogging.Logger
import akka.http.scaladsl.model._
import akka.http.scaladsl.server.RequestContext
import akka.http.scaladsl.server.RouteResult
import akka.pattern._
import akka.util.Timeout
import dsp.errors.UnexpectedMessageException
<<<<<<< HEAD
import org.knora.webapi.messages.admin.responder.KnoraRequestADM
=======
import org.knora.webapi.feature.FeatureFactoryConfig
import org.knora.webapi.messages.ResponderRequest.KnoraRequestADM
>>>>>>> 7f556979
import org.knora.webapi.messages.admin.responder.KnoraResponseADM
import org.knora.webapi.settings.KnoraSettingsImpl

import scala.concurrent.ExecutionContext
import scala.concurrent.Future

/**
 * Convenience methods for Knora Admin routes.
 */
object RouteUtilADM {

  /**
   * Sends a message to a responder and completes the HTTP request by returning the response as JSON.
   *
   * @param requestMessageF      a future containing a [[KnoraRequestADM]] message that should be sent to the responder manager.
   * @param requestContext       the akka-http [[RequestContext]].
   * @param settings             the application's settings.
   * @param appActor             a reference to the application actor.
   * @param log                  a logging adapter.
   * @param timeout              a timeout for `ask` messages.
   * @param executionContext     an execution context for futures.
   * @return a [[Future]] containing a [[RouteResult]].
   */
  def runJsonRoute(
    requestMessageF: Future[KnoraRequestADM],
    requestContext: RequestContext,
    settings: KnoraSettingsImpl,
    appActor: ActorRef,
    log: Logger
  )(implicit timeout: Timeout, executionContext: ExecutionContext): Future[RouteResult] = {

    val httpResponse: Future[HttpResponse] = for {

      requestMessage <- requestMessageF

      // Optionally log the request message. TODO: move this to the testing framework.
      _ = if (settings.dumpMessages) {
            log.debug(requestMessage.toString)
          }

      // Make sure the responder sent a reply of type KnoraResponseV2.
<<<<<<< HEAD
      knoraResponse <-
        (responderManager ? requestMessage).map {
          case replyMessage: KnoraResponseADM => replyMessage
=======
      knoraResponse <- (appActor.ask(requestMessage)).map {
                         case replyMessage: KnoraResponseADM => replyMessage
>>>>>>> 7f556979

          case other =>
            // The responder returned an unexpected message type (not an exception). This isn't the client's
            // fault, so log it and return an error message to the client.
            throw UnexpectedMessageException(
              s"Responder sent a reply of type ${other.getClass.getCanonicalName}"
            )
        }

      // Optionally log the reply message. TODO: move this to the testing framework.
      _ = if (settings.dumpMessages) {
            log.debug(knoraResponse.toString)
          }

      jsonResponse = knoraResponse.toJsValue.asJsObject
    } yield HttpResponse(
      status = StatusCodes.OK,
      entity = HttpEntity(
        ContentTypes.`application/json`,
        jsonResponse.compactPrint
      )
    )

    requestContext.complete(httpResponse)
  }
}<|MERGE_RESOLUTION|>--- conflicted
+++ resolved
@@ -13,12 +13,8 @@
 import akka.pattern._
 import akka.util.Timeout
 import dsp.errors.UnexpectedMessageException
-<<<<<<< HEAD
-import org.knora.webapi.messages.admin.responder.KnoraRequestADM
-=======
 import org.knora.webapi.feature.FeatureFactoryConfig
 import org.knora.webapi.messages.ResponderRequest.KnoraRequestADM
->>>>>>> 7f556979
 import org.knora.webapi.messages.admin.responder.KnoraResponseADM
 import org.knora.webapi.settings.KnoraSettingsImpl
 
@@ -35,6 +31,7 @@
    *
    * @param requestMessageF      a future containing a [[KnoraRequestADM]] message that should be sent to the responder manager.
    * @param requestContext       the akka-http [[RequestContext]].
+   * @param featureFactoryConfig the per-request feature factory configuration.
    * @param settings             the application's settings.
    * @param appActor             a reference to the application actor.
    * @param log                  a logging adapter.
@@ -45,6 +42,7 @@
   def runJsonRoute(
     requestMessageF: Future[KnoraRequestADM],
     requestContext: RequestContext,
+    featureFactoryConfig: FeatureFactoryConfig,
     settings: KnoraSettingsImpl,
     appActor: ActorRef,
     log: Logger
@@ -60,22 +58,16 @@
           }
 
       // Make sure the responder sent a reply of type KnoraResponseV2.
-<<<<<<< HEAD
-      knoraResponse <-
-        (responderManager ? requestMessage).map {
-          case replyMessage: KnoraResponseADM => replyMessage
-=======
       knoraResponse <- (appActor.ask(requestMessage)).map {
                          case replyMessage: KnoraResponseADM => replyMessage
->>>>>>> 7f556979
 
-          case other =>
-            // The responder returned an unexpected message type (not an exception). This isn't the client's
-            // fault, so log it and return an error message to the client.
-            throw UnexpectedMessageException(
-              s"Responder sent a reply of type ${other.getClass.getCanonicalName}"
-            )
-        }
+                         case other =>
+                           // The responder returned an unexpected message type (not an exception). This isn't the client's
+                           // fault, so log it and return an error message to the client.
+                           throw UnexpectedMessageException(
+                             s"Responder sent a reply of type ${other.getClass.getCanonicalName}"
+                           )
+                       }
 
       // Optionally log the reply message. TODO: move this to the testing framework.
       _ = if (settings.dumpMessages) {
@@ -83,11 +75,13 @@
           }
 
       jsonResponse = knoraResponse.toJsValue.asJsObject
-    } yield HttpResponse(
-      status = StatusCodes.OK,
-      entity = HttpEntity(
-        ContentTypes.`application/json`,
-        jsonResponse.compactPrint
+    } yield featureFactoryConfig.addHeaderToHttpResponse(
+      HttpResponse(
+        status = StatusCodes.OK,
+        entity = HttpEntity(
+          ContentTypes.`application/json`,
+          jsonResponse.compactPrint
+        )
       )
     )
 
