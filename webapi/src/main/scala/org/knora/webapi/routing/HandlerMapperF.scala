--- conflicted
+++ resolved
@@ -44,20 +44,14 @@
 final case class HandlerMapperF()(implicit val r: zio.Runtime[Any]) {
 
   def mapEndpointAndHandler[INPUT, OUTPUT](
-<<<<<<< HEAD
-    it: SecuredEndpointAndZioHandler[INPUT, OUTPUT]
+    handlerAndEndpoint: SecuredEndpointAndZioHandler[INPUT, OUTPUT]
   ): Full[SecurityIn, UserADM, INPUT, RequestRejectedException, OUTPUT, Any, Future] =
-    it.endpoint.serverLogic(user => in => { runToFuture(it.handler(user)(in)) })
+    handlerAndEndpoint.endpoint.serverLogic(user => in => { runToFuture(handlerAndEndpoint.handler(user)(in)) })
 
   def mapEndpointAndHandler[INPUT, OUTPUT](
-    it: EndpointAndZioHandler[Unit, INPUT, OUTPUT]
+    handlerAndEndpoint: EndpointAndZioHandler[Unit, INPUT, OUTPUT]
   ): Full[Unit, Unit, INPUT, RequestRejectedException, OUTPUT, Any, Future] =
-    it.endpoint.serverLogic[Future](input => runToFuture(it.handler(input)))
-=======
-    handler: EndpointAndZioHandler[INPUT, OUTPUT]
-  ): Full[Unit, Unit, INPUT, RequestRejectedException, OUTPUT, Any, Future] =
-    handler.endpoint.serverLogic[Future](handlerFromZio(handler.handler))
->>>>>>> 95d48c80
+    handlerAndEndpoint.endpoint.serverLogic[Future](in => runToFuture(handlerAndEndpoint.handler(in)))
 
   def runToFuture[OUTPUT](zio: Task[OUTPUT]): Future[Either[RequestRejectedException, OUTPUT]] =
     UnsafeZioRun.runToFuture(zio.refineOrDie { case e: RequestRejectedException => e }.either)
