/*
 * Copyright © 2021 - 2023 Swiss National Data and Service Center for the Humanities and/or DaSCH Service Platform contributors.
 * SPDX-License-Identifier: Apache-2.0
 */

package org.knora.webapi.routing

import akka.http.scaladsl.model._
import akka.http.scaladsl.server.RequestContext
import akka.http.scaladsl.server.RouteResult
import zio._
import zio.prelude.Validation

import scala.concurrent.Future
import scala.util.control.Exception.catching

import dsp.errors.BadRequestException
import org.knora.webapi.ApiV2Complex
import org.knora.webapi._
import org.knora.webapi.config.AppConfig
import org.knora.webapi.core.MessageRelay
import org.knora.webapi.messages.IriConversions._
import org.knora.webapi.messages.ResponderRequest.KnoraRequestV2
import org.knora.webapi.messages.SmartIri
import org.knora.webapi.messages.StringFormatter
import org.knora.webapi.messages.util.rdf.RdfFormat
import org.knora.webapi.messages.v2.responder.KnoraResponseV2
import org.knora.webapi.messages.v2.responder.resourcemessages.ResourceTEIGetResponseV2

/**
 * Handles message formatting, content negotiation, and simple interactions with responders, on behalf of Knora routes.
 */
object RouteUtilV2 {

  /**
   * The name of the HTTP header in which an ontology schema can be requested.
   */
  val SCHEMA_HEADER: String = "x-knora-accept-schema"

  /**
   * The name of the URL parameter in which an ontology schema can be requested.
   */
  val SCHEMA_PARAM: String = "schema"

  /**
   * The name of the complex schema.
   */
  val SIMPLE_SCHEMA_NAME: String = "simple"

  /**
   * The name of the simple schema.
   */
  private val COMPLEX_SCHEMA_NAME: String = "complex"

  /**
   * The name of the HTTP header in which results from a project can be requested.
   */
  val PROJECT_HEADER: String = "x-knora-accept-project"

  /**
   * The name of the URL parameter that can be used to specify how markup should be returned
   * with text values.
   */
  private val MARKUP_PARAM: String = "markup"

  /**
   * The name of the HTTP header that can be used to specify how markup should be returned with
   * text values.
   */
  val MARKUP_HEADER: String = "x-knora-accept-markup"

  /**
   * Indicates that standoff markup should be returned as XML with text values.
   */
  private val MARKUP_XML: String = "xml"

  /**
   * Indicates that markup should not be returned with text values, because it will be requested
   * separately as standoff.
   */
  val MARKUP_STANDOFF: String = "standoff"

  /**
   * The name of the HTTP header that can be used to request hierarchical or flat JSON-LD.
   */
  private val JSON_LD_RENDERING_HEADER: String = "x-knora-json-ld-rendering"

  /**
   * Indicates that flat JSON-LD should be returned, i.e. objects with IRIs should be referenced by IRI
   * rather than nested. Blank nodes will still be nested in any case.
   */
  private val JSON_LD_RENDERING_FLAT: String = "flat"

  /**
   * Indicates that hierarchical JSON-LD should be returned, i.e. objects with IRIs should be nested when
   * possible, rather than referenced by IRI.
   */
  private val JSON_LD_RENDERING_HIERARCHICAL: String = "hierarchical"

  def getStringQueryParam(ctx: RequestContext, key: String): Option[String] = getQueryParamsMap(ctx).get(key)
  private def getQueryParamsMap(ctx: RequestContext): Map[String, String]   = ctx.request.uri.query().toMap

  /**
   * Gets the ontology schema that is specified in an HTTP request. The schema can be specified
   * either in the HTTP header [[SCHEMA_HEADER]] or in the URL parameter [[SCHEMA_PARAM]].
   * If no schema is specified in the request, the default of [[ApiV2Complex]] is returned.
   *
   * @param requestContext the akka-http [[RequestContext]].
   * @return the specified schema, or [[ApiV2Complex]] if no schema was specified in the request.
   */
<<<<<<< HEAD
  def getOntologySchema(requestContext: RequestContext): Task[ApiV2Schema] = ZIO.attempt {
=======
  @deprecated("this method throws")
  def getOntologySchema(requestContext: RequestContext): ApiV2Schema = {
>>>>>>> fba1b2f5
    def nameToSchema(schemaName: String): ApiV2Schema =
      schemaName match {
        case SIMPLE_SCHEMA_NAME  => ApiV2Simple
        case COMPLEX_SCHEMA_NAME => ApiV2Complex
        case _                   => throw BadRequestException(s"Unrecognised ontology schema name: $schemaName")
      }

    val params: Map[String, String] = requestContext.request.uri.query().toMap

    params.get(SCHEMA_PARAM) match {
      case Some(schemaParam) => nameToSchema(schemaParam)

      case None =>
        requestContext.request.headers.find(_.lowercaseName == SCHEMA_HEADER) match {
          case Some(header) => nameToSchema(header.value)
          case None         => ApiV2Complex
        }
    }
  }

  /**
   * Gets the type of standoff rendering that should be used when returning text with standoff.
   * The name of the standoff rendering can be specified either in the HTTP header [[MARKUP_HEADER]]
   * or in the URL parameter [[MARKUP_PARAM]]. If no rendering is specified in the request, the
   * default of [[MarkupAsXml]] is returned.
   *
   * @param requestContext the akka-http [[RequestContext]].
   * @return the specified standoff rendering, or [[MarkupAsXml]] if no rendering was specified
   *         in the request.
   */
  private def getStandoffRendering(
    requestContext: RequestContext
  ): Validation[BadRequestException, Option[MarkupRendering]] = {
    def nameToStandoffRendering(standoffRenderingName: String): Validation[BadRequestException, MarkupRendering] =
      standoffRenderingName match {
        case MARKUP_XML      => Validation.succeed(MarkupAsXml)
        case MARKUP_STANDOFF => Validation.succeed(MarkupAsStandoff)
        case _               => Validation.fail(BadRequestException(s"Unrecognised standoff rendering: $standoffRenderingName"))
      }

    val params: Map[String, String] = requestContext.request.uri.query().toMap

    params.get(MARKUP_PARAM) match {
      case Some(schemaParam) => nameToStandoffRendering(schemaParam).map(Some(_))

      case None =>
        requestContext.request.headers
          .find(_.lowercaseName == MARKUP_HEADER)
          .map(_.value)
          .fold[Validation[BadRequestException, Option[MarkupRendering]]](Validation.succeed(None))(
            nameToStandoffRendering(_).map(Some(_))
          )
    }
  }

  /**
   * Gets the type of standoff rendering that should be used when returning text with standoff.
   * The name of the standoff rendering can be specified either in the HTTP header [[MARKUP_HEADER]]
   * or in the URL parameter [[MARKUP_PARAM]]. If no rendering is specified in the request, the
   * default of [[MarkupAsXml]] is returned.
   *
   * @param requestContext the akka-http [[RequestContext]].
   * @return the specified standoff rendering, or [[MarkupAsXml]] if no rendering was specified
   *         in the request.
   */
  @deprecated("Use getStandoffRendering(requestContext: RequestContext) instead")
  private def getStandoffRenderingUnsafe(requestContext: RequestContext): Option[MarkupRendering] =
    getStandoffRendering(requestContext).fold(
      errors => throw errors.head,
      markupRendering => markupRendering
    )

  @deprecated("use getJsonLDRendering() instead")
  private def getJsonLDRenderingUnsafe(requestContext: RequestContext): Option[JsonLDRendering] =
    getJsonLDRendering(requestContext).fold(
      errors => throw errors.head,
      jsonLDRendering => jsonLDRendering
    )

  private def getJsonLDRendering(
    requestContext: RequestContext
  ): Validation[BadRequestException, Option[JsonLDRendering]] = {
    val header: Option[String] =
      requestContext.request.headers.find(_.lowercaseName == JSON_LD_RENDERING_HEADER).map(_.value)
    header.fold[Validation[BadRequestException, Option[JsonLDRendering]]](Validation.succeed(None)) { header =>
      header match {
        case JSON_LD_RENDERING_FLAT         => Validation.succeed(Some(FlatJsonLD))
        case JSON_LD_RENDERING_HIERARCHICAL => Validation.succeed(Some(HierarchicalJsonLD))
        case _                              => Validation.fail(BadRequestException(s"Unrecognised JSON-LD rendering: $header"))
      }
    }
  }

  /**
   * Gets the schema options submitted in the request.
   *
   * @param requestContext the request context.
   * @return the set of schema options submitted in the request, including default options.
   */
  @deprecated("use getSchemaOptions() instead")
  def getSchemaOptionsUnsafe(requestContext: RequestContext): Set[SchemaOption] =
    getSchemaOptions(requestContext).fold(
      errors => throw errors.head,
      schemaOptions => schemaOptions
    )

  /**
   * Gets the schema options submitted in the request.
   *
   * @param requestContext the request context.
   * @return the set of schema options submitted in the request, including default options.
   */
  def getSchemaOptions(requestContext: RequestContext): Validation[BadRequestException, Set[SchemaOption]] =
    for {
      standoffRendering <- getStandoffRendering(requestContext)
      jsonLDRendering   <- getJsonLDRendering(requestContext)
    } yield Set(standoffRendering, jsonLDRendering).flatten

  /**
   * Gets the project IRI specified in a Knora-specific HTTP header.
   *
   * @param requestContext the akka-http [[RequestContext]].
   * @return the specified project IRI, or [[None]] if no project header was included in the request.
   */
<<<<<<< HEAD
  @deprecated("Use getProjectZ instead")
  def getProject(requestContext: RequestContext)(implicit stringFormatter: StringFormatter): Option[SmartIri] =
=======
  @deprecated("use getProject() instead")
  def getProjectUnsafe(requestContext: RequestContext)(implicit stringFormatter: StringFormatter): Option[SmartIri] =
>>>>>>> fba1b2f5
    requestContext.request.headers.find(_.lowercaseName == PROJECT_HEADER).map { header =>
      val projectIriStr = header.value
      projectIriStr.toSmartIriWithErr(throw BadRequestException(s"Invalid project IRI: $projectIriStr"))
    }

  /**
   * Gets the project IRI specified in a Knora-specific HTTP header.
   *
   * @param requestContext the akka-http [[RequestContext]].
   * @return the specified project IRI, or [[None]] if no project header was included in the request.
<<<<<<< HEAD
   *         fails with a [[BadRequestException]] if the project IRI is invalid.
   */
  def getProjectZ(requestContext: RequestContext): ZIO[StringFormatter, BadRequestException, Option[SmartIri]] = {
    val maybeProjectIriStr = requestContext.request.headers.find(_.lowercaseName == PROJECT_HEADER).map(_.value())
    ZIO.serviceWithZIO[StringFormatter] { sf =>
      ZIO.foreach(maybeProjectIriStr)(iri =>
        ZIO.attempt(sf.toSmartIri(iri)).orElseFail(BadRequestException(s"Invalid project IRI: $iri"))
      )
    }
  }
=======
   */
  def getProject(
    requestContext: RequestContext
  ): ZIO[StringFormatter, BadRequestException, Option[SmartIri]] =
    ZIO.serviceWithZIO[StringFormatter] { stringFormatter =>
      val projectHeader: Option[String] =
        requestContext.request.headers.find(_.lowercaseName == PROJECT_HEADER).map(_.value)
      ZIO.foreach(projectHeader)(iri =>
        ZIO.attempt(stringFormatter.toSmartIri(iri)).orElseFail(BadRequestException(s"Invalid project IRI: $iri"))
      )
    }
>>>>>>> fba1b2f5

  /**
   * Gets the project IRI specified in a Knora-specific HTTP header.
   * Throws [[BadRequestException]] if no project was provided, the project IRI is invalid, or cannot be found.
   *
   * @param ctx The akka-http [[RequestContext]].
   *
   * @param stringFormatter An instance of the [[StringFormatter]].
   * @return The [[SmartIri]] contains the specified project IRI.
   */
  @deprecated("Use getRequiredProjectFromHeader(ctx: RequestContext) instead")
  def getRequiredProjectFromHeaderUnsafe(ctx: RequestContext)(implicit stringFormatter: StringFormatter): SmartIri =
    getProjectUnsafe(ctx).getOrElse(
      throw BadRequestException(s"This route requires the request header ${RouteUtilV2.PROJECT_HEADER}")
    )

  /**
   * Gets the project IRI specified in a Knora-specific HTTP header.
   *
   * @param ctx The akka-http [[RequestContext]].
   *
   * @param stringFormatter An instance of the [[StringFormatter]].
   * @return The [[SmartIri]] contains the specified project IRI.
   */
  def getRequiredProjectFromHeader(ctx: RequestContext): ZIO[StringFormatter, BadRequestException, SmartIri] =
    getProject(ctx).some
      .orElseFail(
        BadRequestException(s"This route requires the request header ${RouteUtilV2.PROJECT_HEADER}")
      )

  /**
   * Sends a message (resulting from a [[Future]]) to a responder and completes the HTTP request by returning the response as RDF.
   *
   * @param requestMessageF     A [[Future]] containing a [[KnoraRequestV2]] message that should be evaluated.
   * @param requestContext      The akka-http [[RequestContext]].
   * @param targetSchema        The API schema that should be used in the response, default is [[ApiV2Complex]].
   * @param schemaOptionsOption The schema options that should be used when processing the request.
   *                            Uses RouteUtilV2.getSchemaOptions if not present.
   * @return a [[Future]] containing a [[RouteResult]].
   */
  def runRdfRouteF(
    requestMessageF: Future[KnoraRequestV2],
    requestContext: RequestContext,
    targetSchema: OntologySchema = ApiV2Complex,
    schemaOptionsOption: Option[Set[SchemaOption]] = None
  )(implicit runtime: Runtime[MessageRelay with AppConfig]): Future[RouteResult] =
    runRdfRouteZ(ZIO.fromFuture(_ => requestMessageF), requestContext, ZIO.succeed(targetSchema), schemaOptionsOption)

  /**
   * Sends a message to a responder and completes the HTTP request by returning the response as RDF using content negotiation.
   *
   * @param requestZio          A Task containing a [[KnoraRequestV2]] message that should be evaluated.
   * @param requestContext      The akka-http [[RequestContext]].
   * @param targetSchemaTask    The API schema that should be used in the response, default is [[ApiV2Complex]].
   * @param schemaOptionsOption The schema options that should be used when processing the request.
   *                            Uses RouteUtilV2.getSchemaOptions if not present.
   * @return a [[Future]] containing a [[RouteResult]].
   */
  def runRdfRouteZ[R](
    requestZio: ZIO[R, Throwable, KnoraRequestV2],
    requestContext: RequestContext,
    targetSchemaTask: ZIO[R, Throwable, OntologySchema] = ZIO.succeed(ApiV2Complex),
    schemaOptionsOption: Option[Set[SchemaOption]] = None
  )(implicit runtime: Runtime[R with MessageRelay with AppConfig]): Future[RouteResult] = {
    val responseZio = requestZio.flatMap(request => MessageRelay.ask[KnoraResponseV2](request))
    completeResponse(responseZio, requestContext, targetSchemaTask, schemaOptionsOption)
  }

  /**
   * Completes the HTTP request in the [[RequestContext]] by returning the response as RDF [[ApiV2Complex]].
   * Determines the content type of the representation using content negotiation.
   * The response is calculated by _unsafely_ running the `responseZio` in the provided [[zio.Runtime]]
   *
   * @param responseTask         A [[Task]] containing a [[KnoraResponseV2]] message that will be run unsafe.
   * @param requestContext       The akka-http [[RequestContext]].
   * @param targetSchema         The API schema that should be used in the response, default is ApiV2Complex.
   * @param schemaOptionsOption  The schema options that should be used when processing the request.
   *                             Uses RouteUtilV2.getSchemaOptions if not present.
   *
   * @param runtime           A [[zio.Runtime]] used for executing the response zio effect.
   *
   * @tparam R                The requirements for the response zio, must be present in the [[zio.Runtime]].
   *
   * @return a [[Future]]     Containing the [[RouteResult]] for Akka HTTP.
   */
  def completeResponse[R](
    responseTask: ZIO[R, Throwable, KnoraResponseV2],
    requestContext: RequestContext,
    targetSchemaTask: ZIO[R, Throwable, OntologySchema] = ZIO.succeed(ApiV2Complex),
    schemaOptionsOption: Option[Set[SchemaOption]] = None
  )(implicit runtime: Runtime[R with AppConfig]): Future[RouteResult] =
    UnsafeZioRun.runToFuture(for {
<<<<<<< HEAD
      targetSchema     <- targetSchemaTask
      schemaOptions    <- ZIO.attempt(schemaOptionsOption.getOrElse(getSchemaOptions(requestContext)))
      appConfig        <- ZIO.service[AppConfig]
      knoraResponse    <- responseTask
      responseMediaType = chooseRdfMediaTypeForResponse(requestContext)
      rdfFormat         = RdfFormat.fromMediaType(RdfMediaTypes.toMostSpecificMediaType(responseMediaType))
      contentType       = RdfMediaTypes.toUTF8ContentType(responseMediaType)
      content: String   = knoraResponse.format(rdfFormat, targetSchema, schemaOptions, appConfig)
      response          = HttpResponse(StatusCodes.OK, entity = HttpEntity(contentType, content))
      routeResult      <- ZIO.fromFuture(_ => requestContext.complete(response))
=======
      schemaOptions     <- ZIO.fromOption(schemaOptionsOption).orElse(getSchemaOptions(requestContext).toZIO)
      appConfig         <- ZIO.service[AppConfig]
      knoraResponse     <- responseTask
      responseMediaType <- chooseRdfMediaTypeForResponse(requestContext)
      rdfFormat          = RdfFormat.fromMediaType(RdfMediaTypes.toMostSpecificMediaType(responseMediaType))
      contentType        = RdfMediaTypes.toUTF8ContentType(responseMediaType)
      content: String    = knoraResponse.format(rdfFormat, targetSchema, schemaOptions, appConfig)
      response           = HttpResponse(StatusCodes.OK, entity = HttpEntity(contentType, content))
      routeResult       <- ZIO.fromFuture(_ => requestContext.complete(response))
>>>>>>> fba1b2f5
    } yield routeResult)

  /**
   * Sends a message to a responder and completes the HTTP request by returning the response as TEI/XML.
   *
   * @param requestTask          a [[Task]] containing a [[KnoraRequestV2]] message that should be sent to the responder manager.
   * @param requestContext       the akka-http [[RequestContext]].
   * @param targetSchema         the API schema that should be used in the response.
   *
   * @return a [[Future]] containing a [[RouteResult]].
   */
  def runTEIXMLRoute[R](
    requestTask: ZIO[R, Throwable, KnoraRequestV2],
    requestContext: RequestContext
  )(implicit runtime: Runtime[R with MessageRelay]): Future[RouteResult] =
    UnsafeZioRun.runToFuture {
      for {
        requestMessage <- requestTask
        teiResponse    <- MessageRelay.ask[ResourceTEIGetResponseV2](requestMessage)
        contentType     = MediaTypes.`application/xml`.toContentType(HttpCharsets.`UTF-8`)
        response        = HttpResponse(StatusCodes.OK, entity = HttpEntity(contentType, teiResponse.toXML))
        completed      <- ZIO.fromFuture(_ => requestContext.complete(response))
      } yield completed
    }

  private def extractMediaTypeFromHeaderItem(
    headerValueItem: String,
    headerValue: String
  ): Task[Option[MediaRange.One]] = {
    val mediaRangeParts: Array[String] = headerValueItem.split(';').map(_.trim)

    // Get the qValue, if provided; it defaults to 1.
    val qValue: Float = mediaRangeParts.tail.flatMap { param =>
      param.split('=').map(_.trim) match {
        case Array("q", qValueStr) => catching(classOf[NumberFormatException]).opt(qValueStr.toFloat)
        case _                     => None // Ignore other parameters.
      }
    }.headOption
      .getOrElse(1)

    for {
      mediaTypeStr <- ZIO
                        .fromOption(mediaRangeParts.headOption)
                        .orElseFail(
                          BadRequestException(s"Invalid Accept header: $headerValue")
                        )
      maybeMediaType = RdfMediaTypes.registry.get(mediaTypeStr) match {
                         case Some(mediaType: MediaType) => Some(mediaType)
                         case _                          => None // Ignore non-RDF media types.
                       }
      mediaRange = maybeMediaType.map(mediaType => MediaRange.One(mediaType, qValue))
    } yield mediaRange

  }

  /**
   * Completes the HTTP request in the [[RequestContext]] by _unsafely_ running the ZIO.
   * @param ctx The akka-http [[RequestContext]].
   * @param task The ZIO to run.
   * @param runtime The [[zio.Runtime]] used for executing the ZIO.
   * @tparam R The requirements for the ZIO, must be present in the [[zio.Runtime]].
   * @return A [[Future]] containing the [[RouteResult]] for Akka HTTP.
   */
  def complete[R](ctx: RequestContext, task: ZIO[R, Throwable, HttpResponse])(implicit
    runtime: Runtime[R]
  ): Future[RouteResult] = ctx.complete(UnsafeZioRun.runToFuture(task))

  /**
   * Chooses an RDF media type for the response, using content negotiation as per [[https://tools.ietf.org/html/rfc7231#section-5.3.2]].
   *
   * @param requestContext the request context.
   * @return an RDF media type.
   */
  private def chooseRdfMediaTypeForResponse(requestContext: RequestContext): Task[MediaType.NonBinary] = {
    // Get the client's HTTP Accept header, if provided.
    val maybeAcceptHeader: Option[HttpHeader] = requestContext.request.headers.find(_.lowercaseName == "accept")

    maybeAcceptHeader match {
      case Some(acceptHeader) =>
        // Parse the value of the accept header, filtering out non-RDF media types, and sort the results
        // in reverse order by q value.
        val parts: Array[String] = acceptHeader.value.split(',')
        for {
          mediaRanges <-
            ZIO
              .foreach(parts)(headerValueItem => extractMediaTypeFromHeaderItem(headerValueItem, acceptHeader.value))
              .map(_.flatten)
          mediaTypes =
            mediaRanges
              .sortBy(_.qValue)
              .reverse
              .map(_.mediaType)
              .collect { case nonBinary: MediaType.NonBinary => nonBinary }
          highestRankingMediaType = mediaTypes.headOption.getOrElse(RdfMediaTypes.`application/ld+json`)
        } yield highestRankingMediaType

      case None => ZIO.succeed(RdfMediaTypes.`application/ld+json`)
    }
  }
}<|MERGE_RESOLUTION|>--- conflicted
+++ resolved
@@ -108,12 +108,7 @@
    * @param requestContext the akka-http [[RequestContext]].
    * @return the specified schema, or [[ApiV2Complex]] if no schema was specified in the request.
    */
-<<<<<<< HEAD
   def getOntologySchema(requestContext: RequestContext): Task[ApiV2Schema] = ZIO.attempt {
-=======
-  @deprecated("this method throws")
-  def getOntologySchema(requestContext: RequestContext): ApiV2Schema = {
->>>>>>> fba1b2f5
     def nameToSchema(schemaName: String): ApiV2Schema =
       schemaName match {
         case SIMPLE_SCHEMA_NAME  => ApiV2Simple
@@ -198,12 +193,10 @@
   ): Validation[BadRequestException, Option[JsonLDRendering]] = {
     val header: Option[String] =
       requestContext.request.headers.find(_.lowercaseName == JSON_LD_RENDERING_HEADER).map(_.value)
-    header.fold[Validation[BadRequestException, Option[JsonLDRendering]]](Validation.succeed(None)) { header =>
-      header match {
-        case JSON_LD_RENDERING_FLAT         => Validation.succeed(Some(FlatJsonLD))
-        case JSON_LD_RENDERING_HIERARCHICAL => Validation.succeed(Some(HierarchicalJsonLD))
-        case _                              => Validation.fail(BadRequestException(s"Unrecognised JSON-LD rendering: $header"))
-      }
+    header.fold[Validation[BadRequestException, Option[JsonLDRendering]]](Validation.succeed(None)) {
+      case JSON_LD_RENDERING_FLAT         => Validation.succeed(Some(FlatJsonLD))
+      case JSON_LD_RENDERING_HIERARCHICAL => Validation.succeed(Some(HierarchicalJsonLD))
+      case header                         => Validation.fail(BadRequestException(s"Unrecognised JSON-LD rendering: $header"))
     }
   }
 
@@ -238,13 +231,8 @@
    * @param requestContext the akka-http [[RequestContext]].
    * @return the specified project IRI, or [[None]] if no project header was included in the request.
    */
-<<<<<<< HEAD
-  @deprecated("Use getProjectZ instead")
-  def getProject(requestContext: RequestContext)(implicit stringFormatter: StringFormatter): Option[SmartIri] =
-=======
-  @deprecated("use getProject() instead")
-  def getProjectUnsafe(requestContext: RequestContext)(implicit stringFormatter: StringFormatter): Option[SmartIri] =
->>>>>>> fba1b2f5
+  @deprecated("Use getProject instead")
+  def getProjectIriUnsafe(requestContext: RequestContext)(implicit stringFormatter: StringFormatter): Option[SmartIri] =
     requestContext.request.headers.find(_.lowercaseName == PROJECT_HEADER).map { header =>
       val projectIriStr = header.value
       projectIriStr.toSmartIriWithErr(throw BadRequestException(s"Invalid project IRI: $projectIriStr"))
@@ -255,10 +243,9 @@
    *
    * @param requestContext the akka-http [[RequestContext]].
    * @return the specified project IRI, or [[None]] if no project header was included in the request.
-<<<<<<< HEAD
    *         fails with a [[BadRequestException]] if the project IRI is invalid.
    */
-  def getProjectZ(requestContext: RequestContext): ZIO[StringFormatter, BadRequestException, Option[SmartIri]] = {
+  def getProjectIri(requestContext: RequestContext): ZIO[StringFormatter, BadRequestException, Option[SmartIri]] = {
     val maybeProjectIriStr = requestContext.request.headers.find(_.lowercaseName == PROJECT_HEADER).map(_.value())
     ZIO.serviceWithZIO[StringFormatter] { sf =>
       ZIO.foreach(maybeProjectIriStr)(iri =>
@@ -266,19 +253,6 @@
       )
     }
   }
-=======
-   */
-  def getProject(
-    requestContext: RequestContext
-  ): ZIO[StringFormatter, BadRequestException, Option[SmartIri]] =
-    ZIO.serviceWithZIO[StringFormatter] { stringFormatter =>
-      val projectHeader: Option[String] =
-        requestContext.request.headers.find(_.lowercaseName == PROJECT_HEADER).map(_.value)
-      ZIO.foreach(projectHeader)(iri =>
-        ZIO.attempt(stringFormatter.toSmartIri(iri)).orElseFail(BadRequestException(s"Invalid project IRI: $iri"))
-      )
-    }
->>>>>>> fba1b2f5
 
   /**
    * Gets the project IRI specified in a Knora-specific HTTP header.
@@ -291,23 +265,9 @@
    */
   @deprecated("Use getRequiredProjectFromHeader(ctx: RequestContext) instead")
   def getRequiredProjectFromHeaderUnsafe(ctx: RequestContext)(implicit stringFormatter: StringFormatter): SmartIri =
-    getProjectUnsafe(ctx).getOrElse(
+    getProjectIriUnsafe(ctx).getOrElse(
       throw BadRequestException(s"This route requires the request header ${RouteUtilV2.PROJECT_HEADER}")
     )
-
-  /**
-   * Gets the project IRI specified in a Knora-specific HTTP header.
-   *
-   * @param ctx The akka-http [[RequestContext]].
-   *
-   * @param stringFormatter An instance of the [[StringFormatter]].
-   * @return The [[SmartIri]] contains the specified project IRI.
-   */
-  def getRequiredProjectFromHeader(ctx: RequestContext): ZIO[StringFormatter, BadRequestException, SmartIri] =
-    getProject(ctx).some
-      .orElseFail(
-        BadRequestException(s"This route requires the request header ${RouteUtilV2.PROJECT_HEADER}")
-      )
 
   /**
    * Sends a message (resulting from a [[Future]]) to a responder and completes the HTTP request by returning the response as RDF.
@@ -354,7 +314,7 @@
    *
    * @param responseTask         A [[Task]] containing a [[KnoraResponseV2]] message that will be run unsafe.
    * @param requestContext       The akka-http [[RequestContext]].
-   * @param targetSchema         The API schema that should be used in the response, default is ApiV2Complex.
+   * @param targetSchemaTask     The API schema that should be used in the response, default is ApiV2Complex.
    * @param schemaOptionsOption  The schema options that should be used when processing the request.
    *                             Uses RouteUtilV2.getSchemaOptions if not present.
    *
@@ -371,18 +331,7 @@
     schemaOptionsOption: Option[Set[SchemaOption]] = None
   )(implicit runtime: Runtime[R with AppConfig]): Future[RouteResult] =
     UnsafeZioRun.runToFuture(for {
-<<<<<<< HEAD
-      targetSchema     <- targetSchemaTask
-      schemaOptions    <- ZIO.attempt(schemaOptionsOption.getOrElse(getSchemaOptions(requestContext)))
-      appConfig        <- ZIO.service[AppConfig]
-      knoraResponse    <- responseTask
-      responseMediaType = chooseRdfMediaTypeForResponse(requestContext)
-      rdfFormat         = RdfFormat.fromMediaType(RdfMediaTypes.toMostSpecificMediaType(responseMediaType))
-      contentType       = RdfMediaTypes.toUTF8ContentType(responseMediaType)
-      content: String   = knoraResponse.format(rdfFormat, targetSchema, schemaOptions, appConfig)
-      response          = HttpResponse(StatusCodes.OK, entity = HttpEntity(contentType, content))
-      routeResult      <- ZIO.fromFuture(_ => requestContext.complete(response))
-=======
+      targetSchema      <- targetSchemaTask
       schemaOptions     <- ZIO.fromOption(schemaOptionsOption).orElse(getSchemaOptions(requestContext).toZIO)
       appConfig         <- ZIO.service[AppConfig]
       knoraResponse     <- responseTask
@@ -392,7 +341,6 @@
       content: String    = knoraResponse.format(rdfFormat, targetSchema, schemaOptions, appConfig)
       response           = HttpResponse(StatusCodes.OK, entity = HttpEntity(contentType, content))
       routeResult       <- ZIO.fromFuture(_ => requestContext.complete(response))
->>>>>>> fba1b2f5
     } yield routeResult)
 
   /**
@@ -400,7 +348,6 @@
    *
    * @param requestTask          a [[Task]] containing a [[KnoraRequestV2]] message that should be sent to the responder manager.
    * @param requestContext       the akka-http [[RequestContext]].
-   * @param targetSchema         the API schema that should be used in the response.
    *
    * @return a [[Future]] containing a [[RouteResult]].
    */
