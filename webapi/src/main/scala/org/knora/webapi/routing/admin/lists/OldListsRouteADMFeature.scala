/*
 * Copyright © 2015-2019 the contributors (see Contributors.md).
 *
 * This file is part of Knora.
 *
 * Knora is free software: you can redistribute it and/or modify
 * it under the terms of the GNU Affero General Public License as published
 * by the Free Software Foundation, either version 3 of the License, or
 * (at your option) any later version.
 *
 * Knora is distributed in the hope that it will be useful,
 * but WITHOUT ANY WARRANTY; without even the implied warranty of
 * MERCHANTABILITY or FITNESS FOR A PARTICULAR PURPOSE.  See the
 * GNU Affero General Public License for more details.
 *
 * You should have received a copy of the GNU Affero General Public
 * License along with Knora.  If not, see <http://www.gnu.org/licenses/>.
 */

package org.knora.webapi.routing.admin.lists

import java.util.UUID

import akka.http.scaladsl.server.Directives._
import akka.http.scaladsl.server.{PathMatcher, Route}
import io.swagger.annotations._
import javax.ws.rs.Path
import org.knora.webapi.IRI
import org.knora.webapi.exceptions.{BadRequestException, NotImplementedException}
import org.knora.webapi.feature.{Feature, FeatureFactoryConfig}
import org.knora.webapi.messages.admin.responder.listsmessages._
import org.knora.webapi.routing.{Authenticator, KnoraRoute, KnoraRouteData, RouteUtilADM}

import scala.concurrent.Future

object OldListsRouteADMFeature {
    val ListsBasePath: PathMatcher[Unit] = PathMatcher("admin" / "lists")
}

/**
 * A [[Feature]] that provides the old list admin API route.
 *
 * @param routeData the [[KnoraRouteData]] to be used in constructing the route.
 */
class OldListsRouteADMFeature(routeData: KnoraRouteData) extends KnoraRoute(routeData)
    with Feature with Authenticator with ListADMJsonProtocol {

    import OldListsRouteADMFeature._

    def makeRoute(featureFactoryConfig: FeatureFactoryConfig): Route =
        getLists(featureFactoryConfig) ~
        createList(featureFactoryConfig) ~
        getListOrNode(featureFactoryConfig) ~
        updateList(featureFactoryConfig) ~
        createListChildNode(featureFactoryConfig) ~
        deleteListNode(featureFactoryConfig) ~
        getListInfo(featureFactoryConfig) ~
        getListNodeInfo(featureFactoryConfig) ~
        updateNodeName(featureFactoryConfig) ~
        updateNodeLabels(featureFactoryConfig) ~
        updateNodeComments(featureFactoryConfig)

    /* return all lists optionally filtered by project */
    @ApiOperation(value = "Get lists", nickname = "getlists", httpMethod = "GET", response = classOf[ListsGetResponseADM])
    @ApiResponses(Array(
        new ApiResponse(code = 500, message = "Internal server error")
    ))
    /* return all lists optionally filtered by project */
    private def getLists(featureFactoryConfig: FeatureFactoryConfig): Route = path(ListsBasePath) {
        get {
            /* return all lists */
            parameters("projectIri".?) { maybeProjectIri: Option[IRI] =>
                requestContext =>
                    val projectIri = stringFormatter.toOptionalIri(maybeProjectIri, throw BadRequestException(s"Invalid param project IRI: $maybeProjectIri"))

                    val requestMessage: Future[ListsGetRequestADM] = for {
                        requestingUser <- getUserADM(
                            requestContext = requestContext,
                            featureFactoryConfig = featureFactoryConfig
                        )
                    } yield ListsGetRequestADM(
                        projectIri = projectIri,
                        featureFactoryConfig = featureFactoryConfig,
                        requestingUser = requestingUser
                    )

                    RouteUtilADM.runJsonRoute(
                        requestMessageF = requestMessage,
                        requestContext = requestContext,
                        featureFactoryConfig = featureFactoryConfig,
                        settings = settings,
                        responderManager = responderManager,
                        log = log
                    )
            }
        }
    }

    /* create a new list (root node) */
    @ApiOperation(value = "Add new list", nickname = "addList", httpMethod = "POST", response = classOf[ListGetResponseADM])
    @ApiImplicitParams(Array(
        new ApiImplicitParam(name = "body", value = "\"list\" to create", required = true,
            dataTypeClass = classOf[CreateListApiRequestADM], paramType = "body")
    ))
    @ApiResponses(Array(
        new ApiResponse(code = 500, message = "Internal server error")
    ))
    private def createList(featureFactoryConfig: FeatureFactoryConfig): Route = path(ListsBasePath) {
        post {
            /* create a list */
            entity(as[CreateNodeApiRequestADM]) { apiRequest =>
                requestContext =>
                    val requestMessage: Future[ListCreateRequestADM] = for {
                        requestingUser <- getUserADM(
                            requestContext = requestContext,
                            featureFactoryConfig = featureFactoryConfig
                        )
                    } yield ListCreateRequestADM(
<<<<<<< HEAD
                        createRootNode = apiRequest,
=======
                        createListRequest = apiRequest,
                        featureFactoryConfig = featureFactoryConfig,
>>>>>>> 9170419f
                        requestingUser = requestingUser,
                        apiRequestID = UUID.randomUUID()
                    )

                    RouteUtilADM.runJsonRoute(
                        requestMessageF = requestMessage,
                        requestContext = requestContext,
                        featureFactoryConfig = featureFactoryConfig,
                        settings = settings,
                        responderManager = responderManager,
                        log = log
                    )
            }
        }
    }

    /* get a list */
    @Path("/{IRI}")
    @ApiOperation(value = "Get a list", nickname = "getlist", httpMethod = "GET", response = classOf[ListGetResponseADM])
    @ApiResponses(Array(
        new ApiResponse(code = 500, message = "Internal server error")
    ))
    private def getListOrNode(featureFactoryConfig: FeatureFactoryConfig): Route = path(ListsBasePath / Segment) { iri =>
        get {
            /* return a list (a graph with all list nodes) */
            requestContext =>
                val listIri = stringFormatter.validateAndEscapeIri(iri, throw BadRequestException(s"Invalid param list IRI: $iri"))

                val requestMessage: Future[ListGetRequestADM] = for {
                    requestingUser <- getUserADM(
                        requestContext = requestContext,
                        featureFactoryConfig = featureFactoryConfig
                    )
                } yield ListGetRequestADM(
                    iri = listIri,
                    featureFactoryConfig = featureFactoryConfig,
                    requestingUser = requestingUser
                )

                RouteUtilADM.runJsonRoute(
                    requestMessageF = requestMessage,
                    requestContext = requestContext,
                    featureFactoryConfig = featureFactoryConfig,
                    settings = settings,
                    responderManager = responderManager,
                    log = log
                )
        }
    }

    /**
     * update list
     */
    @Path("/{IRI}")
    @ApiOperation(value = "Update basic list information", nickname = "putList", httpMethod = "PUT", response = classOf[RootNodeInfoGetResponseADM])
    @ApiImplicitParams(Array(
        new ApiImplicitParam(name = "body", value = "\"list\" to update", required = true,
            dataTypeClass = classOf[ChangeNodeInfoApiRequestADM], paramType = "body")
    ))
    @ApiResponses(Array(
        new ApiResponse(code = 500, message = "Internal server error")
    ))
    private def updateList(featureFactoryConfig: FeatureFactoryConfig): Route = path(ListsBasePath / Segment) { iri =>
        put {
            /* update existing list node (either root or child) */
            entity(as[ChangeNodeInfoApiRequestADM]) { apiRequest =>
                requestContext =>
                    val listIri = stringFormatter.validateAndEscapeIri(iri, throw BadRequestException(s"Invalid param list IRI: $iri"))

<<<<<<< HEAD
                    val requestMessage: Future[NodeInfoChangeRequestADM] = for {
                        requestingUser <- getUserADM(requestContext)
                    } yield NodeInfoChangeRequestADM(
                        listIri = listIri,
                        changeNodeRequest = apiRequest,
=======
                    val requestMessage: Future[ListInfoChangeRequestADM] = for {
                        requestingUser <- getUserADM(
                            requestContext = requestContext,
                            featureFactoryConfig = featureFactoryConfig
                        )
                    } yield ListInfoChangeRequestADM(
                        listIri = listIri,
                        changeListRequest = apiRequest,
                        featureFactoryConfig = featureFactoryConfig,
>>>>>>> 9170419f
                        requestingUser = requestingUser,
                        apiRequestID = UUID.randomUUID()
                    )

                    RouteUtilADM.runJsonRoute(
                        requestMessageF = requestMessage,
                        requestContext = requestContext,
                        featureFactoryConfig = featureFactoryConfig,
                        settings = settings,
                        responderManager = responderManager,
                        log = log
                    )
            }
        }
    }

    /**
     * create a new child node
     */
    @Path("/{IRI}")
    @ApiOperation(value = "Add new node", nickname = "addListNode", httpMethod = "POST", response = classOf[ChildNodeInfoGetResponseADM])
    @ApiImplicitParams(Array(
        new ApiImplicitParam(name = "body", value = "\"node\" to create", required = true,
            dataTypeClass = classOf[CreateNodeApiRequestADM], paramType = "body")
    ))
    @ApiResponses(Array(
        new ApiResponse(code = 500, message = "Internal server error")
    ))
    private def createListChildNode(featureFactoryConfig: FeatureFactoryConfig): Route = path(ListsBasePath / Segment) { iri =>
        post {
            /* add node to existing list node. the existing list node can be either the root or a child */
            entity(as[CreateNodeApiRequestADM]) { apiRequest =>
                requestContext =>
                    val _ = stringFormatter.validateAndEscapeIri(iri, throw BadRequestException(s"Invalid param list IRI: $iri"))

                    val requestMessage: Future[ListChildNodeCreateRequestADM] = for {
                        requestingUser <- getUserADM(
                            requestContext = requestContext,
                            featureFactoryConfig = featureFactoryConfig
                        )
                    } yield ListChildNodeCreateRequestADM(
                        createChildNodeRequest = apiRequest,
                        featureFactoryConfig = featureFactoryConfig,
                        requestingUser = requestingUser,
                        apiRequestID = UUID.randomUUID()
                    )

                    RouteUtilADM.runJsonRoute(
                        requestMessageF = requestMessage,
                        requestContext = requestContext,
                        featureFactoryConfig = featureFactoryConfig,
                        settings = settings,
                        responderManager = responderManager,
                        log = log
                    )
            }
        }
    }

    /* delete list node which should also delete its children */
    private def deleteListNode(featureFactoryConfig: FeatureFactoryConfig): Route = path(ListsBasePath / Segment) { iri =>
        delete {
            /* delete (deactivate) list */
            throw NotImplementedException("Method not implemented.")
            ???
        }
    }

    private def getListInfo(featureFactoryConfig: FeatureFactoryConfig): Route = path(ListsBasePath / "infos" / Segment) { iri =>
        get {
            /* return information about a list (without children) */
            requestContext =>
                val listIri = stringFormatter.validateAndEscapeIri(iri, throw BadRequestException(s"Invalid param list IRI: $iri"))

<<<<<<< HEAD
                val requestMessage: Future[ListNodeInfoGetRequestADM] = for {
                    requestingUser <- getUserADM(requestContext)
                } yield ListNodeInfoGetRequestADM(listIri, requestingUser)
=======
                val requestMessage: Future[ListInfoGetRequestADM] = for {
                    requestingUser <- getUserADM(
                        requestContext = requestContext,
                        featureFactoryConfig = featureFactoryConfig
                    )
                } yield ListInfoGetRequestADM(
                    iri = listIri,
                    featureFactoryConfig = featureFactoryConfig,
                    requestingUser = requestingUser
                )
>>>>>>> 9170419f

                RouteUtilADM.runJsonRoute(
                    requestMessageF = requestMessage,
                    requestContext = requestContext,
                    featureFactoryConfig = featureFactoryConfig,
                    settings = settings,
                    responderManager = responderManager,
                    log = log
                )
        }
    }

    private def getListNodeInfo(featureFactoryConfig: FeatureFactoryConfig): Route = path(ListsBasePath / "nodes" / Segment) { iri =>
        get {
            /* return information about a single node (without children) */
            requestContext =>
                val listIri = stringFormatter.validateAndEscapeIri(iri, throw BadRequestException(s"Invalid param list IRI: $iri"))

                val requestMessage: Future[ListNodeInfoGetRequestADM] = for {
                    requestingUser <- getUserADM(
                        requestContext = requestContext,
                        featureFactoryConfig = featureFactoryConfig
                    )
                } yield ListNodeInfoGetRequestADM(
                    iri = listIri,
                    featureFactoryConfig = featureFactoryConfig,
                    requestingUser = requestingUser
                )

                RouteUtilADM.runJsonRoute(
                    requestMessageF = requestMessage,
                    requestContext = requestContext,
                    featureFactoryConfig = featureFactoryConfig,
                    settings = settings,
                    responderManager = responderManager,
                    log = log
                )
        }
    }
    /**
     * update node name
     */
    @Path("/{IRI}/name")
    @ApiOperation(value = "Update Node Name", nickname = "putNodeName", httpMethod = "PUT", response = classOf[NodeInfoGetResponseADM])
    @ApiImplicitParams(Array(
        new ApiImplicitParam(name = "body", value = "\"node name\" to update", required = true,
            dataTypeClass = classOf[ChangeNodeNameApiRequestADM], paramType = "body")
    ))
    @ApiResponses(Array(
        new ApiResponse(code = 500, message = "Internal server error")
    ))
    private def updateNodeName(featureFactoryConfig: FeatureFactoryConfig): Route = path(ListsBasePath / Segment / "name") { iri =>
        put {
            /* update name of an existing list node (either root or child) */
            entity(as[ChangeNodeNameApiRequestADM]) { apiRequest =>
                requestContext =>
                    val nodeIri = stringFormatter.validateAndEscapeIri(iri, throw BadRequestException(s"Invalid param node IRI: $iri"))

                    val requestMessage: Future[NodeNameChangeRequestADM] = for {
                        requestingUser <- getUserADM(requestContext)
                    } yield NodeNameChangeRequestADM(
                        nodeIri = nodeIri,
                        changeNodeNameRequest = apiRequest,
                        requestingUser = requestingUser,
                        apiRequestID = UUID.randomUUID()
                    )

                    RouteUtilADM.runJsonRoute(
                        requestMessageF = requestMessage,
                        requestContext = requestContext,
                        featureFactoryConfig = featureFactoryConfig,
                        settings = settings,
                        responderManager = responderManager,
                        log = log
                    )
            }
        }
    }
    /**
     * update node labels
     */
    @Path("/{IRI}/labels")
    @ApiOperation(value = "Update Node Labels", nickname = "putNodeLabels", httpMethod = "PUT", response = classOf[NodeInfoGetResponseADM])
    @ApiImplicitParams(Array(
        new ApiImplicitParam(name = "body", value = "\"node labels\" to update", required = true,
            dataTypeClass = classOf[ChangeNodeLabelsApiRequestADM], paramType = "body")
    ))
    @ApiResponses(Array(
        new ApiResponse(code = 500, message = "Internal server error")
    ))
    private def updateNodeLabels(featureFactoryConfig: FeatureFactoryConfig): Route = path(ListsBasePath / Segment / "labels") { iri =>
        put {
            /* update labels of an existing list node (either root or child) */
            entity(as[ChangeNodeLabelsApiRequestADM]) { apiRequest =>
                requestContext =>
                    val nodeIri = stringFormatter.validateAndEscapeIri(iri, throw BadRequestException(s"Invalid param node IRI: $iri"))

                    val requestMessage: Future[NodeLabelsChangeRequestADM] = for {
                        requestingUser <- getUserADM(requestContext)
                    } yield NodeLabelsChangeRequestADM(
                        nodeIri = nodeIri,
                        changeNodeLabelsRequest = apiRequest,
                        requestingUser = requestingUser,
                        apiRequestID = UUID.randomUUID()
                    )

                    RouteUtilADM.runJsonRoute(
                        requestMessageF = requestMessage,
                        requestContext = requestContext,
                        featureFactoryConfig = featureFactoryConfig,
                        settings = settings,
                        responderManager = responderManager,
                        log = log
                    )
            }
        }
    }
    /**
     * update node comments
     */
    @Path("/{IRI}/comments")
    @ApiOperation(value = "Update Node Comments", nickname = "putNodeComments", httpMethod = "PUT", response = classOf[NodeInfoGetResponseADM])
    @ApiImplicitParams(Array(
        new ApiImplicitParam(name = "body", value = "\"node comments\" to update", required = true,
            dataTypeClass = classOf[ChangeNodeCommentsApiRequestADM], paramType = "body")
    ))
    @ApiResponses(Array(
        new ApiResponse(code = 500, message = "Internal server error")
    ))
    private def updateNodeComments(featureFactoryConfig: FeatureFactoryConfig): Route = path(ListsBasePath / Segment / "comments") { iri =>
    put {
        /* update labels of an existing list node (either root or child) */
        entity(as[ChangeNodeCommentsApiRequestADM]) { apiRequest =>
            requestContext =>
                val nodeIri = stringFormatter.validateAndEscapeIri(iri, throw BadRequestException(s"Invalid param node IRI: $iri"))

                val requestMessage: Future[NodeCommentsChangeRequestADM] = for {
                    requestingUser <- getUserADM(requestContext)
                } yield NodeCommentsChangeRequestADM(
                    nodeIri = nodeIri,
                    changeNodeCommentsRequest = apiRequest,
                    requestingUser = requestingUser,
                    apiRequestID = UUID.randomUUID()
                )

                RouteUtilADM.runJsonRoute(
                    requestMessageF = requestMessage,
                    requestContext = requestContext,
                    featureFactoryConfig = featureFactoryConfig,
                    settings = settings,
                    responderManager = responderManager,
                    log = log
                )
        }
    } ~ delete {
                /* delete list node */
                throw NotImplementedException("Method not implemented.")
                ???
            }
    }
}<|MERGE_RESOLUTION|>--- conflicted
+++ resolved
@@ -116,12 +116,8 @@
                             featureFactoryConfig = featureFactoryConfig
                         )
                     } yield ListCreateRequestADM(
-<<<<<<< HEAD
                         createRootNode = apiRequest,
-=======
-                        createListRequest = apiRequest,
-                        featureFactoryConfig = featureFactoryConfig,
->>>>>>> 9170419f
+                        featureFactoryConfig = featureFactoryConfig,
                         requestingUser = requestingUser,
                         apiRequestID = UUID.randomUUID()
                     )
@@ -190,24 +186,12 @@
             entity(as[ChangeNodeInfoApiRequestADM]) { apiRequest =>
                 requestContext =>
                     val listIri = stringFormatter.validateAndEscapeIri(iri, throw BadRequestException(s"Invalid param list IRI: $iri"))
-
-<<<<<<< HEAD
                     val requestMessage: Future[NodeInfoChangeRequestADM] = for {
-                        requestingUser <- getUserADM(requestContext)
+                        requestingUser <- getUserADM(requestContext, featureFactoryConfig)
                     } yield NodeInfoChangeRequestADM(
                         listIri = listIri,
                         changeNodeRequest = apiRequest,
-=======
-                    val requestMessage: Future[ListInfoChangeRequestADM] = for {
-                        requestingUser <- getUserADM(
-                            requestContext = requestContext,
-                            featureFactoryConfig = featureFactoryConfig
-                        )
-                    } yield ListInfoChangeRequestADM(
-                        listIri = listIri,
-                        changeListRequest = apiRequest,
-                        featureFactoryConfig = featureFactoryConfig,
->>>>>>> 9170419f
+                        featureFactoryConfig = featureFactoryConfig,
                         requestingUser = requestingUser,
                         apiRequestID = UUID.randomUUID()
                     )
@@ -281,23 +265,12 @@
             /* return information about a list (without children) */
             requestContext =>
                 val listIri = stringFormatter.validateAndEscapeIri(iri, throw BadRequestException(s"Invalid param list IRI: $iri"))
-
-<<<<<<< HEAD
                 val requestMessage: Future[ListNodeInfoGetRequestADM] = for {
-                    requestingUser <- getUserADM(requestContext)
-                } yield ListNodeInfoGetRequestADM(listIri, requestingUser)
-=======
-                val requestMessage: Future[ListInfoGetRequestADM] = for {
-                    requestingUser <- getUserADM(
-                        requestContext = requestContext,
-                        featureFactoryConfig = featureFactoryConfig
-                    )
-                } yield ListInfoGetRequestADM(
-                    iri = listIri,
-                    featureFactoryConfig = featureFactoryConfig,
-                    requestingUser = requestingUser
-                )
->>>>>>> 9170419f
+                    requestingUser <- getUserADM(requestContext, featureFactoryConfig)
+                } yield ListNodeInfoGetRequestADM(
+                        iri = listIri,
+                        featureFactoryConfig = featureFactoryConfig,
+                        requestingUser = requestingUser)
 
                 RouteUtilADM.runJsonRoute(
                     requestMessageF = requestMessage,
@@ -357,10 +330,11 @@
                     val nodeIri = stringFormatter.validateAndEscapeIri(iri, throw BadRequestException(s"Invalid param node IRI: $iri"))
 
                     val requestMessage: Future[NodeNameChangeRequestADM] = for {
-                        requestingUser <- getUserADM(requestContext)
+                        requestingUser <- getUserADM(requestContext, featureFactoryConfig)
                     } yield NodeNameChangeRequestADM(
                         nodeIri = nodeIri,
                         changeNodeNameRequest = apiRequest,
+                        featureFactoryConfig = featureFactoryConfig,
                         requestingUser = requestingUser,
                         apiRequestID = UUID.randomUUID()
                     )
@@ -396,10 +370,11 @@
                     val nodeIri = stringFormatter.validateAndEscapeIri(iri, throw BadRequestException(s"Invalid param node IRI: $iri"))
 
                     val requestMessage: Future[NodeLabelsChangeRequestADM] = for {
-                        requestingUser <- getUserADM(requestContext)
+                        requestingUser <- getUserADM(requestContext, featureFactoryConfig)
                     } yield NodeLabelsChangeRequestADM(
                         nodeIri = nodeIri,
                         changeNodeLabelsRequest = apiRequest,
+                        featureFactoryConfig = featureFactoryConfig,
                         requestingUser = requestingUser,
                         apiRequestID = UUID.randomUUID()
                     )
@@ -435,10 +410,11 @@
                 val nodeIri = stringFormatter.validateAndEscapeIri(iri, throw BadRequestException(s"Invalid param node IRI: $iri"))
 
                 val requestMessage: Future[NodeCommentsChangeRequestADM] = for {
-                    requestingUser <- getUserADM(requestContext)
+                    requestingUser <- getUserADM(requestContext, featureFactoryConfig)
                 } yield NodeCommentsChangeRequestADM(
                     nodeIri = nodeIri,
                     changeNodeCommentsRequest = apiRequest,
+                    featureFactoryConfig = featureFactoryConfig,
                     requestingUser = requestingUser,
                     apiRequestID = UUID.randomUUID()
                 )
