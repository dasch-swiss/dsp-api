--- conflicted
+++ resolved
@@ -49,15 +49,15 @@
 
   import OldListsRouteADMFeature._
 
-  def makeRoute(): Route =
-    getLists() ~
-      getListNode() ~
-      getListOrNodeInfo("infos") ~
-      getListOrNodeInfo("nodes") ~
-      getListInfo() ~
-      createListRootNode() ~
-      createListChildNode() ~
-      updateList()
+  def makeRoute(featureFactoryConfig: FeatureFactoryConfig): Route =
+    getLists(featureFactoryConfig) ~
+      getListNode(featureFactoryConfig) ~
+      getListOrNodeInfo(featureFactoryConfig, "infos") ~
+      getListOrNodeInfo(featureFactoryConfig, "nodes") ~
+      getListInfo(featureFactoryConfig) ~
+      createListRootNode(featureFactoryConfig) ~
+      createListChildNode(featureFactoryConfig) ~
+      updateList(featureFactoryConfig)
 
   @ApiOperation(value = "Get lists", nickname = "getlists", httpMethod = "GET", response = classOf[ListsGetResponseADM])
   @ApiResponses(
@@ -68,7 +68,7 @@
   /**
    * Returns all lists optionally filtered by project.
    */
-  private def getLists(): Route = path(ListsBasePath) {
+  private def getLists(featureFactoryConfig: FeatureFactoryConfig): Route = path(ListsBasePath) {
     get {
       parameters("projectIri".?) { maybeProjectIri: Option[IRI] => requestContext =>
         val projectIri =
@@ -79,16 +79,19 @@
 
         val requestMessage: Future[ListsGetRequestADM] = for {
           requestingUser <- getUserADM(
-                              requestContext = requestContext
+                              requestContext = requestContext,
+                              featureFactoryConfig = featureFactoryConfig
                             )
         } yield ListsGetRequestADM(
           projectIri = projectIri,
+          featureFactoryConfig = featureFactoryConfig,
           requestingUser = requestingUser
         )
 
         RouteUtilADM.runJsonRoute(
           requestMessageF = requestMessage,
           requestContext = requestContext,
+          featureFactoryConfig = featureFactoryConfig,
           settings = settings,
           appActor = appActor,
           log = log
@@ -107,23 +110,26 @@
   /**
    * Returns a list node, root or child, with children (if exist).
    */
-  private def getListNode(): Route = path(ListsBasePath / Segment) { iri =>
+  private def getListNode(featureFactoryConfig: FeatureFactoryConfig): Route = path(ListsBasePath / Segment) { iri =>
     get { requestContext =>
       val listIri =
         stringFormatter.validateAndEscapeIri(iri, throw BadRequestException(s"Invalid param list IRI: $iri"))
 
       val requestMessage: Future[ListGetRequestADM] = for {
         requestingUser <- getUserADM(
-                            requestContext = requestContext
+                            requestContext = requestContext,
+                            featureFactoryConfig = featureFactoryConfig
                           )
       } yield ListGetRequestADM(
         iri = listIri,
+        featureFactoryConfig = featureFactoryConfig,
         requestingUser = requestingUser
       )
 
       RouteUtilADM.runJsonRoute(
         requestMessageF = requestMessage,
         requestContext = requestContext,
+        featureFactoryConfig = featureFactoryConfig,
         settings = settings,
         appActor = appActor,
         log = log
@@ -134,21 +140,23 @@
   /**
    * Returns basic information about list node, root or child, w/o children (if exist).
    */
-  private def getListOrNodeInfo(routeSwitch: String): Route =
+  private def getListOrNodeInfo(featureFactoryConfig: FeatureFactoryConfig, routeSwitch: String): Route =
     path(ListsBasePath / routeSwitch / Segment) { iri =>
       get { requestContext =>
         val listIri =
           stringFormatter.validateAndEscapeIri(iri, throw BadRequestException(s"Invalid param list IRI: $iri"))
         val requestMessage: Future[ListNodeInfoGetRequestADM] = for {
-          requestingUser <- getUserADM(requestContext)
+          requestingUser <- getUserADM(requestContext, featureFactoryConfig)
         } yield ListNodeInfoGetRequestADM(
           iri = listIri,
+          featureFactoryConfig = featureFactoryConfig,
           requestingUser = requestingUser
         )
 
         RouteUtilADM.runJsonRoute(
           requestMessageF = requestMessage,
           requestContext = requestContext,
+          featureFactoryConfig = featureFactoryConfig,
           settings = settings,
           appActor = appActor,
           log = log
@@ -159,7 +167,7 @@
   /**
    * Returns basic information about a node, root or child, w/o children.
    */
-  private def getListInfo(): Route =
+  private def getListInfo(featureFactoryConfig: FeatureFactoryConfig): Route =
 //  Brought from new lists route implementation, has the e functionality as getListOrNodeInfo
     path(ListsBasePath / Segment / "info") { iri =>
       get { requestContext =>
@@ -167,15 +175,17 @@
           stringFormatter.validateAndEscapeIri(iri, throw BadRequestException(s"Invalid param list IRI: $iri"))
 
         val requestMessage: Future[ListNodeInfoGetRequestADM] = for {
-          requestingUser <- getUserADM(requestContext)
+          requestingUser <- getUserADM(requestContext, featureFactoryConfig)
         } yield ListNodeInfoGetRequestADM(
           iri = listIri,
+          featureFactoryConfig = featureFactoryConfig,
           requestingUser = requestingUser
         )
 
         RouteUtilADM.runJsonRoute(
           requestMessageF = requestMessage,
           requestContext = requestContext,
+          featureFactoryConfig = featureFactoryConfig,
           settings = settings,
           appActor = appActor,
           log = log
@@ -208,7 +218,7 @@
   /**
    * Creates a new list (root node).
    */
-  private def createListRootNode(): Route = path(ListsBasePath) {
+  private def createListRootNode(featureFactoryConfig: FeatureFactoryConfig): Route = path(ListsBasePath) {
     post {
       entity(as[ListRootNodeCreateApiRequestADM]) { apiRequest => requestContext =>
         val maybeId: Validation[Throwable, Option[ListIri]]    = ListIri.make(apiRequest.id)
@@ -221,7 +231,7 @@
 
         val requestMessage: Future[ListRootNodeCreateRequestADM] = for {
           payload        <- toFuture(validatedListRootNodeCreatePayload)
-          requestingUser <- getUserADM(requestContext)
+          requestingUser <- getUserADM(requestContext, featureFactoryConfig)
 
           // check if the requesting user is allowed to perform operation
           _ = if (
@@ -234,6 +244,7 @@
               }
         } yield ListRootNodeCreateRequestADM(
           createRootNode = payload,
+          featureFactoryConfig = featureFactoryConfig,
           requestingUser = requestingUser,
           apiRequestID = UUID.randomUUID()
         )
@@ -241,6 +252,7 @@
         RouteUtilADM.runJsonRoute(
           requestMessageF = requestMessage,
           requestContext = requestContext,
+          featureFactoryConfig = featureFactoryConfig,
           settings = settings,
           appActor = appActor,
           log = log
@@ -275,27 +287,48 @@
   /**
    * Creates a new list child node.
    */
-  private def createListChildNode(): Route = path(ListsBasePath / Segment) { iri =>
-    post {
-      entity(as[ListChildNodeCreateApiRequestADM]) { apiRequest => requestContext =>
-        // check if requested ListIri matches the Iri passed in the route
-        val parentNodeIri: Validation[Throwable, ListIri] = if (iri == apiRequest.parentNodeIri) {
-          ListIri.make(apiRequest.parentNodeIri)
-        } else {
-          Validation.fail(throw BadRequestException("Route and payload parentNodeIri mismatch."))
-        }
-
-<<<<<<< HEAD
-        val id: Validation[Throwable, Option[ListIri]]        = ListIri.make(apiRequest.id)
-        val projectIri: Validation[Throwable, ProjectIri]     = ProjectIri.make(apiRequest.projectIri)
-        val name: Validation[Throwable, Option[ListName]]     = ListName.make(apiRequest.name)
-        val position: Validation[Throwable, Option[Position]] = Position.make(apiRequest.position)
-        val labels: Validation[Throwable, Labels]             = Labels.make(apiRequest.labels)
-        val comments: Validation[Throwable, Option[Comments]] = Comments.make(apiRequest.comments)
-        val validatedCreateChildNodePeyload: Validation[Throwable, ListChildNodeCreatePayloadADM] =
-          Validation.validateWith(id, parentNodeIri, projectIri, name, position, labels, comments)(
-            ListChildNodeCreatePayloadADM
-=======
+  private def createListChildNode(featureFactoryConfig: FeatureFactoryConfig): Route = path(ListsBasePath / Segment) {
+    iri =>
+      post {
+        entity(as[ListChildNodeCreateApiRequestADM]) { apiRequest => requestContext =>
+          // check if requested ListIri matches the Iri passed in the route
+          val parentNodeIri: Validation[Throwable, ListIri] = if (iri == apiRequest.parentNodeIri) {
+            ListIri.make(apiRequest.parentNodeIri)
+          } else {
+            Validation.fail(throw BadRequestException("Route and payload parentNodeIri mismatch."))
+          }
+
+          val id: Validation[Throwable, Option[ListIri]]        = ListIri.make(apiRequest.id)
+          val projectIri: Validation[Throwable, ProjectIri]     = ProjectIri.make(apiRequest.projectIri)
+          val name: Validation[Throwable, Option[ListName]]     = ListName.make(apiRequest.name)
+          val position: Validation[Throwable, Option[Position]] = Position.make(apiRequest.position)
+          val labels: Validation[Throwable, Labels]             = Labels.make(apiRequest.labels)
+          val comments: Validation[Throwable, Option[Comments]] = Comments.make(apiRequest.comments)
+          val validatedCreateChildNodePeyload: Validation[Throwable, ListChildNodeCreatePayloadADM] =
+            Validation.validateWith(id, parentNodeIri, projectIri, name, position, labels, comments)(
+              ListChildNodeCreatePayloadADM
+            )
+
+          val requestMessage: Future[ListChildNodeCreateRequestADM] = for {
+            payload        <- toFuture(validatedCreateChildNodePeyload)
+            requestingUser <- getUserADM(requestContext, featureFactoryConfig)
+
+            // check if the requesting user is allowed to perform operation
+            _ = if (
+                  !requestingUser.permissions.isProjectAdmin(
+                    projectIri.toOption.get.value
+                  ) && !requestingUser.permissions.isSystemAdmin
+                ) {
+                  // not project or a system admin
+                  throw ForbiddenException(ListErrorMessages.ListCreatePermission)
+                }
+          } yield ListChildNodeCreateRequestADM(
+            createChildNodeRequest = payload,
+            featureFactoryConfig = featureFactoryConfig,
+            requestingUser = requestingUser,
+            apiRequestID = UUID.randomUUID()
+          )
+
           RouteUtilADM.runJsonRoute(
             requestMessageF = requestMessage,
             requestContext = requestContext,
@@ -303,37 +336,9 @@
             settings = settings,
             appActor = appActor,
             log = log
->>>>>>> 7f556979
           )
-
-        val requestMessage: Future[ListChildNodeCreateRequestADM] = for {
-          payload        <- toFuture(validatedCreateChildNodePeyload)
-          requestingUser <- getUserADM(requestContext)
-
-          // check if the requesting user is allowed to perform operation
-          _ = if (
-                !requestingUser.permissions.isProjectAdmin(
-                  projectIri.toOption.get.value
-                ) && !requestingUser.permissions.isSystemAdmin
-              ) {
-                // not project or a system admin
-                throw ForbiddenException(ListErrorMessages.ListCreatePermission)
-              }
-        } yield ListChildNodeCreateRequestADM(
-          createChildNodeRequest = payload,
-          requestingUser = requestingUser,
-          apiRequestID = UUID.randomUUID()
-        )
-
-        RouteUtilADM.runJsonRoute(
-          requestMessageF = requestMessage,
-          requestContext = requestContext,
-          settings = settings,
-          responderManager = responderManager,
-          log = log
-        )
-      }
-    }
+        }
+      }
   }
 
   @Path("/{IRI}")
@@ -362,7 +367,7 @@
   /**
    * Updates existing list node, either root or child.
    */
-  private def updateList(): Route = path(ListsBasePath / Segment) { iri =>
+  private def updateList(featureFactoryConfig: FeatureFactoryConfig): Route = path(ListsBasePath / Segment) { iri =>
     put {
       entity(as[ListNodeChangeApiRequestADM]) { apiRequest => requestContext =>
         // check if requested Iri matches the route Iri
@@ -386,7 +391,7 @@
 
         val requestMessage: Future[NodeInfoChangeRequestADM] = for {
           payload        <- toFuture(validatedChangeNodeInfoPayload)
-          requestingUser <- getUserADM(requestContext)
+          requestingUser <- getUserADM(requestContext, featureFactoryConfig)
           // check if the requesting user is allowed to perform operation
           _ = if (
                 !requestingUser.permissions.isProjectAdmin(
@@ -399,6 +404,7 @@
         } yield NodeInfoChangeRequestADM(
           listIri = listIri.toOption.get.value,
           changeNodeRequest = payload,
+          featureFactoryConfig = featureFactoryConfig,
           requestingUser = requestingUser,
           apiRequestID = UUID.randomUUID()
         )
@@ -406,6 +412,7 @@
         RouteUtilADM.runJsonRoute(
           requestMessageF = requestMessage,
           requestContext = requestContext,
+          featureFactoryConfig = featureFactoryConfig,
           settings = settings,
           appActor = appActor,
           log = log
