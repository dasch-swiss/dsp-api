/*
 * Copyright © 2021 - 2022 Swiss National Data and Service Center for the Humanities and/or DaSCH Service Platform contributors.
 * SPDX-License-Identifier: Apache-2.0
 */

package org.knora.webapi.routing.admin.lists

import akka.http.scaladsl.server.Directives._
import akka.http.scaladsl.server.PathMatcher
import akka.http.scaladsl.server.Route

import scala.concurrent.Future

import dsp.errors.BadRequestException
import org.knora.webapi.IRI
import org.knora.webapi.config.AppConfig
import org.knora.webapi.messages.admin.responder.listsmessages._
import org.knora.webapi.routing.Authenticator
import org.knora.webapi.routing.KnoraRoute
import org.knora.webapi.routing.KnoraRouteData
import org.knora.webapi.routing.RouteUtilADM

/**
 * Provides routes to get list items.
 *
 * @param routeData the [[KnoraRouteData]] to be used in constructing the route.
 */
<<<<<<< HEAD
@Api(value = "lists", produces = "application/json")
@Path("/admin/lists")
class GetListItemsRouteADM(routeData: KnoraRouteData, appConfig: AppConfig)
    extends KnoraRoute(routeData, appConfig)
=======
class GetListItemsRouteADM(routeData: KnoraRouteData)
    extends KnoraRoute(routeData)
>>>>>>> bec5b8aa
    with Authenticator
    with ListADMJsonProtocol {

  val listsBasePath: PathMatcher[Unit] = PathMatcher("admin" / "lists")

  def makeRoute: Route =
    getLists() ~
      getListNode() ~
      getListOrNodeInfo("infos") ~
      getListOrNodeInfo("nodes") ~
      getListInfo()

  /**
   * Returns all lists optionally filtered by project.
   */
  private def getLists(): Route = path(listsBasePath) {
    get {
      parameters("projectIri".?) { maybeProjectIri: Option[IRI] => requestContext =>
        val projectIri =
          stringFormatter.validateAndEscapeOptionalIri(
            maybeProjectIri,
            throw BadRequestException(s"Invalid param project IRI: $maybeProjectIri")
          )

        val requestMessage: Future[ListsGetRequestADM] = for {
          requestingUser <- getUserADM(
                              requestContext = requestContext,
                              appConfig
                            )
        } yield ListsGetRequestADM(
          projectIri = projectIri,
          requestingUser = requestingUser
        )

        RouteUtilADM.runJsonRoute(
          requestMessageF = requestMessage,
          requestContext = requestContext,
          appActor = appActor,
          log = log
        )
      }
    }
  }

  /**
   * Returns a list node, root or child, with children (if exist).
   */
  private def getListNode(): Route = path(listsBasePath / Segment) { iri =>
    get { requestContext =>
      val listIri =
        stringFormatter.validateAndEscapeIri(iri, throw BadRequestException(s"Invalid param list IRI: $iri"))

      val requestMessage: Future[ListGetRequestADM] = for {
        requestingUser <- getUserADM(
                            requestContext = requestContext,
                            appConfig
                          )
      } yield ListGetRequestADM(
        iri = listIri,
        requestingUser = requestingUser
      )

      RouteUtilADM.runJsonRoute(
        requestMessageF = requestMessage,
        requestContext = requestContext,
        appActor = appActor,
        log = log
      )
    }
  }

  /**
   * Returns basic information about list node, root or child, w/o children (if exist).
   */
  private def getListOrNodeInfo(routeSwitch: String): Route =
    path(listsBasePath / routeSwitch / Segment) { iri =>
      get { requestContext =>
        val listIri =
          stringFormatter.validateAndEscapeIri(iri, throw BadRequestException(s"Invalid param list IRI: $iri"))
        val requestMessage: Future[ListNodeInfoGetRequestADM] = for {
          requestingUser <- getUserADM(requestContext, appConfig)
        } yield ListNodeInfoGetRequestADM(
          iri = listIri,
          requestingUser = requestingUser
        )

        RouteUtilADM.runJsonRoute(
          requestMessageF = requestMessage,
          requestContext = requestContext,
          appActor = appActor,
          log = log
        )
      }
    }

  /**
   * Returns basic information about a node, root or child, w/o children.
   */
  private def getListInfo(): Route =
    //  Brought from new lists route implementation, has the e functionality as getListOrNodeInfo
    path(listsBasePath / Segment / "info") { iri =>
      get { requestContext =>
        val listIri =
          stringFormatter.validateAndEscapeIri(iri, throw BadRequestException(s"Invalid param list IRI: $iri"))

        val requestMessage: Future[ListNodeInfoGetRequestADM] = for {
          requestingUser <- getUserADM(requestContext, appConfig)
        } yield ListNodeInfoGetRequestADM(
          iri = listIri,
          requestingUser = requestingUser
        )

        RouteUtilADM.runJsonRoute(
          requestMessageF = requestMessage,
          requestContext = requestContext,
          appActor = appActor,
          log = log
        )
      }
    }
}<|MERGE_RESOLUTION|>--- conflicted
+++ resolved
@@ -25,15 +25,8 @@
  *
  * @param routeData the [[KnoraRouteData]] to be used in constructing the route.
  */
-<<<<<<< HEAD
-@Api(value = "lists", produces = "application/json")
-@Path("/admin/lists")
 class GetListItemsRouteADM(routeData: KnoraRouteData, appConfig: AppConfig)
     extends KnoraRoute(routeData, appConfig)
-=======
-class GetListItemsRouteADM(routeData: KnoraRouteData)
-    extends KnoraRoute(routeData)
->>>>>>> bec5b8aa
     with Authenticator
     with ListADMJsonProtocol {
 
