--- conflicted
+++ resolved
@@ -139,24 +139,11 @@
   private def getOntologyMetadata(): Route =
     path(ontologiesBasePath / "metadata") {
       get { requestContext =>
-<<<<<<< HEAD
         val requestTask = for {
-          maybeProjectIri <- RouteUtilV2.getProjectZ(requestContext)
+          maybeProjectIri <- RouteUtilV2.getProjectIri(requestContext)
           requestingUser  <- Authenticator.getUserADM(requestContext)
         } yield OntologyMetadataGetByProjectRequestV2(maybeProjectIri.toSet, requestingUser)
         RouteUtilV2.runRdfRouteZ(requestTask, requestContext)
-=======
-        val maybeProjectIri: Option[SmartIri] = RouteUtilV2.getProjectUnsafe(requestContext)
-
-        val requestMessageFuture: Future[OntologyMetadataGetByProjectRequestV2] = for {
-          requestingUser <- getUserADM(requestContext)
-        } yield OntologyMetadataGetByProjectRequestV2(
-          projectIris = maybeProjectIri.toSet,
-          requestingUser = requestingUser
-        )
-
-        RouteUtilV2.runRdfRouteF(requestMessageFuture, requestContext)
->>>>>>> fba1b2f5
       }
     }
 
