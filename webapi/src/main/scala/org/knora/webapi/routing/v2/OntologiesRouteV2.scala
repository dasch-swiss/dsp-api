--- conflicted
+++ resolved
@@ -857,7 +857,56 @@
                     v => v
                   )
 
-<<<<<<< HEAD
+              requestMessage: CreatePropertyRequestV2 <- CreatePropertyRequestV2.fromJsonLD(
+                                                           jsonLDDocument = requestDoc,
+                                                           apiRequestID = UUID.randomUUID,
+                                                           requestingUser = requestingUser,
+                                                           appActor = appActor,
+                                                           settings = settings,
+                                                           log = log
+                                                         )
+
+              // get gui related values from request and validate them by making value objects from it
+
+              // get ontology info from request
+              inputOntology: InputOntologyV2             = InputOntologyV2.fromJsonLD(requestDoc)
+              propertyUpdateInfo: PropertyUpdateInfo     = OntologyUpdateHelper.getPropertyDef(inputOntology)
+              propertyInfoContent: PropertyInfoContentV2 = propertyUpdateInfo.propertyInfoContent
+
+              // get the (optional) gui element
+              maybeGuiElement: Option[SmartIri] =
+                propertyInfoContent.predicates
+                  .get(SalsahGui.External.GuiElementProp.toSmartIri)
+                  .map { predicateInfoV2: PredicateInfoV2 =>
+                    predicateInfoV2.objects.head match {
+                      case guiElement: SmartIriLiteralV2 => guiElement.value.toOntologySchema(InternalSchema)
+                      case other                         => throw BadRequestException(s"Unexpected object for salsah-gui:guiElement: $other")
+                    }
+                  }
+
+              // validate the gui element by creating value object
+              validatedGuiElement = maybeGuiElement match {
+                                      case Some(guiElement) => GuiElement.make(guiElement.toString()).map(Some(_))
+                                      case None             => Validation.succeed(None)
+                                    }
+
+              // get the gui attribute(s)
+              maybeGuiAttributes: List[String] =
+                propertyInfoContent.predicates
+                  .get(SalsahGui.External.GuiAttribute.toSmartIri)
+                  .map { predicateInfoV2: PredicateInfoV2 =>
+                    predicateInfoV2.objects.map {
+                      case guiAttribute: StringLiteralV2 => guiAttribute.value
+                      case other                         => throw BadRequestException(s"Unexpected object for salsah-gui:guiAttribute: $other")
+                    }.toList
+                  }
+                  .getOrElse(List())
+
+              // validate the gui attributes by creating value objects
+              guiAttributes = maybeGuiAttributes.map(guiAttribute => GuiAttribute.make(guiAttribute)).toList
+
+              validatedGuiAttributes = Validation.validateAll(guiAttributes)
+
               // validate the combination of gui element and gui attribute by creating a GuiObject value object
               guiObject = Validation
                             .validate(validatedGuiAttributes, validatedGuiElement)
@@ -949,16 +998,6 @@
                     )
                   )
                   .fold(e => throw e.head, v => v)
-=======
-              requestMessage: CreatePropertyRequestV2 <- CreatePropertyRequestV2.fromJsonLD(
-                                                           jsonLDDocument = requestDoc,
-                                                           apiRequestID = UUID.randomUUID,
-                                                           requestingUser = requestingUser,
-                                                           appActor = appActor,
-                                                           settings = settings,
-                                                           log = log
-                                                         )
->>>>>>> 4cd98123
             } yield requestMessage
 
             RouteUtilV2.runRdfRouteWithFuture(
