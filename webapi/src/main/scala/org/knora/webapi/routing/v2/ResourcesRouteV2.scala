/*
 * Copyright © 2021 - 2023 Swiss National Data and Service Center for the Humanities and/or DaSCH Service Platform contributors.
 * SPDX-License-Identifier: Apache-2.0
 */

package org.knora.webapi.routing.v2

import com.typesafe.scalalogging.LazyLogging
import dsp.errors.BadRequestException
import dsp.valueobjects.Iri
import org.apache.pekko.http.scaladsl.server.Directives.*
import org.apache.pekko.http.scaladsl.server.{PathMatcher, Route}
import org.knora.webapi.*
import org.knora.webapi.config.{AppConfig, GraphRoute, Sipi}
import org.knora.webapi.core.MessageRelay
import org.knora.webapi.messages.{SmartIri, StringFormatter, ValuesValidator}
import org.knora.webapi.messages.ValuesValidator.{arkTimestampToInstant, xsdDateTimeStampToInstant}
import org.knora.webapi.messages.util.rdf.JsonLDUtil
import org.knora.webapi.messages.v2.responder.resourcemessages.*
import org.knora.webapi.messages.v2.responder.valuemessages.*
import org.knora.webapi.responders.v2.SearchResponderV2
<<<<<<< HEAD
import org.knora.webapi.routing.{Authenticator, RouteUtilV2, RouteUtilZ}
=======
import org.knora.webapi.routing.Authenticator
import org.knora.webapi.routing.RouteUtilV2
import org.knora.webapi.routing.RouteUtilZ
>>>>>>> af95516d
import org.knora.webapi.slice.resourceinfo.api.service.RestResourceInfoService
import org.knora.webapi.slice.resourceinfo.domain.IriConverter
import org.knora.webapi.slice.search.search.api.ApiV2.Headers.xKnoraAcceptSchemaHeader
import org.knora.webapi.store.iiif.api.SipiService
import zio.*

import java.time.Instant

/**
 * Provides a routing function for API v2 routes that deal with resources.
 */
final case class ResourcesRouteV2(appConfig: AppConfig)(
  private implicit val runtime: Runtime[
    AppConfig & Authenticator & SearchResponderV2 & SipiService & StringFormatter & IriConverter & MessageRelay & RestResourceInfoService
  ]
) extends LazyLogging {
  private val sipiConfig: Sipi             = appConfig.sipi
  private val resultsPerPage: Int          = appConfig.v2.resourcesSequence.resultsPerPage
  private val graphRouteConfig: GraphRoute = appConfig.v2.graphRoute

  private val resourcesBasePath: PathMatcher[Unit] = PathMatcher("v2" / "resources")

  private val Text_Property          = "textProperty"
  private val Mapping_Iri            = "mappingIri"
  private val GravsearchTemplate_Iri = "gravsearchTemplateIri"
  private val TEIHeader_XSLT_IRI     = "teiHeaderXSLTIri"
  private val Depth                  = "depth"
  private val ExcludeProperty        = "excludeProperty"
  private val Direction              = "direction"
  private val Inbound                = "inbound"
  private val Outbound               = "outbound"
  private val Both                   = "both"

  def makeRoute: Route =
    getIIIFManifest() ~
      createResource() ~
      updateResourceMetadata() ~
      getResourcesInProject() ~
      getResourceHistory() ~
      getResourceHistoryEvents() ~
      getProjectResourceAndValueHistory() ~
      getResources() ~
      getResourcesPreview() ~
      getResourcesTei() ~
      getResourcesGraph() ~
      deleteResource() ~
      eraseResource()

  private def getIIIFManifest(): Route =
    path(resourcesBasePath / "iiifmanifest" / Segment) { (resourceIriStr: IRI) =>
      get { requestContext =>
        val requestTask = for {
          resourceIri <- Iri
                           .validateAndEscapeIri(resourceIriStr)
                           .toZIO
                           .orElseFail(BadRequestException(s"Invalid resource IRI: $resourceIriStr"))
          user <- Authenticator.getUserADM(requestContext)
        } yield ResourceIIIFManifestGetRequestV2(resourceIri, user)
        RouteUtilV2.runRdfRouteZ(requestTask, requestContext)
      }
    }

  private def createResource(): Route = path(resourcesBasePath) {
    post {
      entity(as[String]) { jsonRequest => requestContext =>
        {
          val requestTask = for {
            requestDoc     <- RouteUtilV2.parseJsonLd(jsonRequest)
            requestingUser <- Authenticator.getUserADM(requestContext)
            apiRequestId   <- RouteUtilZ.randomUuid()
            requestMessage <- CreateResourceRequestV2.fromJsonLd(requestDoc, apiRequestId, requestingUser)
            // check for each value which represents a file value if the file's MIME type is allowed
            _ <- checkMimeTypesForFileValueContents(requestMessage.createResource.flatValues)
          } yield requestMessage
          RouteUtilV2.runRdfRouteZ(requestTask, requestContext)
        }
      }
    }
  }

  private def updateResourceMetadata(): Route = path(resourcesBasePath) {
    put {
      entity(as[String]) { jsonRequest => requestContext =>
        {
          val requestMessageFuture = for {
            requestDoc     <- ZIO.attempt(JsonLDUtil.parseJsonLD(jsonRequest))
            requestingUser <- Authenticator.getUserADM(requestContext)
            apiRequestId   <- RouteUtilZ.randomUuid()
            requestMessage <- UpdateResourceMetadataRequestV2.fromJsonLD(requestDoc, requestingUser, apiRequestId)
          } yield requestMessage
          RouteUtilV2.runRdfRouteZ(requestMessageFuture, requestContext)
        }
      }
    }
  }

  private def getResourcesInProject(): Route = path(resourcesBasePath) {
    get { requestContext =>
      val params: Map[String, String] = requestContext.request.uri.query().toMap

      val getResourceClass = ZIO
        .fromOption(params.get("resourceClass"))
        .orElseFail(BadRequestException(s"This route requires the parameter 'resourceClass'"))
        .flatMap(iri =>
          IriConverter.asSmartIri(iri).orElseFail(BadRequestException(s"Invalid resource class IRI: $iri"))
        )
        .filterOrElseWith(it => it.isKnoraApiV2EntityIri && it.isApiV2ComplexSchema)(it =>
          ZIO.fail(BadRequestException(s"Invalid resource class IRI: $it"))
        )
        .flatMap(IriConverter.asInternalSmartIri)

      val getOrderByProperty: ZIO[IriConverter, Throwable, Option[SmartIri]] =
        ZIO.foreach(params.get("orderByProperty")) { orderByPropertyStr =>
          IriConverter
            .asSmartIri(orderByPropertyStr)
            .orElseFail(BadRequestException(s"Invalid property IRI: $orderByPropertyStr"))
            .filterOrFail(iri => iri.isKnoraApiV2EntityIri && iri.isApiV2ComplexSchema)(
              BadRequestException(s"Invalid property IRI: $orderByPropertyStr")
            )
            .flatMap(IriConverter.asInternalSmartIri)
        }

      val getPage = ZIO
        .fromOption(params.get("page"))
        .orElseFail(BadRequestException(s"This route requires the parameter 'page'"))
        .flatMap(pageStr =>
          ZIO
            .fromOption(ValuesValidator.validateInt(pageStr))
            .orElseFail(BadRequestException(s"Invalid page number: $pageStr"))
        )

      val getProjectIri = RouteUtilV2
        .getProjectIri(requestContext)
        .some
        .orElseFail(BadRequestException(s"This route requires the request header $xKnoraAcceptSchemaHeader"))

      val targetSchemaTask = RouteUtilV2.getOntologySchema(requestContext)
      val response = for {
        maybeOrderByProperty <- getOrderByProperty
        resourceClass        <- getResourceClass
        projectIri           <- getProjectIri
        page                 <- getPage
        targetSchema <- targetSchemaTask.zip(RouteUtilV2.getSchemaOptions(requestContext)).map {
<<<<<<< HEAD
                          case (schema, options) => SchemaRendering(schema, options)
=======
                          case (schema, options) => SchemaAndOptions(schema, options)
>>>>>>> af95516d
                        }
        requestingUser <- Authenticator.getUserADM(requestContext)
        response <- SearchResponderV2.searchResourcesByProjectAndClassV2(
                      projectIri,
                      resourceClass,
                      maybeOrderByProperty,
                      page,
                      targetSchema,
                      requestingUser
                    )
      } yield response

      RouteUtilV2.completeResponse(response, requestContext, targetSchemaTask)
    }
  }

  private def getResourceHistory(): Route =
    path(resourcesBasePath / "history" / Segment) { (resourceIriStr: IRI) =>
      get { requestContext =>
        val getResourceIri = Iri
          .validateAndEscapeIri(resourceIriStr)
          .toZIO
          .orElseFail(BadRequestException(s"Invalid resource IRI: $resourceIriStr"))
        val params = requestContext.request.uri.query().toMap
        val getStartDate =
          getInstantFromParams(params, "startDate", "start date", xsdDateTimeStampToInstant)
        val getEndDate =
          getInstantFromParams(params, "endDate", "end date", xsdDateTimeStampToInstant)
        val requestTask = for {
          resourceIri    <- getResourceIri
          startDate      <- getStartDate
          endDate        <- getEndDate
          requestingUser <- Authenticator.getUserADM(requestContext)
        } yield ResourceVersionHistoryGetRequestV2(
          resourceIri,
          withDeletedResource = false,
          startDate,
          endDate,
          requestingUser
        )
        RouteUtilV2.runRdfRouteZ(requestTask, requestContext)
      }
    }

  private def getInstantFromParams(
    params: Map[String, String],
    key: String,
    name: String,
    dateParser: String => Option[Instant]
  ): IO[BadRequestException, Option[Instant]] =
    params
      .get(key)
      .map(dateStr =>
        ZIO
          .fromOption(dateParser(dateStr))
          .mapBoth(_ => BadRequestException(s"Invalid $name: $dateStr"), Some(_))
      )
      .getOrElse(ZIO.none)

  private def getResourceHistoryEvents(): Route =
    path(resourcesBasePath / "resourceHistoryEvents" / Segment) { (resourceIri: IRI) =>
      get { requestContext =>
        val requestTask = Authenticator
          .getUserADM(requestContext)
          .map(ResourceHistoryEventsGetRequestV2(resourceIri, _))
        RouteUtilV2.runRdfRouteZ(requestTask, requestContext)
      }
    }

  private def getProjectResourceAndValueHistory(): Route =
    path(resourcesBasePath / "projectHistoryEvents" / Segment) { (projectIri: IRI) =>
      get { requestContext =>
        val requestTask =
          Authenticator.getUserADM(requestContext).map(ProjectResourcesWithHistoryGetRequestV2(projectIri, _))
        RouteUtilV2.runRdfRouteZ(requestTask, requestContext)
      }
    }

  private def getResources(): Route = path(resourcesBasePath / Segments) { (resIris: Seq[String]) =>
    get { requestContext =>
      val targetSchemaTask      = RouteUtilV2.getOntologySchema(requestContext)
      val schemaOptionsTask     = RouteUtilV2.getSchemaOptions(requestContext)
      val params: Map[IRI, IRI] = requestContext.request.uri.query().toMap
      val versionDateParser     = (s: String) => xsdDateTimeStampToInstant(s).orElse(arkTimestampToInstant(s))
      val requestTask = for {
        resourceIris   <- getResourceIris(resIris)
        versionDate    <- getInstantFromParams(params, "version", "version date", versionDateParser)
        targetSchema   <- targetSchemaTask
        requestingUser <- Authenticator.getUserADM(requestContext)
        schemaOptions  <- schemaOptionsTask
      } yield ResourcesGetRequestV2(
        resourceIris,
        versionDate = versionDate,
        targetSchema = targetSchema,
        schemaOptions = schemaOptions,
        requestingUser = requestingUser
      )
      RouteUtilV2.runRdfRouteZ(requestTask, requestContext, targetSchemaTask, schemaOptionsTask.map(Some(_)))
    }
  }

  private def getResourceIris(resIris: Seq[IRI]): IO[BadRequestException, Seq[IRI]] =
    ZIO
      .fail(BadRequestException(s"List of provided resource Iris exceeds limit of $resultsPerPage"))
      .when(resIris.size > resultsPerPage) *>
      ZIO.foreach(resIris) { (resIri: IRI) =>
        Iri
          .validateAndEscapeIri(resIri)
          .toZIO
          .orElseFail(BadRequestException(s"Invalid resource IRI: <$resIri>"))
      }

  private def getResourcesPreview(): Route =
    path("v2" / "resourcespreview" / Segments) { (resIris: Seq[String]) =>
      get { requestContext =>
        val targetSchemaTask = RouteUtilV2.getOntologySchema(requestContext)
        val requestTask = for {
          resourceIris <- getResourceIris(resIris)
          targetSchema <- targetSchemaTask
          user         <- Authenticator.getUserADM(requestContext)
        } yield ResourcesPreviewGetRequestV2(resourceIris, withDeletedResource = true, targetSchema, user)
        RouteUtilV2.runRdfRouteZ(requestTask, requestContext, targetSchemaTask)
      }
    }

  private def getResourcesTei(): Route = path("v2" / "tei" / Segment) { (resIri: String) =>
    get { requestContext =>
      val params: Map[String, String] = requestContext.request.uri.query().toMap
      val getResourceIri =
        Iri
          .validateAndEscapeIri(resIri)
          .toZIO
          .orElseFail(BadRequestException(s"Invalid resource IRI: <$resIri>"))
      val requestTask = for {
        resourceIri           <- getResourceIri
        mappingIri            <- getMappingIriFromParams(params)
        textProperty          <- getTextPropertyFromParams(params)
        gravsearchTemplateIri <- getGravsearchTemplateIriFromParams(params)
        headerXSLTIri         <- getHeaderXSLTIriFromParams(params)
        user                  <- Authenticator.getUserADM(requestContext)
      } yield ResourceTEIGetRequestV2(resourceIri, textProperty, mappingIri, gravsearchTemplateIri, headerXSLTIri, user)
      RouteUtilV2.runTEIXMLRoute(requestTask, requestContext)
    }
  }

  private def getResourcesGraph(): Route = path("v2" / "graph" / Segment) { (resIriStr: String) =>
    get { requestContext =>
      val getResourceIri =
        Iri
          .validateAndEscapeIri(resIriStr)
          .toZIO
          .orElseFail(BadRequestException(s"Invalid resource IRI: <$resIriStr>"))
      val params: Map[String, String] = requestContext.request.uri.query().toMap
      val getDepth: IO[BadRequestException, Int] =
        ZIO
          .succeed(params.get(Depth).flatMap(ValuesValidator.validateInt).getOrElse(graphRouteConfig.defaultGraphDepth))
          .filterOrFail(_ >= 1)(BadRequestException(s"$Depth must be at least 1"))
          .filterOrFail(_ <= graphRouteConfig.maxGraphDepth)(
            BadRequestException(s"$Depth cannot be greater than ${graphRouteConfig.maxGraphDepth}")
          )

      val getExcludeProperty: ZIO[IriConverter, BadRequestException, Option[SmartIri]] = params
        .get(ExcludeProperty)
        .map(propIriStr =>
          IriConverter
            .asSmartIri(propIriStr)
            .mapBoth(_ => BadRequestException(s"Invalid property IRI: <$propIriStr>"), Some(_))
        )
        .getOrElse(ZIO.none)

      val getInboundOutbound: IO[BadRequestException, (Boolean, Boolean)] =
        params.getOrElse(Direction, Outbound) match {
          case Inbound  => ZIO.succeed((true, false))
          case Outbound => ZIO.succeed((false, true))
          case Both     => ZIO.succeed((true, true))
          case other    => ZIO.fail(BadRequestException(s"Invalid direction: $other"))
        }

      val requestTask = for {
        resourceIri        <- getResourceIri
        depth              <- getDepth
        excludeProperty    <- getExcludeProperty
        t                  <- getInboundOutbound
        (inbound, outbound) = t
        requestingUser     <- Authenticator.getUserADM(requestContext)
      } yield GraphDataGetRequestV2(resourceIri, depth, inbound, outbound, excludeProperty, requestingUser)
      RouteUtilV2.runRdfRouteZ(requestTask, requestContext, RouteUtilV2.getOntologySchema(requestContext))
    }
  }

  private def deleteResource(): Route = path(resourcesBasePath / "delete") {
    post {
      entity(as[String]) { jsonRequest => requestContext =>
        {
          val requestTask = for {
            requestDoc     <- ZIO.attempt(JsonLDUtil.parseJsonLD(jsonRequest))
            apiRequestId   <- RouteUtilZ.randomUuid()
            requestingUser <- Authenticator.getUserADM(requestContext)
            msg            <- DeleteOrEraseResourceRequestV2.fromJsonLD(requestDoc, requestingUser, apiRequestId)
          } yield msg
          RouteUtilV2.runRdfRouteZ(requestTask, requestContext)
        }
      }
    }
  }

  private def eraseResource(): Route = path(resourcesBasePath / "erase") {
    post {
      entity(as[String]) { jsonRequest => requestContext =>
        {
          val requestTask = for {
            requestDoc     <- ZIO.attempt(JsonLDUtil.parseJsonLD(jsonRequest))
            apiRequestId   <- RouteUtilZ.randomUuid()
            requestingUser <- Authenticator.getUserADM(requestContext)
            requestMessage <- DeleteOrEraseResourceRequestV2.fromJsonLD(requestDoc, requestingUser, apiRequestId)
          } yield requestMessage.copy(erase = true)
          RouteUtilV2.runRdfRouteZ(requestTask, requestContext)
        }
      }
    }
  }

  /**
   * Gets the Iri of the property that represents the text of the resource.
   *
   * @param params the GET parameters.
   * @return the internal resource class, if any.
   */
  private def getTextPropertyFromParams(params: Map[String, String]): ZIO[IriConverter, Throwable, SmartIri] =
    ZIO
      .fromOption(params.get(Text_Property))
      .orElseFail(BadRequestException(s"param $Text_Property not set"))
      .flatMap { textPropIriStr =>
        IriConverter
          .asSmartIri(textPropIriStr)
          .orElseFail(BadRequestException(s"Invalid property IRI: <$textPropIriStr>"))
          .filterOrFail(_.isKnoraApiV2EntityIri)(
            BadRequestException(s"<$textPropIriStr> is not a valid knora-api property IRI")
          )
          .mapAttempt(_.toOntologySchema(InternalSchema))
      }

  /**
   * Gets the Iri of the mapping to be used to convert standoff to XML.
   *
   * @param params the GET parameters.
   * @return the internal resource class, if any.
   */
  private def getMappingIriFromParams(params: Map[String, String]): IO[BadRequestException, Option[IRI]] =
    params
      .get(Mapping_Iri)
      .map { mapping =>
        Iri
          .validateAndEscapeIri(mapping)
          .toZIO
          .mapBoth(_ => BadRequestException(s"Invalid mapping IRI: <$mapping>"), Some(_))
      }
      .getOrElse(ZIO.none)

  /**
   * Gets the Iri of Gravsearch template to be used to query for the resource's metadata.
   *
   * @param params the GET parameters.
   * @return the internal resource class, if any.
   */
  private def getGravsearchTemplateIriFromParams(params: Map[String, String]): IO[BadRequestException, Option[IRI]] =
    params
      .get(GravsearchTemplate_Iri)
      .map { gravsearch =>
        Iri
          .validateAndEscapeIri(gravsearch)
          .toZIO
          .mapBoth(_ => BadRequestException(s"Invalid template IRI: <$gravsearch>"), Some(_))
      }
      .getOrElse(ZIO.none)

  /**
   * Gets the Iri of the XSL transformation to be used to convert the TEI header's metadata.
   *
   * @param params the GET parameters.
   * @return the internal resource class, if any.
   */
  private def getHeaderXSLTIriFromParams(params: Map[String, String]): IO[BadRequestException, Option[IRI]] =
    params
      .get(TEIHeader_XSLT_IRI)
      .map { xslt =>
        Iri
          .validateAndEscapeIri(xslt)
          .toZIO
          .mapBoth(_ => BadRequestException(s"Invalid XSLT IRI: <$xslt>"), Some(_))
      }
      .getOrElse(ZIO.none)

  /**
   * Checks if the MIME types of the given values are allowed by the configuration
   *
   * @param values the values to be checked.
   */
  private def checkMimeTypesForFileValueContents(
    values: Iterable[CreateValueInNewResourceV2]
  ): Task[Unit] = {
    def failBadRequest(fileValueContent: FileValueContentV2): IO[BadRequestException, Unit] = {
      val msg =
        s"File ${fileValueContent.fileValue.internalFilename} has MIME type ${fileValueContent.fileValue.internalMimeType}, which is not supported for still image files"
      ZIO.fail(BadRequestException(msg))
    }
    ZIO
      .foreach(values) { value =>
        value.valueContent match {
          case fileValueContent: StillImageFileValueContentV2 =>
            failBadRequest(fileValueContent)
              .when(!sipiConfig.imageMimeTypes.contains(fileValueContent.fileValue.internalMimeType))
          case fileValueContent: DocumentFileValueContentV2 =>
            failBadRequest(fileValueContent)
              .when(!sipiConfig.documentMimeTypes.contains(fileValueContent.fileValue.internalMimeType))
          case fileValueContent: ArchiveFileValueContentV2 =>
            failBadRequest(fileValueContent)
              .when(!sipiConfig.archiveMimeTypes.contains(fileValueContent.fileValue.internalMimeType))
          case fileValueContent: TextFileValueContentV2 =>
            failBadRequest(fileValueContent)
              .when(!sipiConfig.textMimeTypes.contains(fileValueContent.fileValue.internalMimeType))
          case fileValueContent: AudioFileValueContentV2 =>
            failBadRequest(fileValueContent)
              .when(!sipiConfig.audioMimeTypes.contains(fileValueContent.fileValue.internalMimeType))
          case fileValueContent: MovingImageFileValueContentV2 =>
            failBadRequest(fileValueContent)
              .when(!sipiConfig.videoMimeTypes.contains(fileValueContent.fileValue.internalMimeType))
          case _ => ZIO.unit
        }
      }
      .unit
  }
}<|MERGE_RESOLUTION|>--- conflicted
+++ resolved
@@ -6,33 +6,39 @@
 package org.knora.webapi.routing.v2
 
 import com.typesafe.scalalogging.LazyLogging
+import org.apache.pekko.http.scaladsl.server.Directives.*
+import org.apache.pekko.http.scaladsl.server.PathMatcher
+import org.apache.pekko.http.scaladsl.server.Route
+import zio.*
+
+import java.time.Instant
+
 import dsp.errors.BadRequestException
 import dsp.valueobjects.Iri
-import org.apache.pekko.http.scaladsl.server.Directives.*
-import org.apache.pekko.http.scaladsl.server.{PathMatcher, Route}
 import org.knora.webapi.*
-import org.knora.webapi.config.{AppConfig, GraphRoute, Sipi}
+import org.knora.webapi.*
+import org.knora.webapi.config.AppConfig
+import org.knora.webapi.config.GraphRoute
+import org.knora.webapi.config.Sipi
 import org.knora.webapi.core.MessageRelay
-import org.knora.webapi.messages.{SmartIri, StringFormatter, ValuesValidator}
-import org.knora.webapi.messages.ValuesValidator.{arkTimestampToInstant, xsdDateTimeStampToInstant}
+import org.knora.webapi.messages.SmartIri
+import org.knora.webapi.messages.StringFormatter
+import org.knora.webapi.messages.ValuesValidator
+import org.knora.webapi.messages.ValuesValidator.arkTimestampToInstant
+import org.knora.webapi.messages.ValuesValidator.xsdDateTimeStampToInstant
 import org.knora.webapi.messages.util.rdf.JsonLDUtil
 import org.knora.webapi.messages.v2.responder.resourcemessages.*
+import org.knora.webapi.messages.v2.responder.resourcemessages.*
+import org.knora.webapi.messages.v2.responder.valuemessages.*
 import org.knora.webapi.messages.v2.responder.valuemessages.*
 import org.knora.webapi.responders.v2.SearchResponderV2
-<<<<<<< HEAD
-import org.knora.webapi.routing.{Authenticator, RouteUtilV2, RouteUtilZ}
-=======
 import org.knora.webapi.routing.Authenticator
 import org.knora.webapi.routing.RouteUtilV2
 import org.knora.webapi.routing.RouteUtilZ
->>>>>>> af95516d
 import org.knora.webapi.slice.resourceinfo.api.service.RestResourceInfoService
 import org.knora.webapi.slice.resourceinfo.domain.IriConverter
 import org.knora.webapi.slice.search.search.api.ApiV2.Headers.xKnoraAcceptSchemaHeader
 import org.knora.webapi.store.iiif.api.SipiService
-import zio.*
-
-import java.time.Instant
 
 /**
  * Provides a routing function for API v2 routes that deal with resources.
@@ -169,11 +175,7 @@
         projectIri           <- getProjectIri
         page                 <- getPage
         targetSchema <- targetSchemaTask.zip(RouteUtilV2.getSchemaOptions(requestContext)).map {
-<<<<<<< HEAD
                           case (schema, options) => SchemaRendering(schema, options)
-=======
-                          case (schema, options) => SchemaAndOptions(schema, options)
->>>>>>> af95516d
                         }
         requestingUser <- Authenticator.getUserADM(requestContext)
         response <- SearchResponderV2.searchResourcesByProjectAndClassV2(
