/*
 * Copyright © 2015 Lukas Rosenthaler, Benjamin Geer, Ivan Subotic,
 * Tobias Schweizer, André Kilchenmann, and André Fatton.
 *
 * This file is part of Knora.
 *
 * Knora is free software: you can redistribute it and/or modify
 * it under the terms of the GNU Affero General Public License as published
 * by the Free Software Foundation, either version 3 of the License, or
 * (at your option) any later version.
 *
 * Knora is distributed in the hope that it will be useful,
 * but WITHOUT ANY WARRANTY; without even the implied warranty of
 * MERCHANTABILITY or FITNESS FOR A PARTICULAR PURPOSE.  See the
 * GNU Affero General Public License for more details.
 *
 * You should have received a copy of the GNU Affero General Public
 * License along with Knora.  If not, see <http://www.gnu.org/licenses/>.
 */

package org.knora.webapi.routing.v1

import java.util.UUID

import akka.actor.ActorSystem
import akka.event.LoggingAdapter
import org.knora.webapi.messages.v1.responder.sipimessages.{SipiResponderConversionFileRequestV1, SipiResponderConversionPathRequestV1}
import org.knora.webapi.messages.v1.responder.usermessages.UserProfileV1
import org.knora.webapi.messages.v1.responder.valuemessages.ApiValueV1JsonProtocol._
import org.knora.webapi.messages.v1.responder.valuemessages._
import org.knora.webapi.routing.{Authenticator, RouteUtilV1}
import org.knora.webapi.util.{DateUtilV1, InputValidation}
import org.knora.webapi.{BadRequestException, IRI, SettingsImpl}
import spray.http.HttpEntity.NonEmpty
import spray.http.{BodyPart, MultipartFormData}
import spray.json.JsonParser
import spray.routing.Directives._
import spray.routing._

import scala.util.Try

/**
  * Provides a spray-routing function for API routes that deal with values.
  */
object ValuesRouteV1 extends Authenticator {

    private def makeVersionHistoryRequestMessage(iris: Seq[IRI], userProfile: UserProfileV1): ValueVersionHistoryGetRequestV1 = {
        if (iris.length != 3) throw BadRequestException("Version history request requires resource IRI, property IRI, and current value IRI")

        val Vector(resourceIriStr, propertyIriStr, currentValueIriStr) = iris

        val resourceIri = InputValidation.toIri(resourceIriStr, () => throw BadRequestException(s"Invalid resource IRI: $resourceIriStr"))
        val propertyIri = InputValidation.toIri(propertyIriStr, () => throw BadRequestException(s"Invalid property IRI: $propertyIriStr"))
        val currentValueIri = InputValidation.toIri(currentValueIriStr, () => throw BadRequestException(s"Invalid value IRI: $currentValueIriStr"))

        ValueVersionHistoryGetRequestV1(
            resourceIri = resourceIri,
            propertyIri = propertyIri,
            currentValueIri = currentValueIri,
            userProfile = userProfile
        )
    }

    private def makeLinkValueGetRequestMessage(iris: Seq[IRI], userProfile: UserProfileV1): LinkValueGetRequestV1 = {
        if (iris.length != 3) throw BadRequestException("Link value request requires subject IRI, predicate IRI, and object IRI")

        val Vector(subjectIriStr, predicateIriStr, objectIriStr) = iris

        val subjectIri = InputValidation.toIri(subjectIriStr, () => throw BadRequestException(s"Invalid subject IRI: $subjectIriStr"))
        val predicateIri = InputValidation.toIri(predicateIriStr, () => throw BadRequestException(s"Invalid predicate IRI: $predicateIriStr"))
        val objectIri = InputValidation.toIri(objectIriStr, () => throw BadRequestException(s"Invalid object IRI: $objectIriStr"))

        LinkValueGetRequestV1(
            subjectIri = subjectIri,
            predicateIri = predicateIri,
            objectIri = objectIri,
            userProfile = userProfile
        )
    }

    private def makeCreateValueRequestMessage(apiRequest: CreateValueApiRequestV1, userProfile: UserProfileV1): CreateValueRequestV1 = {
        val projectIri = InputValidation.toIri(apiRequest.project_id, () => throw BadRequestException(s"Invalid project IRI ${apiRequest.project_id}"))
        val resourceIri = InputValidation.toIri(apiRequest.res_id, () => throw BadRequestException(s"Invalid resource IRI ${apiRequest.res_id}"))
        val propertyIri = InputValidation.toIri(apiRequest.prop, () => throw BadRequestException(s"Invalid property IRI ${apiRequest.prop}"))

        // TODO: these match-case statements with lots of underlines are ugly and confusing.

        // TODO: Support the rest of the value types.
        val (value: UpdateValueV1, commentStr: Option[String]) = apiRequest match {

            case CreateValueApiRequestV1(_, _, _, Some(richtext: CreateRichtextV1), _, _, _, _, _, _, _, _, _, _, _, comment) =>
                // textattr is a string that can be parsed into Map[String, Seq[StandoffPositionV1]]
                val textattr: Map[String, Seq[StandoffPositionV1]] = InputValidation.validateTextattr(JsonParser(richtext.textattr).convertTo[Map[String, Seq[StandoffPositionV1]]])
                val resourceReference: Seq[IRI] = InputValidation.validateResourceReference(richtext.resource_reference)

                (TextValueV1(InputValidation.toSparqlEncodedString(richtext.utf8str), textattr = textattr, resource_reference = resourceReference), comment)

            case CreateValueApiRequestV1(_, _, _, _, Some(intValue: Int), _, _, _, _, _, _, _, _, _, _, comment) => (IntegerValueV1(intValue), comment)

            case CreateValueApiRequestV1(_, _, _, _, _, Some(decimalValue: BigDecimal), _, _, _, _, _, _, _, _, _, comment) => (DecimalValueV1(decimalValue), comment)

            case CreateValueApiRequestV1(_, _, _, _, _, _, Some(booleanValue: Boolean), _, _, _, _, _, _, _, _, comment) => (BooleanValueV1(booleanValue), comment)

            case CreateValueApiRequestV1(_, _, _, _, _, _, _, Some(uriValue: String), _, _, _, _, _, _, _, comment) => (UriValueV1(InputValidation.toIri(uriValue, () => throw BadRequestException(s"Invalid URI: $uriValue"))), comment)

            case CreateValueApiRequestV1(_, _, _, _, _, _, _, _, Some(dateStr: String), _, _, _, _, _, _, comment) =>
                (DateUtilV1.createJDCValueV1FromDateString(dateStr), comment)

<<<<<<< HEAD
            case CreateValueApiRequestV1(_, _, _, _, _, _, _, Some(colorStr: String), _, _, _, comment) =>
                val colorValue = InputValidation.toColor(colorStr, () => throw BadRequestException(s"Invalid color value: $colorStr"))
                (ColorValueV1(colorValue), comment)

            case CreateValueApiRequestV1(_, _, _, _, _, _, _, _, Some(geomStr: String), _, _, comment) =>
                val geometryValue = InputValidation.toGeometryString(geomStr, () => throw BadRequestException(s"Invalid geometry value: $geomStr"))
                (GeomValueV1(geometryValue), comment)

            case CreateValueApiRequestV1(_, _, _, _, _, _, _, _, _, Some(linkValue: IRI), _, comment) =>
                val resourceIRI = InputValidation.toIri(linkValue, () => throw BadRequestException(s"Invalid value IRI: $linkValue"))
                (LinkUpdateV1(targetResourceIri = resourceIri), comment)

            case CreateValueApiRequestV1(_, _, _, _, _, _, _, _, _, _, Some(hlistValue), comment) =>
                val listNodeIri = InputValidation.toIri(hlistValue, () => throw BadRequestException(s"Invalid valid IRI: $hlistValue"))
=======
            case CreateValueApiRequestV1(_, _, _, _, _, _, _, _, _, Some(colorStr: String), _, _, _, _, _, comment) =>
                val colorValue = InputValidation.toColor(colorStr, () => throw BadRequestException(s"Invalid color value $colorStr"))
                (ColorValueV1(colorValue), comment)

            case CreateValueApiRequestV1(_, _, _, _, _, _, _, _, _, _, Some(geomStr: String), _, _, _, _, comment) =>
                val geometryValue = InputValidation.toGeometryString(geomStr, () => throw BadRequestException(s"Invalid geometry value $geomStr"))
                (GeomValueV1(geometryValue), comment)

            case CreateValueApiRequestV1(_, _, _, _, _, _, _, _, _, _, _, Some(targetResourceIri: IRI), _, _, _, comment) =>
                val resourceIRI = InputValidation.toIri(targetResourceIri, () => throw BadRequestException(s"Given IRI $targetResourceIri is not a valid Knora IRI"))
                (LinkUpdateV1(targetResourceIri = targetResourceIri), comment)

            case CreateValueApiRequestV1(_, _, _, _, _, _, _, _, _, _, _, _, Some(hlistValue), _, _, comment) =>
                val listNodeIri = InputValidation.toIri(hlistValue, () => throw BadRequestException(s"Given IRI $hlistValue is not a valid Knora IRI"))
>>>>>>> 00a7f473
                (HierarchicalListValueV1(listNodeIri), comment)

            case CreateValueApiRequestV1(_, _, _, _, _, _, _, _, _, _, _, _, _, Some(Seq(timeval1: BigDecimal, timeval2: BigDecimal)), _, comment) =>
                (IntervalValueV1(timeval1, timeval2), comment)

            case CreateValueApiRequestV1(_, _, _, _, _, _, _, _, _, _, _, _, _, _, Some(geonameStr: String), comment) =>
                (GeonameValueV1(geonameStr), comment)

            case _ => throw BadRequestException(s"No value submitted")
        }

        CreateValueRequestV1(
            projectIri = projectIri,
            resourceIri = resourceIri,
            propertyIri = propertyIri,
            value = value,
            comment = commentStr.map(str => InputValidation.toSparqlEncodedString(str)),
            userProfile = userProfile,
            apiRequestID = UUID.randomUUID
        )
    }

    private def makeAddValueVersionRequestMessage(valueIriStr: IRI, apiRequest: ChangeValueApiRequestV1, userProfile: UserProfileV1): ChangeValueRequestV1 = {
        val projectIri = InputValidation.toIri(apiRequest.project_id, () => throw BadRequestException(s"Invalid project IRI: ${apiRequest.project_id}"))
        val valueIri = InputValidation.toIri(valueIriStr, () => throw BadRequestException(s"Invalid value IRI: $valueIriStr"))

        // TODO: These match-case statements with lots of underlines are ugly and confusing.

        // TODO: Support the rest of the value types.
        val (value: UpdateValueV1, commentStr: Option[String]) = apiRequest match {
            case ChangeValueApiRequestV1(_, Some(richtext: CreateRichtextV1), _, _, _, _, _, _, _, _, _, _, _, comment) =>
                // textattr is a string that can be parsed into Map[String, Seq[StandoffPositionV1]]
                val textattr: Map[String, Seq[StandoffPositionV1]] = InputValidation.validateTextattr(JsonParser(richtext.textattr).convertTo[Map[String, Seq[StandoffPositionV1]]])
                val resourceReference: Seq[IRI] = InputValidation.validateResourceReference(richtext.resource_reference)

                (TextValueV1(InputValidation.toSparqlEncodedString(richtext.utf8str), textattr = textattr, resource_reference = resourceReference), comment)

            case ChangeValueApiRequestV1(_, _, Some(intValue: Int), _, _, _, _, _, _, _, _, _, _, comment) => (IntegerValueV1(intValue), comment)

            case ChangeValueApiRequestV1(_, _, _, Some(decimalValue: BigDecimal), _, _, _, _, _, _, _, _, _, comment) => (DecimalValueV1(decimalValue), comment)

            case ChangeValueApiRequestV1(_, _, _, _, Some(booleanValue: Boolean), _, _, _, _, _, _, _, _, comment) => (BooleanValueV1(booleanValue), comment)

            case ChangeValueApiRequestV1(_, _, _, _, _, Some(uriValue: String), _, _, _, _, _, _, _, comment) => (UriValueV1(InputValidation.toIri(uriValue, () => throw BadRequestException(s"Invalid URI: $uriValue"))), comment)

            case ChangeValueApiRequestV1(_, _, _, _, _, _, Some(dateStr: String), _, _, _, _, _, _, comment) =>
                (DateUtilV1.createJDCValueV1FromDateString(dateStr), comment)

<<<<<<< HEAD
            case ChangeValueApiRequestV1(_, _, _, _, _, Some(colorStr: String), _, _, _, comment) =>
                val colorValue = InputValidation.toColor(colorStr, () => throw BadRequestException(s"Invalid color value: $colorStr"))
                (ColorValueV1(colorValue), comment)

            case ChangeValueApiRequestV1(_, _, _, _, _, _, Some(geomStr), _, _, comment) =>
                val geometryValue = InputValidation.toGeometryString(geomStr, () => throw BadRequestException(s"Invalid geometry value: $geomStr"))
                (GeomValueV1(geometryValue), comment)

            case ChangeValueApiRequestV1(_, _, _, _, _, _, _, Some(linkValue), _, comment) =>
                val resourceIri = InputValidation.toIri(linkValue, () => throw BadRequestException(s"Invalid value IRI: $linkValue"))
                (LinkUpdateV1(targetResourceIri = resourceIri), comment)

            case ChangeValueApiRequestV1(_, _, _, _, _, _, _, _, Some(hlistValue), comment) =>
                val listNodeIri = InputValidation.toIri(hlistValue, () => throw BadRequestException(s"Invalid value IRI: $hlistValue"))
=======
            case ChangeValueApiRequestV1(_, _, _, _, _, _, _, Some(colorStr: String), _, _, _, _, _, comment) =>
                val colorValue = InputValidation.toColor(colorStr, () => throw BadRequestException(s"Invalid color value $colorStr"))
                (ColorValueV1(colorValue), comment)

            case ChangeValueApiRequestV1(_, _, _, _, _, _, _, _, Some(geomStr: String), _, _, _, _, comment) =>
                val geometryValue = InputValidation.toGeometryString(geomStr, () => throw BadRequestException(s"Invalid geometry value geomStr"))
                (GeomValueV1(geometryValue), comment)

            case ChangeValueApiRequestV1(_, _, _, _, _, _, _, _, _, Some(linkValue: IRI), _, _, _, comment) =>
                val resourceIri = InputValidation.toIri(linkValue, () => throw BadRequestException(s"Given Iri $linkValue is not a valid Knora IRI"))
                (LinkUpdateV1(targetResourceIri = resourceIri), comment)

            case ChangeValueApiRequestV1(_, _, _, _, _, _, _, _, _, _, Some(hlistValue: IRI), _, _, comment) =>
                val listNodeIri = InputValidation.toIri(hlistValue, () => throw BadRequestException(s"Given Iri $hlistValue is not a valid Knora IRI"))
>>>>>>> 00a7f473
                (HierarchicalListValueV1(listNodeIri), comment)

            case ChangeValueApiRequestV1(_, _, _, _, _, _, _, _, _, _, _, Some(Seq(timeval1: BigDecimal, timeval2: BigDecimal)), _, comment) =>
                (IntervalValueV1(timeval1, timeval2), comment)

            case ChangeValueApiRequestV1(_, _, _, _, _, _, _, _, _, _, _, _, Some(geonameStr: String), comment) =>
                (GeonameValueV1(geonameStr), comment)

            case ChangeValueApiRequestV1(_, _, _, _, _, _, _, _, _, _, _, _, _, Some(comment)) =>
                throw BadRequestException(s"No value was submitted")

            case _ => throw BadRequestException(s"No value or comment was submitted")
        }

        ChangeValueRequestV1(
            valueIri = valueIri,
            value = value,
            comment = commentStr.map(str => InputValidation.toSparqlEncodedString(str)),
            userProfile = userProfile,
            apiRequestID = UUID.randomUUID
        )
    }

    private def makeChangeCommentRequestMessage(valueIriStr: IRI, comment: String, userProfile: UserProfileV1): ChangeCommentRequestV1 = {
        ChangeCommentRequestV1(
            valueIri =  InputValidation.toIri(valueIriStr, () => throw BadRequestException(s"Invalid value IRI: $valueIriStr")),
            comment = InputValidation.toSparqlEncodedString(comment),
            userProfile = userProfile,
            apiRequestID = UUID.randomUUID
        )
    }

    private def makeDeleteValueRequest(valueIriStr: IRI, deleteComment: Option[String], userProfile: UserProfileV1): DeleteValueRequestV1 = {
        DeleteValueRequestV1(
            valueIri = InputValidation.toIri(valueIriStr, () => throw BadRequestException(s"Invalid value IRI: $valueIriStr")),
            deleteComment = deleteComment.map(comment => InputValidation.toSparqlEncodedString(comment)),
            userProfile = userProfile,
            apiRequestID = UUID.randomUUID
        )
    }

    private def makeGetValueRequest(valueIriStr: IRI, userProfile: UserProfileV1): ValueGetRequestV1 = {
        ValueGetRequestV1(
            InputValidation.toIri(valueIriStr, () => throw BadRequestException(s"Invalid value IRI: $valueIriStr")),
            userProfile
        )
    }

    private def makeChangeFileValueRequest(resIriStr: IRI, apiRequest: Option[ChangeFileValueApiRequestV1], multipartConversionRequest: Option[SipiResponderConversionPathRequestV1], userProfile: UserProfileV1) = {
        if (apiRequest.nonEmpty && multipartConversionRequest.nonEmpty) throw BadRequestException("File information is present twice, only one is allowed.")

        val resourceIri = InputValidation.toIri(resIriStr, () => throw BadRequestException(s"Invalid resource IRI: $resIriStr"))

        if (apiRequest.nonEmpty) {
            // GUI-case
            val fileRequest = SipiResponderConversionFileRequestV1(
                originalFilename = InputValidation.toSparqlEncodedString(apiRequest.get.file.originalFilename),
                originalMimeType = InputValidation.toSparqlEncodedString(apiRequest.get.file.originalMimeType),
                filename = InputValidation.toSparqlEncodedString(apiRequest.get.file.filename),
                userProfile = userProfile
            )
            ChangeFileValueRequestV1(
                resourceIri = resourceIri,
                file = fileRequest,
                apiRequestID = UUID.randomUUID,
                userProfile = userProfile)
        }
        else if (multipartConversionRequest.nonEmpty) {
            // non GUI-case
            ChangeFileValueRequestV1(
                resourceIri = resourceIri,
                file = multipartConversionRequest.get,
                apiRequestID = UUID.randomUUID,
                userProfile = userProfile)
        } else {
            // no file information was provided
            throw BadRequestException("A file value change was requested but no file information was provided")
        }

    }

    def knoraApiPath(_system: ActorSystem, settings: SettingsImpl, log: LoggingAdapter): Route = {
        implicit val system = _system
        implicit val executionContext = system.dispatcher
        implicit val timeout = settings.defaultTimeout
        val responderManager = system.actorSelection("/user/responderManager")

        // Version history request requires 3 URL path segments: resource IRI, property IRI, and current value IRI
        path("v1" / "values" / "history" / Segments) { iris =>
            get {
                requestContext => {
                    val requestMessageTry = Try {
                        val userProfile = getUserProfileV1(requestContext)
                        makeVersionHistoryRequestMessage(iris = iris, userProfile = userProfile)
                    }

                    RouteUtilV1.runJsonRoute(
                        requestMessageTry,
                        requestContext,
                        settings,
                        responderManager,
                        log
                    )
                }
            }
        } ~ path("v1" / "values") {
            post {
                entity(as[CreateValueApiRequestV1]) { apiRequest => requestContext =>
                    val requestMessageTry = Try {
                        val userProfile = getUserProfileV1(requestContext)
                        makeCreateValueRequestMessage(apiRequest = apiRequest, userProfile = userProfile)
                    }

                    RouteUtilV1.runJsonRoute(
                        requestMessageTry,
                        requestContext,
                        settings,
                        responderManager,
                        log
                    )
                }
            }
        } ~ path("v1" / "values" / Segment) { valueIriStr =>
            get {
                requestContext => {
                    val requestMessageTry = Try {
                        val userProfile = getUserProfileV1(requestContext)
                        makeGetValueRequest(valueIriStr = valueIriStr, userProfile = userProfile)
                    }

                    RouteUtilV1.runJsonRoute(
                        requestMessageTry,
                        requestContext,
                        settings,
                        responderManager,
                        log
                    )
                }
            } ~ put {
                entity(as[ChangeValueApiRequestV1]) { apiRequest => requestContext =>
                    val requestMessageTry = Try {
                        val userProfile = getUserProfileV1(requestContext)

                        apiRequest match {
<<<<<<< HEAD
                            case ChangeValueApiRequestV1(_, _, _, _, _, _, _, _, _, Some(comment)) => makeChangeCommentRequestMessage(valueIriStr = valueIriStr, comment = comment, userProfile = userProfile)
                            case _ => makeAddValueVersionRequestMessage(valueIriStr = valueIriStr, apiRequest = apiRequest, userProfile = userProfile)
=======
                            case ChangeValueApiRequestV1(_, _, _, _, _, _, _, _, _, _, _, _, _, Some(comment)) => makeChangeCommentRequestMessage(userProfile, valueIri, comment)
                            case _ => makeAddValueVersionRequestMessage(userProfile, valueIri, apiRequest)
>>>>>>> 00a7f473
                        }
                    }

                    RouteUtilV1.runJsonRoute(
                        requestMessageTry,
                        requestContext,
                        settings,
                        responderManager,
                        log
                    )
                }
            } ~ delete {
                requestContext => {
                    val requestMessageTry = Try {
                        val userProfile = getUserProfileV1(requestContext)
                        val params = requestContext.request.uri.query.toMap
                        val deleteComment = params.get("deleteComment")
                        makeDeleteValueRequest(valueIriStr = valueIriStr, deleteComment = deleteComment, userProfile = userProfile)
                    }

                    RouteUtilV1.runJsonRoute(
                        requestMessageTry,
                        requestContext,
                        settings,
                        responderManager,
                        log
                    )
                }
            }
        } ~
            // Link value request requires 3 URL path segments: subject IRI, predicate IRI, and object IRI
            path("v1" / "links" / Segments) { iris =>
<<<<<<< HEAD
            get {
                requestContext => {
                    val requestMessageTry = Try {
                        val userProfile = getUserProfileV1(requestContext)
                        makeLinkValueGetRequestMessage(iris = iris, userProfile = userProfile)
                    }
=======
                get {
                    requestContext => {
                        val requestMessageTry = Try {
                            val userProfile = getUserProfileV1(requestContext)
                            makeLinkValueGetRequestMessage(userProfile, iris)
                        }
>>>>>>> 00a7f473

                        RouteUtilV1.runJsonRoute(
                            requestMessageTry,
                            requestContext,
                            settings,
                            responderManager,
                            log
                        )
                    }
                }
<<<<<<< HEAD
            }
        } ~ path("v1" / "filevalue" / Segment) { (resIriStr: IRI) =>
=======
            } ~ path("v1" / "filevalue" / Segment) { (resIri: IRI) =>
>>>>>>> 00a7f473
            put {
                entity(as[ChangeFileValueApiRequestV1]) { apiRequest => requestContext =>
                    val requestMessageTry = Try {

                        val userProfile = getUserProfileV1(requestContext)
                        makeChangeFileValueRequest(resIriStr = resIriStr, apiRequest = Some(apiRequest), multipartConversionRequest = None, userProfile = userProfile)
                    }

                    RouteUtilV1.runJsonRoute(
                        requestMessageTry,
                        requestContext,
                        settings,
                        responderManager,
                        log
                    )
                }
            } ~ put {
                entity(as[MultipartFormData]) { data => requestContext =>
                    val requestMessageTry = Try {

                        // get all the body parts from multipart request
                        val fields: Seq[BodyPart] = data.fields

                        //
                        // turn Sequence of BodyParts into a Map(name -> BodyPart),
                        // according to the given keys in the HTTP request
                        // e.g. 'json' -> BodyPart or 'file' -> BodyPart
                        //
                        val namedParts: Map[String, BodyPart] = fields.map {
                            // assumes that only one file is given (this may change for API V2)
                            case (bodyPart: BodyPart) =>
                                (bodyPart.dispositionParameterValue("name").getOrElse(throw BadRequestException("part of HTTP multipart request has no name")), bodyPart)
                        }.toMap

                        val userProfile = getUserProfileV1(requestContext)

                        // get binary data from bodyPart 'file'
                        val bodyPartFile: BodyPart = namedParts.getOrElse("file", throw BadRequestException("MultiPart Post request was sent but no files"))

                        // TODO: how to check if the user has sent multiple files?
                        val nonEmpty: NonEmpty = bodyPartFile.entity
                            .toOption.getOrElse(throw BadRequestException("no binary data submitted in multipart request"))

                        // save file to temporary location
                        // this file will be deleted by Knora once it is not needed anymore
                        // TODO: add a script that cleans files in the tmp location that have a certain age
                        // TODO  (in case they were not deleted by Knora which should not happen -> this has also to be implemented for Sipi for the thumbnails)
                        val sourcePath = InputValidation.saveFileToTmpLocation(settings, nonEmpty.data.toByteArray)

                        val sipiConvertPathRequest = SipiResponderConversionPathRequestV1(
                            originalFilename = InputValidation.toSparqlEncodedString(bodyPartFile.filename.getOrElse(throw BadRequestException(s"Filename is not given"))),
                            originalMimeType = InputValidation.toSparqlEncodedString(nonEmpty.contentType.toString),
                            source = sourcePath,
                            userProfile = userProfile
                        )

                        makeChangeFileValueRequest(resIriStr = resIriStr, apiRequest = None, multipartConversionRequest = Some(sipiConvertPathRequest), userProfile = userProfile)
                    }

                    RouteUtilV1.runJsonRoute(
                        requestMessageTry,
                        requestContext,
                        settings,
                        responderManager,
                        log
                    )
                }
            }
        }
    }
}<|MERGE_RESOLUTION|>--- conflicted
+++ resolved
@@ -106,37 +106,20 @@
             case CreateValueApiRequestV1(_, _, _, _, _, _, _, _, Some(dateStr: String), _, _, _, _, _, _, comment) =>
                 (DateUtilV1.createJDCValueV1FromDateString(dateStr), comment)
 
-<<<<<<< HEAD
-            case CreateValueApiRequestV1(_, _, _, _, _, _, _, Some(colorStr: String), _, _, _, comment) =>
+            case CreateValueApiRequestV1(_, _, _, _, _, _, _, _, _, Some(colorStr: String), _, _, _, _, _, comment) =>
                 val colorValue = InputValidation.toColor(colorStr, () => throw BadRequestException(s"Invalid color value: $colorStr"))
                 (ColorValueV1(colorValue), comment)
 
-            case CreateValueApiRequestV1(_, _, _, _, _, _, _, _, Some(geomStr: String), _, _, comment) =>
+            case CreateValueApiRequestV1(_, _, _, _, _, _, _, _, _, _, Some(geomStr: String), _, _, _, _, comment) =>
                 val geometryValue = InputValidation.toGeometryString(geomStr, () => throw BadRequestException(s"Invalid geometry value: $geomStr"))
                 (GeomValueV1(geometryValue), comment)
 
-            case CreateValueApiRequestV1(_, _, _, _, _, _, _, _, _, Some(linkValue: IRI), _, comment) =>
-                val resourceIRI = InputValidation.toIri(linkValue, () => throw BadRequestException(s"Invalid value IRI: $linkValue"))
-                (LinkUpdateV1(targetResourceIri = resourceIri), comment)
-
-            case CreateValueApiRequestV1(_, _, _, _, _, _, _, _, _, _, Some(hlistValue), comment) =>
-                val listNodeIri = InputValidation.toIri(hlistValue, () => throw BadRequestException(s"Invalid valid IRI: $hlistValue"))
-=======
-            case CreateValueApiRequestV1(_, _, _, _, _, _, _, _, _, Some(colorStr: String), _, _, _, _, _, comment) =>
-                val colorValue = InputValidation.toColor(colorStr, () => throw BadRequestException(s"Invalid color value $colorStr"))
-                (ColorValueV1(colorValue), comment)
-
-            case CreateValueApiRequestV1(_, _, _, _, _, _, _, _, _, _, Some(geomStr: String), _, _, _, _, comment) =>
-                val geometryValue = InputValidation.toGeometryString(geomStr, () => throw BadRequestException(s"Invalid geometry value $geomStr"))
-                (GeomValueV1(geometryValue), comment)
-
             case CreateValueApiRequestV1(_, _, _, _, _, _, _, _, _, _, _, Some(targetResourceIri: IRI), _, _, _, comment) =>
-                val resourceIRI = InputValidation.toIri(targetResourceIri, () => throw BadRequestException(s"Given IRI $targetResourceIri is not a valid Knora IRI"))
+                val resourceIRI = InputValidation.toIri(targetResourceIri, () => throw BadRequestException(s"Invalid resource IRI: $targetResourceIri"))
                 (LinkUpdateV1(targetResourceIri = targetResourceIri), comment)
 
             case CreateValueApiRequestV1(_, _, _, _, _, _, _, _, _, _, _, _, Some(hlistValue), _, _, comment) =>
-                val listNodeIri = InputValidation.toIri(hlistValue, () => throw BadRequestException(s"Given IRI $hlistValue is not a valid Knora IRI"))
->>>>>>> 00a7f473
+                val listNodeIri = InputValidation.toIri(hlistValue, () => throw BadRequestException(s"Invalid value IRI: $hlistValue"))
                 (HierarchicalListValueV1(listNodeIri), comment)
 
             case CreateValueApiRequestV1(_, _, _, _, _, _, _, _, _, _, _, _, _, Some(Seq(timeval1: BigDecimal, timeval2: BigDecimal)), _, comment) =>
@@ -185,37 +168,20 @@
             case ChangeValueApiRequestV1(_, _, _, _, _, _, Some(dateStr: String), _, _, _, _, _, _, comment) =>
                 (DateUtilV1.createJDCValueV1FromDateString(dateStr), comment)
 
-<<<<<<< HEAD
-            case ChangeValueApiRequestV1(_, _, _, _, _, Some(colorStr: String), _, _, _, comment) =>
+            case ChangeValueApiRequestV1(_, _, _, _, _, _, _, Some(colorStr: String), _, _, _, _, _, comment) =>
                 val colorValue = InputValidation.toColor(colorStr, () => throw BadRequestException(s"Invalid color value: $colorStr"))
                 (ColorValueV1(colorValue), comment)
 
-            case ChangeValueApiRequestV1(_, _, _, _, _, _, Some(geomStr), _, _, comment) =>
+            case ChangeValueApiRequestV1(_, _, _, _, _, _, _, _, Some(geomStr: String), _, _, _, _, comment) =>
                 val geometryValue = InputValidation.toGeometryString(geomStr, () => throw BadRequestException(s"Invalid geometry value: $geomStr"))
                 (GeomValueV1(geometryValue), comment)
 
-            case ChangeValueApiRequestV1(_, _, _, _, _, _, _, Some(linkValue), _, comment) =>
+            case ChangeValueApiRequestV1(_, _, _, _, _, _, _, _, _, Some(linkValue: IRI), _, _, _, comment) =>
                 val resourceIri = InputValidation.toIri(linkValue, () => throw BadRequestException(s"Invalid value IRI: $linkValue"))
                 (LinkUpdateV1(targetResourceIri = resourceIri), comment)
 
-            case ChangeValueApiRequestV1(_, _, _, _, _, _, _, _, Some(hlistValue), comment) =>
+            case ChangeValueApiRequestV1(_, _, _, _, _, _, _, _, _, _, Some(hlistValue: IRI), _, _, comment) =>
                 val listNodeIri = InputValidation.toIri(hlistValue, () => throw BadRequestException(s"Invalid value IRI: $hlistValue"))
-=======
-            case ChangeValueApiRequestV1(_, _, _, _, _, _, _, Some(colorStr: String), _, _, _, _, _, comment) =>
-                val colorValue = InputValidation.toColor(colorStr, () => throw BadRequestException(s"Invalid color value $colorStr"))
-                (ColorValueV1(colorValue), comment)
-
-            case ChangeValueApiRequestV1(_, _, _, _, _, _, _, _, Some(geomStr: String), _, _, _, _, comment) =>
-                val geometryValue = InputValidation.toGeometryString(geomStr, () => throw BadRequestException(s"Invalid geometry value geomStr"))
-                (GeomValueV1(geometryValue), comment)
-
-            case ChangeValueApiRequestV1(_, _, _, _, _, _, _, _, _, Some(linkValue: IRI), _, _, _, comment) =>
-                val resourceIri = InputValidation.toIri(linkValue, () => throw BadRequestException(s"Given Iri $linkValue is not a valid Knora IRI"))
-                (LinkUpdateV1(targetResourceIri = resourceIri), comment)
-
-            case ChangeValueApiRequestV1(_, _, _, _, _, _, _, _, _, _, Some(hlistValue: IRI), _, _, comment) =>
-                val listNodeIri = InputValidation.toIri(hlistValue, () => throw BadRequestException(s"Given Iri $hlistValue is not a valid Knora IRI"))
->>>>>>> 00a7f473
                 (HierarchicalListValueV1(listNodeIri), comment)
 
             case ChangeValueApiRequestV1(_, _, _, _, _, _, _, _, _, _, _, Some(Seq(timeval1: BigDecimal, timeval2: BigDecimal)), _, comment) =>
@@ -241,7 +207,7 @@
 
     private def makeChangeCommentRequestMessage(valueIriStr: IRI, comment: String, userProfile: UserProfileV1): ChangeCommentRequestV1 = {
         ChangeCommentRequestV1(
-            valueIri =  InputValidation.toIri(valueIriStr, () => throw BadRequestException(s"Invalid value IRI: $valueIriStr")),
+            valueIri = InputValidation.toIri(valueIriStr, () => throw BadRequestException(s"Invalid value IRI: $valueIriStr")),
             comment = InputValidation.toSparqlEncodedString(comment),
             userProfile = userProfile,
             apiRequestID = UUID.randomUUID
@@ -360,13 +326,8 @@
                         val userProfile = getUserProfileV1(requestContext)
 
                         apiRequest match {
-<<<<<<< HEAD
-                            case ChangeValueApiRequestV1(_, _, _, _, _, _, _, _, _, Some(comment)) => makeChangeCommentRequestMessage(valueIriStr = valueIriStr, comment = comment, userProfile = userProfile)
+                            case ChangeValueApiRequestV1(_, _, _, _, _, _, _, _, _, _, _, _, _, Some(comment)) => makeChangeCommentRequestMessage(valueIriStr = valueIriStr, comment = comment, userProfile = userProfile)
                             case _ => makeAddValueVersionRequestMessage(valueIriStr = valueIriStr, apiRequest = apiRequest, userProfile = userProfile)
-=======
-                            case ChangeValueApiRequestV1(_, _, _, _, _, _, _, _, _, _, _, _, _, Some(comment)) => makeChangeCommentRequestMessage(userProfile, valueIri, comment)
-                            case _ => makeAddValueVersionRequestMessage(userProfile, valueIri, apiRequest)
->>>>>>> 00a7f473
                         }
                     }
 
@@ -399,21 +360,12 @@
         } ~
             // Link value request requires 3 URL path segments: subject IRI, predicate IRI, and object IRI
             path("v1" / "links" / Segments) { iris =>
-<<<<<<< HEAD
-            get {
-                requestContext => {
-                    val requestMessageTry = Try {
-                        val userProfile = getUserProfileV1(requestContext)
-                        makeLinkValueGetRequestMessage(iris = iris, userProfile = userProfile)
-                    }
-=======
                 get {
                     requestContext => {
                         val requestMessageTry = Try {
                             val userProfile = getUserProfileV1(requestContext)
-                            makeLinkValueGetRequestMessage(userProfile, iris)
+                            makeLinkValueGetRequestMessage(iris = iris, userProfile = userProfile)
                         }
->>>>>>> 00a7f473
 
                         RouteUtilV1.runJsonRoute(
                             requestMessageTry,
@@ -424,12 +376,7 @@
                         )
                     }
                 }
-<<<<<<< HEAD
-            }
-        } ~ path("v1" / "filevalue" / Segment) { (resIriStr: IRI) =>
-=======
-            } ~ path("v1" / "filevalue" / Segment) { (resIri: IRI) =>
->>>>>>> 00a7f473
+            } ~ path("v1" / "filevalue" / Segment) { (resIriStr: IRI) =>
             put {
                 entity(as[ChangeFileValueApiRequestV1]) { apiRequest => requestContext =>
                     val requestMessageTry = Try {
