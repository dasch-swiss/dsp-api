--- conflicted
+++ resolved
@@ -598,15 +598,9 @@
 
       for {
         fileMetadataResponse: GetFileMetadataResponse <- (storeManager ? GetFileMetadataRequest(
-<<<<<<< HEAD
-          filePath = tempFilePath,
-          requestingUser = userADM
-        )).mapTo[GetFileMetadataResponse]
-=======
-                                                           fileUrl = tempFileUrl,
+                                                           filePath = tempFilePath,
                                                            requestingUser = userADM
                                                          )).mapTo[GetFileMetadataResponse]
->>>>>>> 5e4e9149
       } yield ChangeFileValueRequestV1(
         resourceIri = resourceIri,
         file = RouteUtilV1.makeFileValue(
