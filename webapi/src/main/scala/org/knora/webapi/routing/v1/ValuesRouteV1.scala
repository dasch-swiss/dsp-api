/*
 * Copyright © 2015 Lukas Rosenthaler, Benjamin Geer, Ivan Subotic,
 * Tobias Schweizer, André Kilchenmann, and André Fatton.
 *
 * This file is part of Knora.
 *
 * Knora is free software: you can redistribute it and/or modify
 * it under the terms of the GNU Affero General Public License as published
 * by the Free Software Foundation, either version 3 of the License, or
 * (at your option) any later version.
 *
 * Knora is distributed in the hope that it will be useful,
 * but WITHOUT ANY WARRANTY; without even the implied warranty of
 * MERCHANTABILITY or FITNESS FOR A PARTICULAR PURPOSE.  See the
 * GNU Affero General Public License for more details.
 *
 * You should have received a copy of the GNU Affero General Public
 * License along with Knora.  If not, see <http://www.gnu.org/licenses/>.
 */

package org.knora.webapi.routing.v1

import java.io.File
import java.util.UUID

import akka.actor.ActorSystem
import akka.event.LoggingAdapter
import akka.http.scaladsl.model.Multipart
import akka.http.scaladsl.model.Multipart.BodyPart
import akka.http.scaladsl.server.Directives._
import akka.http.scaladsl.server.Route
import akka.http.scaladsl.server.directives.FileInfo
import akka.stream.ActorMaterializer
import akka.stream.scaladsl.FileIO
import com.typesafe.scalalogging.Logger
import org.knora.webapi.messages.v1.responder.sipimessages.{SipiResponderConversionFileRequestV1, SipiResponderConversionPathRequestV1}
import org.knora.webapi.messages.v1.responder.usermessages.UserProfileV1
import org.knora.webapi.messages.v1.responder.valuemessages.ApiValueV1JsonProtocol._
import org.knora.webapi.messages.v1.responder.valuemessages._
import org.knora.webapi.routing.{Authenticator, RouteUtilV1}
import org.knora.webapi.util.InputValidation.RichtextComponents
import org.knora.webapi.util.{DateUtilV1, InputValidation}
import org.knora.webapi.{BadRequestException, FileUploadException, IRI, SettingsImpl}
import org.slf4j.LoggerFactory

import scala.concurrent.Future

/**
  * Provides a spray-routing function for API routes that deal with values.
  */
object ValuesRouteV1 extends Authenticator {

    private def makeVersionHistoryRequestMessage(iris: Seq[IRI], userProfile: UserProfileV1): ValueVersionHistoryGetRequestV1 = {
        if (iris.length != 3) throw BadRequestException("Version history request requires resource IRI, property IRI, and current value IRI")

        val Seq(resourceIriStr, propertyIriStr, currentValueIriStr) = iris

        val resourceIri = InputValidation.toIri(resourceIriStr, () => throw BadRequestException(s"Invalid resource IRI: $resourceIriStr"))
        val propertyIri = InputValidation.toIri(propertyIriStr, () => throw BadRequestException(s"Invalid property IRI: $propertyIriStr"))
        val currentValueIri = InputValidation.toIri(currentValueIriStr, () => throw BadRequestException(s"Invalid value IRI: $currentValueIriStr"))

        ValueVersionHistoryGetRequestV1(
            resourceIri = resourceIri,
            propertyIri = propertyIri,
            currentValueIri = currentValueIri,
            userProfile = userProfile
        )
    }

    private def makeLinkValueGetRequestMessage(iris: Seq[IRI], userProfile: UserProfileV1): LinkValueGetRequestV1 = {
        if (iris.length != 3) throw BadRequestException("Link value request requires subject IRI, predicate IRI, and object IRI")

        val Seq(subjectIriStr, predicateIriStr, objectIriStr) = iris

        val subjectIri = InputValidation.toIri(subjectIriStr, () => throw BadRequestException(s"Invalid subject IRI: $subjectIriStr"))
        val predicateIri = InputValidation.toIri(predicateIriStr, () => throw BadRequestException(s"Invalid predicate IRI: $predicateIriStr"))
        val objectIri = InputValidation.toIri(objectIriStr, () => throw BadRequestException(s"Invalid object IRI: $objectIriStr"))

        LinkValueGetRequestV1(
            subjectIri = subjectIri,
            predicateIri = predicateIri,
            objectIri = objectIri,
            userProfile = userProfile
        )
    }

    private def makeCreateValueRequestMessage(apiRequest: CreateValueApiRequestV1, userProfile: UserProfileV1): CreateValueRequestV1 = {
        val projectIri = InputValidation.toIri(apiRequest.project_id, () => throw BadRequestException(s"Invalid project IRI ${apiRequest.project_id}"))
        val resourceIri = InputValidation.toIri(apiRequest.res_id, () => throw BadRequestException(s"Invalid resource IRI ${apiRequest.res_id}"))
        val propertyIri = InputValidation.toIri(apiRequest.prop, () => throw BadRequestException(s"Invalid property IRI ${apiRequest.prop}"))

        // TODO: these match-case statements with lots of underlines are ugly and confusing.

        // TODO: Support the rest of the value types.
        val (value: UpdateValueV1, commentStr: Option[String]) = apiRequest match {

            case CreateValueApiRequestV1(_, _, _, Some(richtext: CreateRichtextV1), _, _, _, _, _, _, _, _, _, _, _, comment) =>
                val richtextComponents: RichtextComponents = InputValidation.handleRichtext(richtext)

                (TextValueV1(InputValidation.toSparqlEncodedString(richtext.utf8str, () => throw BadRequestException(s"Invalid text: '${richtext.utf8str}'")),
                    textattr = richtextComponents.textattr,
                    resource_reference = richtextComponents.resource_reference),
                    comment)

            case CreateValueApiRequestV1(_, _, _, _, Some(intValue: Int), _, _, _, _, _, _, _, _, _, _, comment) => (IntegerValueV1(intValue), comment)

            case CreateValueApiRequestV1(_, _, _, _, _, Some(decimalValue: BigDecimal), _, _, _, _, _, _, _, _, _, comment) => (DecimalValueV1(decimalValue), comment)

            case CreateValueApiRequestV1(_, _, _, _, _, _, Some(booleanValue: Boolean), _, _, _, _, _, _, _, _, comment) => (BooleanValueV1(booleanValue), comment)

            case CreateValueApiRequestV1(_, _, _, _, _, _, _, Some(uriValue: String), _, _, _, _, _, _, _, comment) => (UriValueV1(InputValidation.toIri(uriValue, () => throw BadRequestException(s"Invalid URI: $uriValue"))), comment)

            case CreateValueApiRequestV1(_, _, _, _, _, _, _, _, Some(dateStr: String), _, _, _, _, _, _, comment) =>
                (DateUtilV1.createJDNValueV1FromDateString(dateStr), comment)

            case CreateValueApiRequestV1(_, _, _, _, _, _, _, _, _, Some(colorStr: String), _, _, _, _, _, comment) =>
                val colorValue = InputValidation.toColor(colorStr, () => throw BadRequestException(s"Invalid color value: $colorStr"))
                (ColorValueV1(colorValue), comment)

            case CreateValueApiRequestV1(_, _, _, _, _, _, _, _, _, _, Some(geomStr: String), _, _, _, _, comment) =>
                val geometryValue = InputValidation.toGeometryString(geomStr, () => throw BadRequestException(s"Invalid geometry value: $geomStr"))
                (GeomValueV1(geometryValue), comment)

            case CreateValueApiRequestV1(_, _, _, _, _, _, _, _, _, _, _, Some(targetResourceIri: IRI), _, _, _, comment) =>
                val resourceIRI = InputValidation.toIri(targetResourceIri, () => throw BadRequestException(s"Invalid resource IRI: $targetResourceIri"))
                (LinkUpdateV1(targetResourceIri = targetResourceIri), comment)

            case CreateValueApiRequestV1(_, _, _, _, _, _, _, _, _, _, _, _, Some(hlistValue), _, _, comment) =>
                val listNodeIri = InputValidation.toIri(hlistValue, () => throw BadRequestException(s"Invalid value IRI: $hlistValue"))
                (HierarchicalListValueV1(listNodeIri), comment)

            case CreateValueApiRequestV1(_, _, _, _, _, _, _, _, _, _, _, _, _, Some(Seq(timeval1: BigDecimal, timeval2: BigDecimal)), _, comment) =>
                (IntervalValueV1(timeval1, timeval2), comment)

            case CreateValueApiRequestV1(_, _, _, _, _, _, _, _, _, _, _, _, _, _, Some(geonameStr: String), comment) =>
                (GeonameValueV1(geonameStr), comment)

            case _ => throw BadRequestException(s"No value submitted")
        }

        CreateValueRequestV1(
            projectIri = projectIri,
            resourceIri = resourceIri,
            propertyIri = propertyIri,
            value = value,
            comment = commentStr.map(str => InputValidation.toSparqlEncodedString(str, () => throw BadRequestException(s"Invalid comment: '$str'"))),
            userProfile = userProfile,
            apiRequestID = UUID.randomUUID
        )
    }

    private def makeAddValueVersionRequestMessage(valueIriStr: IRI, apiRequest: ChangeValueApiRequestV1, userProfile: UserProfileV1): ChangeValueRequestV1 = {
        val projectIri = InputValidation.toIri(apiRequest.project_id, () => throw BadRequestException(s"Invalid project IRI: ${apiRequest.project_id}"))
        val valueIri = InputValidation.toIri(valueIriStr, () => throw BadRequestException(s"Invalid value IRI: $valueIriStr"))

        // TODO: These match-case statements with lots of underlines are ugly and confusing.

        // TODO: Support the rest of the value types.
        val (value: UpdateValueV1, commentStr: Option[String]) = apiRequest match {
            case ChangeValueApiRequestV1(_, Some(richtext: CreateRichtextV1), _, _, _, _, _, _, _, _, _, _, _, comment) =>
                val richtextComponents: RichtextComponents = InputValidation.handleRichtext(richtext)

                (TextValueV1(InputValidation.toSparqlEncodedString(richtext.utf8str, () => throw BadRequestException(s"Invalid text: '${richtext.utf8str}'")),
                    textattr = richtextComponents.textattr,
                    resource_reference = richtextComponents.resource_reference),
                    comment)

            case ChangeValueApiRequestV1(_, _, Some(intValue: Int), _, _, _, _, _, _, _, _, _, _, comment) => (IntegerValueV1(intValue), comment)

            case ChangeValueApiRequestV1(_, _, _, Some(decimalValue: BigDecimal), _, _, _, _, _, _, _, _, _, comment) => (DecimalValueV1(decimalValue), comment)

            case ChangeValueApiRequestV1(_, _, _, _, Some(booleanValue: Boolean), _, _, _, _, _, _, _, _, comment) => (BooleanValueV1(booleanValue), comment)

            case ChangeValueApiRequestV1(_, _, _, _, _, Some(uriValue: String), _, _, _, _, _, _, _, comment) => (UriValueV1(InputValidation.toIri(uriValue, () => throw BadRequestException(s"Invalid URI: $uriValue"))), comment)

            case ChangeValueApiRequestV1(_, _, _, _, _, _, Some(dateStr: String), _, _, _, _, _, _, comment) =>
                (DateUtilV1.createJDNValueV1FromDateString(dateStr), comment)

            case ChangeValueApiRequestV1(_, _, _, _, _, _, _, Some(colorStr: String), _, _, _, _, _, comment) =>
                val colorValue = InputValidation.toColor(colorStr, () => throw BadRequestException(s"Invalid color value: $colorStr"))
                (ColorValueV1(colorValue), comment)

            case ChangeValueApiRequestV1(_, _, _, _, _, _, _, _, Some(geomStr: String), _, _, _, _, comment) =>
                val geometryValue = InputValidation.toGeometryString(geomStr, () => throw BadRequestException(s"Invalid geometry value: $geomStr"))
                (GeomValueV1(geometryValue), comment)

            case ChangeValueApiRequestV1(_, _, _, _, _, _, _, _, _, Some(linkValue: IRI), _, _, _, comment) =>
                val resourceIri = InputValidation.toIri(linkValue, () => throw BadRequestException(s"Invalid value IRI: $linkValue"))
                (LinkUpdateV1(targetResourceIri = resourceIri), comment)

            case ChangeValueApiRequestV1(_, _, _, _, _, _, _, _, _, _, Some(hlistValue: IRI), _, _, comment) =>
                val listNodeIri = InputValidation.toIri(hlistValue, () => throw BadRequestException(s"Invalid value IRI: $hlistValue"))
                (HierarchicalListValueV1(listNodeIri), comment)

            case ChangeValueApiRequestV1(_, _, _, _, _, _, _, _, _, _, _, Some(Seq(timeval1: BigDecimal, timeval2: BigDecimal)), _, comment) =>
                (IntervalValueV1(timeval1, timeval2), comment)

            case ChangeValueApiRequestV1(_, _, _, _, _, _, _, _, _, _, _, _, Some(geonameStr: String), comment) =>
                (GeonameValueV1(geonameStr), comment)

            case ChangeValueApiRequestV1(_, _, _, _, _, _, _, _, _, _, _, _, _, Some(comment)) =>
                throw BadRequestException(s"No value was submitted")

            case _ => throw BadRequestException(s"No value or comment was submitted")
        }

        ChangeValueRequestV1(
            valueIri = valueIri,
            value = value,
            comment = commentStr.map(str => InputValidation.toSparqlEncodedString(str, () => throw BadRequestException(s"Invalid comment: '$str'"))),
            userProfile = userProfile,
            apiRequestID = UUID.randomUUID
        )
    }

    private def makeChangeCommentRequestMessage(valueIriStr: IRI, comment: Option[String], userProfile: UserProfileV1): ChangeCommentRequestV1 = {
        ChangeCommentRequestV1(
            valueIri = InputValidation.toIri(valueIriStr, () => throw BadRequestException(s"Invalid value IRI: $valueIriStr")),
            comment = comment.map(str => InputValidation.toSparqlEncodedString(str, () => throw BadRequestException(s"Invalid comment: '$str'"))),
            userProfile = userProfile,
            apiRequestID = UUID.randomUUID
        )
    }

    private def makeDeleteValueRequest(valueIriStr: IRI, deleteComment: Option[String], userProfile: UserProfileV1): DeleteValueRequestV1 = {
        DeleteValueRequestV1(
            valueIri = InputValidation.toIri(valueIriStr, () => throw BadRequestException(s"Invalid value IRI: $valueIriStr")),
            deleteComment = deleteComment.map(comment => InputValidation.toSparqlEncodedString(comment, () => throw BadRequestException(s"Invalid comment: '$comment'"))),
            userProfile = userProfile,
            apiRequestID = UUID.randomUUID
        )
    }

    private def makeGetValueRequest(valueIriStr: IRI, userProfile: UserProfileV1): ValueGetRequestV1 = {
        ValueGetRequestV1(
            InputValidation.toIri(valueIriStr, () => throw BadRequestException(s"Invalid value IRI: $valueIriStr")),
            userProfile
        )
    }

    private def makeChangeFileValueRequest(resIriStr: IRI, apiRequest: Option[ChangeFileValueApiRequestV1], multipartConversionRequest: Option[SipiResponderConversionPathRequestV1], userProfile: UserProfileV1) = {
        if (apiRequest.nonEmpty && multipartConversionRequest.nonEmpty) throw BadRequestException("File information is present twice, only one is allowed.")

        val resourceIri = InputValidation.toIri(resIriStr, () => throw BadRequestException(s"Invalid resource IRI: $resIriStr"))

        if (apiRequest.nonEmpty) {
            // GUI-case
            val fileRequest = SipiResponderConversionFileRequestV1(
                originalFilename = InputValidation.toSparqlEncodedString(apiRequest.get.file.originalFilename, () => throw BadRequestException(s"The original filename is invalid: '${apiRequest.get.file.originalFilename}'")),
                originalMimeType = InputValidation.toSparqlEncodedString(apiRequest.get.file.originalMimeType, () => throw BadRequestException(s"The original MIME type is invalid: '${apiRequest.get.file.originalMimeType}'")),
                filename = InputValidation.toSparqlEncodedString(apiRequest.get.file.filename, () => throw BadRequestException(s"Invalid filename: '${apiRequest.get.file.filename}'")),
                userProfile = userProfile
            )
            ChangeFileValueRequestV1(
                resourceIri = resourceIri,
                file = fileRequest,
                apiRequestID = UUID.randomUUID,
                userProfile = userProfile)
        }
        else if (multipartConversionRequest.nonEmpty) {
            // non GUI-case
            ChangeFileValueRequestV1(
                resourceIri = resourceIri,
                file = multipartConversionRequest.get,
                apiRequestID = UUID.randomUUID,
                userProfile = userProfile)
        } else {
            // no file information was provided
            throw BadRequestException("A file value change was requested but no file information was provided")
        }

    }

    def knoraApiPath(_system: ActorSystem, settings: SettingsImpl, loggingAdapter: LoggingAdapter): Route = {
        implicit val system: ActorSystem = _system
        implicit val materializer = ActorMaterializer()
        implicit val executionContext = system.dispatcher
        implicit val timeout = settings.defaultTimeout
        val responderManager = system.actorSelection("/user/responderManager")

        val log = Logger(LoggerFactory.getLogger(this.getClass))

        // Version history request requires 3 URL path segments: resource IRI, property IRI, and current value IRI
        path("v1" / "values" / "history" / Segments) { iris =>
            get {
                requestContext => {
                    val userProfile = getUserProfileV1(requestContext)
                    val requestMessage = makeVersionHistoryRequestMessage(iris = iris, userProfile = userProfile)


                    RouteUtilV1.runJsonRoute(
                        Future(requestMessage),
                        requestContext,
                        settings,
                        responderManager,
                        loggingAdapter
                    )
                }
            }
        } ~ path("v1" / "values") {
            post {
                entity(as[CreateValueApiRequestV1]) { apiRequest => requestContext =>
                    val userProfile = getUserProfileV1(requestContext)
                    val requestMessage = makeCreateValueRequestMessage(apiRequest = apiRequest, userProfile = userProfile)

                    RouteUtilV1.runJsonRoute(
                        Future(requestMessage),
                        requestContext,
                        settings,
                        responderManager,
                        loggingAdapter
                    )
                }
            }
        } ~ path("v1" / "values" / Segment) { valueIriStr =>
            get {
                requestContext => {
                    val userProfile = getUserProfileV1(requestContext)
                    val requestMessage = makeGetValueRequest(valueIriStr = valueIriStr, userProfile = userProfile)

                    RouteUtilV1.runJsonRoute(
                        Future(requestMessage),
                        requestContext,
                        settings,
                        responderManager,
                        loggingAdapter
                    )
                }
            } ~ put {
                entity(as[ChangeValueApiRequestV1]) { apiRequest => requestContext =>
                    val userProfile = getUserProfileV1(requestContext)

                    // In API v1, you cannot change a value and its comment in a single request. So we know that here,
                    // we are getting a request to change either the value or the comment, but not both.
                    val requestMessage = apiRequest match {
                        case ChangeValueApiRequestV1(_, _, _, _, _, _, _, _, _, _, _, _, _, Some(comment)) => makeChangeCommentRequestMessage(valueIriStr = valueIriStr, comment = Some(comment), userProfile = userProfile)
                        case _ => makeAddValueVersionRequestMessage(valueIriStr = valueIriStr, apiRequest = apiRequest, userProfile = userProfile)
                    }

                    RouteUtilV1.runJsonRoute(
                        Future(requestMessage),
                        requestContext,
                        settings,
                        responderManager,
                        loggingAdapter
                    )
                }
            } ~ delete {
                requestContext => {
                    val userProfile = getUserProfileV1(requestContext)
                    val params = requestContext.request.uri.query().toMap
                    val deleteComment = params.get("deleteComment")
                    val requestMessage = makeDeleteValueRequest(valueIriStr = valueIriStr, deleteComment = deleteComment, userProfile = userProfile)

                    RouteUtilV1.runJsonRoute(
                        Future(requestMessage),
                        requestContext,
                        settings,
                        responderManager,
                        loggingAdapter
                    )
                }
            }
        } ~ path("v1" / "valuecomments" / Segment) { valueIriStr =>
            delete {
                requestContext => {
                    val userProfile = getUserProfileV1(requestContext)
                    val requestMessage = makeChangeCommentRequestMessage(valueIriStr = valueIriStr, comment = None, userProfile = userProfile)

                    RouteUtilV1.runJsonRoute(
                        Future(requestMessage),
                        requestContext,
                        settings,
                        responderManager,
                        loggingAdapter
                    )
                }
            }
        } ~ path("v1" / "links" / Segments) { iris =>
                // Link value request requires 3 URL path segments: subject IRI, predicate IRI, and object IRI
                get {
                    requestContext => {
                        val userProfile = getUserProfileV1(requestContext)
                        val requestMessage = makeLinkValueGetRequestMessage(iris = iris, userProfile = userProfile)

                        RouteUtilV1.runJsonRoute(
                            Future(requestMessage),
                            requestContext,
                            settings,
                            responderManager,
                            loggingAdapter
                        )
                    }
                }
            } ~ path("v1" / "filevalue" / Segment) { (resIriStr: IRI) =>
            put {
                entity(as[ChangeFileValueApiRequestV1]) { apiRequest => requestContext =>
                    val userProfile = getUserProfileV1(requestContext)
                    val requestMessage = makeChangeFileValueRequest(resIriStr = resIriStr, apiRequest = Some(apiRequest), multipartConversionRequest = None, userProfile = userProfile)

                    RouteUtilV1.runJsonRoute(
                        Future(requestMessage),
                        requestContext,
                        settings,
                        responderManager,
                        loggingAdapter
                    )
                }
            } ~ put {
                entity(as[Multipart.FormData]) { formdata => requestContext =>

                    log.debug("/v1/filevalue - PUT - Multipart.FormData - Route")

                    val userProfile = getUserProfileV1(requestContext)

                    val FILE_PART = "file"

                    type Name = String

                    /* TODO: refactor to remove the need for this var */
                    /* makes sure that variables updated in another thread return the latest version */
                    @volatile var receivedFile: Option[File] = None

                    // this file will be deleted by Knora once it is not needed anymore
                    // TODO: add a script that cleans files in the tmp location that have a certain age
                    // TODO  (in case they were not deleted by Knora which should not happen -> this has also to be implemented for Sipi for the thumbnails)
                    // TODO: how to check if the user has sent multiple files?

                    /* get the file data and save file to temporary location */
                    // collect all parts of the multipart as it arrives into a map
                    val allPartsFuture: Future[Map[Name, Any]] = formdata.parts.mapAsync[(Name, Any)](1) {
                        case b: BodyPart if b.name == FILE_PART => {
                            log.debug(s"inside allPartsFuture - processing $FILE_PART")
                            val filename = b.filename.getOrElse(throw BadRequestException(s"Filename is not given"))
                            val tmpFile = InputValidation.createTempFile(settings)
                            val written = b.entity.dataBytes.runWith(FileIO.toPath(tmpFile.toPath))
                            written.map { written =>
                                log.debug(s"written result: ${written.wasSuccessful}, ${b.filename.get}, ${tmpFile.getAbsolutePath}")
                                receivedFile = Some(tmpFile)
<<<<<<< HEAD
                                (b.name, FileInfo(b.name, b.filename.get, b.entity.contentType))
                            }
                        }
                    }.runFold(Map.empty[Name, Any])((map, tuple) => map + tuple)

                    val requestMessageFuture = allPartsFuture.map { allParts =>

                        /* Check to see if a file was received */
                        val sourcePath = receivedFile.getOrElse(throw FileUploadException())

=======
                                (b.name, FileInfo(b.name, filename, b.entity.contentType))
                            }
                        }
                    }.runFold(Map.empty[Name, Any])((map, tuple) => map + tuple)

                    val requestMessageFuture = allPartsFuture.map { allParts =>

                        /* Check to see if a file was received */
                        val sourcePath = receivedFile.getOrElse(throw FileUploadException())

>>>>>>> 7211e503
                        // get the file info containing the original filename and content type.
                        val fileInfo = allParts.getOrElse(FILE_PART, throw BadRequestException(s"MultiPart POST request was sent without required '$FILE_PART' part!")).asInstanceOf[FileInfo]
                        val originalFilename = fileInfo.fileName
                        val originalMimeType = fileInfo.contentType.toString

                        val sipiConvertPathRequest = SipiResponderConversionPathRequestV1(
                            originalFilename = InputValidation.toSparqlEncodedString(originalFilename, () => throw BadRequestException(s"The original filename is invalid: '$originalFilename'")),
                            originalMimeType = InputValidation.toSparqlEncodedString(originalMimeType, () => throw BadRequestException(s"The original MIME type is invalid: '$originalMimeType'")),
                            source = sourcePath,
                            userProfile = userProfile
                        )

                        makeChangeFileValueRequest(resIriStr = resIriStr, apiRequest = None, multipartConversionRequest = Some(sipiConvertPathRequest), userProfile = userProfile)
                    }

<<<<<<< HEAD
                    RouteUtilV1.runJsonRoute(
=======
                    RouteUtilV1.runJsonRouteWithFuture(
>>>>>>> 7211e503
                        requestMessageFuture,
                        requestContext,
                        settings,
                        responderManager,
                        loggingAdapter
                    )
                }
            }
        }
    }
}<|MERGE_RESOLUTION|>--- conflicted
+++ resolved
@@ -289,7 +289,7 @@
 
 
                     RouteUtilV1.runJsonRoute(
-                        Future(requestMessage),
+                        requestMessage,
                         requestContext,
                         settings,
                         responderManager,
@@ -304,7 +304,7 @@
                     val requestMessage = makeCreateValueRequestMessage(apiRequest = apiRequest, userProfile = userProfile)
 
                     RouteUtilV1.runJsonRoute(
-                        Future(requestMessage),
+                        requestMessage,
                         requestContext,
                         settings,
                         responderManager,
@@ -319,7 +319,7 @@
                     val requestMessage = makeGetValueRequest(valueIriStr = valueIriStr, userProfile = userProfile)
 
                     RouteUtilV1.runJsonRoute(
-                        Future(requestMessage),
+                        requestMessage,
                         requestContext,
                         settings,
                         responderManager,
@@ -338,7 +338,7 @@
                     }
 
                     RouteUtilV1.runJsonRoute(
-                        Future(requestMessage),
+                        requestMessage,
                         requestContext,
                         settings,
                         responderManager,
@@ -353,7 +353,7 @@
                     val requestMessage = makeDeleteValueRequest(valueIriStr = valueIriStr, deleteComment = deleteComment, userProfile = userProfile)
 
                     RouteUtilV1.runJsonRoute(
-                        Future(requestMessage),
+                        requestMessage,
                         requestContext,
                         settings,
                         responderManager,
@@ -368,7 +368,7 @@
                     val requestMessage = makeChangeCommentRequestMessage(valueIriStr = valueIriStr, comment = None, userProfile = userProfile)
 
                     RouteUtilV1.runJsonRoute(
-                        Future(requestMessage),
+                        requestMessage,
                         requestContext,
                         settings,
                         responderManager,
@@ -384,7 +384,7 @@
                         val requestMessage = makeLinkValueGetRequestMessage(iris = iris, userProfile = userProfile)
 
                         RouteUtilV1.runJsonRoute(
-                            Future(requestMessage),
+                            requestMessage,
                             requestContext,
                             settings,
                             responderManager,
@@ -399,7 +399,7 @@
                     val requestMessage = makeChangeFileValueRequest(resIriStr = resIriStr, apiRequest = Some(apiRequest), multipartConversionRequest = None, userProfile = userProfile)
 
                     RouteUtilV1.runJsonRoute(
-                        Future(requestMessage),
+                        requestMessage,
                         requestContext,
                         settings,
                         responderManager,
@@ -437,18 +437,6 @@
                             written.map { written =>
                                 log.debug(s"written result: ${written.wasSuccessful}, ${b.filename.get}, ${tmpFile.getAbsolutePath}")
                                 receivedFile = Some(tmpFile)
-<<<<<<< HEAD
-                                (b.name, FileInfo(b.name, b.filename.get, b.entity.contentType))
-                            }
-                        }
-                    }.runFold(Map.empty[Name, Any])((map, tuple) => map + tuple)
-
-                    val requestMessageFuture = allPartsFuture.map { allParts =>
-
-                        /* Check to see if a file was received */
-                        val sourcePath = receivedFile.getOrElse(throw FileUploadException())
-
-=======
                                 (b.name, FileInfo(b.name, filename, b.entity.contentType))
                             }
                         }
@@ -459,7 +447,6 @@
                         /* Check to see if a file was received */
                         val sourcePath = receivedFile.getOrElse(throw FileUploadException())
 
->>>>>>> 7211e503
                         // get the file info containing the original filename and content type.
                         val fileInfo = allParts.getOrElse(FILE_PART, throw BadRequestException(s"MultiPart POST request was sent without required '$FILE_PART' part!")).asInstanceOf[FileInfo]
                         val originalFilename = fileInfo.fileName
@@ -475,11 +462,7 @@
                         makeChangeFileValueRequest(resIriStr = resIriStr, apiRequest = None, multipartConversionRequest = Some(sipiConvertPathRequest), userProfile = userProfile)
                     }
 
-<<<<<<< HEAD
-                    RouteUtilV1.runJsonRoute(
-=======
                     RouteUtilV1.runJsonRouteWithFuture(
->>>>>>> 7211e503
                         requestMessageFuture,
                         requestContext,
                         settings,
