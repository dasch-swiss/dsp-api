/*
 * Copyright © 2015-2018 the contributors (see Contributors.md).
 *
 * This file is part of Knora.
 *
 * Knora is free software: you can redistribute it and/or modify
 * it under the terms of the GNU Affero General Public License as published
 * by the Free Software Foundation, either version 3 of the License, or
 * (at your option) any later version.
 *
 * Knora is distributed in the hope that it will be useful,
 * but WITHOUT ANY WARRANTY; without even the implied warranty of
 * MERCHANTABILITY or FITNESS FOR A PARTICULAR PURPOSE.  See the
 * GNU Affero General Public License for more details.
 *
 * You should have received a copy of the GNU Affero General Public
 * License along with Knora.  If not, see <http://www.gnu.org/licenses/>.
 */

package org.knora.webapi.routing.admin

import java.util.UUID

import akka.actor.ActorSystem
import akka.event.LoggingAdapter
import akka.http.scaladsl.server.Directives._
import akka.http.scaladsl.server.Route
import akka.util.Timeout
import io.swagger.annotations._
import javax.ws.rs.Path
import org.knora.webapi._
import org.knora.webapi.messages.admin.responder.usersmessages.UsersADMJsonProtocol._
import org.knora.webapi.messages.admin.responder.usersmessages._
import org.knora.webapi.routing.{Authenticator, RouteUtilADM}
import org.knora.webapi.util.StringFormatter

import scala.concurrent.ExecutionContextExecutor

/**
  * Provides a spray-routing function for API routes that deal with users.
  */

@Api(value = "users", produces = "application/json")
@Path("/admin/users")
class UsersRouteADM(_system: ActorSystem, settings: SettingsImpl, log: LoggingAdapter) extends Authenticator {

    implicit val system: ActorSystem = _system
    implicit val executionContext: ExecutionContextExecutor = system.dispatcher
    implicit val timeout: Timeout = settings.defaultTimeout
    val responderManager = system.actorSelection("/user/responderManager")
    val stringFormatter = StringFormatter.getGeneralInstance

    @ApiOperation(value = "Get users", nickname = "getUsers", httpMethod = "GET", response = classOf[UsersGetResponseADM])
    @ApiResponses(Array(
        new ApiResponse(code = 500, message = "Internal server error")
    ))
    /* return all users */
    def getUsers = path("admin" / "users") {
        get {
            requestContext =>
                val requestingUser = getUserADM(requestContext)
                val requestMessage = UsersGetRequestADM(requestingUser = requestingUser)

                RouteUtilADM.runJsonRoute(
                    requestMessage,
                    requestContext,
                    settings,
                    responderManager,
                    log
                )
        }
    }

    @ApiOperation(value = "Add new user", nickname = "addUser", httpMethod = "POST", response = classOf[UserOperationResponseADM])
    @ApiImplicitParams(Array(
        new ApiImplicitParam(name = "body", value = "\"user\" to create", required = true,
            dataTypeClass = classOf[CreateUserApiRequestADM], paramType = "body")
    ))
    @ApiResponses(Array(
        new ApiResponse(code = 500, message = "Internal server error")
    ))
    /* create a new user */
    def postUser = path("admin" / "users") {
        post {
            entity(as[CreateUserApiRequestADM]) { apiRequest =>
                requestContext =>
                    val requestingUser = getUserADM(requestContext)

                    val requestMessage = UserCreateRequestADM(
                        createRequest = apiRequest,
                        requestingUser = requestingUser,
                        apiRequestID = UUID.randomUUID()
                    )

                    RouteUtilADM.runJsonRoute(
                        requestMessage,
                        requestContext,
                        settings,
                        responderManager,
                        log
                    )
            }
        }
    }

    @Path("/{IRI}")
    @ApiOperation(value = "Return a single user identified by IRI or Email", notes = "", nickname = "getUser", httpMethod = "GET")
    @ApiImplicitParams(Array(
        new ApiImplicitParam(name = "name", value = "Name of person to greet", required = false, dataType = "string", paramType = "path")
    ))
    @ApiResponses(Array(
        new ApiResponse(code = 200, message = "Return User", response = classOf[UserResponseADM]),
        new ApiResponse(code = 500, message = "Internal server error")
    ))
    /* return a single user identified by iri or email */
    def getUser = path("admin" / "users" / Segment) { value =>
        get {
            parameters("identifier" ? "iri") { (identifier: String) =>
                requestContext =>
                    val requestingUser = getUserADM(requestContext)

                    /* check if email or iri was supplied */
                    val requestMessage = if (identifier == "email") {
                        UserGetRequestADM(maybeIri = None, maybeEmail = Some(value), UserInformationTypeADM.RESTRICTED, requestingUser)
                    } else {
                        val userIri = stringFormatter.validateAndEscapeIri(value, throw BadRequestException(s"Invalid user IRI $value"))
                        UserGetRequestADM(maybeIri = Some(userIri), maybeEmail = None, UserInformationTypeADM.RESTRICTED, requestingUser)
                    }
                    RouteUtilADM.runJsonRoute(
                        requestMessage,
                        requestContext,
                        settings,
                        responderManager,
                        log
                    )
            }
        }
    }

    /* concatenate paths in the CORRECT order and return */
    def knoraApiPath: Route = getUsers ~ postUser ~ getUser ~
            path("admin" / "users" / Segment) { value =>
                put {
                    /* update a user identified by iri */
                    entity(as[ChangeUserApiRequestADM]) { apiRequest =>
                        requestContext =>

                            val userIri = stringFormatter.validateAndEscapeIri(value, throw BadRequestException(s"Invalid user IRI $value"))
                            val requestingUser = getUserADM(requestContext)

                            /* the api request is already checked at time of creation. see case class. */

                            val requestMessage = if (apiRequest.oldPassword.isDefined && apiRequest.newPassword.isDefined) {
                                /* update existing user's password */
                                UserChangePasswordRequestADM(
                                    userIri = userIri,
                                    changeUserRequest = apiRequest,
                                    requestingUser,
                                    apiRequestID = UUID.randomUUID()
                                )
                            } else if (apiRequest.status.isDefined) {
                                /* update existing user's status */
                                UserChangeStatusRequestADM(
                                    userIri,
                                    changeUserRequest = apiRequest,
                                    requestingUser,
                                    apiRequestID = UUID.randomUUID()
                                )
                            } else if (apiRequest.systemAdmin.isDefined) {
                                /* update existing user's system admin membership status */
                                UserChangeSystemAdminMembershipStatusRequestADM(
                                    userIri,
                                    changeUserRequest = apiRequest,
                                    requestingUser,
                                    apiRequestID = UUID.randomUUID()
                                )
                            } else {
                                /* update existing user's basic information */
                                UserChangeBasicUserInformationRequestADM(
                                    userIri,
                                    changeUserRequest = apiRequest,
                                    requestingUser,
                                    apiRequestID = UUID.randomUUID()
                                )
                            }

                            RouteUtilADM.runJsonRoute(
                                requestMessage,
                                requestContext,
                                settings,
                                responderManager,
                                log
                            )
                    }
                } ~
                        delete {
                            /* delete a user identified by iri */
                            requestContext => {
                                val userIri = stringFormatter.validateAndEscapeIri(value, throw BadRequestException(s"Invalid user IRI $value"))
                                val requestingUser = getUserADM(requestContext)

                                /* update existing user's status to false */
                                val requestMessage = UserChangeStatusRequestADM(
                                    userIri,
                                    changeUserRequest = ChangeUserApiRequestADM(status = Some(false)),
                                    requestingUser,
                                    apiRequestID = UUID.randomUUID()
                                )

                                RouteUtilADM.runJsonRoute(
                                    requestMessage,
                                    requestContext,
                                    settings,
                                    responderManager,
                                    log
                                )
                            }
                        }
            } ~
            path("admin" / "users" / "projects" / Segment) { userIri =>
                get {
                    /* get user's project memberships */
                    requestContext =>
                        val requestingUser = getUserADM(requestContext)

                        val checkedUserIri = stringFormatter.validateAndEscapeIri(userIri, throw BadRequestException(s"Invalid user IRI $userIri"))

                        val requestMessage = UserProjectMembershipsGetRequestADM(
                            userIri = checkedUserIri,
                            requestingUser = requestingUser,
                            apiRequestID = UUID.randomUUID()
                        )

                        RouteUtilADM.runJsonRoute(
                            requestMessage,
                            requestContext,
                            settings,
                            responderManager,
                            log
                        )
                }
            } ~
            path("admin" / "users" / "projects" / Segment / Segment) { (userIri, projectIri) =>
                post {
                    /* add user to project */
                    requestContext =>
                        val requestingUser = getUserADM(requestContext)

                        val checkedUserIri = stringFormatter.validateAndEscapeIri(userIri, throw BadRequestException(s"Invalid user IRI $userIri"))
                        val checkedProjectIri = stringFormatter.validateAndEscapeIri(projectIri, throw BadRequestException(s"Invalid project IRI $projectIri"))

                        val requestMessage = UserProjectMembershipAddRequestADM(
                            userIri = checkedUserIri,
                            projectIri = checkedProjectIri,
                            requestingUser = requestingUser,
                            apiRequestID = UUID.randomUUID()
                        )

                        RouteUtilADM.runJsonRoute(
                            requestMessage,
                            requestContext,
                            settings,
                            responderManager,
                            log
                        )
                } ~
                        delete {
                            /* remove user from project (and all groups belonging to this project) */
                            requestContext =>
                                val requestingUser = getUserADM(requestContext)

                                val checkedUserIri = stringFormatter.validateAndEscapeIri(userIri, throw BadRequestException(s"Invalid user IRI $userIri"))
                                val checkedProjectIri = stringFormatter.validateAndEscapeIri(projectIri, throw BadRequestException(s"Invalid project IRI $projectIri"))

                                val requestMessage = UserProjectMembershipRemoveRequestADM(
                                    userIri = checkedUserIri,
                                    projectIri = checkedProjectIri,
                                    requestingUser = requestingUser,
                                    apiRequestID = UUID.randomUUID()
                                )

                                RouteUtilADM.runJsonRoute(
                                    requestMessage,
                                    requestContext,
                                    settings,
                                    responderManager,
                                    log
                                )
                        }
            } ~
            path("admin" / "users" / "projects-admin" / Segment) { userIri =>
                get {
                    /* get user's project admin memberships */
                    requestContext =>
                        val requestingUser = getUserADM(requestContext)

                        val checkedUserIri = stringFormatter.validateAndEscapeIri(userIri, throw BadRequestException(s"Invalid user IRI $userIri"))

<<<<<<< HEAD
                        val requestMessage = if (apiRequest.requesterPassword.isDefined && apiRequest.newPassword.isDefined) {
                            /* update existing user's password */
                            UserChangePasswordRequestADM(
                                userIri = userIri,
                                changeUserRequest = apiRequest,
                                requestingUser,
                                apiRequestID = UUID.randomUUID()
                            )
                        } else if (apiRequest.status.isDefined) {
                            /* update existing user's status */
                            UserChangeStatusRequestADM(
                                userIri,
                                changeUserRequest = apiRequest,
                                requestingUser,
                                apiRequestID = UUID.randomUUID()
                            )
                        } else if (apiRequest.systemAdmin.isDefined) {
                            /* update existing user's system admin membership status */
                            UserChangeSystemAdminMembershipStatusRequestADM(
                                userIri,
                                changeUserRequest = apiRequest,
                                requestingUser,
                                apiRequestID = UUID.randomUUID()
                            )
                        } else {
                            /* update existing user's basic information */
                            UserChangeBasicUserInformationRequestADM(
                                userIri,
                                changeUserRequest = apiRequest,
                                requestingUser,
                                apiRequestID = UUID.randomUUID()
                            )
                        }
=======
                        val requestMessage = UserProjectAdminMembershipsGetRequestADM(
                            userIri = checkedUserIri,
                            requestingUser = requestingUser,
                            apiRequestID = UUID.randomUUID()
                        )
>>>>>>> b246c7d9

                        RouteUtilADM.runJsonRoute(
                            requestMessage,
                            requestContext,
                            settings,
                            responderManager,
                            log
                        )
                }
            } ~
            path("admin" / "users" / "projects-admin" / Segment / Segment) { (userIri, projectIri) =>
                post {
                    /* add user to project admin */
                    requestContext =>
                        val requestingUser = getUserADM(requestContext)

                        val checkedUserIri = stringFormatter.validateAndEscapeIri(userIri, throw BadRequestException(s"Invalid user IRI $userIri"))
                        val checkedProjectIri = stringFormatter.validateAndEscapeIri(projectIri, throw BadRequestException(s"Invalid project IRI $projectIri"))

                        val requestMessage = UserProjectAdminMembershipAddRequestADM(
                            userIri = checkedUserIri,
                            projectIri = checkedProjectIri,
                            requestingUser = requestingUser,
                            apiRequestID = UUID.randomUUID()
                        )

                        RouteUtilADM.runJsonRoute(
                            requestMessage,
                            requestContext,
                            settings,
                            responderManager,
                            log
                        )
                } ~
                        delete {
                            /* remove user from project admin */
                            requestContext =>
                                val requestingUser = getUserADM(requestContext)

                                val checkedUserIri = stringFormatter.validateAndEscapeIri(userIri, throw BadRequestException(s"Invalid user IRI $userIri"))
                                val checkedProjectIri = stringFormatter.validateAndEscapeIri(projectIri, throw BadRequestException(s"Invalid project IRI $projectIri"))

                                val requestMessage = UserProjectAdminMembershipRemoveRequestADM(
                                    userIri = checkedUserIri,
                                    projectIri = checkedProjectIri,
                                    requestingUser = requestingUser,
                                    apiRequestID = UUID.randomUUID()
                                )

                                RouteUtilADM.runJsonRoute(
                                    requestMessage,
                                    requestContext,
                                    settings,
                                    responderManager,
                                    log
                                )
                        }
            } ~
            path("admin" / "users" / "groups" / Segment) { userIri =>
                get {
                    /* get user's group memberships */
                    requestContext =>
                        val requestingUser = getUserADM(requestContext)

                        val checkedUserIri = stringFormatter.validateAndEscapeIri(userIri, throw BadRequestException(s"Invalid user IRI $userIri"))

                        val requestMessage = UserGroupMembershipsGetRequestADM(
                            userIri = checkedUserIri,
                            requestingUser = requestingUser,
                            apiRequestID = UUID.randomUUID()
                        )

                        RouteUtilADM.runJsonRoute(
                            requestMessage,
                            requestContext,
                            settings,
                            responderManager,
                            log
                        )
                }
            } ~
            path("admin" / "users" / "groups" / Segment / Segment) { (userIri, groupIri) =>
                post {
                    /* add user to group */
                    requestContext =>
                        val requestingUser = getUserADM(requestContext)

                        val checkedUserIri = stringFormatter.validateAndEscapeIri(userIri, throw BadRequestException(s"Invalid user IRI $userIri"))
                        val checkedGroupIri = stringFormatter.validateAndEscapeIri(groupIri, throw BadRequestException(s"Invalid group IRI $groupIri"))

                        val requestMessage = UserGroupMembershipAddRequestADM(
                            userIri = checkedUserIri,
                            groupIri = checkedGroupIri,
                            requestingUser = requestingUser,
                            apiRequestID = UUID.randomUUID()
                        )

                        RouteUtilADM.runJsonRoute(
                            requestMessage,
                            requestContext,
                            settings,
                            responderManager,
                            log
                        )
                } ~
                        delete {
                            /* remove user from group */
                            requestContext =>
                                val requestingUser = getUserADM(requestContext)

                                val checkedUserIri = stringFormatter.validateAndEscapeIri(userIri, throw BadRequestException(s"Invalid user IRI $userIri"))
                                val checkedGroupIri = stringFormatter.validateAndEscapeIri(groupIri, throw BadRequestException(s"Invalid group IRI $groupIri"))

                                val requestMessage = UserGroupMembershipRemoveRequestADM(
                                    userIri = checkedUserIri,
                                    groupIri = checkedGroupIri,
                                    requestingUser = requestingUser,
                                    apiRequestID = UUID.randomUUID()
                                )

                                RouteUtilADM.runJsonRoute(
                                    requestMessage,
                                    requestContext,
                                    settings,
                                    responderManager,
                                    log
                                )
                        }
            }
}<|MERGE_RESOLUTION|>--- conflicted
+++ resolved
@@ -150,7 +150,7 @@
 
                             /* the api request is already checked at time of creation. see case class. */
 
-                            val requestMessage = if (apiRequest.oldPassword.isDefined && apiRequest.newPassword.isDefined) {
+                            val requestMessage = if (apiRequest.requesterPassword.isDefined && apiRequest.newPassword.isDefined) {
                                 /* update existing user's password */
                                 UserChangePasswordRequestADM(
                                     userIri = userIri,
@@ -296,47 +296,11 @@
 
                         val checkedUserIri = stringFormatter.validateAndEscapeIri(userIri, throw BadRequestException(s"Invalid user IRI $userIri"))
 
-<<<<<<< HEAD
-                        val requestMessage = if (apiRequest.requesterPassword.isDefined && apiRequest.newPassword.isDefined) {
-                            /* update existing user's password */
-                            UserChangePasswordRequestADM(
-                                userIri = userIri,
-                                changeUserRequest = apiRequest,
-                                requestingUser,
-                                apiRequestID = UUID.randomUUID()
-                            )
-                        } else if (apiRequest.status.isDefined) {
-                            /* update existing user's status */
-                            UserChangeStatusRequestADM(
-                                userIri,
-                                changeUserRequest = apiRequest,
-                                requestingUser,
-                                apiRequestID = UUID.randomUUID()
-                            )
-                        } else if (apiRequest.systemAdmin.isDefined) {
-                            /* update existing user's system admin membership status */
-                            UserChangeSystemAdminMembershipStatusRequestADM(
-                                userIri,
-                                changeUserRequest = apiRequest,
-                                requestingUser,
-                                apiRequestID = UUID.randomUUID()
-                            )
-                        } else {
-                            /* update existing user's basic information */
-                            UserChangeBasicUserInformationRequestADM(
-                                userIri,
-                                changeUserRequest = apiRequest,
-                                requestingUser,
-                                apiRequestID = UUID.randomUUID()
-                            )
-                        }
-=======
                         val requestMessage = UserProjectAdminMembershipsGetRequestADM(
                             userIri = checkedUserIri,
                             requestingUser = requestingUser,
                             apiRequestID = UUID.randomUUID()
                         )
->>>>>>> b246c7d9
 
                         RouteUtilADM.runJsonRoute(
                             requestMessage,
