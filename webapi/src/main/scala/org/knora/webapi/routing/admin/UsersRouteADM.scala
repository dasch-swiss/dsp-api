--- conflicted
+++ resolved
@@ -35,7 +35,7 @@
 import org.knora.webapi.routing.{Authenticator, RouteUtilADM}
 import org.knora.webapi.util.StringFormatter
 
-import scala.concurrent.ExecutionContextExecutor
+import scala.concurrent.{ExecutionContextExecutor, Future}
 
 /**
   * Provides a spray-routing function for API routes that deal with users.
@@ -48,13 +48,8 @@
     implicit val system: ActorSystem = _system
     implicit val executionContext: ExecutionContextExecutor = system.dispatcher
     implicit val timeout: Timeout = settings.defaultTimeout
-<<<<<<< HEAD
     implicit val stringFormatter: StringFormatter = StringFormatter.getGeneralInstance
     val responderManager: ActorSelection = system.actorSelection(RESPONDER_MANAGER_ACTOR_PATH)
-=======
-    val responderManager: ActorSelection = system.actorSelection("/user/responderManager")
-    val stringFormatter: StringFormatter = StringFormatter.getGeneralInstance
->>>>>>> 647130b1
 
     @ApiOperation(value = "Get users", nickname = "getUsers", httpMethod = "GET", response = classOf[UsersGetResponseADM])
     @ApiResponses(Array(
@@ -64,7 +59,7 @@
     def getUsers = path("admin" / "users") {
         get {
             requestContext =>
-                val requestMessage = for {
+                val requestMessage: Future[UsersGetRequestADM] = for {
                     requestingUser <- getUserADM(requestContext)
                 } yield UsersGetRequestADM(requestingUser = requestingUser)
 
@@ -91,7 +86,7 @@
         post {
             entity(as[CreateUserApiRequestADM]) { apiRequest =>
                 requestContext =>
-                    val requestMessage = for {
+                    val requestMessage: Future[UserCreateRequestADM] = for {
                         requestingUser <- getUserADM(requestContext)
                     } yield UserCreateRequestADM(
                         createRequest = apiRequest,
@@ -125,7 +120,7 @@
             parameters("identifier" ? "iri") { (identifier: String) =>
                 requestContext =>
                     /* check if email or iri was supplied */
-                    val requestMessage = for {
+                    val requestMessage: Future[UserGetRequestADM] = for {
                         requestingUser <- getUserADM(requestContext)
                     } yield  if (identifier == "email") {
                         UserGetRequestADM(maybeIri = None, maybeEmail = Some(value), UserInformationTypeADM.RESTRICTED, requestingUser)
@@ -157,7 +152,7 @@
 
                             /* the api request is already checked at time of creation. see case class. */
 
-                            val requestMessage = for {
+                            val requestMessage: Future[UsersResponderRequestADM with Product with Serializable] = for {
                                 requestingUser <- getUserADM(requestContext)
                             } yield  if (apiRequest.requesterPassword.isDefined && apiRequest.newPassword.isDefined) {
                                 /* update existing user's password */
@@ -208,7 +203,7 @@
                         val userIri = stringFormatter.validateAndEscapeIri(value, throw BadRequestException(s"Invalid user IRI $value"))
 
                         /* update existing user's status to false */
-                        val requestMessage = for {
+                        val requestMessage: Future[UserChangeStatusRequestADM] = for {
                             requestingUser <- getUserADM(requestContext)
                         } yield UserChangeStatusRequestADM(
                             userIri,
@@ -233,7 +228,7 @@
                     requestContext =>
                         val checkedUserIri = stringFormatter.validateAndEscapeIri(userIri, throw BadRequestException(s"Invalid user IRI $userIri"))
 
-                        val requestMessage = for {
+                        val requestMessage: Future[UserProjectMembershipsGetRequestADM] = for {
                             requestingUser <- getUserADM(requestContext)
                         } yield UserProjectMembershipsGetRequestADM(
                             userIri = checkedUserIri,
@@ -257,7 +252,7 @@
                         val checkedUserIri = stringFormatter.validateAndEscapeIri(userIri, throw BadRequestException(s"Invalid user IRI $userIri"))
                         val checkedProjectIri = stringFormatter.validateAndEscapeIri(projectIri, throw BadRequestException(s"Invalid project IRI $projectIri"))
 
-                        val requestMessage = for {
+                        val requestMessage: Future[UserProjectMembershipAddRequestADM] = for {
                             requestingUser <- getUserADM(requestContext)
                         } yield UserProjectMembershipAddRequestADM(
                             userIri = checkedUserIri,
@@ -280,7 +275,7 @@
                         val checkedUserIri = stringFormatter.validateAndEscapeIri(userIri, throw BadRequestException(s"Invalid user IRI $userIri"))
                         val checkedProjectIri = stringFormatter.validateAndEscapeIri(projectIri, throw BadRequestException(s"Invalid project IRI $projectIri"))
 
-                        val requestMessage = for {
+                        val requestMessage: Future[UserProjectMembershipRemoveRequestADM] = for {
                             requestingUser <- getUserADM(requestContext)
                         } yield UserProjectMembershipRemoveRequestADM(
                             userIri = checkedUserIri,
@@ -304,7 +299,7 @@
                     requestContext =>
                         val checkedUserIri = stringFormatter.validateAndEscapeIri(userIri, throw BadRequestException(s"Invalid user IRI $userIri"))
 
-                        val requestMessage = for {
+                        val requestMessage: Future[UserProjectAdminMembershipsGetRequestADM] = for {
                             requestingUser <- getUserADM(requestContext)
                         } yield UserProjectAdminMembershipsGetRequestADM(
                             userIri = checkedUserIri,
@@ -328,7 +323,7 @@
                         val checkedUserIri = stringFormatter.validateAndEscapeIri(userIri, throw BadRequestException(s"Invalid user IRI $userIri"))
                         val checkedProjectIri = stringFormatter.validateAndEscapeIri(projectIri, throw BadRequestException(s"Invalid project IRI $projectIri"))
 
-                        val requestMessage = for {
+                        val requestMessage: Future[UserProjectAdminMembershipAddRequestADM] = for {
                             requestingUser <- getUserADM(requestContext)
                         } yield UserProjectAdminMembershipAddRequestADM(
                             userIri = checkedUserIri,
@@ -351,7 +346,7 @@
                         val checkedUserIri = stringFormatter.validateAndEscapeIri(userIri, throw BadRequestException(s"Invalid user IRI $userIri"))
                         val checkedProjectIri = stringFormatter.validateAndEscapeIri(projectIri, throw BadRequestException(s"Invalid project IRI $projectIri"))
 
-                        val requestMessage = for {
+                        val requestMessage: Future[UserProjectAdminMembershipRemoveRequestADM] = for {
                             requestingUser <- getUserADM(requestContext)
                         } yield UserProjectAdminMembershipRemoveRequestADM(
                             userIri = checkedUserIri,
@@ -375,7 +370,7 @@
                     requestContext =>
                         val checkedUserIri = stringFormatter.validateAndEscapeIri(userIri, throw BadRequestException(s"Invalid user IRI $userIri"))
 
-                        val requestMessage = for {
+                        val requestMessage: Future[UserGroupMembershipsGetRequestADM] = for {
                             requestingUser <- getUserADM(requestContext)
                         } yield UserGroupMembershipsGetRequestADM(
                             userIri = checkedUserIri,
@@ -399,7 +394,7 @@
                         val checkedUserIri = stringFormatter.validateAndEscapeIri(userIri, throw BadRequestException(s"Invalid user IRI $userIri"))
                         val checkedGroupIri = stringFormatter.validateAndEscapeIri(groupIri, throw BadRequestException(s"Invalid group IRI $groupIri"))
 
-                        val requestMessage = for {
+                        val requestMessage: Future[UserGroupMembershipAddRequestADM] = for {
                             requestingUser <- getUserADM(requestContext)
                         } yield UserGroupMembershipAddRequestADM(
                             userIri = checkedUserIri,
@@ -422,7 +417,7 @@
                         val checkedUserIri = stringFormatter.validateAndEscapeIri(userIri, throw BadRequestException(s"Invalid user IRI $userIri"))
                         val checkedGroupIri = stringFormatter.validateAndEscapeIri(groupIri, throw BadRequestException(s"Invalid group IRI $groupIri"))
 
-                        val requestMessage = for {
+                        val requestMessage: Future[UserGroupMembershipRemoveRequestADM] = for {
                             requestingUser <- getUserADM(requestContext)
                         } yield UserGroupMembershipRemoveRequestADM(
                             userIri = checkedUserIri,
