/*
 * Copyright © 2021 - 2022 Swiss National Data and Service Center for the Humanities and/or DaSCH Service Platform contributors.
 * SPDX-License-Identifier: Apache-2.0
 */

package org.knora.webapi.routing

import akka.actor.ActorRef
import akka.actor.ActorSystem
import akka.http.scaladsl.model._
import akka.http.scaladsl.model.headers
import akka.http.scaladsl.model.headers.HttpCookie
import akka.http.scaladsl.model.headers.HttpCookiePair
import akka.http.scaladsl.server.RequestContext
import akka.http.scaladsl.util.FastFuture
import akka.pattern._
import akka.util.ByteString
import akka.util.Timeout
import com.typesafe.scalalogging.Logger
import org.knora.webapi.IRI
import dsp.errors.AuthenticationException
import dsp.errors.BadCredentialsException
import dsp.errors.BadRequestException
import org.knora.webapi.instrumentation.InstrumentationSupport
import org.knora.webapi.messages.StringFormatter
import org.knora.webapi.messages.admin.responder.usersmessages._
import org.knora.webapi.messages.util.KnoraSystemInstances
import org.knora.webapi.messages.v1.responder.usermessages._
import org.knora.webapi.messages.v2.routing.authenticationmessages.KnoraCredentialsV2.KnoraJWTTokenCredentialsV2
import org.knora.webapi.messages.v2.routing.authenticationmessages.KnoraCredentialsV2.KnoraPasswordCredentialsV2
import org.knora.webapi.messages.v2.routing.authenticationmessages.KnoraCredentialsV2.KnoraSessionCredentialsV2
import org.knora.webapi.messages.v2.routing.authenticationmessages._
import org.knora.webapi.settings.KnoraSettings
import org.knora.webapi.util.cache.CacheUtil
import org.slf4j.LoggerFactory
import pdi.jwt.JwtAlgorithm
import pdi.jwt.JwtClaim
import pdi.jwt.JwtHeader
import pdi.jwt.JwtSprayJson
import spray.json._

import java.util.Base64
import java.util.UUID
import scala.concurrent.ExecutionContext
import scala.concurrent.Future
import scala.concurrent.duration._
import scala.util.Failure
import scala.util.Success
import scala.util.Try

/**
 * This trait is used in routes that need authentication support. It provides methods that use the [[RequestContext]]
 * to extract credentials, authenticate provided credentials, and look up cached credentials through the use of the
 * session id. All private methods used in this trait can be found in the companion object.
 */
trait Authenticator extends InstrumentationSupport {

  // Import companion object

  import Authenticator._

  ////////////////////////////////////////////////////////////////////////////////////////////////////////////////////
  // LOGIN ENTRY POINT
  ////////////////////////////////////////////////////////////////////////////////////////////////////////////////////

  /**
   * Checks if the credentials provided in [[RequestContext]] are valid, and if so returns a message and cookie header
   * with the generated session id for the client to save.
   *
   * @param requestContext       a [[RequestContext]] containing the http request
   * @param system               the current [[ActorSystem]]
   * @return a [[HttpResponse]] containing either a failure message or a message with a cookie header containing
   *         the generated session id.
   */
  def doLoginV1(requestContext: RequestContext)(implicit
    system: ActorSystem,
    appActor: ActorRef,
    executionContext: ExecutionContext
  ): Future[HttpResponse] = {

    val settings = KnoraSettings(system)

    val credentials: Option[KnoraCredentialsV2] = extractCredentialsV2(requestContext)

    for {
      userADM <- getUserADMThroughCredentialsV2(
                   credentials = credentials
                 ) // will return or throw
      userProfile = userADM.asUserProfileV1

      cookieDomain = Some(settings.cookieDomain)
      sessionToken = JWTHelper.createToken(
                       userProfile.userData.user_id.get,
                       settings.jwtSecretKey,
                       settings.jwtLongevity,
                       settings.externalKnoraApiHostPort
                     )

      httpResponse = HttpResponse(
                       headers = List(
                         headers.`Set-Cookie`(
                           HttpCookie(
                             KNORA_AUTHENTICATION_COOKIE_NAME,
                             sessionToken,
                             domain = cookieDomain,
                             path = Some("/"),
                             httpOnly = true
                           )
                         )
                       ), // set path to "/" to make the cookie valid for the whole domain (and not just a segment like v1 etc.)
                       status = StatusCodes.OK,
                       entity = HttpEntity(
                         ContentTypes.`application/json`,
                         JsObject(
                           "status"      -> JsNumber(0),
                           "message"     -> JsString("credentials are OK"),
                           "sid"         -> JsString(sessionToken),
                           "userProfile" -> userProfile.ofType(UserProfileTypeV1.RESTRICTED).toJsValue
                         ).compactPrint
                       )
                     )
    } yield httpResponse
  }

  /**
   * Checks if the provided credentials are valid, and if so returns a JWT token for the client to save.
   *
   * @param credentials          the user supplied [[KnoraPasswordCredentialsV2]] containing the user's login information.
   * @param system               the current [[ActorSystem]]
   * @return a [[HttpResponse]] containing either a failure message or a message with a cookie header containing
   *         the generated session id.
   */
  def doLoginV2(credentials: KnoraPasswordCredentialsV2)(implicit
    system: ActorSystem,
    appActor: ActorRef,
    executionContext: ExecutionContext
  ): Future[HttpResponse] = {

    log.debug(s"doLoginV2 - credentials: $credentials")

    for {
      // will throw exception if not valid and thus trigger the correct response
      _ <- authenticateCredentialsV2(
             credentials = Some(credentials)
           )

      settings = KnoraSettings(system)

      userADM <- getUserByIdentifier(
                   identifier = credentials.identifier
                 )

      cookieDomain = Some(settings.cookieDomain)
      token = JWTHelper.createToken(
                userADM.id,
                settings.jwtSecretKey,
                settings.jwtLongevity,
                settings.externalKnoraApiHostPort
              )

      httpResponse = HttpResponse(
                       headers = List(
                         headers.`Set-Cookie`(
                           HttpCookie(
                             KNORA_AUTHENTICATION_COOKIE_NAME,
                             token,
                             domain = cookieDomain,
                             path = Some("/"),
                             httpOnly = true
                           )
                         )
                       ), // set path to "/" to make the cookie valid for the whole domain (and not just a segment like v1 etc.)
                       status = StatusCodes.OK,
                       entity = HttpEntity(
                         ContentTypes.`application/json`,
                         JsObject(
                           "token" -> JsString(token)
                         ).compactPrint
                       )
                     )

    } yield httpResponse
  }

  def presentLoginFormV2(
    requestContext: RequestContext
  )(implicit system: ActorSystem, executionContext: ExecutionContext): Future[HttpResponse] = {

    val settings = KnoraSettings(system)

    val apiUrl = settings.externalKnoraApiBaseUrl

    val form =
      s"""
         |<div align="center">
         |    <section class="container">
         |        <div class="login">
         |            <h1>Knora Login</h1>
         |            <form name="myform" action="$apiUrl/v2/login" method="post">
         |                <p>
         |                    <input type="text" name="username" value="" placeholder="Username">
         |                </p>
         |                <p>
         |                    <input type="password" name="password" value="" placeholder="Password">
         |                </p>
         |                <p class="submit">
         |                    <input type="submit" name="submit" value="Login">
         |                </p>
         |            </form>
         |        </div>
         |
         |    </section>
         |
         |    <section class="about">
         |        <p class="about-author">
         |            &copy; 2015&ndash;2019 <a href="https://knora.org" target="_blank">Knora.org</a>
         |    </section>
         |</div>
        """.stripMargin

    val httpResponse = HttpResponse(
      status = StatusCodes.OK,
      entity = HttpEntity(
        ContentTypes.`text/html(UTF-8)`,
        form
      )
    )

    FastFuture.successful(httpResponse)
  }

  ////////////////////////////////////////////////////////////////////////////////////////////////////////////////////
  // Authentication ENTRY POINT
  ////////////////////////////////////////////////////////////////////////////////////////////////////////////////////

  /**
   * Checks if the credentials provided in [[RequestContext]] are valid, and if so returns a message. No session is
   * generated.
   *
   * @param requestContext       a [[RequestContext]] containing the http request
   * @param system               the current [[ActorSystem]]
   * @return a [[RequestContext]]
   */
  def doAuthenticateV1(requestContext: RequestContext)(implicit
    system: ActorSystem,
    appActor: ActorRef,
    executionContext: ExecutionContext
  ): Future[HttpResponse] = {

    val credentials: Option[KnoraCredentialsV2] = extractCredentialsV2(requestContext)

    for {
      // will authenticate and either return or throw
      userADM: UserADM <- getUserADMThroughCredentialsV2(
                            credentials = credentials
                          )

      userProfile: UserProfileV1 = userADM.asUserProfileV1

      httpResponse = HttpResponse(
                       status = StatusCodes.OK,
                       entity = HttpEntity(
                         ContentTypes.`application/json`,
                         JsObject(
                           "status"      -> JsNumber(0),
                           "message"     -> JsString("credentials are OK"),
                           "userProfile" -> userProfile.ofType(UserProfileTypeV1.RESTRICTED).toJsValue
                         ).compactPrint
                       )
                     )
    } yield httpResponse
  }

  /**
   * Checks if the credentials provided in [[RequestContext]] are valid.
   *
   * @param requestContext a [[RequestContext]] containing the http request
   * @param system         the current [[ActorSystem]]
   * @return a [[HttpResponse]]
   */
  def doAuthenticateV2(requestContext: RequestContext)(implicit
    system: ActorSystem,
    appActor: ActorRef,
    executionContext: ExecutionContext
  ): Future[HttpResponse] = {

    val credentials: Option[KnoraCredentialsV2] = extractCredentialsV2(requestContext)

    for {
      // will throw exception if not valid
      _ <- authenticateCredentialsV2(
             credentials = credentials
           )

      httpResponse = HttpResponse(
                       status = StatusCodes.OK,
                       entity = HttpEntity(
                         ContentTypes.`application/json`,
                         JsObject(
                           "message" -> JsString("credentials are OK")
                         ).compactPrint
                       )
                     )
    } yield httpResponse
  }

  ////////////////////////////////////////////////////////////////////////////////////////////////////////////////////
  // LOGOUT ENTRY POINT
  ////////////////////////////////////////////////////////////////////////////////////////////////////////////////////

  /**
   * Used to logout the user, i.e. returns a header deleting the cookie and puts the token on the 'invalidated' list.
   *
   * @param requestContext a [[RequestContext]] containing the http request
   * @param system         the current [[ActorSystem]]
   * @return a [[HttpResponse]]
   */
  def doLogoutV2(requestContext: RequestContext)(implicit system: ActorSystem): HttpResponse = {

    val credentials = extractCredentialsV2(requestContext)

    val settings     = KnoraSettings(system)
    val cookieDomain = Some(settings.cookieDomain)

    credentials match {
      case Some(KnoraSessionCredentialsV2(sessionToken)) =>
        CacheUtil.put(AUTHENTICATION_INVALIDATION_CACHE_NAME, sessionToken, sessionToken)

        HttpResponse(
          headers = List(
            headers.`Set-Cookie`(
              HttpCookie(
                KNORA_AUTHENTICATION_COOKIE_NAME,
                "",
                domain = cookieDomain,
                path = Some("/"),
                httpOnly = true,
                expires = Some(DateTime(1970, 1, 1, 0, 0, 0)),
                maxAge = Some(0)
              )
            )
          ),
          status = StatusCodes.OK,
          entity = HttpEntity(
            ContentTypes.`application/json`,
            JsObject(
              "status"  -> JsNumber(0),
              "message" -> JsString("Logout OK")
            ).compactPrint
          )
        )
      case Some(KnoraJWTTokenCredentialsV2(jwtToken)) =>
        CacheUtil.put(AUTHENTICATION_INVALIDATION_CACHE_NAME, jwtToken, jwtToken)

        HttpResponse(
          headers = List(
            headers.`Set-Cookie`(
              HttpCookie(
                KNORA_AUTHENTICATION_COOKIE_NAME,
                "",
                domain = cookieDomain,
                path = Some("/"),
                httpOnly = true,
                expires = Some(DateTime(1970, 1, 1, 0, 0, 0))
              )
            )
          ),
          status = StatusCodes.OK,
          entity = HttpEntity(
            ContentTypes.`application/json`,
            JsObject(
              "status"  -> JsNumber(0),
              "message" -> JsString("Logout OK")
            ).compactPrint
          )
        )
      case _ =>
        // nothing to do
        HttpResponse(
          status = StatusCodes.OK,
          entity = HttpEntity(
            ContentTypes.`application/json`,
            JsObject(
              "status"  -> JsNumber(0),
              "message" -> JsString("Logout OK")
            ).compactPrint
          )
        )
    }
  }

  ////////////////////////////////////////////////////////////////////////////////////////////////////////////////////
  // GET USER PROFILE / AUTHENTICATION ENTRY POINT
  ////////////////////////////////////////////////////////////////////////////////////////////////////////////////////

  /**
   * Returns a UserProfile of the supplied type that match the credentials found in the [[RequestContext]].
   * The credentials can be email/password as parameters or auth headers, or session token in a cookie header. If no
   * credentials are found, then a default UserProfile is returned. If the credentials are not correct, then the
   * corresponding error is returned.
   *
   * @param requestContext a [[RequestContext]] containing the http request
   * @param system         the current [[ActorSystem]]
   * @return a [[UserProfileV1]]
   */
  @deprecated("Please use: getUserADM()", "Knora v1.7.0")
  def getUserProfileV1(requestContext: RequestContext)(implicit
    system: ActorSystem,
    appActor: ActorRef,
    executionContext: ExecutionContext
  ): Future[UserProfileV1] = {

    val settings = KnoraSettings(system)

    val credentials: Option[KnoraCredentialsV2] = extractCredentialsV2(requestContext)

    if (settings.skipAuthentication) {
      // return anonymous if skipAuthentication
      log.debug(
        "getUserProfileV1 - Authentication skipping active, returning default UserProfileV1 with 'anonymousUser' inside 'permissionData' set to true!"
      )
      FastFuture.successful(UserProfileV1())
    } else if (credentials.isEmpty) {
      log.debug(
        "getUserProfileV1 - No credentials found, returning default UserProfileV1 with 'anonymousUser' inside 'permissionData' set to true!"
      )
      FastFuture.successful(UserProfileV1())
    } else {
      for {
        userADM                   <- getUserADMThroughCredentialsV2(credentials)
        userProfile: UserProfileV1 = userADM.asUserProfileV1
        _                          = log.debug("Authenticator - getUserProfileV1 - userProfile: {}", userProfile)

        /* we return the userProfileV1 without sensitive information */
      } yield userProfile.ofType(UserProfileTypeV1.RESTRICTED)
    }
  }

  /**
   * Returns a User that match the credentials found in the [[RequestContext]].
   * The credentials can be email/password as parameters or auth headers, or session token in a cookie header. If no
   * credentials are found, then a default UserProfile is returned. If the credentials are not correct, then the
   * corresponding error is returned.
   *
   * @param requestContext       a [[RequestContext]] containing the http request
   * @param featureFactoryConfig the feature factory configuration.
   * @param system               the current [[ActorSystem]]
   * @return a [[UserProfileV1]]
   */
  def getUserADM(requestContext: RequestContext)(implicit
    system: ActorSystem,
    appActor: ActorRef,
    executionContext: ExecutionContext
  ): Future[UserADM] = {

    val settings = KnoraSettings(system)

    val credentials: Option[KnoraCredentialsV2] = extractCredentialsV2(requestContext)

    if (settings.skipAuthentication) {
      // return anonymous if skipAuthentication
      log.debug("getUserADM - Authentication skipping active, returning 'anonymousUser'.")
      FastFuture.successful(KnoraSystemInstances.Users.AnonymousUser)
    } else if (credentials.isEmpty) {
      log.debug("getUserADM - No credentials found, returning 'anonymousUser'.")
      FastFuture.successful(KnoraSystemInstances.Users.AnonymousUser)
    } else {

      for {
        user: UserADM <- getUserADMThroughCredentialsV2(credentials)
        _              = log.debug("Authenticator - getUserADM - user: {}", user)

        /* we return the complete UserADM */
      } yield user.ofType(UserInformationTypeADM.Full)
    }
  }
}

/**
 * This companion object holds all private methods used in the trait. This division is needed so that we can test
 * the private methods directly with scalatest as described in [[https://groups.google.com/forum/#!topic/scalatest-users/FeaO\_\_f1dN4]]
 * and [[http://doc.scalatest.org/2.2.6/index.html#org.scalatest.PrivateMethodTester]]
 */
object Authenticator extends InstrumentationSupport {

  val BAD_CRED_PASSWORD_MISMATCH  = "bad credentials: user found, but password did not match"
  val BAD_CRED_USER_NOT_FOUND     = "bad credentials: user not found"
  val BAD_CRED_EMAIL_NOT_SUPPLIED = "bad credentials: no email supplied"
  val BAD_CRED_NONE_SUPPLIED      = "bad credentials: none found"
  val BAD_CRED_USER_INACTIVE      = "bad credentials: user inactive"
  val BAD_CRED_NOT_VALID          = "bad credentials: not valid"

  val KNORA_AUTHENTICATION_COOKIE_NAME       = "KnoraAuthentication"
  val AUTHENTICATION_INVALIDATION_CACHE_NAME = "authenticationInvalidationCache"

  val sessionStore: scala.collection.mutable.Map[String, UserADM] = scala.collection.mutable.Map()
  implicit val timeout: Timeout                                   = Duration(5, SECONDS)
  val log: Logger                                                 = Logger(LoggerFactory.getLogger(this.getClass))

  private implicit val stringFormatter: StringFormatter = StringFormatter.getGeneralInstance

  /**
   * Tries to authenticate the supplied credentials (email/password or token). In the case of email/password,
   * authentication is performed checking if the supplied email/password combination is valid by retrieving the
   * user's profile. In the case of the token, the token itself is validated. If both are supplied, then both need
   * to be valid.
   *
   * @param credentials          the user supplied and extracted credentials.
   * @param system               the current [[ActorSystem]]
   * @return true if the credentials are valid. If the credentials are invalid, then the corresponding exception
   *         will be thrown.
   * @throws BadCredentialsException when no credentials are supplied; when user is not active;
   *                                 when the password does not match; when the supplied token is not valid.
   */
  def authenticateCredentialsV2(
<<<<<<< HEAD
    credentials: Option[KnoraCredentialsV2]
  )(implicit system: ActorSystem, responderManager: ActorRef, executionContext: ExecutionContext): Future[Boolean] =
=======
    credentials: Option[KnoraCredentialsV2],
    featureFactoryConfig: FeatureFactoryConfig
  )(implicit
    system: ActorSystem,
    appActor: ActorRef,
    executionContext: ExecutionContext
  ): Future[Boolean] =
>>>>>>> 7f556979
    for {
      settings <- FastFuture.successful(KnoraSettings(system))

      result <-
        credentials match {
          case Some(passCreds: KnoraPasswordCredentialsV2) =>
            for {
              user <- getUserByIdentifier(passCreds.identifier)

              /* check if the user is active, if not, then no need to check the password */
              _ = if (!user.isActive) {
                    log.debug("authenticateCredentials - user is not active")
                    throw BadCredentialsException(BAD_CRED_USER_INACTIVE)
                  }

              _ = if (!user.passwordMatch(passCreds.password)) {
                    log.debug("authenticateCredentialsV2 - password did not match")
                    throw BadCredentialsException(BAD_CRED_NOT_VALID)
                  }
            } yield true
          case Some(KnoraJWTTokenCredentialsV2(jwtToken)) =>
            if (!JWTHelper.validateToken(jwtToken, settings.jwtSecretKey, settings.externalKnoraApiHostPort)) {
              log.debug("authenticateCredentialsV2 - token was not valid")
              throw BadCredentialsException(BAD_CRED_NOT_VALID)
            }
            FastFuture.successful(true)
          case Some(KnoraSessionCredentialsV2(sessionToken)) =>
            if (!JWTHelper.validateToken(sessionToken, settings.jwtSecretKey, settings.externalKnoraApiHostPort)) {
              log.debug("authenticateCredentialsV2 - session token was not valid")
              throw BadCredentialsException(BAD_CRED_NOT_VALID)
            }
            FastFuture.successful(true)
          case None =>
            log.debug("authenticateCredentialsV2 - no credentials supplied")
            throw BadCredentialsException(BAD_CRED_NONE_SUPPLIED)
        }

    } yield result

  ////////////////////////////////////////////////////////////////////////////////////////////////////////////////////
  // HELPER METHODS
  ////////////////////////////////////////////////////////////////////////////////////////////////////////////////////

  /**
   * Tries to extract the credentials from the requestContext (parameters, auth headers, token)
   *
   * @param requestContext a [[RequestContext]] containing the http request
   * @return [[KnoraCredentialsV2]].
   */
  private def extractCredentialsV2(requestContext: RequestContext): Option[KnoraCredentialsV2] = {
    // log.debug("extractCredentialsV2 start ...")

    val credentialsFromParameters: Option[KnoraCredentialsV2] = extractCredentialsFromParametersV2(requestContext)
    log.debug("extractCredentialsV2 - credentialsFromParameters: {}", credentialsFromParameters)

    val credentialsFromHeaders: Option[KnoraCredentialsV2] = extractCredentialsFromHeaderV2(requestContext)
    log.debug("extractCredentialsV2 - credentialsFromHeader: {}", credentialsFromHeaders)

    // return found credentials based on precedence: 1. url parameters, 2. header (basic auth, token)
    val credentials = if (credentialsFromParameters.nonEmpty) {
      credentialsFromParameters
    } else {
      credentialsFromHeaders
    }

    log.debug("extractCredentialsV2 - returned credentials: '{}'", credentials)
    credentials
  }

  /**
   * Tries to extract credentials supplied as URL parameters.
   *
   * @param requestContext the HTTP request context.
   * @return [[KnoraCredentialsV2]].
   */
  private def extractCredentialsFromParametersV2(requestContext: RequestContext): Option[KnoraCredentialsV2] = {
    // extract email/password from parameters

    val params: Map[String, Seq[String]] = requestContext.request.uri.query().toMultiMap

    // log.debug("extractCredentialsFromParametersV2 - params: {}", params)

    // check for iri, email, or username parameters
    val maybeIriIdentifier: Option[String]      = params.get("iri").map(_.head)
    val maybeEmailIdentifier: Option[String]    = params.get("email").map(_.head)
    val maybeUsernameIdentifier: Option[String] = params.get("username").map(_.head)
    val maybeIdentifier: Option[String] =
      List(maybeIriIdentifier, maybeEmailIdentifier, maybeUsernameIdentifier).flatten.headOption
    // log.debug("extractCredentialsFromParametersV2 - maybeIdentifier: {}", maybeIdentifier)

    val maybePassword: Option[String] = params.get("password").map(_.head)
    // log.debug("extractCredentialsFromParametersV2 - maybePassword: {}", maybePassword)

    val maybePassCreds: Option[KnoraPasswordCredentialsV2] = if (maybeIdentifier.nonEmpty && maybePassword.nonEmpty) {
      Some(
        KnoraPasswordCredentialsV2(
          UserIdentifierADM(
            maybeIri = maybeIriIdentifier,
            maybeEmail = maybeEmailIdentifier,
            maybeUsername = maybeUsernameIdentifier
          ),
          maybePassword.get
        )
      )
    } else {
      None
    }

    val maybeToken: Option[String] = params get "token" map (_.head)

    val maybeTokenCreds: Option[KnoraJWTTokenCredentialsV2] = if (maybeToken.nonEmpty) {
      Some(KnoraJWTTokenCredentialsV2(maybeToken.get))
    } else {
      None
    }

    // log.debug("extractCredentialsFromParametersV2 - maybePassCreds: {}", maybePassCreds)
    // log.debug("extractCredentialsFromParametersV2 - maybeTokenCreds: {}", maybeTokenCreds)

    // prefer password credentials
    if (maybePassCreds.nonEmpty) {
      maybePassCreds
    } else {
      maybeTokenCreds
    }
  }

  /**
   * Tries to extract the credentials (email/password, token) from the authorization header and the session token
   * from the cookie header.
   *
   * The authorization header looks something like this: 'Authorization: Basic xyz, Bearer xyz.xyz.xyz'
   * if both the email/password and token are sent.
   *
   * If more then one set of credentials is found, then they are selected as follows:
   *    1. email/password
   *    2. authorization token
   *    3. session token
   *
   * @param requestContext the HTTP request context.
   * @return an optional [[KnoraCredentialsV2]].
   */
  private def extractCredentialsFromHeaderV2(requestContext: RequestContext): Option[KnoraCredentialsV2] = {

    // Session token from cookie header
    val cookies: Seq[HttpCookiePair] = requestContext.request.cookies
    val maybeSessionCreds: Option[KnoraSessionCredentialsV2] = cookies.find(_.name == "KnoraAuthentication") match {
      case Some(authCookie) =>
        val value: String = authCookie.value
        Some(KnoraSessionCredentialsV2(value))
      case None =>
        None
    }

    // Authorization header
    val headers: Seq[HttpHeader] = requestContext.request.headers
    val (maybePassCreds, maybeTokenCreds) = headers.find(_.name == "Authorization") match {
      case Some(authHeader: HttpHeader) =>
        // the authorization header can hold different schemes
        val credsArr: Array[String] = authHeader.value().split(",")

        // in v2 we support the basic scheme
        val maybeBasicAuthValue = credsArr.find(_.contains("Basic"))

        // try to decode email/password
        val (maybeEmail, maybePassword) = maybeBasicAuthValue match {
          case Some(value) =>
            val trimmedValue    = value.substring(5).trim() // remove 'Basic '
            val decodedValue    = ByteString.fromArray(Base64.getDecoder.decode(trimmedValue)).decodeString("UTF8")
            val decodedValueArr = decodedValue.split(":", 2)
            (Some(decodedValueArr(0)), Some(decodedValueArr(1)))
          case None =>
            (None, None)
        }

        val maybePassCreds: Option[KnoraPasswordCredentialsV2] = if (maybeEmail.nonEmpty && maybePassword.nonEmpty) {
          Some(KnoraPasswordCredentialsV2(UserIdentifierADM(maybeEmail = maybeEmail), maybePassword.get))
        } else {
          None
        }

        // and the bearer scheme
        val maybeToken = credsArr.find(_.contains("Bearer")) match {
          case Some(value) =>
            Some(value.substring(6).trim()) // remove 'Bearer '
          case None =>
            None
        }

        val maybeTokenCreds: Option[KnoraJWTTokenCredentialsV2] = if (maybeToken.nonEmpty) {
          Some(KnoraJWTTokenCredentialsV2(maybeToken.get))
        } else {
          None
        }

        (maybePassCreds, maybeTokenCreds)

      case None =>
        (None, None)
    }

    // prefer password over token over session
    if (maybePassCreds.nonEmpty) {
      maybePassCreds
    } else if (maybeTokenCreds.nonEmpty) {
      maybeTokenCreds
    } else {
      maybeSessionCreds
    }
  }

  /**
   * Tries to retrieve a [[UserADM]] based on the supplied credentials. If both email/password and session
   * token are supplied, then the user profile for the session token is returned. This method should only be used
   * with authenticated credentials.
   *
   * @param credentials          the user supplied credentials.
   * @return a [[UserADM]]
   * @throws AuthenticationException when the IRI can not be found inside the token, which is probably a bug.
   */
  private def getUserADMThroughCredentialsV2(
<<<<<<< HEAD
    credentials: Option[KnoraCredentialsV2]
  )(implicit system: ActorSystem, responderManager: ActorRef, executionContext: ExecutionContext): Future[UserADM] = {
=======
    credentials: Option[KnoraCredentialsV2],
    featureFactoryConfig: FeatureFactoryConfig
  )(implicit
    system: ActorSystem,
    appActor: ActorRef,
    executionContext: ExecutionContext
  ): Future[UserADM] = {
>>>>>>> 7f556979

    val settings = KnoraSettings(system)

    for {
      authenticated <- authenticateCredentialsV2(credentials)

      user: UserADM <-
        credentials match {
          case Some(passCreds: KnoraPasswordCredentialsV2) =>
            // log.debug("getUserADMThroughCredentialsV2 - used identifier: {}", passCreds.identifier)
            getUserByIdentifier(passCreds.identifier)
          case Some(KnoraJWTTokenCredentialsV2(jwtToken)) =>
            val userIri: IRI = JWTHelper.extractUserIriFromToken(
              jwtToken,
              settings.jwtSecretKey,
              settings.externalKnoraApiHostPort
            ) match {
              case Some(iri) => iri
              case None      =>
                // should not happen, as the token is already validated
                throw AuthenticationException(
                  "No IRI found inside token. Please report this as a possible bug."
                )
            }
            // log.debug("getUserADMThroughCredentialsV2 - used token")
            getUserByIdentifier(UserIdentifierADM(maybeIri = Some(userIri)))
          case Some(KnoraSessionCredentialsV2(sessionToken)) =>
            val userIri: IRI = JWTHelper.extractUserIriFromToken(
              sessionToken,
              settings.jwtSecretKey,
              settings.externalKnoraApiHostPort
            ) match {
              case Some(iri) => iri
              case None      =>
                // should not happen, as the token is already validated
                throw AuthenticationException(
                  "No IRI found inside token. Please report this as a possible bug."
                )
            }
            // log.debug("getUserADMThroughCredentialsV2 - used session token")
            getUserByIdentifier(UserIdentifierADM(maybeIri = Some(userIri)))
          case None =>
            // log.debug("getUserADMThroughCredentialsV2 - no credentials supplied")
            throw BadCredentialsException(BAD_CRED_NONE_SUPPLIED)
        }

    } yield user
  }

  ////////////////////////////////////////////////////////////////////////////////////////////////////////////////////
  // TRIPLE STORE ACCESS
  ////////////////////////////////////////////////////////////////////////////////////////////////////////////////////

  /**
   * Tries to get a [[UserADM]].
   *
   * @param identifier           the IRI, email, or username of the user to be queried
   * @param system               the current akka actor system
   * @param timeout              the timeout of the query
   * @param executionContext     the current execution context
   * @return a [[UserADM]]
   * @throws BadCredentialsException when either the supplied email is empty or no user with such an email could be found.
   */
  private def getUserByIdentifier(identifier: UserIdentifierADM)(implicit
    system: ActorSystem,
    appActor: ActorRef,
    timeout: Timeout,
    executionContext: ExecutionContext
  ): Future[UserADM] = tracedFuture("authenticator-get-user-by-identifier") {
    for {
<<<<<<< HEAD
      maybeUserADM <- (responderManager ? UserGetADM(
                        identifier = identifier,
                        userInformationTypeADM = UserInformationTypeADM.Full,
                        requestingUser = KnoraSystemInstances.Users.SystemUser
                      )).mapTo[Option[UserADM]]
=======
      maybeUserADM <-
        appActor
          .ask(
            UserGetADM(
              identifier = identifier,
              userInformationTypeADM = UserInformationTypeADM.Full,
              featureFactoryConfig = featureFactoryConfig,
              requestingUser = KnoraSystemInstances.Users.SystemUser
            )
          )
          .mapTo[Option[UserADM]]
>>>>>>> 7f556979

      user = maybeUserADM match {
               case Some(u) => u
               case None =>
                 log.debug(s"getUserByIdentifier - supplied identifier not found - throwing exception")
                 throw BadCredentialsException(s"$BAD_CRED_USER_NOT_FOUND")
             }
      // _ = log.debug(s"getUserByIdentifier - user: $user")
    } yield user
  }
}

/**
 * Provides functions for creating, decoding, and validating JWT tokens.
 */
object JWTHelper {

  import Authenticator.AUTHENTICATION_INVALIDATION_CACHE_NAME

  private val algorithm: JwtAlgorithm = JwtAlgorithm.HS256

  private val header: String = """{"typ":"JWT","alg":"HS256"}"""

  val log = Logger(LoggerFactory.getLogger(this.getClass))

  /**
   * Creates a JWT.
   *
   * @param userIri   the user IRI that will be encoded into the token.
   * @param secret    the secret key used for encoding.
   * @param longevity the token's longevity.
   * @param issuer    the principal that issued the JWT.
   * @param content   any other content to be included in the token.
   * @return a [[String]] containing the JWT.
   */
  def createToken(
    userIri: IRI,
    secret: String,
    longevity: Duration,
    issuer: String,
    content: Map[String, JsValue] = Map.empty
  ): String = {
    val stringFormatter = StringFormatter.getGeneralInstance

    // now in seconds
    val now: Long = System.currentTimeMillis() / 1000L

    // calculate expiration time (seconds)
    val nowPlusLongevity: Long = now + longevity.toSeconds

    val identifier: String = stringFormatter.base64EncodeUuid(UUID.randomUUID)

    val claim: String = JwtClaim(
      content = JsObject(content).compactPrint,
      issuer = Some(issuer),
      subject = Some(userIri),
      audience = Some(Set("Knora", "Sipi")),
      issuedAt = Some(now),
      expiration = Some(nowPlusLongevity),
      jwtId = Some(identifier)
    ).toJson

    JwtSprayJson.encode(
      header = header,
      claim = claim,
      key = secret,
      algorithm = algorithm
    )
  }

  /**
   * Validates a JWT, taking the invalidation cache into account. The invalidation cache holds invalidated
   * tokens, which would otherwise validate. This method also makes sure that the required headers and claims are
   * present.
   *
   * @param token  the JWT.
   * @param secret the secret used to encode the token.
   * @param issuer the principal that issued the JWT.
   * @return a [[Boolean]].
   */
  def validateToken(token: String, secret: String, issuer: String): Boolean =
    if (CacheUtil.get[UserADM](AUTHENTICATION_INVALIDATION_CACHE_NAME, token).nonEmpty) {
      // token invalidated so no need to decode
      log.debug("validateToken - token found in invalidation cache, so not valid")
      false
    } else {
      decodeToken(token, secret, issuer).isDefined
    }

  /**
   * Extracts the encoded user IRI. This method also makes sure that the required headers and claims are present.
   *
   * @param token  the JWT.
   * @param secret the secret used to encode the token.
   * @param issuer the principal that issued the JWT.
   * @return an optional [[IRI]].
   */
  def extractUserIriFromToken(token: String, secret: String, issuer: String): Option[IRI] =
    decodeToken(token, secret, issuer) match {
      case Some((_: JwtHeader, claim: JwtClaim)) => claim.subject
      case None                                  => None
    }

  /**
   * Extracts application-specific content from a JWT token.  This method also makes sure that the required headers
   * and claims are present.
   *
   * @param token       the JWT.
   * @param secret      the secret used to encode the token.
   * @param contentName the name of the content field to be extracted.
   * @param issuer      the principal that issued the JWT.
   * @return the string value of the specified content field.
   */
  def extractContentFromToken(token: String, secret: String, contentName: String, issuer: String): Option[String] =
    decodeToken(token, secret, issuer) match {
      case Some((_: JwtHeader, claim: JwtClaim)) =>
        claim.content.parseJson.asJsObject.fields.get(contentName) match {
          case Some(jsString: JsString) => Some(jsString.value)
          case _                        => None
        }

      case None => None
    }

  /**
   * Decodes and validates a JWT token.
   *
   * @param token  the token to be decoded.
   * @param secret the secret used to encode the token.
   * @return the token's header and claim, or `None` if the token is invalid.
   */
  private def decodeToken(token: String, secret: String, issuer: String): Option[(JwtHeader, JwtClaim)] = {
    implicit val stringFormatter: StringFormatter = StringFormatter.getGeneralInstance

    JwtSprayJson.decodeAll(token, secret, Seq(JwtAlgorithm.HS256)) match {
      case Success((header: JwtHeader, claim: JwtClaim, _)) =>
        val missingRequiredContent: Boolean = Set(
          header.typ.isDefined,
          claim.issuer.isDefined && claim.issuer.contains(issuer),
          claim.subject.isDefined,
          claim.jwtId.isDefined,
          claim.issuedAt.isDefined,
          claim.expiration.isDefined,
          claim.audience.isDefined
        ).contains(false)

        if (!missingRequiredContent) {
          Try(
            stringFormatter
              .validateAndEscapeIri(claim.subject.get, throw BadRequestException("Invalid user IRI in JWT"))
          ) match {
            case Success(_) => Some(header, claim)

            case Failure(e) =>
              log.debug(e.getMessage)
              None
          }
        } else {
          log.debug("Missing required content in JWT")
          None
        }

      case Failure(_) =>
        log.debug("Invalid JWT")
        None
    }
  }
}<|MERGE_RESOLUTION|>--- conflicted
+++ resolved
@@ -21,6 +21,7 @@
 import dsp.errors.AuthenticationException
 import dsp.errors.BadCredentialsException
 import dsp.errors.BadRequestException
+import org.knora.webapi.feature.FeatureFactoryConfig
 import org.knora.webapi.instrumentation.InstrumentationSupport
 import org.knora.webapi.messages.StringFormatter
 import org.knora.webapi.messages.admin.responder.usersmessages._
@@ -68,11 +69,12 @@
    * with the generated session id for the client to save.
    *
    * @param requestContext       a [[RequestContext]] containing the http request
+   * @param featureFactoryConfig the feature factory configuration.
    * @param system               the current [[ActorSystem]]
    * @return a [[HttpResponse]] containing either a failure message or a message with a cookie header containing
    *         the generated session id.
    */
-  def doLoginV1(requestContext: RequestContext)(implicit
+  def doLoginV1(requestContext: RequestContext, featureFactoryConfig: FeatureFactoryConfig)(implicit
     system: ActorSystem,
     appActor: ActorRef,
     executionContext: ExecutionContext
@@ -84,7 +86,8 @@
 
     for {
       userADM <- getUserADMThroughCredentialsV2(
-                   credentials = credentials
+                   credentials = credentials,
+                   featureFactoryConfig = featureFactoryConfig
                  ) // will return or throw
       userProfile = userADM.asUserProfileV1
 
@@ -126,11 +129,12 @@
    * Checks if the provided credentials are valid, and if so returns a JWT token for the client to save.
    *
    * @param credentials          the user supplied [[KnoraPasswordCredentialsV2]] containing the user's login information.
+   * @param featureFactoryConfig the feature factory configuration.
    * @param system               the current [[ActorSystem]]
    * @return a [[HttpResponse]] containing either a failure message or a message with a cookie header containing
    *         the generated session id.
    */
-  def doLoginV2(credentials: KnoraPasswordCredentialsV2)(implicit
+  def doLoginV2(credentials: KnoraPasswordCredentialsV2, featureFactoryConfig: FeatureFactoryConfig)(implicit
     system: ActorSystem,
     appActor: ActorRef,
     executionContext: ExecutionContext
@@ -141,13 +145,15 @@
     for {
       // will throw exception if not valid and thus trigger the correct response
       _ <- authenticateCredentialsV2(
-             credentials = Some(credentials)
+             credentials = Some(credentials),
+             featureFactoryConfig = featureFactoryConfig
            )
 
       settings = KnoraSettings(system)
 
       userADM <- getUserByIdentifier(
-                   identifier = credentials.identifier
+                   identifier = credentials.identifier,
+                   featureFactoryConfig = featureFactoryConfig
                  )
 
       cookieDomain = Some(settings.cookieDomain)
@@ -238,10 +244,11 @@
    * generated.
    *
    * @param requestContext       a [[RequestContext]] containing the http request
+   * @param featureFactoryConfig the feature factory configuration.
    * @param system               the current [[ActorSystem]]
    * @return a [[RequestContext]]
    */
-  def doAuthenticateV1(requestContext: RequestContext)(implicit
+  def doAuthenticateV1(requestContext: RequestContext, featureFactoryConfig: FeatureFactoryConfig)(implicit
     system: ActorSystem,
     appActor: ActorRef,
     executionContext: ExecutionContext
@@ -252,7 +259,8 @@
     for {
       // will authenticate and either return or throw
       userADM: UserADM <- getUserADMThroughCredentialsV2(
-                            credentials = credentials
+                            credentials = credentials,
+                            featureFactoryConfig = featureFactoryConfig
                           )
 
       userProfile: UserProfileV1 = userADM.asUserProfileV1
@@ -278,7 +286,7 @@
    * @param system         the current [[ActorSystem]]
    * @return a [[HttpResponse]]
    */
-  def doAuthenticateV2(requestContext: RequestContext)(implicit
+  def doAuthenticateV2(requestContext: RequestContext, featureFactoryConfig: FeatureFactoryConfig)(implicit
     system: ActorSystem,
     appActor: ActorRef,
     executionContext: ExecutionContext
@@ -289,7 +297,8 @@
     for {
       // will throw exception if not valid
       _ <- authenticateCredentialsV2(
-             credentials = credentials
+             credentials = credentials,
+             featureFactoryConfig = featureFactoryConfig
            )
 
       httpResponse = HttpResponse(
@@ -404,7 +413,7 @@
    * @return a [[UserProfileV1]]
    */
   @deprecated("Please use: getUserADM()", "Knora v1.7.0")
-  def getUserProfileV1(requestContext: RequestContext)(implicit
+  def getUserProfileV1(requestContext: RequestContext, featureFactoryConfig: FeatureFactoryConfig)(implicit
     system: ActorSystem,
     appActor: ActorRef,
     executionContext: ExecutionContext
@@ -427,7 +436,10 @@
       FastFuture.successful(UserProfileV1())
     } else {
       for {
-        userADM                   <- getUserADMThroughCredentialsV2(credentials)
+        userADM <- getUserADMThroughCredentialsV2(
+                     credentials = credentials,
+                     featureFactoryConfig = featureFactoryConfig
+                   )
         userProfile: UserProfileV1 = userADM.asUserProfileV1
         _                          = log.debug("Authenticator - getUserProfileV1 - userProfile: {}", userProfile)
 
@@ -447,7 +459,7 @@
    * @param system               the current [[ActorSystem]]
    * @return a [[UserProfileV1]]
    */
-  def getUserADM(requestContext: RequestContext)(implicit
+  def getUserADM(requestContext: RequestContext, featureFactoryConfig: FeatureFactoryConfig)(implicit
     system: ActorSystem,
     appActor: ActorRef,
     executionContext: ExecutionContext
@@ -467,8 +479,11 @@
     } else {
 
       for {
-        user: UserADM <- getUserADMThroughCredentialsV2(credentials)
-        _              = log.debug("Authenticator - getUserADM - user: {}", user)
+        user: UserADM <- getUserADMThroughCredentialsV2(
+                           credentials = credentials,
+                           featureFactoryConfig = featureFactoryConfig
+                         )
+        _ = log.debug("Authenticator - getUserADM - user: {}", user)
 
         /* we return the complete UserADM */
       } yield user.ofType(UserInformationTypeADM.Full)
@@ -506,6 +521,7 @@
    * to be valid.
    *
    * @param credentials          the user supplied and extracted credentials.
+   * @param featureFactoryConfig the feature factory configuration.
    * @param system               the current [[ActorSystem]]
    * @return true if the credentials are valid. If the credentials are invalid, then the corresponding exception
    *         will be thrown.
@@ -513,10 +529,6 @@
    *                                 when the password does not match; when the supplied token is not valid.
    */
   def authenticateCredentialsV2(
-<<<<<<< HEAD
-    credentials: Option[KnoraCredentialsV2]
-  )(implicit system: ActorSystem, responderManager: ActorRef, executionContext: ExecutionContext): Future[Boolean] =
-=======
     credentials: Option[KnoraCredentialsV2],
     featureFactoryConfig: FeatureFactoryConfig
   )(implicit
@@ -524,43 +536,46 @@
     appActor: ActorRef,
     executionContext: ExecutionContext
   ): Future[Boolean] =
->>>>>>> 7f556979
     for {
       settings <- FastFuture.successful(KnoraSettings(system))
 
-      result <-
-        credentials match {
-          case Some(passCreds: KnoraPasswordCredentialsV2) =>
-            for {
-              user <- getUserByIdentifier(passCreds.identifier)
-
-              /* check if the user is active, if not, then no need to check the password */
-              _ = if (!user.isActive) {
-                    log.debug("authenticateCredentials - user is not active")
-                    throw BadCredentialsException(BAD_CRED_USER_INACTIVE)
-                  }
-
-              _ = if (!user.passwordMatch(passCreds.password)) {
-                    log.debug("authenticateCredentialsV2 - password did not match")
-                    throw BadCredentialsException(BAD_CRED_NOT_VALID)
-                  }
-            } yield true
-          case Some(KnoraJWTTokenCredentialsV2(jwtToken)) =>
-            if (!JWTHelper.validateToken(jwtToken, settings.jwtSecretKey, settings.externalKnoraApiHostPort)) {
-              log.debug("authenticateCredentialsV2 - token was not valid")
-              throw BadCredentialsException(BAD_CRED_NOT_VALID)
-            }
-            FastFuture.successful(true)
-          case Some(KnoraSessionCredentialsV2(sessionToken)) =>
-            if (!JWTHelper.validateToken(sessionToken, settings.jwtSecretKey, settings.externalKnoraApiHostPort)) {
-              log.debug("authenticateCredentialsV2 - session token was not valid")
-              throw BadCredentialsException(BAD_CRED_NOT_VALID)
-            }
-            FastFuture.successful(true)
-          case None =>
-            log.debug("authenticateCredentialsV2 - no credentials supplied")
-            throw BadCredentialsException(BAD_CRED_NONE_SUPPLIED)
-        }
+      result <- credentials match {
+                  case Some(passCreds: KnoraPasswordCredentialsV2) =>
+                    for {
+                      user <- getUserByIdentifier(
+                                identifier = passCreds.identifier,
+                                featureFactoryConfig = featureFactoryConfig
+                              )
+
+                      /* check if the user is active, if not, then no need to check the password */
+                      _ = if (!user.isActive) {
+                            log.debug("authenticateCredentials - user is not active")
+                            throw BadCredentialsException(BAD_CRED_USER_INACTIVE)
+                          }
+
+                      _ = if (!user.passwordMatch(passCreds.password)) {
+                            log.debug("authenticateCredentialsV2 - password did not match")
+                            throw BadCredentialsException(BAD_CRED_NOT_VALID)
+                          }
+                    } yield true
+                  case Some(KnoraJWTTokenCredentialsV2(jwtToken)) =>
+                    if (!JWTHelper.validateToken(jwtToken, settings.jwtSecretKey, settings.externalKnoraApiHostPort)) {
+                      log.debug("authenticateCredentialsV2 - token was not valid")
+                      throw BadCredentialsException(BAD_CRED_NOT_VALID)
+                    }
+                    FastFuture.successful(true)
+                  case Some(KnoraSessionCredentialsV2(sessionToken)) =>
+                    if (
+                      !JWTHelper.validateToken(sessionToken, settings.jwtSecretKey, settings.externalKnoraApiHostPort)
+                    ) {
+                      log.debug("authenticateCredentialsV2 - session token was not valid")
+                      throw BadCredentialsException(BAD_CRED_NOT_VALID)
+                    }
+                    FastFuture.successful(true)
+                  case None =>
+                    log.debug("authenticateCredentialsV2 - no credentials supplied")
+                    throw BadCredentialsException(BAD_CRED_NONE_SUPPLIED)
+                }
 
     } yield result
 
@@ -742,14 +757,11 @@
    * with authenticated credentials.
    *
    * @param credentials          the user supplied credentials.
+   * @param featureFactoryConfig the feature factory configuration.
    * @return a [[UserADM]]
    * @throws AuthenticationException when the IRI can not be found inside the token, which is probably a bug.
    */
   private def getUserADMThroughCredentialsV2(
-<<<<<<< HEAD
-    credentials: Option[KnoraCredentialsV2]
-  )(implicit system: ActorSystem, responderManager: ActorRef, executionContext: ExecutionContext): Future[UserADM] = {
-=======
     credentials: Option[KnoraCredentialsV2],
     featureFactoryConfig: FeatureFactoryConfig
   )(implicit
@@ -757,52 +769,59 @@
     appActor: ActorRef,
     executionContext: ExecutionContext
   ): Future[UserADM] = {
->>>>>>> 7f556979
 
     val settings = KnoraSettings(system)
 
     for {
-      authenticated <- authenticateCredentialsV2(credentials)
-
-      user: UserADM <-
-        credentials match {
-          case Some(passCreds: KnoraPasswordCredentialsV2) =>
-            // log.debug("getUserADMThroughCredentialsV2 - used identifier: {}", passCreds.identifier)
-            getUserByIdentifier(passCreds.identifier)
-          case Some(KnoraJWTTokenCredentialsV2(jwtToken)) =>
-            val userIri: IRI = JWTHelper.extractUserIriFromToken(
-              jwtToken,
-              settings.jwtSecretKey,
-              settings.externalKnoraApiHostPort
-            ) match {
-              case Some(iri) => iri
-              case None      =>
-                // should not happen, as the token is already validated
-                throw AuthenticationException(
-                  "No IRI found inside token. Please report this as a possible bug."
-                )
-            }
-            // log.debug("getUserADMThroughCredentialsV2 - used token")
-            getUserByIdentifier(UserIdentifierADM(maybeIri = Some(userIri)))
-          case Some(KnoraSessionCredentialsV2(sessionToken)) =>
-            val userIri: IRI = JWTHelper.extractUserIriFromToken(
-              sessionToken,
-              settings.jwtSecretKey,
-              settings.externalKnoraApiHostPort
-            ) match {
-              case Some(iri) => iri
-              case None      =>
-                // should not happen, as the token is already validated
-                throw AuthenticationException(
-                  "No IRI found inside token. Please report this as a possible bug."
-                )
-            }
-            // log.debug("getUserADMThroughCredentialsV2 - used session token")
-            getUserByIdentifier(UserIdentifierADM(maybeIri = Some(userIri)))
-          case None =>
-            // log.debug("getUserADMThroughCredentialsV2 - no credentials supplied")
-            throw BadCredentialsException(BAD_CRED_NONE_SUPPLIED)
-        }
+      authenticated <- authenticateCredentialsV2(credentials = credentials, featureFactoryConfig = featureFactoryConfig)
+
+      user: UserADM <- credentials match {
+                         case Some(passCreds: KnoraPasswordCredentialsV2) =>
+                           // log.debug("getUserADMThroughCredentialsV2 - used identifier: {}", passCreds.identifier)
+                           getUserByIdentifier(
+                             identifier = passCreds.identifier,
+                             featureFactoryConfig = featureFactoryConfig
+                           )
+                         case Some(KnoraJWTTokenCredentialsV2(jwtToken)) =>
+                           val userIri: IRI = JWTHelper.extractUserIriFromToken(
+                             jwtToken,
+                             settings.jwtSecretKey,
+                             settings.externalKnoraApiHostPort
+                           ) match {
+                             case Some(iri) => iri
+                             case None      =>
+                               // should not happen, as the token is already validated
+                               throw AuthenticationException(
+                                 "No IRI found inside token. Please report this as a possible bug."
+                               )
+                           }
+                           // log.debug("getUserADMThroughCredentialsV2 - used token")
+                           getUserByIdentifier(
+                             identifier = UserIdentifierADM(maybeIri = Some(userIri)),
+                             featureFactoryConfig = featureFactoryConfig
+                           )
+                         case Some(KnoraSessionCredentialsV2(sessionToken)) =>
+                           val userIri: IRI = JWTHelper.extractUserIriFromToken(
+                             sessionToken,
+                             settings.jwtSecretKey,
+                             settings.externalKnoraApiHostPort
+                           ) match {
+                             case Some(iri) => iri
+                             case None      =>
+                               // should not happen, as the token is already validated
+                               throw AuthenticationException(
+                                 "No IRI found inside token. Please report this as a possible bug."
+                               )
+                           }
+                           // log.debug("getUserADMThroughCredentialsV2 - used session token")
+                           getUserByIdentifier(
+                             identifier = UserIdentifierADM(maybeIri = Some(userIri)),
+                             featureFactoryConfig = featureFactoryConfig
+                           )
+                         case None =>
+                           // log.debug("getUserADMThroughCredentialsV2 - no credentials supplied")
+                           throw BadCredentialsException(BAD_CRED_NONE_SUPPLIED)
+                       }
 
     } yield user
   }
@@ -815,26 +834,20 @@
    * Tries to get a [[UserADM]].
    *
    * @param identifier           the IRI, email, or username of the user to be queried
+   * @param featureFactoryConfig the feature factory configuration.
    * @param system               the current akka actor system
    * @param timeout              the timeout of the query
    * @param executionContext     the current execution context
    * @return a [[UserADM]]
    * @throws BadCredentialsException when either the supplied email is empty or no user with such an email could be found.
    */
-  private def getUserByIdentifier(identifier: UserIdentifierADM)(implicit
+  private def getUserByIdentifier(identifier: UserIdentifierADM, featureFactoryConfig: FeatureFactoryConfig)(implicit
     system: ActorSystem,
     appActor: ActorRef,
     timeout: Timeout,
     executionContext: ExecutionContext
   ): Future[UserADM] = tracedFuture("authenticator-get-user-by-identifier") {
     for {
-<<<<<<< HEAD
-      maybeUserADM <- (responderManager ? UserGetADM(
-                        identifier = identifier,
-                        userInformationTypeADM = UserInformationTypeADM.Full,
-                        requestingUser = KnoraSystemInstances.Users.SystemUser
-                      )).mapTo[Option[UserADM]]
-=======
       maybeUserADM <-
         appActor
           .ask(
@@ -846,7 +859,6 @@
             )
           )
           .mapTo[Option[UserADM]]
->>>>>>> 7f556979
 
       user = maybeUserADM match {
                case Some(u) => u
