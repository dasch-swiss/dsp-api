/*
 * Copyright © 2015-2019 the contributors (see Contributors.md).
 *
 * This file is part of Knora.
 *
 * Knora is free software: you can redistribute it and/or modify
 * it under the terms of the GNU Affero General Public License as published
 * by the Free Software Foundation, either version 3 of the License, or
 * (at your option) any later version.
 *
 * Knora is distributed in the hope that it will be useful,
 * but WITHOUT ANY WARRANTY; without even the implied warranty of
 * MERCHANTABILITY or FITNESS FOR A PARTICULAR PURPOSE.  See the
 * GNU Affero General Public License for more details.
 *
 * You should have received a copy of the GNU Affero General Public
 * License along with Knora.  If not, see <http://www.gnu.org/licenses/>.
 */

package org.knora.webapi.routing

import akka.http.scaladsl.server.Route
import com.github.swagger.akka.SwaggerHttpService
import com.github.swagger.akka.model.Info
import io.swagger.models.auth.BasicAuthDefinition
import io.swagger.models.{ExternalDocs, Scheme}
import org.knora.webapi.feature.FeatureFactoryConfig
import org.knora.webapi.routing.admin._
import org.knora.webapi.routing.admin.lists._

/**
  * Provides the '/api-docs' endpoint serving the 'swagger.json' OpenAPI specification
  */
class SwaggerApiDocsRoute(routeData: KnoraRouteData) extends KnoraRoute(routeData) with SwaggerHttpService {

<<<<<<< HEAD
    // List all routes here
    override val apiClasses: Set[Class[_]] = Set(
        classOf[GroupsRouteADM],
        classOf[NewListsRouteADMFeature],
        classOf[OldListsRouteADMFeature],
        classOf[DeleteListItemsRouteADM],
        classOf[UpdateListItemsRouteADM],
        classOf[PermissionsRouteADM],
        classOf[ProjectsRouteADM],
        classOf[StoreRouteADM],
        classOf[UsersRouteADM],
        classOf[HealthRoute]
    )
=======
  // List all routes here
  override val apiClasses: Set[Class[_]] = Set(
    classOf[GroupsRouteADM],
    classOf[NewListsRouteADMFeature],
    classOf[OldListsRouteADMFeature],
    classOf[DeleteListItemsRouteADM],
    classOf[PermissionsRouteADM],
    classOf[ProjectsRouteADM],
    classOf[StoreRouteADM],
    classOf[UsersRouteADM],
    classOf[HealthRoute]
  )
>>>>>>> b1431f8d

  override val schemes: List[Scheme] = if (settings.externalKnoraApiProtocol == "http") {
    List(Scheme.HTTP)
  } else if (settings.externalKnoraApiProtocol == "https") {
    List(Scheme.HTTPS)
  } else {
    List(Scheme.HTTP)
  }

  // swagger will publish at: http://locahost:3333/api-docs/swagger.json

  override val host: String = settings.externalKnoraApiHostPort // the url of your api, not swagger's json endpoint
  override val basePath = "/" //the basePath for the API you are exposing
  override val apiDocsPath = "api-docs" //where you want the swagger-json endpoint exposed
  override val info: Info = Info(version = "1.8.0") //provides license and other description details
  override val externalDocs: Option[ExternalDocs] = Some(new ExternalDocs("Knora Docs", "http://docs.knora.org"))
  override val securitySchemeDefinitions = Map("basicAuth" -> new BasicAuthDefinition())

  /**
    * Returns the route.
    */
  override def makeRoute(featureFactoryConfig: FeatureFactoryConfig): Route = {
    routes
  }

}<|MERGE_RESOLUTION|>--- conflicted
+++ resolved
@@ -33,21 +33,6 @@
   */
 class SwaggerApiDocsRoute(routeData: KnoraRouteData) extends KnoraRoute(routeData) with SwaggerHttpService {
 
-<<<<<<< HEAD
-    // List all routes here
-    override val apiClasses: Set[Class[_]] = Set(
-        classOf[GroupsRouteADM],
-        classOf[NewListsRouteADMFeature],
-        classOf[OldListsRouteADMFeature],
-        classOf[DeleteListItemsRouteADM],
-        classOf[UpdateListItemsRouteADM],
-        classOf[PermissionsRouteADM],
-        classOf[ProjectsRouteADM],
-        classOf[StoreRouteADM],
-        classOf[UsersRouteADM],
-        classOf[HealthRoute]
-    )
-=======
   // List all routes here
   override val apiClasses: Set[Class[_]] = Set(
     classOf[GroupsRouteADM],
@@ -60,7 +45,6 @@
     classOf[UsersRouteADM],
     classOf[HealthRoute]
   )
->>>>>>> b1431f8d
 
   override val schemes: List[Scheme] = if (settings.externalKnoraApiProtocol == "http") {
     List(Scheme.HTTP)
