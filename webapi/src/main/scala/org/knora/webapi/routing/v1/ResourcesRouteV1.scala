--- conflicted
+++ resolved
@@ -41,21 +41,17 @@
 import org.knora.webapi.messages.v1.responder.sipimessages.{SipiResponderConversionFileRequestV1, SipiResponderConversionPathRequestV1}
 import org.knora.webapi.messages.v1.responder.usermessages.{UserDataV1, UserProfileV1}
 import org.knora.webapi.messages.v1.responder.valuemessages._
-<<<<<<< HEAD
-import org.knora.webapi.messages.v1.store.triplestoremessages.{SparqlSelectRequest, SparqlSelectResponse, SparqlUpdateRequest, SparqlUpdateResponse}
-=======
 import org.knora.webapi.util.standoff.StandoffTagUtilV1.TextWithStandoffTagsV1
->>>>>>> d10f024f
 import org.knora.webapi.routing.{Authenticator, RouteUtilV1}
 import org.knora.webapi.util.{DateUtilV1, InputValidation}
 import org.knora.webapi.viewhandlers.ResourceHtmlView
 import org.slf4j.LoggerFactory
 import spray.json._
 
+import scala.collection.immutable.Iterable
 import scala.concurrent.duration._
-
 import scala.concurrent.{Await, Future}
-import scala.xml.{Node, Text, NodeSeq}
+import scala.xml.{Node, NodeSeq, Text}
 
 
 
@@ -96,11 +92,113 @@
             ResourceSearchGetRequestV1(searchString = searchString, resourceTypeIri = resourceTypeIri, numberOfProps = numberOfProps, limitOfResults = limitOfResults, userProfile = userProfile)
         }
 
-<<<<<<< HEAD
-        def valuesToCreate(properties : Map[IRI, Seq[CreateResourceValueV1]]): Map[IRI, Seq[CreateValueV1WithComment]] = {
-
+
+        def valuesToCreate(properties : Map[IRI, Seq[CreateResourceValueV1]],  userProfile: UserProfileV1): Map[IRI, Future[Seq[CreateValueV1WithComment]]] = {
             properties.map {
-=======
+                case (propIri: IRI, values: Seq[CreateResourceValueV1]) =>
+                    (InputValidation.toIri(propIri, () => throw BadRequestException(s"Invalid property IRI $propIri")), values.map {
+                        case (givenValue: CreateResourceValueV1) =>
+
+                            givenValue.getValueClassIri match {
+                                // create corresponding UpdateValueV1
+
+                                case OntologyConstants.KnoraBase.TextValue =>
+                                    val richtext: CreateRichtextV1 = givenValue.richtext_value.get
+
+                                    // check if text has markup
+                                    if (richtext.utf8str.nonEmpty && richtext.xml.isEmpty && richtext.mapping_id.isEmpty) {
+                                        // simple text
+                                        Future(CreateValueV1WithComment(TextValueSimpleV1(InputValidation.toSparqlEncodedString(richtext.utf8str.get, () => throw BadRequestException(s"Invalid text: '${richtext.utf8str.get}'"))),
+                                            givenValue.comment))
+                                    } else if (richtext.xml.nonEmpty && richtext.mapping_id.nonEmpty) {
+                                        // XML: text with markup
+
+                                        val mappingIri = InputValidation.toIri(richtext.mapping_id.get, () => throw BadRequestException(s"mapping_id ${richtext.mapping_id.get} is invalid"))
+
+                                        for {
+
+                                            textWithStandoffTags: TextWithStandoffTagsV1 <- RouteUtilV1.convertXMLtoStandoffTagV1(
+                                                xml = richtext.xml.get,
+                                                mappingIri = mappingIri,
+                                                userProfile = userProfile,
+                                                settings = settings,
+                                                responderManager = responderManager,
+                                                log = loggingAdapter
+                                            )
+
+                                            // collect the resource references from the linking standoff nodes
+                                            resourceReferences: Set[IRI] = InputValidation.getResourceIrisFromStandoffTags(textWithStandoffTags.standoffTagV1)
+
+                                        } yield CreateValueV1WithComment(TextValueWithStandoffV1(
+                                            utf8str = InputValidation.toSparqlEncodedString(textWithStandoffTags.text, () => throw InconsistentTriplestoreDataException("utf8str for for TextValue contains invalid characters")),
+                                            resource_reference = resourceReferences,
+                                            standoff = textWithStandoffTags.standoffTagV1,
+                                            mappingIri = textWithStandoffTags.mapping.mappingIri,
+                                            mapping = textWithStandoffTags.mapping.mapping
+                                        ), givenValue.comment)
+
+                                    }
+                                    else {
+                                        throw BadRequestException("invalid parameters given for TextValueV1")
+                                    }
+
+
+                                case OntologyConstants.KnoraBase.LinkValue =>
+                                    val linkVal = InputValidation.toIri(givenValue.link_value.get, () => throw BadRequestException(s"Invalid Knora resource IRI: $givenValue.link_value.get"))
+                                    Future(CreateValueV1WithComment(LinkUpdateV1(linkVal), givenValue.comment))
+
+                                case OntologyConstants.KnoraBase.IntValue =>
+                                    Future(CreateValueV1WithComment(IntegerValueV1(givenValue.int_value.get), givenValue.comment))
+
+                                case OntologyConstants.KnoraBase.DecimalValue =>
+                                    Future(CreateValueV1WithComment(DecimalValueV1(givenValue.decimal_value.get), givenValue.comment))
+
+                                case OntologyConstants.KnoraBase.BooleanValue =>
+                                    Future(CreateValueV1WithComment(BooleanValueV1(givenValue.boolean_value.get), givenValue.comment))
+
+                                case OntologyConstants.KnoraBase.UriValue =>
+                                    val uriValue = InputValidation.toIri(givenValue.uri_value.get, () => throw BadRequestException(s"Invalid URI: ${givenValue.uri_value.get}"))
+                                    Future(CreateValueV1WithComment(UriValueV1(uriValue), givenValue.comment))
+
+                                case OntologyConstants.KnoraBase.DateValue =>
+                                    val dateVal: JulianDayNumberValueV1 = DateUtilV1.createJDNValueV1FromDateString(givenValue.date_value.get)
+                                    Future(CreateValueV1WithComment(dateVal, givenValue.comment))
+
+                                case OntologyConstants.KnoraBase.ColorValue =>
+                                    val colorValue = InputValidation.toColor(givenValue.color_value.get, () => throw BadRequestException(s"Invalid color value: ${givenValue.color_value.get}"))
+                                    Future(CreateValueV1WithComment(ColorValueV1(colorValue), givenValue.comment))
+
+                                case OntologyConstants.KnoraBase.GeomValue =>
+                                    val geometryValue = InputValidation.toGeometryString(givenValue.geom_value.get, () => throw BadRequestException(s"Invalid geometry value: ${givenValue.geom_value.get}"))
+                                    Future(CreateValueV1WithComment(GeomValueV1(geometryValue), givenValue.comment))
+
+                                case OntologyConstants.KnoraBase.ListValue =>
+                                    val listNodeIri = InputValidation.toIri(givenValue.hlist_value.get, () => throw BadRequestException(s"Invalid value IRI: ${givenValue.hlist_value.get}"))
+                                    Future(CreateValueV1WithComment(HierarchicalListValueV1(listNodeIri), givenValue.comment))
+
+                                case OntologyConstants.KnoraBase.IntervalValue =>
+                                    val timeVals: Seq[BigDecimal] = givenValue.interval_value.get
+
+                                    if (timeVals.length != 2) throw BadRequestException("parameters for interval_value invalid")
+
+                                    Future(CreateValueV1WithComment(IntervalValueV1(timeVals(0), timeVals(1)), givenValue.comment))
+
+                                case OntologyConstants.KnoraBase.GeonameValue =>
+                                    Future(CreateValueV1WithComment(GeonameValueV1(givenValue.geoname_value.get), givenValue.comment))
+
+                                case _ => throw BadRequestException(s"No value submitted")
+
+                            }
+
+                    })
+            }.map { // transform Seq of Futures to a Future of a Seq
+                case (propIri: IRI, values: Seq[Future[CreateValueV1WithComment]]) =>
+                    (propIri, Future.sequence(values))
+            }
+
+        }
+
+
         def makeCreateResourceRequestMessage(apiRequest: CreateResourceApiRequestV1, multipartConversionRequest: Option[SipiResponderConversionPathRequestV1] = None, userProfile: UserProfileV1): Future[ResourceCreateRequestV1] = {
 
             val projectIri = InputValidation.toIri(apiRequest.project_id, () => throw BadRequestException(s"Invalid project IRI: ${apiRequest.project_id}"))
@@ -120,143 +218,17 @@
                 case None => None
             }
 
-            val valuesToBeCreatedWithFuture: Map[IRI, Future[Seq[CreateValueV1WithComment]]] = apiRequest.properties.map {
->>>>>>> d10f024f
-                case (propIri: IRI, values: Seq[CreateResourceValueV1]) =>
-                    (InputValidation.toIri(propIri, () => throw BadRequestException(s"Invalid property IRI $propIri")), values.map {
-                        case (givenValue: CreateResourceValueV1) =>
-
-                            givenValue.getValueClassIri match {
-                                // create corresponding UpdateValueV1
-
-                                case OntologyConstants.KnoraBase.TextValue =>
-                                    val richtext: CreateRichtextV1 = givenValue.richtext_value.get
-
-                                    // check if text has markup
-                                    if (richtext.utf8str.nonEmpty && richtext.xml.isEmpty && richtext.mapping_id.isEmpty) {
-                                        // simple text
-                                        Future(CreateValueV1WithComment(TextValueSimpleV1(InputValidation.toSparqlEncodedString(richtext.utf8str.get, () => throw BadRequestException(s"Invalid text: '${richtext.utf8str.get}'"))),
-                                            givenValue.comment))
-                                    } else if (richtext.xml.nonEmpty && richtext.mapping_id.nonEmpty) {
-                                        // XML: text with markup
-
-                                        val mappingIri = InputValidation.toIri(richtext.mapping_id.get, () => throw BadRequestException(s"mapping_id ${richtext.mapping_id.get} is invalid"))
-
-                                        for {
-
-                                            textWithStandoffTags: TextWithStandoffTagsV1 <- RouteUtilV1.convertXMLtoStandoffTagV1(
-                                                xml = richtext.xml.get,
-                                                mappingIri = mappingIri,
-                                                userProfile = userProfile,
-                                                settings = settings,
-                                                responderManager = responderManager,
-                                                log = loggingAdapter
-                                            )
-
-                                            // collect the resource references from the linking standoff nodes
-                                            resourceReferences: Set[IRI] = InputValidation.getResourceIrisFromStandoffTags(textWithStandoffTags.standoffTagV1)
-
-                                        } yield CreateValueV1WithComment(TextValueWithStandoffV1(
-                                            utf8str = InputValidation.toSparqlEncodedString(textWithStandoffTags.text, () => throw InconsistentTriplestoreDataException("utf8str for for TextValue contains invalid characters")),
-                                            resource_reference = resourceReferences,
-                                            standoff = textWithStandoffTags.standoffTagV1,
-                                            mappingIri = textWithStandoffTags.mapping.mappingIri,
-                                            mapping = textWithStandoffTags.mapping.mapping
-                                        ), givenValue.comment)
-
-                                    }
-                                    else {
-                                        throw BadRequestException("invalid parameters given for TextValueV1")
-                                    }
-
-
-                                case OntologyConstants.KnoraBase.LinkValue =>
-                                    val linkVal = InputValidation.toIri(givenValue.link_value.get, () => throw BadRequestException(s"Invalid Knora resource IRI: $givenValue.link_value.get"))
-                                    Future(CreateValueV1WithComment(LinkUpdateV1(linkVal), givenValue.comment))
-
-                                case OntologyConstants.KnoraBase.IntValue =>
-                                    Future(CreateValueV1WithComment(IntegerValueV1(givenValue.int_value.get), givenValue.comment))
-
-                                case OntologyConstants.KnoraBase.DecimalValue =>
-                                    Future(CreateValueV1WithComment(DecimalValueV1(givenValue.decimal_value.get), givenValue.comment))
-
-                                case OntologyConstants.KnoraBase.BooleanValue =>
-                                    Future(CreateValueV1WithComment(BooleanValueV1(givenValue.boolean_value.get), givenValue.comment))
-
-                                case OntologyConstants.KnoraBase.UriValue =>
-                                    val uriValue = InputValidation.toIri(givenValue.uri_value.get, () => throw BadRequestException(s"Invalid URI: ${givenValue.uri_value.get}"))
-                                    Future(CreateValueV1WithComment(UriValueV1(uriValue), givenValue.comment))
-
-                                case OntologyConstants.KnoraBase.DateValue =>
-                                    val dateVal: JulianDayNumberValueV1 = DateUtilV1.createJDNValueV1FromDateString(givenValue.date_value.get)
-                                    Future(CreateValueV1WithComment(dateVal, givenValue.comment))
-
-                                case OntologyConstants.KnoraBase.ColorValue =>
-                                    val colorValue = InputValidation.toColor(givenValue.color_value.get, () => throw BadRequestException(s"Invalid color value: ${givenValue.color_value.get}"))
-                                    Future(CreateValueV1WithComment(ColorValueV1(colorValue), givenValue.comment))
-
-                                case OntologyConstants.KnoraBase.GeomValue =>
-                                    val geometryValue = InputValidation.toGeometryString(givenValue.geom_value.get, () => throw BadRequestException(s"Invalid geometry value: ${givenValue.geom_value.get}"))
-                                    Future(CreateValueV1WithComment(GeomValueV1(geometryValue), givenValue.comment))
-
-                                case OntologyConstants.KnoraBase.ListValue =>
-                                    val listNodeIri = InputValidation.toIri(givenValue.hlist_value.get, () => throw BadRequestException(s"Invalid value IRI: ${givenValue.hlist_value.get}"))
-                                    Future(CreateValueV1WithComment(HierarchicalListValueV1(listNodeIri), givenValue.comment))
-
-                                case OntologyConstants.KnoraBase.IntervalValue =>
-                                    val timeVals: Seq[BigDecimal] = givenValue.interval_value.get
-
-                                    if (timeVals.length != 2) throw BadRequestException("parameters for interval_value invalid")
-
-                                    Future(CreateValueV1WithComment(IntervalValueV1(timeVals(0), timeVals(1)), givenValue.comment))
-
-                                case OntologyConstants.KnoraBase.GeonameValue =>
-                                    Future(CreateValueV1WithComment(GeonameValueV1(givenValue.geoname_value.get), givenValue.comment))
-
-                                case _ => throw BadRequestException(s"No value submitted")
-
-                            }
-
-                    })
-            }.map { // transform Seq of Futures to a Future of a Seq
-                case (propIri: IRI, values: Seq[Future[CreateValueV1WithComment]]) =>
-                    (propIri, Future.sequence(values))
-            }
-
-<<<<<<< HEAD
-        }
-
-        def makeCreateResourceRequestMessage(apiRequest: CreateResourceApiRequestV1, multipartConversionRequest: Option[SipiResponderConversionPathRequestV1] = None, userProfile: UserProfileV1): ResourceCreateRequestV1 = {
-
-            val projectIri = InputValidation.toIri(apiRequest.project_id, () => throw BadRequestException(s"Invalid project IRI: ${apiRequest.project_id}"))
-            val resourceTypeIri = InputValidation.toIri(apiRequest.restype_id, () => throw BadRequestException(s"Invalid resource IRI: ${apiRequest.restype_id}"))
-            val label = InputValidation.toSparqlEncodedString(apiRequest.label, () => throw BadRequestException(s"Invalid label: '${apiRequest.label}'"))
-
-            // for GUI-case:
-            // file has already been stored by Sipi.
-            // TODO: in the old SALSAH, the file params were sent as a property salsah:__location__ -> the GUI has to be adapated
-            val paramConversionRequest: Option[SipiResponderConversionFileRequestV1] = apiRequest.file match {
-                case Some(createFile: CreateFileV1) => Some(SipiResponderConversionFileRequestV1(
-                    originalFilename = InputValidation.toSparqlEncodedString(createFile.originalFilename, () => throw BadRequestException(s"The original filename is invalid: '${createFile.originalFilename}'")),
-                    originalMimeType = InputValidation.toSparqlEncodedString(createFile.originalMimeType, () => throw BadRequestException(s"The original MIME type is invalid: '${createFile.originalMimeType}'")),
-                    filename = InputValidation.toSparqlEncodedString(createFile.filename, () => throw BadRequestException(s"Invalid filename: '${createFile.filename}'")),
-                    userProfile = userProfile
-                ))
-                case None => None
-            }
-
-            val valuesToBeCreated: Map[IRI, Seq[CreateValueV1WithComment]] = valuesToCreate(apiRequest.properties)
+            val valuesToBeCreatedWithFuture: Map[IRI, Future[Seq[CreateValueV1WithComment]]] = valuesToCreate(apiRequest.properties, userProfile)
+
 
             // since this function `makeCreateResourceRequestMessage` is called by the POST multipart route receiving the binaries (non GUI-case)
             // and by the other POST route, either multipartConversionRequest or paramConversionRequest is set if a file should be attached to the resource, but not both.
             if (multipartConversionRequest.nonEmpty && paramConversionRequest.nonEmpty) throw BadRequestException("Binaries sent and file params set to route. This is illegal.")
-=======
+
             for {
 
->>>>>>> d10f024f
-
                 // make the whole Map a Future
-                valuesToBeCreated <- Future.traverse(valuesToBeCreatedWithFuture) {
+                valuesToBeCreated: Iterable[(IRI, Seq[CreateValueV1WithComment])] <- Future.traverse(valuesToBeCreatedWithFuture) {
                     case (propIri: IRI, valuesFuture: Future[Seq[CreateValueV1WithComment]]) =>
 
                         for {
@@ -285,16 +257,34 @@
                 apiRequestID = UUID.randomUUID
             )
         }
-        def formOneResourceRequest(resourceRequest: CreateResourceRequestV1): OneOfMultipleResourceCreateRequestV1 = {
-            val values= valuesToCreate(resourceRequest.properties)
-            OneOfMultipleResourceCreateRequestV1(resourceRequest.restype_id, resourceRequest.label, values)
-        }
-
-        def makeMultiResourcesRequestMessage(resourceRequest: Seq[CreateResourceRequestV1], projectId: IRI,  apiRequestID: UUID, userProfile: UserProfileV1): MultipleResourceCreateRequestV1= {
-            val resourcesToCreate : Seq[OneOfMultipleResourceCreateRequestV1] =
-                resourceRequest.map(x => formOneResourceRequest(x))
-
-            MultipleResourceCreateRequestV1(resourcesToCreate, projectId, userProfile, apiRequestID)
+
+
+        def formOneResourceRequest(resourceRequest: CreateResourceRequestV1, userProfile: UserProfileV1): Future[OneOfMultipleResourceCreateRequestV1] = {
+            val values= valuesToCreate(resourceRequest.properties, userProfile)
+            // make the whole Map a Future
+
+            for {
+                valuesToBeCreated <- Future.traverse(values) {
+                    case (propIri: IRI, valuesFuture: Future[Seq[CreateValueV1WithComment]]) =>
+
+                        for {
+
+                            values <- valuesFuture
+
+                        } yield propIri -> values
+                }
+
+
+            } yield OneOfMultipleResourceCreateRequestV1(resourceRequest.restype_id, resourceRequest.label, valuesToBeCreated.toMap)
+        }
+
+        def makeMultiResourcesRequestMessage(resourceRequest: Seq[CreateResourceRequestV1], projectId: IRI,  apiRequestID: UUID, userProfile: UserProfileV1): Future[MultipleResourceCreateRequestV1]= {
+            val resourcesToCreate : Seq[Future[OneOfMultipleResourceCreateRequestV1]] =
+                resourceRequest.map(x => formOneResourceRequest(x, userProfile))
+            for {
+                    resToCreateCollection: Seq[OneOfMultipleResourceCreateRequestV1] <- Future.sequence(resourcesToCreate)
+
+                } yield  MultipleResourceCreateRequestV1 (resToCreateCollection, projectId, userProfile, apiRequestID)
         }
 
         def makeGetPropertiesRequestMessage(resIri: IRI, userProfile: UserProfileV1) = {
@@ -633,7 +623,7 @@
                                                           if (ref_att!=None) {
                                                               CreateResourceValueV1(None, Some(subnode.getNamespace(subnode.prefix) + "/" + subnode.label+"#"+ ref_att))
                                                           } else {
-                                                              CreateResourceValueV1(Some(CreateRichtextV1(subnode.text)))
+                                                              CreateResourceValueV1(Some(CreateRichtextV1(Some(subnode.text))))
                                                           }
                                                     }
                                                     )
@@ -641,7 +631,7 @@
                                               } else {
 
                                                   (child.getNamespace(child.prefix) + "#" + child.label
-                                                    -> List(CreateResourceValueV1(Some(CreateRichtextV1(child.text)))))
+                                                    -> List(CreateResourceValueV1(Some(CreateRichtextV1(Some(child.text))))))
 
                                               }
 
@@ -651,7 +641,7 @@
                     val request1 = makeMultiResourcesRequestMessage(resourcesToCreate, projectId, apiRequestID, userProfile)
 //                   complete(request1.resourcesToCreate.head.resourceTypeIri.toString)
 
-                    RouteUtilV1.runJsonRoute(
+                    RouteUtilV1.runJsonRouteWithFuture(
                         request1,
                         requestContext,
                         settings,
@@ -663,38 +653,5 @@
             }
         }
 
-    } ~  path("v1" / "resources" / "xmlParse" ) {
-        post {
-            entity(as[NodeSeq]) { xml =>
-                val projectId = "project_id"
-                val createResources = xml.map(
-                    node => {
-                        val entityType = node.label
-                        def hasOnlyTextChild(node:Node) = { println(node.child.size,  node.child.isInstanceOf[Text])
-                            node.child.isInstanceOf[Text]
-                           }
-                        val restypeId = "http://www.knora.org/ontology/beol#" + entityType
-                        val label = "A "+ entityType
-                        val properties = node.child.map(
-                            child => {
-
-                                if (hasOnlyTextChild(child)) {
-                                    println("whatever")
-                                    (child.label
-                                      -> List(CreateResourceValueV1(Some(CreateRichtextV1(child.text)))))
-                                } else {
-                                    println("link")
-                                    (child.label
-                                      -> List(CreateResourceValueV1(Some(CreateRichtextV1(child.text)))))
-                                }
-                            }
-                        ).toMap
-
-                    }
-                )
-                complete("A name")
-            }
-        }
-
     }
 }