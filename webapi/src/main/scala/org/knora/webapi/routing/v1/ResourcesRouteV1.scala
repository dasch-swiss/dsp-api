/*
 * Copyright © 2015 Lukas Rosenthaler, Benjamin Geer, Ivan Subotic,
 * Tobias Schweizer, André Kilchenmann, and André Fatton.
 *
 * This file is part of Knora.
 *
 * Knora is free software: you can redistribute it and/or modify
 * it under the terms of the GNU Affero General Public License as published
 * by the Free Software Foundation, either version 3 of the License, or
 * (at your option) any later version.
 *
 * Knora is distributed in the hope that it will be useful,
 * but WITHOUT ANY WARRANTY; without even the implied warranty of
 * MERCHANTABILITY or FITNESS FOR A PARTICULAR PURPOSE.  See the
 * GNU Affero General Public License for more details.
 *
 * You should have received a copy of the GNU Affero General Public
 * License along with Knora.  If not, see <http://www.gnu.org/licenses/>.
 */


package org.knora.webapi.routing.v1

import akka.http.scaladsl.marshallers.xml.ScalaXmlSupport._
import java.io.File
import java.util.UUID

import akka.actor.ActorSystem
import akka.event.LoggingAdapter
import akka.http.scaladsl.model.Multipart
import akka.http.scaladsl.model.Multipart.BodyPart
import akka.http.scaladsl.server.Directives._
import akka.http.scaladsl.server.Route
import akka.http.scaladsl.server.directives.FileInfo
import akka.stream.ActorMaterializer
import akka.stream.scaladsl.FileIO
import com.typesafe.scalalogging.Logger
import org.knora.webapi._
import org.knora.webapi.messages.v1.responder.resourcemessages.ResourceV1JsonProtocol._
import org.knora.webapi.messages.v1.responder.resourcemessages._
import org.knora.webapi.messages.v1.responder.sipimessages.{SipiResponderConversionFileRequestV1, SipiResponderConversionPathRequestV1}
import org.knora.webapi.messages.v1.responder.usermessages.{UserDataV1, UserProfileV1}
import org.knora.webapi.messages.v1.responder.valuemessages._
import org.knora.webapi.util.standoff.StandoffTagUtilV1.TextWithStandoffTagsV1
import org.knora.webapi.routing.{Authenticator, RouteUtilV1}
import org.knora.webapi.util.{DateUtilV1, InputValidation}
import org.knora.webapi.viewhandlers.ResourceHtmlView
import org.slf4j.LoggerFactory
import spray.json._

<<<<<<< HEAD
import scala.collection.immutable.Iterable
=======
import scala.concurrent.{Future, Promise}
>>>>>>> dcf03b11
import scala.concurrent.duration._
import scala.concurrent.{Await, Future}
import scala.xml.{Node, NodeSeq, Text}
import scala.util.{Try, Success, Failure}



/**
  * Provides a spray-routing function for API routes that deal with resources.
  */
object ResourcesRouteV1 extends Authenticator {

    def knoraApiPath(_system: ActorSystem, settings: SettingsImpl, loggingAdapter: LoggingAdapter): Route = {

        implicit val system: ActorSystem = _system
        implicit val materializer = ActorMaterializer()
        implicit val executionContext = system.dispatcher
        implicit val timeout = settings.defaultTimeout
        val responderManager = system.actorSelection("/user/responderManager")

        val log = Logger(LoggerFactory.getLogger(this.getClass))

        def makeResourceRequestMessage(resIri: String,
                                       resinfo: Boolean,
                                       requestType: String,
                                       userProfile: UserProfileV1): ResourcesResponderRequestV1 = {
            val validResIri = InputValidation.toIri(resIri, () => throw BadRequestException(s"Invalid resource IRI: $resIri"))

            requestType match {
                case "info" => ResourceInfoGetRequestV1(iri = validResIri, userProfile = userProfile)
                case "rights" => ResourceRightsGetRequestV1(validResIri, userProfile)
                case "context" => ResourceContextGetRequestV1(validResIri, userProfile, resinfo)
                case "" => ResourceFullGetRequestV1(validResIri, userProfile)
                case other => throw BadRequestException(s"Invalid request type: $other")
            }
        }

        def makeResourceSearchRequestMessage(searchString: String,
                                             resourceTypeIri: Option[IRI],
                                             numberOfProps: Int, limitOfResults: Int,
                                             userProfile: UserProfileV1): ResourceSearchGetRequestV1 = {
            ResourceSearchGetRequestV1(searchString = searchString, resourceTypeIri = resourceTypeIri, numberOfProps = numberOfProps, limitOfResults = limitOfResults, userProfile = userProfile)
        }


        def valuesToCreate(properties: Map[IRI, Seq[CreateResourceValueV1]], userProfile: UserProfileV1): Map[IRI, Future[Seq[CreateValueV1WithComment]]] = {
            properties.map {
                case (propIri: IRI, values: Seq[CreateResourceValueV1]) =>
                    (InputValidation.toIri(propIri, () => throw BadRequestException(s"Invalid property IRI $propIri")), values.map {
                        case (givenValue: CreateResourceValueV1) =>

                            givenValue.getValueClassIri match {
                                // create corresponding UpdateValueV1

                                case OntologyConstants.KnoraBase.TextValue =>
                                    val richtext: CreateRichtextV1 = givenValue.richtext_value.get

                                    // check if text has markup
                                    if (richtext.utf8str.nonEmpty && richtext.xml.isEmpty && richtext.mapping_id.isEmpty) {
                                        // simple text
                                        Future(CreateValueV1WithComment(TextValueSimpleV1(InputValidation.toSparqlEncodedString(richtext.utf8str.get, () => throw BadRequestException(s"Invalid text: '${richtext.utf8str.get}'"))),
                                            givenValue.comment))
                                    } else if (richtext.xml.nonEmpty && richtext.mapping_id.nonEmpty) {
                                        // XML: text with markup

                                        val mappingIri = InputValidation.toIri(richtext.mapping_id.get, () => throw BadRequestException(s"mapping_id ${richtext.mapping_id.get} is invalid"))

                                        for {

                                            textWithStandoffTags: TextWithStandoffTagsV1 <- RouteUtilV1.convertXMLtoStandoffTagV1(
                                                xml = richtext.xml.get,
                                                mappingIri = mappingIri,
                                                userProfile = userProfile,
                                                settings = settings,
                                                responderManager = responderManager,
                                                log = loggingAdapter
                                            )

                                            // collect the resource references from the linking standoff nodes
                                            resourceReferences: Set[IRI] = InputValidation.getResourceIrisFromStandoffTags(textWithStandoffTags.standoffTagV1)

                                        } yield CreateValueV1WithComment(TextValueWithStandoffV1(
                                            utf8str = InputValidation.toSparqlEncodedString(textWithStandoffTags.text, () => throw InconsistentTriplestoreDataException("utf8str for for TextValue contains invalid characters")),
                                            resource_reference = resourceReferences,
                                            standoff = textWithStandoffTags.standoffTagV1,
                                            mappingIri = textWithStandoffTags.mapping.mappingIri,
                                            mapping = textWithStandoffTags.mapping.mapping
                                        ), givenValue.comment)

                                    }
                                    else {
                                        throw BadRequestException("invalid parameters given for TextValueV1")
                                    }


                                case OntologyConstants.KnoraBase.LinkValue =>
                                    val linkVal = InputValidation.toIri(givenValue.link_value.get, () => throw BadRequestException(s"Invalid Knora resource IRI: $givenValue.link_value.get"))
                                    Future(CreateValueV1WithComment(LinkUpdateV1(linkVal), givenValue.comment))

                                case OntologyConstants.KnoraBase.IntValue =>
                                    Future(CreateValueV1WithComment(IntegerValueV1(givenValue.int_value.get), givenValue.comment))

                                case OntologyConstants.KnoraBase.DecimalValue =>
                                    Future(CreateValueV1WithComment(DecimalValueV1(givenValue.decimal_value.get), givenValue.comment))

                                case OntologyConstants.KnoraBase.BooleanValue =>
                                    Future(CreateValueV1WithComment(BooleanValueV1(givenValue.boolean_value.get), givenValue.comment))

                                case OntologyConstants.KnoraBase.UriValue =>
                                    val uriValue = InputValidation.toIri(givenValue.uri_value.get, () => throw BadRequestException(s"Invalid URI: ${givenValue.uri_value.get}"))
                                    Future(CreateValueV1WithComment(UriValueV1(uriValue), givenValue.comment))

                                case OntologyConstants.KnoraBase.DateValue =>
                                    val dateVal: JulianDayNumberValueV1 = DateUtilV1.createJDNValueV1FromDateString(givenValue.date_value.get)
                                    Future(CreateValueV1WithComment(dateVal, givenValue.comment))

                                case OntologyConstants.KnoraBase.ColorValue =>
                                    val colorValue = InputValidation.toColor(givenValue.color_value.get, () => throw BadRequestException(s"Invalid color value: ${givenValue.color_value.get}"))
                                    Future(CreateValueV1WithComment(ColorValueV1(colorValue), givenValue.comment))

                                case OntologyConstants.KnoraBase.GeomValue =>
                                    val geometryValue = InputValidation.toGeometryString(givenValue.geom_value.get, () => throw BadRequestException(s"Invalid geometry value: ${givenValue.geom_value.get}"))
                                    Future(CreateValueV1WithComment(GeomValueV1(geometryValue), givenValue.comment))

                                case OntologyConstants.KnoraBase.ListValue =>
                                    val listNodeIri = InputValidation.toIri(givenValue.hlist_value.get, () => throw BadRequestException(s"Invalid value IRI: ${givenValue.hlist_value.get}"))
                                    Future(CreateValueV1WithComment(HierarchicalListValueV1(listNodeIri), givenValue.comment))

                                case OntologyConstants.KnoraBase.IntervalValue =>
                                    val timeVals: Seq[BigDecimal] = givenValue.interval_value.get

                                    if (timeVals.length != 2) throw BadRequestException("parameters for interval_value invalid")

                                    Future(CreateValueV1WithComment(IntervalValueV1(timeVals(0), timeVals(1)), givenValue.comment))

                                case OntologyConstants.KnoraBase.GeonameValue =>
                                    Future(CreateValueV1WithComment(GeonameValueV1(givenValue.geoname_value.get), givenValue.comment))

                                case _ => throw BadRequestException(s"No value submitted")

                            }

                    })
            }.map {
                // transform Seq of Futures to a Future of a Seq
                case (propIri: IRI, values: Seq[Future[CreateValueV1WithComment]]) =>
                    (propIri, Future.sequence(values))
            }

        }


        def makeCreateResourceRequestMessage(apiRequest: CreateResourceApiRequestV1, multipartConversionRequest: Option[SipiResponderConversionPathRequestV1] = None, userProfile: UserProfileV1): Future[ResourceCreateRequestV1] = {

            val projectIri = InputValidation.toIri(apiRequest.project_id, () => throw BadRequestException(s"Invalid project IRI: ${apiRequest.project_id}"))
            val resourceTypeIri = InputValidation.toIri(apiRequest.restype_id, () => throw BadRequestException(s"Invalid resource IRI: ${apiRequest.restype_id}"))
            val label = InputValidation.toSparqlEncodedString(apiRequest.label, () => throw BadRequestException(s"Invalid label: '${apiRequest.label}'"))

            // for GUI-case:
            // file has already been stored by Sipi.
            // TODO: in the old SALSAH, the file params were sent as a property salsah:__location__ -> the GUI has to be adapated
            val paramConversionRequest: Option[SipiResponderConversionFileRequestV1] = apiRequest.file match {
                case Some(createFile: CreateFileV1) => Some(SipiResponderConversionFileRequestV1(
                    originalFilename = InputValidation.toSparqlEncodedString(createFile.originalFilename, () => throw BadRequestException(s"The original filename is invalid: '${createFile.originalFilename}'")),
                    originalMimeType = InputValidation.toSparqlEncodedString(createFile.originalMimeType, () => throw BadRequestException(s"The original MIME type is invalid: '${createFile.originalMimeType}'")),
                    filename = InputValidation.toSparqlEncodedString(createFile.filename, () => throw BadRequestException(s"Invalid filename: '${createFile.filename}'")),
                    userProfile = userProfile
                ))
                case None => None
            }

            val valuesToBeCreatedWithFuture: Map[IRI, Future[Seq[CreateValueV1WithComment]]] = valuesToCreate(apiRequest.properties, userProfile)


            // since this function `makeCreateResourceRequestMessage` is called by the POST multipart route receiving the binaries (non GUI-case)
            // and by the other POST route, either multipartConversionRequest or paramConversionRequest is set if a file should be attached to the resource, but not both.
            if (multipartConversionRequest.nonEmpty && paramConversionRequest.nonEmpty) throw BadRequestException("Binaries sent and file params set to route. This is illegal.")

            for {

                // make the whole Map a Future
                valuesToBeCreated: Iterable[(IRI, Seq[CreateValueV1WithComment])] <- Future.traverse(valuesToBeCreatedWithFuture) {
                    case (propIri: IRI, valuesFuture: Future[Seq[CreateValueV1WithComment]]) =>

                        for {

                            values <- valuesFuture

                        } yield propIri -> values
                }


                // since this function `makeCreateResourceRequestMessage` is called by the POST multipart route receiving the binaries (non GUI-case)
                // and by the other POST route, either multipartConversionRequest or paramConversionRequest is set if a file should be attached to the resource, but not both.
                _ = if (multipartConversionRequest.nonEmpty && paramConversionRequest.nonEmpty) throw BadRequestException("Binaries sent and file params set to route. This is illegal.")

            } yield ResourceCreateRequestV1(
                resourceTypeIri = resourceTypeIri,
                label = label,
                projectIri = projectIri,
                values = valuesToBeCreated.toMap,
                file = if (multipartConversionRequest.nonEmpty) // either multipartConversionRequest or paramConversionRequest might be given, but never both
                    multipartConversionRequest // Non GUI-case
                else if (paramConversionRequest.nonEmpty)
                    paramConversionRequest // GUI-case
                else None, // no file given
                userProfile = userProfile,
                apiRequestID = UUID.randomUUID
            )
        }


        def formOneResourceRequest(resourceRequest: CreateResourceRequestV1, userProfile: UserProfileV1): Future[OneOfMultipleResourceCreateRequestV1] = {
            val values = valuesToCreate(resourceRequest.properties, userProfile)
            // make the whole Map a Future

            for {
                valuesToBeCreated <- Future.traverse(values) {
                    case (propIri: IRI, valuesFuture: Future[Seq[CreateValueV1WithComment]]) =>

                        for {

                            values <- valuesFuture

                        } yield propIri -> values
                }


            } yield OneOfMultipleResourceCreateRequestV1(resourceRequest.restype_id, resourceRequest.label, valuesToBeCreated.toMap)
        }

        def makeMultiResourcesRequestMessage(resourceRequest: Seq[CreateResourceRequestV1], projectId: IRI,  apiRequestID: UUID, userProfile: UserProfileV1): Future[MultipleResourceCreateRequestV1]= {
            val resourcesToCreate : Seq[Future[OneOfMultipleResourceCreateRequestV1]] =
                resourceRequest.map(x => formOneResourceRequest(x, userProfile))
            for {
                    resToCreateCollection: Seq[OneOfMultipleResourceCreateRequestV1] <- Future.sequence(resourcesToCreate)

                } yield  MultipleResourceCreateRequestV1 (resToCreateCollection, projectId, userProfile, apiRequestID)
        }

        def makeGetPropertiesRequestMessage(resIri: IRI, userProfile: UserProfileV1) = {
            PropertiesGetRequestV1(resIri, userProfile)
        }

        def makeResourceDeleteMessage(resIri: IRI, deleteComment: Option[String], userProfile: UserProfileV1) = {
            ResourceDeleteRequestV1(
                resourceIri = InputValidation.toIri(resIri, () => throw BadRequestException(s"Invalid resource IRI: $resIri")),
                deleteComment = deleteComment.map(comment => InputValidation.toSparqlEncodedString(comment, () => throw BadRequestException(s"Invalid comment: '$comment'"))),
                userProfile = userProfile,
                apiRequestID = UUID.randomUUID
            )
        }

        /**
          * parses the xml and for each xml element creates a resource request
          * @param xml : a simple xml
          * @return Seq[CreateResourceRequestV1] collection of resource creation requests
          */
        def parseXml(xml: NodeSeq): Seq[CreateResourceRequestV1] = {

            xml.head.child
                .filter(node => node.label != "#PCDATA")
                .map(node => {
                    val entityType = node.label
                    // the id attribute of the xml element is the resource label
                    val resLabel = (node \ "@id").toString
                    // namespaces of xml
                    val elemNS = node.getNamespace(node.prefix)
                    //element namespace + # + element tag gives the resource class Id
                    val restype_id = elemNS + "#" + entityType
                    //traversing the subelements to collect the values of resource
                    val properties: Seq[(IRI, Seq[CreateResourceValueV1])] = node.child
                        .filter(child => child.label != "#PCDATA")
                        .map {
                            case (child) =>
                                val subnodes = scala.xml.Utility.trim(child).descendant

                                if (child.descendant.size != 1) {

                                    (child.getNamespace(child.prefix) + "#" + child.label ->
                                        subnodes.map {
                                            case (subnode) =>
                                                //xml elements with ref attribute are links
                                                val ref_att = subnode.attribute("ref").get
                                                if (ref_att != None) {
                                                    CreateResourceValueV1(link_value = Some(subnode.getNamespace(subnode.prefix) + "/" + subnode.label + "#" + ref_att))
                                                } else {
                                                    CreateResourceValueV1(Some(CreateRichtextV1(Some(subnode.text))))
                                                }
                                        }
                                        )

                                } else {
                                    Try(InputValidation.toDate(child.text, () => throw BadRequestException(s"not a dateValue"))) match {

                                        case Success(s) =>
                                            (child.getNamespace(child.prefix) + "#" + child.label ->
                                                List(CreateResourceValueV1(date_value = Some(s))))
                                        case Failure(f) =>
                                            (child.getNamespace(child.prefix) + "#" + child.label ->
                                                List(CreateResourceValueV1(Some(CreateRichtextV1(Some(child.text))))))
                                    }

                                }

                        }
                    CreateResourceRequestV1(restype_id, resLabel, properties.toMap)
                })
        }

        path("v1" / "resources") {
            get {
                // search for resources matching the given search string (searchstr) and return their Iris.
                requestContext =>
                    val userProfile = getUserProfileV1(requestContext)
                    val params = requestContext.request.uri.query().toMap
                    val searchstr = params.getOrElse("searchstr", throw BadRequestException(s"required param searchstr is missing"))
                    val restype = params.getOrElse("restype_id", "-1")
                    // default -1 means: no restriction at all
                    val numprops = params.getOrElse("numprops", "1")
                    val limit = params.getOrElse("limit", "11")

                    // input validation

                    val searchString = InputValidation.toSparqlEncodedString(searchstr, () => throw BadRequestException(s"Invalid search string: '$searchstr'"))

                    val resourceTypeIri: Option[IRI] = restype match {
                        case ("-1") => None
                        case (restype: IRI) => Some(InputValidation.toIri(restype, () => throw BadRequestException(s"Invalid param restype: $restype")))
                    }

                    val numberOfProps: Int = InputValidation.toInt(numprops, () => throw BadRequestException(s"Invalid param numprops: $numprops")) match {
                        case (number: Int) => if (number < 1) 1 else number // numberOfProps must not be smaller than 1
                    }

                    val limitOfResults = InputValidation.toInt(limit, () => throw BadRequestException(s"Invalid param limit: $limit"))

                    val requestMessage = makeResourceSearchRequestMessage(
                        searchString = searchString,
                        resourceTypeIri = resourceTypeIri,
                        numberOfProps = numberOfProps,
                        limitOfResults = limitOfResults,
                        userProfile = userProfile
                    )

                    RouteUtilV1.runJsonRoute(
                        requestMessage,
                        requestContext,
                        settings,
                        responderManager,
                        loggingAdapter
                    )
            } ~ post {
                // Create a new resource with he given type and possibly a file (GUI-case).
                // The binary file is already managed by Sipi.
                // For further details, please read the docs: Sipi -> Interaction Between Sipi and Knora.
                entity(as[CreateResourceApiRequestV1]) { apiRequest =>
                    requestContext =>
                        val userProfile = getUserProfileV1(requestContext)
                        val requestMessageFuture = makeCreateResourceRequestMessage(apiRequest = apiRequest, userProfile = userProfile)

                        RouteUtilV1.runJsonRouteWithFuture(
                            requestMessageFuture,
                            requestContext,
                            settings,
                            responderManager,
                            loggingAdapter
                        )
                }
            } ~ post {
                // Create a new resource with the given type, properties, and binary data (file) (non GUI-case).
                // The binary data are contained in the request and have to be temporarily stored by Knora.
                // For further details, please read the docs: Sipi -> Interaction Between Sipi and Knora.
                entity(as[Multipart.FormData]) { formdata: Multipart.FormData =>
                    requestContext =>

                        log.debug("/v1/resources - POST - Multipart.FormData - Route")

                        val userProfile = getUserProfileV1(requestContext)

                        type Name = String

                        val JSON_PART = "json"
                        val FILE_PART = "file"

                        val receivedFile = Promise[File]

                        log.debug(s"receivedFile is completed before: ${receivedFile.isCompleted}")

                        // collect all parts of the multipart as it arrives into a map
                        val allPartsFuture: Future[Map[Name, Any]] = formdata.parts.mapAsync[(Name, Any)](1) {
                            case b: BodyPart if b.name == JSON_PART => {
                                log.debug(s"inside allPartsFuture - processing $JSON_PART")
                                b.toStrict(2.seconds).map(strict => (b.name, strict.entity.data.utf8String.parseJson))
                            }
                            case b: BodyPart if b.name == FILE_PART => {
                                log.debug(s"inside allPartsFuture - processing $FILE_PART")
                                val filename = b.filename.getOrElse(throw BadRequestException(s"Filename is not given"))
                                val tmpFile = InputValidation.createTempFile(settings)
                                val written = b.entity.dataBytes.runWith(FileIO.toPath(tmpFile.toPath))
                                written.map { written =>
                                    //println(s"written result: ${written.wasSuccessful}, ${b.filename.get}, ${tmpFile.getAbsolutePath}")
                                    receivedFile.success(tmpFile)
                                    (b.name, FileInfo(b.name, b.filename.get, b.entity.contentType))
                                }
                            }
                            case b: BodyPart if b.name.isEmpty => throw BadRequestException("part of HTTP multipart request has no name")
                            case b: BodyPart => throw BadRequestException(s"multipart contains invalid name: ${b.name}")
                        }.runFold(Map.empty[Name, Any])((map, tuple) => map + tuple)

                        // this file will be deleted by Knora once it is not needed anymore
                        // TODO: add a script that cleans files in the tmp location that have a certain age
                        // TODO  (in case they were not deleted by Knora which should not happen -> this has also to be implemented for Sipi for the thumbnails)
                        // TODO: how to check if the user has sent multiple files?

                        val requestMessageFuture: Future[ResourceCreateRequestV1] = for {
                            allParts <- allPartsFuture
                            // get the json params and turn them into a case class
                            apiRequest: CreateResourceApiRequestV1 = try {
                                allParts.getOrElse(JSON_PART, throw BadRequestException(s"MultiPart POST request was sent without required '$JSON_PART' part!")).asInstanceOf[JsValue].convertTo[CreateResourceApiRequestV1]
                            } catch {
                                case e: DeserializationException => throw BadRequestException("JSON params structure is invalid: " + e.toString)
                            }

                            // check if the API request contains file information: this is illegal for this route
                            _ = if (apiRequest.file.nonEmpty) throw BadRequestException("param 'file' is set for a post multipart request. This is not allowed.")

                            sourcePath <- receivedFile.future

                            // get the file info containing the original filename and content type.
                            fileInfo = allParts.getOrElse(FILE_PART, throw BadRequestException(s"MultiPart POST request was sent without required '$FILE_PART' part!")).asInstanceOf[FileInfo]
                            originalFilename = fileInfo.fileName
                            originalMimeType = fileInfo.contentType.toString


                            sipiConvertPathRequest = SipiResponderConversionPathRequestV1(
                                originalFilename = InputValidation.toSparqlEncodedString(originalFilename, () => throw BadRequestException(s"Original filename is invalid: '$originalFilename'")),
                                originalMimeType = InputValidation.toSparqlEncodedString(originalMimeType, () => throw BadRequestException(s"Original MIME type is invalid: '$originalMimeType'")),
                                source = sourcePath,
                                userProfile = userProfile
                            )

                            requestMessageFuture: Future[ResourceCreateRequestV1] = makeCreateResourceRequestMessage(
                                apiRequest = apiRequest,
                                multipartConversionRequest = Some(sipiConvertPathRequest),
                                userProfile = userProfile
                            )

                            requestMessage <- requestMessageFuture
                        } yield requestMessage

                        RouteUtilV1.runJsonRouteWithFuture(
                            requestMessageFuture,
                            requestContext,
                            settings,
                            responderManager,
                            loggingAdapter
                        )
                }
            }
        } ~ path("v1" / "resources" / Segment) { resIri =>
            get {
                parameters("reqtype".?, "resinfo".as[Boolean].?) { (reqtypeParam, resinfoParam) =>
                    requestContext =>
                        val userProfile = getUserProfileV1(requestContext)
                        val params = parameterMap
                        val requestType = reqtypeParam.getOrElse("")
                        val resinfo = resinfoParam.getOrElse(false)
                        val requestMessage = makeResourceRequestMessage(resIri = resIri, resinfo = resinfo, requestType = requestType, userProfile = userProfile)

                        RouteUtilV1.runJsonRoute(
                            requestMessage,
                            requestContext,
                            settings,
                            responderManager,
                            loggingAdapter
                        )
                }
            } ~ delete {
                parameters("deleteComment".?) { deleteCommentParam =>
                    requestContext =>
                        val userProfile = getUserProfileV1(requestContext)
                        val requestMessage = makeResourceDeleteMessage(resIri = resIri, deleteComment = deleteCommentParam, userProfile = userProfile)

                        RouteUtilV1.runJsonRoute(
                            requestMessage,
                            requestContext,
                            settings,
                            responderManager,
                            loggingAdapter
                        )
                }
            }
        } ~ path("v1" / "resources.html" / Segment) { iri =>
            get {
                requestContext =>
                    val userProfile = getUserProfileV1(requestContext)
                    val params = requestContext.request.uri.query().toMap
                    val requestType = params.getOrElse("reqtype", "")
                    val resIri = InputValidation.toIri(iri, () => throw BadRequestException(s"Invalid param resource IRI: $iri"))

                    val requestMessage = requestType match {
                        case "properties" => ResourceFullGetRequestV1(resIri, userProfile)
                        case other => throw BadRequestException(s"Invalid request type: $other")
                    }

                    RouteUtilV1.runHtmlRoute[ResourcesResponderRequestV1, ResourceFullResponseV1](
                        requestMessage,
                        ResourceHtmlView.propertiesHtmlView,
                        requestContext,
                        settings,
                        responderManager,
                        loggingAdapter
                    )
            }
        } ~ path("v1" / "properties" / Segment) { iri =>
            get {
                requestContext =>
                    val userProfile = getUserProfileV1(requestContext)
                    val resIri = InputValidation.toIri(iri, () => throw BadRequestException(s"Invalid param resource IRI: $iri"))
                    val requestMessage = makeGetPropertiesRequestMessage(resIri, userProfile)

                    RouteUtilV1.runJsonRoute(
                        requestMessage,
                        requestContext,
                        settings,
                        responderManager,
                        loggingAdapter
                    )

            }
        } ~ path("v1" / "resources" / "label" / Segment) { iri =>
            put {
                entity(as[ChangeResourceLabelApiRequestV1]) { apiRequest =>
                    requestContext =>
                        val userProfile = getUserProfileV1(requestContext)

                        val resIri = InputValidation.toIri(iri, () => throw BadRequestException(s"Invalid param resource IRI: $iri"))

                        val label = InputValidation.toSparqlEncodedString(apiRequest.label, () => throw BadRequestException(s"Invalid label: '${apiRequest.label}'"))

                        val requestMessage = ChangeResourceLabelRequestV1(
                            resourceIri = resIri,
                            label = label,
                            apiRequestID = UUID.randomUUID,
                            userProfile = userProfile)


                        RouteUtilV1.runJsonRoute(
                            requestMessage,
                            requestContext,
                            settings,
                            responderManager,
                            loggingAdapter
                        )
                }
            }
        } ~ path("v1" / "graphdata" / Segment) { iri =>
            get {
                parameters("depth".as[Int].?) { depth =>
                    requestContext =>
                        val userProfile = getUserProfileV1(requestContext)
                        val resourceIri = InputValidation.toIri(iri, () => throw BadRequestException(s"Invalid param resource IRI: $iri"))
                        val requestMessage = GraphDataGetRequestV1(resourceIri, depth.getOrElse(4), userProfile)

                        RouteUtilV1.runJsonRoute(
                            requestMessage,
                            requestContext,
                            settings,
                            responderManager,
                            loggingAdapter
                        )
                }
            }

        } ~ path("v1" / "error" / Segment) { errorType =>
            get {
                requestContext =>

                    val msg = if (errorType == "unitMsg") {
                        UnexpectedMessageRequest()
                    } else if (errorType == "iseMsg") {
                        InternalServerExceptionMessageRequest()
                    } else {
                        InternalServerExceptionMessageRequest()
                    }

                    RouteUtilV1.runJsonRoute(
                        msg,
                        requestContext,
                        settings,
                        responderManager,
                        loggingAdapter
                    )
            }

        } ~  path("v1" / "resources" / "xml" / Segment) { (projectId ) =>
            post {
                entity(as[NodeSeq]) { xml => requestContext =>
                    val userProfile = getUserProfileV1(requestContext)

                    val apiRequestID = UUID.randomUUID
                    val resourcesToCreate = parseXml(xml)
                    val request1 = makeMultiResourcesRequestMessage(resourcesToCreate, projectId, apiRequestID, userProfile)

                    RouteUtilV1.runJsonRouteWithFuture(
                        request1,
                        requestContext,
                        settings,
                        responderManager,
                        loggingAdapter
                    )
                }

            }
        }

    }
}<|MERGE_RESOLUTION|>--- conflicted
+++ resolved
@@ -21,12 +21,12 @@
 
 package org.knora.webapi.routing.v1
 
-import akka.http.scaladsl.marshallers.xml.ScalaXmlSupport._
 import java.io.File
 import java.util.UUID
 
 import akka.actor.ActorSystem
 import akka.event.LoggingAdapter
+import akka.http.scaladsl.marshallers.xml.ScalaXmlSupport._
 import akka.http.scaladsl.model.Multipart
 import akka.http.scaladsl.model.Multipart.BodyPart
 import akka.http.scaladsl.server.Directives._
@@ -39,25 +39,19 @@
 import org.knora.webapi.messages.v1.responder.resourcemessages.ResourceV1JsonProtocol._
 import org.knora.webapi.messages.v1.responder.resourcemessages._
 import org.knora.webapi.messages.v1.responder.sipimessages.{SipiResponderConversionFileRequestV1, SipiResponderConversionPathRequestV1}
-import org.knora.webapi.messages.v1.responder.usermessages.{UserDataV1, UserProfileV1}
+import org.knora.webapi.messages.v1.responder.usermessages.UserProfileV1
 import org.knora.webapi.messages.v1.responder.valuemessages._
+import org.knora.webapi.routing.{Authenticator, RouteUtilV1}
 import org.knora.webapi.util.standoff.StandoffTagUtilV1.TextWithStandoffTagsV1
-import org.knora.webapi.routing.{Authenticator, RouteUtilV1}
 import org.knora.webapi.util.{DateUtilV1, InputValidation}
 import org.knora.webapi.viewhandlers.ResourceHtmlView
 import org.slf4j.LoggerFactory
 import spray.json._
 
-<<<<<<< HEAD
-import scala.collection.immutable.Iterable
-=======
 import scala.concurrent.{Future, Promise}
->>>>>>> dcf03b11
 import scala.concurrent.duration._
-import scala.concurrent.{Await, Future}
-import scala.xml.{Node, NodeSeq, Text}
-import scala.util.{Try, Success, Failure}
-
+import scala.util.{Failure, Success, Try}
+import scala.xml.NodeSeq
 
 
 /**
@@ -233,7 +227,7 @@
 
             for {
 
-                // make the whole Map a Future
+            // make the whole Map a Future
                 valuesToBeCreated: Iterable[(IRI, Seq[CreateValueV1WithComment])] <- Future.traverse(valuesToBeCreatedWithFuture) {
                     case (propIri: IRI, valuesFuture: Future[Seq[CreateValueV1WithComment]]) =>
 
@@ -284,13 +278,13 @@
             } yield OneOfMultipleResourceCreateRequestV1(resourceRequest.restype_id, resourceRequest.label, valuesToBeCreated.toMap)
         }
 
-        def makeMultiResourcesRequestMessage(resourceRequest: Seq[CreateResourceRequestV1], projectId: IRI,  apiRequestID: UUID, userProfile: UserProfileV1): Future[MultipleResourceCreateRequestV1]= {
-            val resourcesToCreate : Seq[Future[OneOfMultipleResourceCreateRequestV1]] =
+        def makeMultiResourcesRequestMessage(resourceRequest: Seq[CreateResourceRequestV1], projectId: IRI, apiRequestID: UUID, userProfile: UserProfileV1): Future[MultipleResourceCreateRequestV1] = {
+            val resourcesToCreate: Seq[Future[OneOfMultipleResourceCreateRequestV1]] =
                 resourceRequest.map(x => formOneResourceRequest(x, userProfile))
             for {
-                    resToCreateCollection: Seq[OneOfMultipleResourceCreateRequestV1] <- Future.sequence(resourcesToCreate)
-
-                } yield  MultipleResourceCreateRequestV1 (resToCreateCollection, projectId, userProfile, apiRequestID)
+                resToCreateCollection: Seq[OneOfMultipleResourceCreateRequestV1] <- Future.sequence(resourcesToCreate)
+
+            } yield MultipleResourceCreateRequestV1(resToCreateCollection, projectId, userProfile, apiRequestID)
         }
 
         def makeGetPropertiesRequestMessage(resIri: IRI, userProfile: UserProfileV1) = {
@@ -308,6 +302,7 @@
 
         /**
           * parses the xml and for each xml element creates a resource request
+          *
           * @param xml : a simple xml
           * @return Seq[CreateResourceRequestV1] collection of resource creation requests
           */
@@ -649,22 +644,23 @@
                     )
             }
 
-        } ~  path("v1" / "resources" / "xml" / Segment) { (projectId ) =>
+        } ~ path("v1" / "resources" / "xml" / Segment) { (projectId) =>
             post {
-                entity(as[NodeSeq]) { xml => requestContext =>
-                    val userProfile = getUserProfileV1(requestContext)
-
-                    val apiRequestID = UUID.randomUUID
-                    val resourcesToCreate = parseXml(xml)
-                    val request1 = makeMultiResourcesRequestMessage(resourcesToCreate, projectId, apiRequestID, userProfile)
-
-                    RouteUtilV1.runJsonRouteWithFuture(
-                        request1,
-                        requestContext,
-                        settings,
-                        responderManager,
-                        loggingAdapter
-                    )
+                entity(as[NodeSeq]) { xml =>
+                    requestContext =>
+                        val userProfile = getUserProfileV1(requestContext)
+
+                        val apiRequestID = UUID.randomUUID
+                        val resourcesToCreate = parseXml(xml)
+                        val request1 = makeMultiResourcesRequestMessage(resourcesToCreate, projectId, apiRequestID, userProfile)
+
+                        RouteUtilV1.runJsonRouteWithFuture(
+                            request1,
+                            requestContext,
+                            settings,
+                            responderManager,
+                            loggingAdapter
+                        )
                 }
 
             }
