--- conflicted
+++ resolved
@@ -15,11 +15,8 @@
 import org.knora.webapi.core.MessageRelay
 import org.knora.webapi.core.RelayedMessage
 import org.knora.webapi.messages.admin.responder.listsmessages.ListsResponderRequestADM
-<<<<<<< HEAD
 import org.knora.webapi.messages.admin.responder.permissionsmessages.PermissionsResponderRequestADM
-=======
 import org.knora.webapi.messages.admin.responder.sipimessages.SipiResponderRequestADM
->>>>>>> ba85b94f
 import org.knora.webapi.messages.admin.responder.storesmessages.StoreResponderRequestADM
 import org.knora.webapi.messages.store.cacheservicemessages.CacheServiceRequest
 import org.knora.webapi.messages.store.sipimessages.IIIFRequest
@@ -84,15 +81,9 @@
   private val listsResponderV2: ListsResponderV2         = new ListsResponderV2(responderData)
 
   // Admin responders
-<<<<<<< HEAD
   private val listsResponderADM: ListsResponderADM             = new ListsResponderADM(responderData)
-  private val permissionsResponderADM: PermissionsResponderADM = new PermissionsResponderADM(responderData)
   private val storeResponderADM: StoresResponderADM            = new StoresResponderADM(responderData)
-=======
-  private val listsResponderADM: ListsResponderADM  = new ListsResponderADM(responderData)
-  private val storeResponderADM: StoresResponderADM = new StoresResponderADM(responderData)
-  private val sipiRouterADM: SipiResponderADM       = new SipiResponderADM(responderData)
->>>>>>> ba85b94f
+
 
   def receive: Receive = {
     // RelayedMessages have a corresponding MessageHandler registered with the MessageRelay
