/*
 * Copyright © 2021 - 2025 Swiss National Data and Service Center for the Humanities and/or DaSCH Service Platform contributors.
 * SPDX-License-Identifier: Apache-2.0
 */

package org.knora.webapi.core

import zio.*
import zio.ULayer
import zio.ZLayer

import org.knora.webapi.config.AppConfig
import org.knora.webapi.config.InstrumentationServerConfig
import org.knora.webapi.messages.util.*
import org.knora.webapi.messages.util.search.QueryTraverser
import org.knora.webapi.messages.util.search.gravsearch.transformers.OntologyInferencer
import org.knora.webapi.messages.util.search.gravsearch.types.GravsearchTypeInspectionRunner
import org.knora.webapi.messages.util.standoff.StandoffTagUtilV2
import org.knora.webapi.messages.util.standoff.StandoffTagUtilV2Live
import org.knora.webapi.responders.IriService
import org.knora.webapi.responders.admin.*
import org.knora.webapi.responders.admin.ListsResponder
import org.knora.webapi.responders.v2.*
import org.knora.webapi.responders.v2.ontology.CardinalityHandler
import org.knora.webapi.slice.admin.AdminModule
import org.knora.webapi.slice.admin.api.*
import org.knora.webapi.slice.admin.api.AdminApiModule
import org.knora.webapi.slice.admin.api.service.GroupRestService
import org.knora.webapi.slice.admin.api.service.PermissionRestService
import org.knora.webapi.slice.admin.api.service.ProjectRestService
import org.knora.webapi.slice.admin.api.service.UserRestService
import org.knora.webapi.slice.admin.domain.service.*
import org.knora.webapi.slice.common.ApiComplexV2JsonLdRequestParser
import org.knora.webapi.slice.common.BaseModule
import org.knora.webapi.slice.common.api.*
import org.knora.webapi.slice.common.repo.service.PredicateObjectMapper
import org.knora.webapi.slice.infrastructure.InfrastructureModule
import org.knora.webapi.slice.infrastructure.OpenTelemetry
import org.knora.webapi.slice.infrastructure.api.ManagementEndpoints
import org.knora.webapi.slice.infrastructure.api.ManagementServerEndpoints
import org.knora.webapi.slice.lists.api.ListsApiModule
import org.knora.webapi.slice.lists.domain.ListsService
import org.knora.webapi.slice.ontology.CoreModule
import org.knora.webapi.slice.ontology.api.OntologyApiModule
import org.knora.webapi.slice.ontology.domain.service.CardinalityService
import org.knora.webapi.slice.ontology.domain.service.OntologyRepo
import org.knora.webapi.slice.ontology.repo.service.OntologyCache
import org.knora.webapi.slice.resourceinfo.ResourceInfoLayers
import org.knora.webapi.slice.resources.ResourcesModule
import org.knora.webapi.slice.resources.api.ResourcesApiModule
import org.knora.webapi.slice.resources.api.ResourcesApiServerEndpoints
import org.knora.webapi.slice.resources.repo.service.ResourcesRepo
import org.knora.webapi.slice.resources.repo.service.ResourcesRepoLive
import org.knora.webapi.slice.search.api.SearchEndpoints
import org.knora.webapi.slice.search.api.SearchServerEndpoints
import org.knora.webapi.slice.security.SecurityModule
import org.knora.webapi.slice.security.api.AuthenticationApiModule
import org.knora.webapi.slice.shacl.ShaclModule
import org.knora.webapi.slice.shacl.api.ShaclApiModule
import org.knora.webapi.slice.shacl.api.ShaclServerEndpoints
import org.knora.webapi.store.iiif.IIIFRequestMessageHandler
import org.knora.webapi.store.iiif.IIIFRequestMessageHandlerLive
import org.knora.webapi.store.iiif.api.SipiService
import org.knora.webapi.store.iiif.impl.SipiServiceLive
import org.knora.webapi.store.triplestore.upgrade.RepositoryUpdater

object LayersLive {

  /**
   * The `Environment` that we require to exist at startup.
   */
  type DspEnvironmentLive =
    // format: off
    AdminApiEndpoints &
    AdminModule.Provided &
    ApiComplexV2JsonLdRequestParser &
    ApiV2Endpoints &
    AppConfig.AppConfigurations &
    AssetPermissionsResponder &
    AuthenticationApiModule.Provided &
    AuthorizationRestService &
    BaseModule.Provided &
    CardinalityHandler &
    ConstructResponseUtilV2 &
    CoreModule.Provided &
    DspApiServerEndpoints &
    DefaultObjectAccessPermissionService &
    GroupRestService &
    IIIFRequestMessageHandler &
    InfrastructureModule.Provided &
    InstrumentationServerConfig &
    ListsApiModule.Provided &
    ListsResponder &
    ListsService &
    MessageRelay &
    OntologyApiModule.Provided &
    OntologyInferencer &
    OntologyResponderV2 &
    PermissionRestService &
    PermissionUtilADM &
    PermissionsResponder &
    ProjectExportService &
    ProjectExportStorageService &
    ProjectImportService &
    ProjectRestService &
    RepositoryUpdater &
    ResourceUtilV2 &
    ResourcesApiServerEndpoints&
    ResourcesResponderV2 &
    ResourcesRepo &
    SecurityModule.Provided &
    SearchResponderV2Module.Provided &
    SearchServerEndpoints &
    SecurityModule.Provided &
    ShaclApiModule.Provided &
    ShaclModule.Provided &
    SipiService &
    StandoffResponderV2 &
    StandoffTagUtilV2 &
    State &
    TapirToZioHttpInterpreter &
    UserRestService &
    ValuesResponderV2
    // format: on

  /**
   * All effect layers needed to provide the `Environment`
   */
  val dspLayersLive: ULayer[DspEnvironmentLive] =
    ZLayer.make[DspEnvironmentLive](
      AdminApiModule.layer,
      AdminModule.layer,
      ApiComplexV2JsonLdRequestParser.layer,
      ApiV2Endpoints.layer,
      AppConfig.layer,
      AssetPermissionsResponder.layer,
      AuthenticationApiModule.layer,
      AuthorizationRestService.layer,
      BaseEndpoints.layer,
      BaseModule.layer,
      CardinalityHandler.layer,
      ConstructResponseUtilV2.layer,
      CoreModule.layer,
      DspApiServerEndpoints.layer,
      DspIngestClientLive.layer,
      IIIFRequestMessageHandlerLive.layer,
      InfrastructureModule.layer,
      IriService.layer,
      KnoraResponseRenderer.layer,
      ListsApiModule.layer,
      ListsResponder.layer,
      ListsService.layer,
      ManagementEndpoints.layer,
      ManagementServerEndpoints.layer,
      MessageRelayLive.layer,
      OntologyApiModule.layer,
      OntologyResponderV2.layer,
<<<<<<< HEAD
      OpenTelemetryTracerLive.layer,
=======
      OpenTelemetry.layer,
      PekkoActorSystem.layer,
>>>>>>> 031b0940
      PermissionUtilADMLive.layer,
      PermissionsResponder.layer,
      PredicateObjectMapper.layer,
      ProjectExportServiceLive.layer,
      ProjectExportStorageServiceLive.layer,
      ProjectImportService.layer,
      RepositoryUpdater.layer,
      ResourceInfoLayers.live,
      ResourceUtilV2Live.layer,
      ResourcesApiModule.layer,
      ResourcesModule.layer,
      ResourcesRepoLive.layer,
      ResourcesResponderV2.layer,
      SearchEndpoints.layer,
      SearchResponderV2Module.layer,
      SearchServerEndpoints.layer,
      SecurityModule.layer,
      ShaclApiModule.layer,
      ShaclModule.layer,
      SipiServiceLive.layer,
      StandoffResponderV2.layer,
      StandoffTagUtilV2Live.layer,
      State.layer,
      TapirToZioHttpInterpreter.layer,
      ValuesResponderV2.layer,
      // ZLayer.Debug.mermaid,
    )
}<|MERGE_RESOLUTION|>--- conflicted
+++ resolved
@@ -155,12 +155,7 @@
       MessageRelayLive.layer,
       OntologyApiModule.layer,
       OntologyResponderV2.layer,
-<<<<<<< HEAD
-      OpenTelemetryTracerLive.layer,
-=======
       OpenTelemetry.layer,
-      PekkoActorSystem.layer,
->>>>>>> 031b0940
       PermissionUtilADMLive.layer,
       PermissionsResponder.layer,
       PredicateObjectMapper.layer,
