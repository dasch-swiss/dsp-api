/*
 * Copyright © 2021 - 2025 Swiss National Data and Service Center for the Humanities and/or DaSCH Service Platform contributors.
 * SPDX-License-Identifier: Apache-2.0
 */

package org.knora.webapi.core

import zio.*
import zio.ULayer
import zio.ZLayer

import org.knora.webapi.config.AppConfig
import org.knora.webapi.config.DspIngestConfig
import org.knora.webapi.config.Features
import org.knora.webapi.config.GraphRoute
import org.knora.webapi.config.JwtConfig
import org.knora.webapi.config.KnoraApi
import org.knora.webapi.config.OpenTelemetryConfig
import org.knora.webapi.config.Sipi
import org.knora.webapi.config.Triplestore
import org.knora.webapi.messages.util.*
import org.knora.webapi.messages.util.search.QueryTraverser
import org.knora.webapi.messages.util.search.gravsearch.transformers.OntologyInferencer
import org.knora.webapi.messages.util.search.gravsearch.types.GravsearchTypeInspectionRunner
import org.knora.webapi.messages.util.standoff.StandoffTagUtilV2
import org.knora.webapi.messages.util.standoff.StandoffTagUtilV2Live
import org.knora.webapi.responders.IriService
import org.knora.webapi.responders.admin.*
import org.knora.webapi.responders.admin.ListsResponder
import org.knora.webapi.responders.v2.*
import org.knora.webapi.responders.v2.ontology.CardinalityHandler
import org.knora.webapi.slice.admin.AdminModule
import org.knora.webapi.slice.admin.api.*
import org.knora.webapi.slice.admin.api.AdminApiModule
import org.knora.webapi.slice.admin.domain.service.*
import org.knora.webapi.slice.common.ApiComplexV2JsonLdRequestParser
import org.knora.webapi.slice.common.CommonModule
import org.knora.webapi.slice.common.api.*
import org.knora.webapi.slice.common.repo.service.PredicateObjectMapper
import org.knora.webapi.slice.infrastructure.InfrastructureModule
import org.knora.webapi.slice.infrastructure.OpenTelemetry
import org.knora.webapi.slice.infrastructure.api.ManagementEndpoints
import org.knora.webapi.slice.infrastructure.api.ManagementServerEndpoints
import org.knora.webapi.slice.lists.api.ListsApiModule
import org.knora.webapi.slice.lists.domain.ListsService
import org.knora.webapi.slice.ontology.OntologyModule
import org.knora.webapi.slice.ontology.api.OntologyApiModule
import org.knora.webapi.slice.ontology.domain.service.CardinalityService
import org.knora.webapi.slice.ontology.domain.service.OntologyRepo
import org.knora.webapi.slice.ontology.repo.service.OntologyCache
import org.knora.webapi.slice.resourceinfo.ResourceInfoLayers
import org.knora.webapi.slice.resources.ResourcesModule
import org.knora.webapi.slice.resources.api.ResourcesApiModule
import org.knora.webapi.slice.resources.api.ResourcesApiServerEndpoints
import org.knora.webapi.slice.resources.repo.service.ResourcesRepo
import org.knora.webapi.slice.resources.repo.service.ResourcesRepoLive
import org.knora.webapi.slice.search.api.SearchEndpoints
import org.knora.webapi.slice.search.api.SearchServerEndpoints
import org.knora.webapi.slice.security.SecurityModule
import org.knora.webapi.slice.security.api.AuthenticationApiModule
import org.knora.webapi.slice.shacl.ShaclModule
import org.knora.webapi.slice.shacl.api.ShaclApiModule
import org.knora.webapi.slice.shacl.api.ShaclServerEndpoints
import org.knora.webapi.store.iiif.IIIFRequestMessageHandler
import org.knora.webapi.store.iiif.IIIFRequestMessageHandlerLive
import org.knora.webapi.store.iiif.api.SipiService
import org.knora.webapi.store.iiif.impl.SipiServiceLive
import org.knora.webapi.store.triplestore.upgrade.RepositoryUpdater

object LayersLive { self =>

  /**
   * The `Environment` that we require to exist at startup.
   */
  type Environment =
    // format: off
<<<<<<< HEAD
    AdminApiEndpoints &
=======
    ActorSystem &
    AdminApiModule.Provided &
>>>>>>> 1e2efab7
    AdminModule.Provided &
    ApiComplexV2JsonLdRequestParser &
    ApiV2Endpoints &
    AssetPermissionsResponder &
    AuthenticationApiModule.Provided &
    AuthorizationRestService &
    CardinalityHandler &
    CommonModule.Provided &
    ConstructResponseUtilV2 &
<<<<<<< HEAD
    CoreModule.Provided &
    DspApiServerEndpoints &
    DefaultObjectAccessPermissionService &
    GroupRestService &
=======
    OntologyModule.Provided &
    DefaultObjectAccessPermissionService &
    HttpServer &
>>>>>>> 1e2efab7
    IIIFRequestMessageHandler &
    InfrastructureModule.Provided &
    ListsApiModule.Provided &
    ListsResponder &
    ListsService &
    MessageRelay &
    OntologyApiModule.Provided &
    OntologyInferencer &
    OntologyResponderV2 &
    PermissionUtilADM &
    PermissionsResponder &
    ProjectExportService &
    ProjectExportStorageService &
    ProjectImportService &
    RepositoryUpdater &
    ResourceUtilV2 &
    ResourcesApiServerEndpoints&
    ResourcesResponderV2 &
    ResourcesRepo &
    SecurityModule.Provided &
    SearchResponderV2Module.Provided &
    SearchServerEndpoints &
    SecurityModule.Provided &
    ShaclApiModule.Provided &
    ShaclModule.Provided &
    SipiService &
    StandoffResponderV2 &
    StandoffTagUtilV2 &
    State &
<<<<<<< HEAD
    TapirToZioHttpInterpreter &
    UserRestService &
=======
>>>>>>> 1e2efab7
    ValuesResponderV2
    // format: on

  type Config = AppConfig & DspIngestConfig & Features & GraphRoute & JwtConfig & KnoraApi & OpenTelemetryConfig &
    Sipi & Triplestore

  val layer: URLayer[Config, self.Environment] =
    ZLayer.makeSome[Config, self.Environment](
      AdminApiModule.layer,
      AdminModule.layer,
      ApiComplexV2JsonLdRequestParser.layer,
      ApiV2Endpoints.layer,
      AssetPermissionsResponder.layer,
      AuthenticationApiModule.layer,
      AuthorizationRestService.layer,
      BaseEndpoints.layer,
      CardinalityHandler.layer,
      CommonModule.layer,
      ConstructResponseUtilV2.layer,
<<<<<<< HEAD
      CoreModule.layer,
      DspApiServerEndpoints.layer,
=======
      OntologyModule.layer,
>>>>>>> 1e2efab7
      DspIngestClientLive.layer,
      IIIFRequestMessageHandlerLive.layer,
      InfrastructureModule.layer,
      IriService.layer,
      KnoraResponseRenderer.layer,
      ListsApiModule.layer,
      ListsResponder.layer,
      ListsService.layer,
      ManagementEndpoints.layer,
      ManagementServerEndpoints.layer,
      MessageRelayLive.layer,
      OntologyApiModule.layer,
      OntologyResponderV2.layer,
      OpenTelemetry.layer,
      PermissionUtilADMLive.layer,
      PermissionsResponder.layer,
      PredicateObjectMapper.layer,
      ProjectExportServiceLive.layer,
      ProjectExportStorageServiceLive.layer,
      ProjectImportService.layer,
      RepositoryUpdater.layer,
      ResourceInfoLayers.live,
      ResourceUtilV2Live.layer,
      ResourcesApiModule.layer,
      ResourcesModule.layer,
      ResourcesRepoLive.layer,
      ResourcesResponderV2.layer,
      SearchEndpoints.layer,
      SearchResponderV2Module.layer,
      SearchServerEndpoints.layer,
      SecurityModule.layer,
      ShaclApiModule.layer,
      ShaclModule.layer,
      SipiServiceLive.layer,
      StandoffResponderV2.layer,
      StandoffTagUtilV2Live.layer,
      State.layer,
      TapirToZioHttpInterpreter.layer,
      ValuesResponderV2.layer,
      // ZLayer.Debug.mermaid,
    )
}<|MERGE_RESOLUTION|>--- conflicted
+++ resolved
@@ -74,12 +74,8 @@
    */
   type Environment =
     // format: off
-<<<<<<< HEAD
     AdminApiEndpoints &
-=======
-    ActorSystem &
     AdminApiModule.Provided &
->>>>>>> 1e2efab7
     AdminModule.Provided &
     ApiComplexV2JsonLdRequestParser &
     ApiV2Endpoints &
@@ -89,16 +85,8 @@
     CardinalityHandler &
     CommonModule.Provided &
     ConstructResponseUtilV2 &
-<<<<<<< HEAD
-    CoreModule.Provided &
+    DefaultObjectAccessPermissionService &
     DspApiServerEndpoints &
-    DefaultObjectAccessPermissionService &
-    GroupRestService &
-=======
-    OntologyModule.Provided &
-    DefaultObjectAccessPermissionService &
-    HttpServer &
->>>>>>> 1e2efab7
     IIIFRequestMessageHandler &
     InfrastructureModule.Provided &
     ListsApiModule.Provided &
@@ -107,6 +95,7 @@
     MessageRelay &
     OntologyApiModule.Provided &
     OntologyInferencer &
+    OntologyModule.Provided &
     OntologyResponderV2 &
     PermissionUtilADM &
     PermissionsResponder &
@@ -116,11 +105,11 @@
     RepositoryUpdater &
     ResourceUtilV2 &
     ResourcesApiServerEndpoints&
+    ResourcesRepo &
     ResourcesResponderV2 &
-    ResourcesRepo &
-    SecurityModule.Provided &
     SearchResponderV2Module.Provided &
     SearchServerEndpoints &
+    SecurityModule.Provided &
     SecurityModule.Provided &
     ShaclApiModule.Provided &
     ShaclModule.Provided &
@@ -128,11 +117,7 @@
     StandoffResponderV2 &
     StandoffTagUtilV2 &
     State &
-<<<<<<< HEAD
     TapirToZioHttpInterpreter &
-    UserRestService &
-=======
->>>>>>> 1e2efab7
     ValuesResponderV2
     // format: on
 
@@ -141,6 +126,7 @@
 
   val layer: URLayer[Config, self.Environment] =
     ZLayer.makeSome[Config, self.Environment](
+      // ZLayer.Debug.mermaid,
       AdminApiModule.layer,
       AdminModule.layer,
       ApiComplexV2JsonLdRequestParser.layer,
@@ -152,12 +138,7 @@
       CardinalityHandler.layer,
       CommonModule.layer,
       ConstructResponseUtilV2.layer,
-<<<<<<< HEAD
-      CoreModule.layer,
       DspApiServerEndpoints.layer,
-=======
-      OntologyModule.layer,
->>>>>>> 1e2efab7
       DspIngestClientLive.layer,
       IIIFRequestMessageHandlerLive.layer,
       InfrastructureModule.layer,
@@ -170,6 +151,7 @@
       ManagementServerEndpoints.layer,
       MessageRelayLive.layer,
       OntologyApiModule.layer,
+      OntologyModule.layer,
       OntologyResponderV2.layer,
       OpenTelemetry.layer,
       PermissionUtilADMLive.layer,
@@ -197,6 +179,5 @@
       State.layer,
       TapirToZioHttpInterpreter.layer,
       ValuesResponderV2.layer,
-      // ZLayer.Debug.mermaid,
     )
 }