/*
 * Copyright © 2021 - 2025 Swiss National Data and Service Center for the Humanities and/or DaSCH Service Platform contributors.
 * SPDX-License-Identifier: Apache-2.0
 */

package org.knora.webapi.core

import org.apache.pekko.actor.ActorSystem
import zio.*
import zio.ULayer
import zio.ZLayer

import org.knora.webapi.config.AppConfig
import org.knora.webapi.config.DspIngestConfig
import org.knora.webapi.config.Features
import org.knora.webapi.config.GraphRoute
import org.knora.webapi.config.JwtConfig
import org.knora.webapi.config.KnoraApi
import org.knora.webapi.config.OpenTelemetryConfig
import org.knora.webapi.config.Sipi
import org.knora.webapi.config.Triplestore
import org.knora.webapi.messages.util.*
import org.knora.webapi.messages.util.search.QueryTraverser
import org.knora.webapi.messages.util.search.gravsearch.transformers.OntologyInferencer
import org.knora.webapi.messages.util.search.gravsearch.types.GravsearchTypeInspectionRunner
import org.knora.webapi.messages.util.standoff.StandoffTagUtilV2
import org.knora.webapi.messages.util.standoff.StandoffTagUtilV2Live
import org.knora.webapi.responders.IriService
import org.knora.webapi.responders.admin.*
import org.knora.webapi.responders.admin.ListsResponder
import org.knora.webapi.responders.v2.*
import org.knora.webapi.responders.v2.ontology.CardinalityHandler
import org.knora.webapi.routing.*
import org.knora.webapi.slice.admin.AdminModule
import org.knora.webapi.slice.admin.api.*
import org.knora.webapi.slice.admin.api.AdminApiModule
import org.knora.webapi.slice.admin.domain.service.*
import org.knora.webapi.slice.common.ApiComplexV2JsonLdRequestParser
import org.knora.webapi.slice.common.CommonModule
import org.knora.webapi.slice.common.api.*
import org.knora.webapi.slice.common.repo.service.PredicateObjectMapper
import org.knora.webapi.slice.infrastructure.InfrastructureModule
import org.knora.webapi.slice.infrastructure.OpenTelemetry
import org.knora.webapi.slice.infrastructure.api.ManagementEndpoints
import org.knora.webapi.slice.infrastructure.api.ManagementRoutes
import org.knora.webapi.slice.lists.api.ListsApiModule
import org.knora.webapi.slice.lists.domain.ListsService
import org.knora.webapi.slice.ontology.OntologyModule
import org.knora.webapi.slice.ontology.api.OntologyApiModule
import org.knora.webapi.slice.ontology.domain.service.CardinalityService
import org.knora.webapi.slice.ontology.domain.service.OntologyRepo
import org.knora.webapi.slice.ontology.repo.service.OntologyCache
import org.knora.webapi.slice.resources.ResourcesModule
import org.knora.webapi.slice.resources.api.ResourcesApiModule
import org.knora.webapi.slice.resources.api.ResourcesApiRoutes
import org.knora.webapi.slice.resources.repo.service.ResourcesRepo
import org.knora.webapi.slice.resources.repo.service.ResourcesRepoLive
import org.knora.webapi.slice.search.api.SearchApiRoutes
import org.knora.webapi.slice.search.api.SearchEndpoints
import org.knora.webapi.slice.security.SecurityModule
import org.knora.webapi.slice.security.api.AuthenticationApiModule
import org.knora.webapi.slice.shacl.ShaclModule
import org.knora.webapi.slice.shacl.api.ShaclApiModule
import org.knora.webapi.slice.shacl.api.ShaclApiRoutes
import org.knora.webapi.store.iiif.IIIFRequestMessageHandler
import org.knora.webapi.store.iiif.IIIFRequestMessageHandlerLive
import org.knora.webapi.store.iiif.api.SipiService
import org.knora.webapi.store.iiif.impl.SipiServiceLive
import org.knora.webapi.store.triplestore.upgrade.RepositoryUpdater

object LayersLive { self =>

  /**
   * The `Environment` that we require to exist at startup.
   */
  type Environment =
    // format: off
    ActorSystem &
    AdminApiModule.Provided &
    AdminModule.Provided &
    ApiComplexV2JsonLdRequestParser &
    ApiRoutes &
    ApiV2Endpoints &
    AssetPermissionsResponder &
    AuthenticationApiModule.Provided &
    AuthorizationRestService &
    CardinalityHandler &
    CommonModule.Provided &
    ConstructResponseUtilV2 &
    OntologyModule.Provided &
    DefaultObjectAccessPermissionService &
    HttpServer &
    IIIFRequestMessageHandler &
    InfrastructureModule.Provided &
    ListsApiModule.Provided &
    ListsResponder &
    ListsService &
    MessageRelay &
    OntologyApiModule.Provided &
    OntologyInferencer &
    OntologyResponderV2 &
    PermissionUtilADM &
    PermissionsResponder &
    ProjectExportService &
    ProjectExportStorageService &
    ProjectImportService &
    RepositoryUpdater &
    ResourceUtilV2 &
    ResourcesApiRoutes &
    ResourcesResponderV2 &
    ResourcesRepo &
    SecurityModule.Provided &
    SearchApiRoutes &
    SearchResponderV2Module.Provided &
    SecurityModule.Provided &
    ShaclApiModule.Provided &
    ShaclModule.Provided &
    SipiService &
    StandoffResponderV2 &
    StandoffTagUtilV2 &
    State &
    ValuesResponderV2
    // format: on

  type Config = AppConfig & DspIngestConfig & Features & GraphRoute & JwtConfig & KnoraApi & OpenTelemetryConfig &
    Sipi & Triplestore

  val layer: URLayer[Config, self.Environment] =
    ZLayer.makeSome[Config, self.Environment](
      AdminApiModule.layer,
      AdminModule.layer,
      ApiComplexV2JsonLdRequestParser.layer,
      ApiRoutes.layer,
      ApiV2Endpoints.layer,
      AssetPermissionsResponder.layer,
      AuthenticationApiModule.layer,
      AuthorizationRestService.layer,
      BaseEndpoints.layer,
      CardinalityHandler.layer,
      CommonModule.layer,
      ConstructResponseUtilV2.layer,
      OntologyModule.layer,
      DspIngestClientLive.layer,
      HandlerMapper.layer,
      HttpServer.layer,
      IIIFRequestMessageHandlerLive.layer,
      InfrastructureModule.layer,
      IriService.layer,
      KnoraResponseRenderer.layer,
      ListsApiModule.layer,
      ListsResponder.layer,
      ListsService.layer,
      ManagementEndpoints.layer,
      ManagementRoutes.layer,
      MessageRelayLive.layer,
      OntologyApiModule.layer,
      OntologyResponderV2.layer,
      OpenTelemetry.layer,
      PekkoActorSystem.layer,
      PermissionUtilADMLive.layer,
      PermissionsResponder.layer,
      PredicateObjectMapper.layer,
      ProjectExportServiceLive.layer,
      ProjectExportStorageServiceLive.layer,
      ProjectImportService.layer,
      RepositoryUpdater.layer,
<<<<<<< HEAD
      ResourceUtilV2Live.layer,
=======
      ResourceInfoLayers.live,
      ResourceUtilV2.layer,
>>>>>>> 0e58f0ea
      ResourcesApiModule.layer,
      ResourcesModule.layer,
      ResourcesRepoLive.layer,
      ResourcesResponderV2.layer,
      SearchApiRoutes.layer,
      SearchEndpoints.layer,
      SearchResponderV2Module.layer,
      SecurityModule.layer,
      ShaclApiModule.layer,
      ShaclModule.layer,
      SipiServiceLive.layer,
      StandoffResponderV2.layer,
      StandoffTagUtilV2Live.layer,
      State.layer,
      TapirToPekkoInterpreter.layer,
      ValuesResponderV2.layer,
      // ZLayer.Debug.mermaid,
    )
}<|MERGE_RESOLUTION|>--- conflicted
+++ resolved
@@ -164,12 +164,7 @@
       ProjectExportStorageServiceLive.layer,
       ProjectImportService.layer,
       RepositoryUpdater.layer,
-<<<<<<< HEAD
-      ResourceUtilV2Live.layer,
-=======
-      ResourceInfoLayers.live,
       ResourceUtilV2.layer,
->>>>>>> 0e58f0ea
       ResourcesApiModule.layer,
       ResourcesModule.layer,
       ResourcesRepoLive.layer,
