/*
 * Copyright © 2021 - 2023 Swiss National Data and Service Center for the Humanities and/or DaSCH Service Platform contributors.
 * SPDX-License-Identifier: Apache-2.0
 */

package org.knora.webapi.core

import zio.ULayer
import zio.ZLayer

import org.knora.webapi.auth.JWTService
import org.knora.webapi.config.AppConfig
import org.knora.webapi.http.middleware.AuthenticationMiddleware
import org.knora.webapi.messages.StringFormatter
import org.knora.webapi.messages.util.PermissionUtilADM
import org.knora.webapi.messages.util.PermissionUtilADMLive
import org.knora.webapi.messages.util.ValueUtilV1
import org.knora.webapi.messages.util.ValueUtilV1Live
import org.knora.webapi.messages.util.standoff.StandoffTagUtilV2
import org.knora.webapi.messages.util.standoff.StandoffTagUtilV2Live
import org.knora.webapi.responders.ActorDeps
import org.knora.webapi.responders.ActorToZioBridge
import org.knora.webapi.responders.IriService
import org.knora.webapi.responders.admin.GroupsResponderADM
import org.knora.webapi.responders.admin.GroupsResponderADMLive
import org.knora.webapi.responders.admin.ListsResponderADM
import org.knora.webapi.responders.admin.ListsResponderADMLive
import org.knora.webapi.responders.admin.PermissionsResponderADM
import org.knora.webapi.responders.admin.PermissionsResponderADMLive
import org.knora.webapi.responders.admin.ProjectsResponderADM
import org.knora.webapi.responders.admin.ProjectsResponderADMLive
import org.knora.webapi.responders.admin.ProjectsServiceLive
import org.knora.webapi.responders.admin.SipiResponderADM
import org.knora.webapi.responders.admin.SipiResponderADMLive
import org.knora.webapi.responders.admin.StoresResponderADM
import org.knora.webapi.responders.admin.StoresResponderADMLive
import org.knora.webapi.responders.admin.UsersResponderADM
import org.knora.webapi.responders.admin.UsersResponderADMLive
import org.knora.webapi.responders.v1.CkanResponderV1
import org.knora.webapi.responders.v1.CkanResponderV1Live
import org.knora.webapi.responders.v1.ListsResponderV1
import org.knora.webapi.responders.v1.ListsResponderV1Live
import org.knora.webapi.responders.v1.OntologyResponderV1
import org.knora.webapi.responders.v1.OntologyResponderV1Live
import org.knora.webapi.responders.v1.ProjectsResponderV1
import org.knora.webapi.responders.v1.ProjectsResponderV1Live
import org.knora.webapi.responders.v1.SearchResponderV1
import org.knora.webapi.responders.v1.SearchResponderV1Live
import org.knora.webapi.responders.v1.StandoffResponderV1
import org.knora.webapi.responders.v1.StandoffResponderV1Live
import org.knora.webapi.responders.v1.UsersResponderV1
import org.knora.webapi.responders.v1.UsersResponderV1Live
import org.knora.webapi.responders.v1.ValuesResponderV1
import org.knora.webapi.responders.v1.ValuesResponderV1Live
import org.knora.webapi.responders.v2.ListsResponderV2
import org.knora.webapi.responders.v2.ListsResponderV2Live
import org.knora.webapi.responders.v2.ResourceUtilV2
import org.knora.webapi.responders.v2.ResourceUtilV2Live
import org.knora.webapi.responders.v2.ValuesResponderV2
import org.knora.webapi.responders.v2.ValuesResponderV2Live
import org.knora.webapi.routing.ApiRoutes
import org.knora.webapi.routing.admin.AuthenticatorService
import org.knora.webapi.routing.admin.ProjectsRouteZ
import org.knora.webapi.slice.ontology.api.service.RestCardinalityService
import org.knora.webapi.slice.ontology.api.service.RestCardinalityServiceLive
import org.knora.webapi.slice.ontology.domain.service.CardinalityService
import org.knora.webapi.slice.ontology.repo.service.OntologyCache
import org.knora.webapi.slice.ontology.repo.service.OntologyRepoLive
import org.knora.webapi.slice.ontology.repo.service.PredicateRepositoryLive
import org.knora.webapi.slice.resourceinfo.api.ResourceInfoRoute
import org.knora.webapi.slice.resourceinfo.api.RestResourceInfoService
import org.knora.webapi.slice.resourceinfo.domain.IriConverter
import org.knora.webapi.slice.resourceinfo.domain.ResourceInfoRepo
import org.knora.webapi.store.cache.CacheServiceManager
import org.knora.webapi.store.cache.api.CacheService
import org.knora.webapi.store.cache.impl.CacheServiceInMemImpl
import org.knora.webapi.store.iiif.IIIFServiceManager
import org.knora.webapi.store.iiif.api.IIIFService
import org.knora.webapi.store.iiif.impl.IIIFServiceSipiImpl
import org.knora.webapi.store.triplestore.TriplestoreServiceManager
import org.knora.webapi.store.triplestore.api.TriplestoreService
import org.knora.webapi.store.triplestore.impl.TriplestoreServiceLive
import org.knora.webapi.store.triplestore.upgrade.RepositoryUpdater

object LayersLive {

  /**
   * The `Environment` that we require to exist at startup.
   */
  type DspEnvironmentLive =
    ActorSystem
      with ApiRoutes
      with AppConfig
      with AppRouter
      with AppRouterRelayingMessageHandler
      with CacheService
      with CacheServiceManager
      with CkanResponderV1
      with GroupsResponderADM
      with HttpServer
      with IIIFService
      with IIIFServiceManager
      with IriService
      with JWTService
      with ListsResponderV2
      with ListsResponderADM
      with ListsResponderV1
      with MessageRelay
      with OntologyResponderV1
      with PermissionUtilADM
      with PermissionsResponderADM
      with ProjectsResponderADM
      with ProjectsResponderV1
      with RepositoryUpdater
      with RestCardinalityService
      with RestResourceInfoService
      with ResourceUtilV2
      with SearchResponderV1
      with SipiResponderADM
      with StandoffResponderV1
      with StandoffTagUtilV2
      with State
      with StoresResponderADM
      with TriplestoreService
      with TriplestoreServiceManager
      with UsersResponderADM
      with UsersResponderV1
      with ValuesResponderV1
      with ValueUtilV1
      with ValuesResponderV2

  /**
   * All effect layers needed to provide the `Environment`
   */
  val dspLayersLive: ULayer[DspEnvironmentLive] =
    ZLayer.make[DspEnvironmentLive](
      ActorDeps.layer,
      ActorSystem.layer,
      ActorToZioBridge.live,
      ApiRoutes.layer,
      AppConfig.layer,
      AppRouter.layer,
      AppRouterRelayingMessageHandler.layer,
      AuthenticationMiddleware.layer,
      AuthenticatorService.layer,
      CacheServiceInMemImpl.layer,
      CacheServiceManager.layer,
      CardinalityService.layer,
      CkanResponderV1Live.layer,
      GroupsResponderADMLive.layer,
      HttpServer.layer,
      HttpServerZ.layer, // this is the new ZIO HTTP server layer
      IIIFServiceManager.layer,
      IIIFServiceSipiImpl.layer,
      IriConverter.layer,
      IriService.layer,
      JWTService.layer,
      ListsResponderV2Live.layer,
      ListsResponderADMLive.layer,
      ListsResponderV1Live.layer,
      MessageRelayLive.layer,
      OntologyCache.layer,
      OntologyRepoLive.layer,
      OntologyResponderV1Live.layer,
      PermissionUtilADMLive.layer,
      PermissionsResponderADMLive.layer,
      PredicateRepositoryLive.layer,
      ProjectsResponderADMLive.layer,
      ProjectsResponderV1Live.layer,
      ProjectsRouteZ.layer,
      ProjectsServiceLive.layer,
      RepositoryUpdater.layer,
      ResourceInfoRepo.layer,
      ResourceInfoRoute.layer,
      RestCardinalityServiceLive.layer,
      RestResourceInfoService.layer,
      ResourceUtilV2Live.layer,
      SearchResponderV1Live.layer,
      SipiResponderADMLive.layer,
      StandoffResponderV1Live.layer,
      StandoffTagUtilV2Live.layer,
      State.layer,
      StoresResponderADMLive.layer,
      StringFormatter.live,
      TriplestoreServiceLive.layer,
      TriplestoreServiceManager.layer,
      UsersResponderADMLive.layer,
      UsersResponderV1Live.layer,
<<<<<<< HEAD
      ValueUtilV1Live.layer,
      ValuesResponderV2Live.layer
=======
      ValuesResponderV1Live.layer,
      ValueUtilV1Live.layer
>>>>>>> 9b68e891
    )
}<|MERGE_RESOLUTION|>--- conflicted
+++ resolved
@@ -125,8 +125,8 @@
       with TriplestoreServiceManager
       with UsersResponderADM
       with UsersResponderV1
+      with ValueUtilV1
       with ValuesResponderV1
-      with ValueUtilV1
       with ValuesResponderV2
 
   /**
@@ -186,12 +186,8 @@
       TriplestoreServiceManager.layer,
       UsersResponderADMLive.layer,
       UsersResponderV1Live.layer,
-<<<<<<< HEAD
       ValueUtilV1Live.layer,
+      ValuesResponderV1Live.layer,
       ValuesResponderV2Live.layer
-=======
-      ValuesResponderV1Live.layer,
-      ValueUtilV1Live.layer
->>>>>>> 9b68e891
     )
 }