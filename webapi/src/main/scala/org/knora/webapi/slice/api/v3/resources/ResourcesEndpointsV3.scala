--- conflicted
+++ resolved
@@ -12,6 +12,7 @@
 
 import org.knora.webapi.slice.api.PageAndSize
 import org.knora.webapi.slice.api.PagedResponse
+import org.knora.webapi.slice.api.v2.IriDto
 import org.knora.webapi.slice.api.v3.ApiV3
 import org.knora.webapi.slice.api.v3.EndpointHelper
 import org.knora.webapi.slice.api.v3.LanguageStringDto
@@ -21,16 +22,12 @@
 import org.knora.webapi.slice.api.v3.ResourceClassDto
 import org.knora.webapi.slice.api.v3.ResourceResponseDto
 import org.knora.webapi.slice.api.v3.V3BaseEndpoint
-import org.knora.webapi.slice.api.v3.V3ErrorCode.project_not_found
+import org.knora.webapi.slice.api.v3.V3ErrorCode.*
 import org.knora.webapi.slice.common.domain.LanguageCode.EN
 import org.knora.webapi.slice.ontology.domain.model.RepresentationClass
-import org.knora.webapi.slice.resources.api.model.IriDto
 
 class ResourcesEndpointsV3(baseEndpoint: V3BaseEndpoint) extends EndpointHelper {
 
-<<<<<<< HEAD
-  val getResourcesResourcesPerOntology = baseEndpoint.withUserEndpoint.get
-=======
   val getResourcesResourcesPerOntology = baseEndpoint
     .public(
       oneOf(
@@ -38,7 +35,6 @@
       ),
     )
     .get
->>>>>>> f83738f5
     .in(ApiV3.V3ProjectsProjectIri / "resourcesPerOntology")
     .out(
       jsonBody[List[OntologyAndResourceClasses]].example(
@@ -79,7 +75,15 @@
         "Note that the `itemCount` includes only non-deleted resources and it includes resources even if the current user may not be permitted to see some of them, for performance reasons.",
     )
 
-  val getResources = baseEndpoint.withUserEndpoint.get
+  val getResources = baseEndpoint
+    .withUser(
+      oneOf(
+        notFoundVariant(project_not_found),
+        notFoundVariant(ontology_not_found),
+        notFoundVariant(resourceClass_not_found),
+      ),
+    )
+    .get
     .in(ApiV3.V3ProjectsProjectIri / "resources")
     .in(query[IriDto]("resourceClassIri").description("The IRI of the resource class to filter by"))
     .in(PageAndSize.queryParams())
