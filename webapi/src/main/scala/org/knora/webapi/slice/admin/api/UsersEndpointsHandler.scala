--- conflicted
+++ resolved
@@ -22,16 +22,13 @@
 ) {
 
   private val getUsersHandler =
-    SecuredEndpointHandler[
-      Unit,
-      UsersGetResponseADM
-    ](
+    SecuredEndpointHandler[Unit, UsersGetResponseADM](
       usersEndpoints.getUsers,
       requestingUser => _ => restService.listAllUsers(requestingUser)
     )
 
   private val getUserByIriHandler =
-    SecuredEndpointAndZioHandler[UserIri, UserResponseADM](
+    SecuredEndpointHandler[UserIri, UserResponseADM](
       usersEndpoints.getUserByIri,
       requestingUser => { case (userIri: UserIri) => restService.getUserByIri(requestingUser, userIri) }
     )
@@ -42,12 +39,8 @@
       requestingUser => { case (userIri: UserIri) => restService.deleteUser(requestingUser, userIri) }
     )
 
-<<<<<<< HEAD
   val allHanders =
-    List(getUsersHandler, getUserByIriHandler, deleteUserByIriHandler).map(mapper.mapEndpointAndHandler(_))
-=======
-  val allHanders = List(getUsersHandler, deleteUserByIriHandler).map(mapper.mapSecuredEndpointHandler(_))
->>>>>>> b2f5c6d8
+    List(getUsersHandler, getUserByIriHandler, deleteUserByIriHandler).map(mapper.mapSecuredEndpointHandler(_))
 }
 
 object UsersEndpointsHandler {
