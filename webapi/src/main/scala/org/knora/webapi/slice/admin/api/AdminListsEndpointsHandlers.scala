--- conflicted
+++ resolved
@@ -8,12 +8,9 @@
 import zio.*
 import zio.ZLayer
 
-<<<<<<< HEAD
 import sttp.tapir.ztapir.*
 
 import dsp.errors.BadRequestException
-=======
->>>>>>> 2c0f8486
 import org.knora.webapi.messages.admin.responder.listsmessages.CanDeleteListResponseADM
 import org.knora.webapi.messages.admin.responder.listsmessages.ChildNodeInfoGetResponseADM
 import org.knora.webapi.messages.admin.responder.listsmessages.ListGetResponseADM
@@ -29,153 +26,25 @@
 
 final case class AdminListsEndpointsHandlers(
   private val adminListsEndpoints: AdminListsEndpoints,
-<<<<<<< HEAD
-  private val adminListsRestService: AdminListRestService,
-  private val listsResponder: ListsResponder,
+  private val restService: AdminListRestService,
 ) {
-
-  private val getListsByIriHandler = PublicEndpointHandler(
-    adminListsEndpoints.getListsByIri,
-    (iri: ListIri) => listsResponder.listGetRequestADM(iri.value),
+  val allHandlers: Seq[ZServerEndpoint[Any, Any]]
+    adminListsEndpoints.getListsQueryByProjectIriOption.zServerLogic(restService.getLists),
+    adminListsEndpoints.getListsByIri.zServerLogic(restService.listGetRequestADM),
+    adminListsEndpoints.getListsByIriInfo.zServerLogic(restService.listNodeInfoGetRequestADM),
+    adminListsEndpoints.getListsInfosByIri.zServerLogic(restService.listNodeInfoGetRequestADM),
+    adminListsEndpoints.getListsNodesByIri.zServerLogic(restService.listNodeInfoGetRequestADM),
+    adminListsEndpoints.getListsCanDeleteByIri.zServerLogic(restService.canDeleteListRequestADM),
+    adminListsEndpoints.postLists.serverLogic( restService.listCreateRootNode),
+    adminListsEndpoints.postListsChild.serverLogic( restService.listCreateChildNode),
+    adminListsEndpoints.putListsByIriName.serverLogic( restService.listChangeName),
+    adminListsEndpoints.putListsByIriLabels.serverLogic( restService.listChangeLabels),
+    adminListsEndpoints.putListsByIriComments.serverLogic( restService.listChangeComments),
+    adminListsEndpoints.putListsByIriPosition.serverLogic( restService.nodePositionChangeRequest),
+    adminListsEndpoints.putListsByIri.serverLogic( restService.listChange),
+    adminListsEndpoints.deleteListsByIri.serverLogic( restService.deleteListItemRequestADM),
+    adminListsEndpoints.deleteListsComment.serverLogic( restService.deleteListNodeCommentsADM),
   )
-
-  private val getListsByIriInfoHandler = PublicEndpointHandler(
-    adminListsEndpoints.getListsByIriInfo,
-    (iri: ListIri) => listsResponder.listNodeInfoGetRequestADM(iri.value),
-  )
-
-  private val getListsInfosByIriHandler = PublicEndpointHandler(
-    adminListsEndpoints.getListsInfosByIri,
-    (iri: ListIri) => listsResponder.listNodeInfoGetRequestADM(iri.value),
-  )
-
-  private val getListsNodesByIriHandler = PublicEndpointHandler(
-    adminListsEndpoints.getListsNodesByIri,
-    (iri: ListIri) => listsResponder.listNodeInfoGetRequestADM(iri.value),
-  )
-
-  // Creates
-  private val postListsCreateRootNodeHandler =
-    SecuredEndpointHandler[ListCreateRootNodeRequest, ListGetResponseADM](
-      adminListsEndpoints.postLists,
-      user => req => adminListsRestService.listCreateRootNode(req, user),
-    )
-
-  private val postListsCreateChildNodeHandler =
-    SecuredEndpointHandler[(ListIri, ListCreateChildNodeRequest), ChildNodeInfoGetResponseADM](
-      adminListsEndpoints.postListsChild,
-      user => { case (iri: ListIri, req: ListCreateChildNodeRequest) =>
-        ZIO
-          .fail(BadRequestException("Route and payload parentNodeIri mismatch."))
-          .when(iri != req.parentNodeIri) *>
-          adminListsRestService.listCreateChildNode(req, user)
-      },
-    )
-
-  // Updates
-  private val putListsByIriNameHandler =
-    SecuredEndpointHandler[(ListIri, ListChangeNameRequest), NodeInfoGetResponseADM](
-      adminListsEndpoints.putListsByIriName,
-      (user: User) => { case (iri: ListIri, newName: ListChangeNameRequest) =>
-        adminListsRestService.listChangeName(iri, newName, user)
-      },
-    )
-
-  private val putListsByIriLabelsHandler =
-    SecuredEndpointHandler[(ListIri, ListChangeLabelsRequest), NodeInfoGetResponseADM](
-      adminListsEndpoints.putListsByIriLabels,
-      (user: User) => { case (iri: ListIri, request: ListChangeLabelsRequest) =>
-        adminListsRestService.listChangeLabels(iri, request, user)
-      },
-    )
-
-  private val putListsByIriCommentsHandler =
-    SecuredEndpointHandler[(ListIri, ListChangeCommentsRequest), NodeInfoGetResponseADM](
-      adminListsEndpoints.putListsByIriComments,
-      (user: User) => { case (iri: ListIri, request: ListChangeCommentsRequest) =>
-        adminListsRestService.listChangeComments(iri, request, user)
-      },
-    )
-
-  private val putListsByIriPositionHandler =
-    SecuredEndpointHandler[(ListIri, ListChangePositionRequest), NodePositionChangeResponseADM](
-      adminListsEndpoints.putListsByIriPosition,
-      (user: User) => { case (iri: ListIri, request: ListChangePositionRequest) =>
-        adminListsRestService.nodePositionChangeRequest(iri, request, user)
-      },
-    )
-
-  private val putListsByIriHandler = SecuredEndpointHandler[(ListIri, ListChangeRequest), NodeInfoGetResponseADM](
-    adminListsEndpoints.putListsByIri,
-    (user: User) => { case (iri: ListIri, request: ListChangeRequest) =>
-      adminListsRestService.listChange(iri, request, user)
-    },
-  )
-
-  // Deletes
-  private val deleteListsByIriHandler = SecuredEndpointHandler[ListIri, ListItemDeleteResponseADM](
-    adminListsEndpoints.deleteListsByIri,
-    user => listIri => adminListsRestService.deleteListItemRequestADM(listIri, user),
-  )
-
-  private val getListsCanDeleteByIriHandler = PublicEndpointHandler[ListIri, CanDeleteListResponseADM](
-    adminListsEndpoints.getListsCanDeleteByIri,
-    listsResponder.canDeleteListRequestADM,
-  )
-
-  private val deleteListsCommentHandler = SecuredEndpointHandler[ListIri, ListNodeCommentsDeleteResponseADM](
-    adminListsEndpoints.deleteListsComment,
-    _ => listIri => listsResponder.deleteListNodeCommentsADM(listIri),
-  )
-
-  private val public = List(
-    getListsByIriHandler,
-    adminListsEndpoints.getListsQueryByProjectIriOption.zServerLogic(listsResponder.getLists),
-    getListsByIriInfoHandler,
-    getListsInfosByIriHandler,
-    getListsNodesByIriHandler,
-    getListsCanDeleteByIriHandler,
-  )
-
-  private val secured = List(
-    postListsCreateRootNodeHandler,
-    postListsCreateChildNodeHandler,
-    putListsByIriNameHandler,
-    putListsByIriLabelsHandler,
-    putListsByIriCommentsHandler,
-    putListsByIriPositionHandler,
-    putListsByIriHandler,
-    deleteListsByIriHandler,
-    deleteListsCommentHandler,
-  )
-=======
-  private val restService: AdminListRestService,
-  private val mapper: HandlerMapper,
-) {
-
-  private val public = List(
-    PublicEndpointHandler(adminListsEndpoints.getListsByIri, restService.listGetRequestADM),
-    PublicEndpointHandler(adminListsEndpoints.getListsQueryByProjectIriOption, restService.getLists),
-    PublicEndpointHandler(adminListsEndpoints.getListsByIriInfo, restService.listNodeInfoGetRequestADM),
-    PublicEndpointHandler(adminListsEndpoints.getListsInfosByIri, restService.listNodeInfoGetRequestADM),
-    PublicEndpointHandler(adminListsEndpoints.getListsNodesByIri, restService.listNodeInfoGetRequestADM),
-    PublicEndpointHandler(adminListsEndpoints.getListsCanDeleteByIri, restService.canDeleteListRequestADM),
-  ).map(mapper.mapPublicEndpointHandler)
-
-  private val secured = List(
-    SecuredEndpointHandler(adminListsEndpoints.postLists, restService.listCreateRootNode),
-    SecuredEndpointHandler(adminListsEndpoints.postListsChild, restService.listCreateChildNode),
-    SecuredEndpointHandler(adminListsEndpoints.putListsByIriName, restService.listChangeName),
-    SecuredEndpointHandler(adminListsEndpoints.putListsByIriLabels, restService.listChangeLabels),
-    SecuredEndpointHandler(adminListsEndpoints.putListsByIriComments, restService.listChangeComments),
-    SecuredEndpointHandler(adminListsEndpoints.putListsByIriPosition, restService.nodePositionChangeRequest),
-    SecuredEndpointHandler(adminListsEndpoints.putListsByIri, restService.listChange),
-    SecuredEndpointHandler(adminListsEndpoints.deleteListsByIri, restService.deleteListItemRequestADM),
-    SecuredEndpointHandler(adminListsEndpoints.deleteListsComment, restService.deleteListNodeCommentsADM),
-  ).map(mapper.mapSecuredEndpointHandler)
->>>>>>> 2c0f8486
-
-  val allHandlers: List[ZServerEndpoint[Any, Any]] = public ++ secured
 }
 
 object AdminListsEndpointsHandlers {
