/*
 * Copyright © 2021 - 2025 Swiss National Data and Service Center for the Humanities and/or DaSCH Service Platform contributors.
 * SPDX-License-Identifier: Apache-2.0
 */

package org.knora.webapi.slice.shacl.api

import zio.*

import org.knora.webapi.slice.common.api.BaseEndpoints
import org.knora.webapi.slice.common.api.TapirToZioHttpInterpreter
import org.knora.webapi.slice.shacl.domain.ShaclValidator

<<<<<<< HEAD
object ShaclApiModule
    extends URModule[
      BaseEndpoints & ShaclValidator & TapirToZioHttpInterpreter,
      ShaclEndpoints & ShaclServerEndpoints,
    ] {
  self =>
=======
object ShaclApiModule { self =>
  type Dependencies = BaseEndpoints & HandlerMapper & ShaclValidator & TapirToPekkoInterpreter
  type Provided     = ShaclApiRoutes & ShaclEndpoints
>>>>>>> 031b0940
  val layer: URLayer[self.Dependencies, self.Provided] =
    ZLayer.makeSome[self.Dependencies, self.Provided](
      ShaclEndpoints.layer,
      ShaclServerEndpoints.layer,
      ShaclApiService.layer,
    )
}<|MERGE_RESOLUTION|>--- conflicted
+++ resolved
@@ -11,18 +11,9 @@
 import org.knora.webapi.slice.common.api.TapirToZioHttpInterpreter
 import org.knora.webapi.slice.shacl.domain.ShaclValidator
 
-<<<<<<< HEAD
-object ShaclApiModule
-    extends URModule[
-      BaseEndpoints & ShaclValidator & TapirToZioHttpInterpreter,
-      ShaclEndpoints & ShaclServerEndpoints,
-    ] {
-  self =>
-=======
 object ShaclApiModule { self =>
-  type Dependencies = BaseEndpoints & HandlerMapper & ShaclValidator & TapirToPekkoInterpreter
-  type Provided     = ShaclApiRoutes & ShaclEndpoints
->>>>>>> 031b0940
+  type Dependencies = BaseEndpoints & ShaclValidator & TapirToZioHttpInterpreter
+  type Provided     = ShaclEndpoints & ShaclServerEndpoints
   val layer: URLayer[self.Dependencies, self.Provided] =
     ZLayer.makeSome[self.Dependencies, self.Provided](
       ShaclEndpoints.layer,
