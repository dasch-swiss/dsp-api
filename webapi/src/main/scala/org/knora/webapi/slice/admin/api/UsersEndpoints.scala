--- conflicted
+++ resolved
@@ -23,11 +23,8 @@
     .out(sprayJsonBody[UsersGetResponseADM])
     .description("Returns all users.")
     .tags(tags)
-<<<<<<< HEAD
-=======
 
   val endpoints: Seq[AnyEndpoint] = Seq(getUsers).map(_.endpoint)
->>>>>>> 503b7422
 }
 
 object UsersEndpoints {
