/*
 * Copyright © 2021 - 2025 Swiss National Data and Service Center for the Humanities and/or DaSCH Service Platform contributors.
 * SPDX-License-Identifier: Apache-2.0
 */

package org.knora.webapi.slice.common

import org.eclipse.rdf4j.model.impl.SimpleNamespace
import org.eclipse.rdf4j.model.vocabulary.XSD
import org.eclipse.rdf4j.sparqlbuilder.graphpattern.TriplePattern
import org.eclipse.rdf4j.sparqlbuilder.rdf.Iri
import org.eclipse.rdf4j.sparqlbuilder.rdf.Rdf
import org.eclipse.rdf4j.sparqlbuilder.rdf.RdfLiteral
import org.eclipse.rdf4j.sparqlbuilder.rdf.RdfValue

import java.time.Instant

import org.knora.webapi.messages.SmartIri
import org.knora.webapi.messages.store.triplestoremessages.BooleanLiteralV2
import org.knora.webapi.messages.store.triplestoremessages.OntologyLiteralV2
import org.knora.webapi.messages.store.triplestoremessages.SmartIriLiteralV2
import org.knora.webapi.messages.store.triplestoremessages.StringLiteralV2
import org.knora.webapi.messages.v2.responder.ontologymessages.PredicateInfoV2
import org.knora.webapi.slice.admin.domain.model.KnoraProject.ProjectIri
import org.knora.webapi.slice.common.KnoraIris.KnoraIri
import org.knora.webapi.slice.common.KnoraIris.OntologyIri
import org.knora.webapi.slice.common.domain.InternalIri

trait QueryBuilderHelper {

  def toRdfValue(ontologyLiteralV2: OntologyLiteralV2): RdfValue =
    ontologyLiteralV2 match {
      case l: SmartIriLiteralV2 => toRdfIri(l.value)
      case l: StringLiteralV2   => toRdfLiteral(l)
      case l: BooleanLiteralV2  => toRdfLiteral(l)
    }

  def toRdfLiteral(literalV2: StringLiteralV2): RdfLiteral.StringLiteral = literalV2.language match {
    case Some(lang) => Rdf.literalOfLanguage(literalV2.value, lang)
    case None       => Rdf.literalOf(literalV2.value)
  }

  def toRdfLiteral(booleanV2: BooleanLiteralV2): RdfLiteral.StringLiteral = toRdfLiteral(booleanV2.value)

  def toRdfLiteral(instant: Instant): RdfLiteral.StringLiteral = Rdf.literalOfType(instant.toString, XSD.DATETIME)
  def toRdfLiteral(boolean: Boolean): RdfLiteral.StringLiteral = Rdf.literalOfType(boolean.toString, XSD.BOOLEAN)

  def toRdfLiteral(int: Int): RdfLiteral.StringLiteral = Rdf.literalOfType(int.toString, XSD.INT)
  def toRdfLiteralNonNegative(int: Int): RdfLiteral.StringLiteral =
    Rdf.literalOfType(int.toString, XSD.NON_NEGATIVE_INTEGER)

<<<<<<< HEAD
  def toRdfIri(iri: KnoraIri): Iri   = toRdfIri(iri.smartIri)
  def toRdfIri(iri: SmartIri): Iri   = Rdf.iri(iri.toInternalSchema.toIri)
  def toRdfIri(iri: ProjectIri): Iri = Rdf.iri(iri.value)
=======
  def toRdfIri(iri: KnoraIri): Iri    = toRdfIri(iri.smartIri)
  def toRdfIri(iri: SmartIri): Iri    = Rdf.iri(iri.toInternalSchema.toIri)
  def toRdfIri(iri: InternalIri): Iri = Rdf.iri(iri.value)
>>>>>>> e0abdce3

  def ontologyAndNamespace(ontologyIri: OntologyIri): (Iri, SimpleNamespace) = {
    val ontology: Iri = toRdfIri(ontologyIri)
    val ontologyNS    = ontologyIri.ontologyName.value
    (ontology, SimpleNamespace(ontologyNS, ontologyIri.toInternalSchema.toString + "#"))
  }

  def toPropertyPatterns(iri: Iri, values: Iterable[PredicateInfoV2]): List[TriplePattern] =
    values.flatMap(pred => pred.objects.map(obj => iri.has(toRdfIri(pred.predicateIri), toRdfValue(obj)))).toList
}<|MERGE_RESOLUTION|>--- conflicted
+++ resolved
@@ -49,15 +49,10 @@
   def toRdfLiteralNonNegative(int: Int): RdfLiteral.StringLiteral =
     Rdf.literalOfType(int.toString, XSD.NON_NEGATIVE_INTEGER)
 
-<<<<<<< HEAD
   def toRdfIri(iri: KnoraIri): Iri   = toRdfIri(iri.smartIri)
   def toRdfIri(iri: SmartIri): Iri   = Rdf.iri(iri.toInternalSchema.toIri)
   def toRdfIri(iri: ProjectIri): Iri = Rdf.iri(iri.value)
-=======
-  def toRdfIri(iri: KnoraIri): Iri    = toRdfIri(iri.smartIri)
-  def toRdfIri(iri: SmartIri): Iri    = Rdf.iri(iri.toInternalSchema.toIri)
   def toRdfIri(iri: InternalIri): Iri = Rdf.iri(iri.value)
->>>>>>> e0abdce3
 
   def ontologyAndNamespace(ontologyIri: OntologyIri): (Iri, SimpleNamespace) = {
     val ontology: Iri = toRdfIri(ontologyIri)
