--- conflicted
+++ resolved
@@ -40,11 +40,7 @@
 
   def updateProject(
     id: IriIdentifier,
-<<<<<<< HEAD
-    updateRequest: ProjectUpdateRequest,
-=======
     updateReq: ProjectUpdateRequest,
->>>>>>> 9f98f7e1
     user: UserADM
   ): Task[ProjectOperationResponseADM]
 
@@ -75,11 +71,7 @@
   def updateProjectRestrictedViewSettings(
     id: ProjectIdentifierADM,
     user: UserADM,
-<<<<<<< HEAD
-    payload: ProjectSetRestrictedViewSizePayload
-=======
-    payload: ProjectSetRestrictedViewSizeRequest
->>>>>>> 9f98f7e1
+    setSizeReq: ProjectSetRestrictedViewSizeRequest
   ): Task[ProjectRestrictedViewSizeResponseADM]
 }
 
@@ -116,13 +108,8 @@
   /**
    * Creates a project from the given payload.
    *
-<<<<<<< HEAD
-   * @param payload the [[ProjectCreateRequest]] from which to create the project
-   * @param user    the [[UserADM]] making the request
-=======
    * @param createReq the [[ProjectCreateRequest]] from which to create the project
    * @param user      the [[UserADM]] making the request
->>>>>>> 9f98f7e1
    * @return
    *     '''success''': information about the created project as a [[ProjectOperationResponseADM]]
    *
@@ -130,13 +117,8 @@
    *                    can be found, if one was provided with the [[ProjectCreateRequest]]
    *                    [[dsp.errors.ForbiddenException]] when the requesting user is not allowed to perform the operation
    */
-<<<<<<< HEAD
-  def createProject(payload: ProjectCreateRequest, user: UserADM): Task[ProjectOperationResponseADM] =
-    ZIO.random.flatMap(_.nextUUID).flatMap(responder.projectCreateRequestADM(payload, user, _))
-=======
   def createProject(createReq: ProjectCreateRequest, user: UserADM): Task[ProjectOperationResponseADM] =
     ZIO.random.flatMap(_.nextUUID).flatMap(responder.projectCreateRequestADM(createReq, user, _))
->>>>>>> 9f98f7e1
 
   /**
    * Deletes the project by its [[ProjectIri]].
@@ -161,11 +143,7 @@
    * Updates a project, identified by its [[ProjectIri]].
    *
    * @param id           the [[ProjectIri]] of the project
-<<<<<<< HEAD
-   * @param updateRequest              the [[ProjectUpdateRequest]]
-=======
    * @param updateReq              the [[ProjectUpdateRequest]]
->>>>>>> 9f98f7e1
    * @param user       the [[UserADM]] making the request
    * @return
    *     '''success''': information about the project as a [[ProjectOperationResponseADM]]
@@ -175,17 +153,10 @@
    */
   def updateProject(
     id: IriIdentifier,
-<<<<<<< HEAD
-    updateRequest: ProjectUpdateRequest,
-    user: UserADM
-  ): Task[ProjectOperationResponseADM] =
-    Random.nextUUID.flatMap(responder.changeBasicInformationRequestADM(id.value, updateRequest, user, _))
-=======
     updateReq: ProjectUpdateRequest,
     user: UserADM
   ): Task[ProjectOperationResponseADM] =
     Random.nextUUID.flatMap(responder.changeBasicInformationRequestADM(id.value, updateReq, user, _))
->>>>>>> 9f98f7e1
 
   /**
    * Returns all data of a specific project, identified by its [[ProjectIri]].
@@ -275,20 +246,16 @@
    *
    * @param id the project's id represented by iri, shortcode or shortname,
    * @param user requesting user,
-   * @param payload value to be set,
+   * @param setSizeReq value to be set,
    * @return [[ProjectRestrictedViewSizeResponseADM]].
    */
   override def updateProjectRestrictedViewSettings(
     id: ProjectIdentifierADM,
     user: UserADM,
-<<<<<<< HEAD
-    payload: ProjectSetRestrictedViewSizePayload
-=======
-    payload: ProjectSetRestrictedViewSizeRequest
->>>>>>> 9f98f7e1
+    setSizeReq: ProjectSetRestrictedViewSizeRequest
   ): Task[ProjectRestrictedViewSizeResponseADM] =
     for {
-      size    <- ZIO.fromEither(RestrictedViewSize.make(payload.size)).mapError(BadRequestException(_))
+      size    <- ZIO.fromEither(RestrictedViewSize.make(setSizeReq.size)).mapError(BadRequestException(_))
       project <- projectRepo.findById(id).someOrFail(NotFoundException(s"Project '${getId(id)}' not found."))
       _       <- permissionService.ensureSystemOrProjectAdmin(user, project)
       _       <- projectRepo.setProjectRestrictedViewSize(project, size)
