/*
 * Copyright © 2021 - 2023 Swiss National Data and Service Center for the Humanities and/or DaSCH Service Platform contributors.
 * SPDX-License-Identifier: Apache-2.0
 */

package org.knora.webapi.slice.admin.repo.service

import play.twirl.api.TxtFormat
import zio.*

import dsp.valueobjects.RestrictedViewSize
import dsp.valueobjects.V2
import org.knora.webapi.messages.OntologyConstants.KnoraAdmin.*
import org.knora.webapi.messages.StringFormatter
import org.knora.webapi.messages.admin.responder.projectsmessages.ProjectIdentifierADM
import org.knora.webapi.messages.store.triplestoremessages.BooleanLiteralV2
import org.knora.webapi.messages.store.triplestoremessages.IriLiteralV2
import org.knora.webapi.messages.store.triplestoremessages.SparqlExtendedConstructResponse.ConstructPredicateObjects
import org.knora.webapi.messages.store.triplestoremessages.StringLiteralV2
import org.knora.webapi.messages.store.triplestoremessages.SubjectV2
import org.knora.webapi.messages.twirl.queries.sparql
import org.knora.webapi.slice.admin.domain.model.KnoraProject
import org.knora.webapi.slice.admin.domain.model.KnoraProject.*
import org.knora.webapi.slice.admin.domain.service.KnoraProjectRepo
import org.knora.webapi.slice.common.repo.service.PredicateObjectMapper
import org.knora.webapi.slice.resourceinfo.domain.InternalIri
import org.knora.webapi.store.triplestore.api.TriplestoreService
import org.knora.webapi.store.triplestore.api.TriplestoreService.Queries.Construct
import org.knora.webapi.store.triplestore.api.TriplestoreService.Queries.Update

final case class KnoraProjectRepoLive(
  private val triplestore: TriplestoreService,
  private val mapper: PredicateObjectMapper,
  private implicit val sf: StringFormatter
) extends KnoraProjectRepo {

  override def findById(id: ProjectIri): Task[Option[KnoraProject]] =
    findOneByQuery(sparql.admin.txt.getProjects(maybeIri = Some(id.value), None, None))

  override def findById(id: ProjectIdentifierADM): Task[Option[KnoraProject]] = {
    val maybeIri       = id.asIriIdentifierOption
    val maybeShortname = id.asShortnameIdentifierOption
    val maybeShortcode = id.asShortcodeIdentifierOption
    findOneByQuery(
      sparql.admin.txt
        .getProjects(maybeIri = maybeIri, maybeShortname = maybeShortname, maybeShortcode = maybeShortcode)
    )
  }

  private def findOneByQuery(query: TxtFormat.Appendable): Task[Option[KnoraProject]] =
    for {
      construct <- triplestore.query(Construct(query)).flatMap(_.asExtended).map(_.statements.headOption)
      project   <- ZIO.foreach(construct)(toKnoraProject)
    } yield project

  override def findAll(): Task[List[KnoraProject]] = {
    val query = sparql.admin.txt.getProjects(None, None, None)
    for {
      projectsResponse <- triplestore.query(Construct(query)).flatMap(_.asExtended).map(_.statements.toList)
      projects         <- ZIO.foreach(projectsResponse)(toKnoraProject)
    } yield projects
  }

  private def toKnoraProject(subjectPropsTuple: (SubjectV2, ConstructPredicateObjects)): Task[KnoraProject] = {
<<<<<<< HEAD
    val propsMap = subjectPropsTuple._2
    for {
      projectIri <- ProjectIri.from(subjectPropsTuple._1.toString).toZIO
=======
    val (subject, propertiesMap) = subjectPropsTuple
    for {
      projectIri <- ProjectIri.from(subject.value).toZIO
>>>>>>> af95516d
      shortname <- mapper
                     .getSingleOrFail[StringLiteralV2](ProjectShortname, propertiesMap)
                     .flatMap(l => Shortname.from(l.value).toZIO)
      shortcode <- mapper
                     .getSingleOrFail[StringLiteralV2](ProjectShortcode, propertiesMap)
                     .flatMap(l => Shortcode.from(l.value).toZIO)
      longname <- mapper
                    .getSingleOption[StringLiteralV2](ProjectLongname, propertiesMap)
                    .flatMap(optLit => ZIO.foreach(optLit)(l => Longname.from(l.value).toZIO))
      description <- mapper
                       .getNonEmptyChunkOrFail[StringLiteralV2](ProjectDescription, propertiesMap)
                       .map(_.map(l => V2.StringLiteralV2(l.value, l.language)))
                       .flatMap(ZIO.foreach(_)(Description.from(_).toZIO))
      keywords <- mapper
                    .getList[StringLiteralV2](ProjectKeyword, propertiesMap)
                    .flatMap(l => ZIO.foreach(l.map(_.value).sorted)(Keyword.from(_).toZIO))
      logo <- mapper
                .getSingleOption[StringLiteralV2](ProjectLogo, propertiesMap)
                .flatMap(optLit => ZIO.foreach(optLit)(l => Logo.from(l.value).toZIO))
      status <- mapper
                  .getSingleOrFail[BooleanLiteralV2](StatusProp, propertiesMap)
                  .map(l => Status.from(l.value))
      selfjoin <- mapper
                    .getSingleOrFail[BooleanLiteralV2](HasSelfJoinEnabled, propertiesMap)
                    .map(l => SelfJoin.from(l.value))
      ontologies <-
        mapper
          .getList[IriLiteralV2]("http://www.knora.org/ontology/knora-admin#belongsToOntology", propertiesMap)
          .map(_.map(l => InternalIri(l.value)))
    } yield KnoraProject(
      projectIri,
      shortname,
      shortcode,
      longname,
      description,
      keywords,
      logo,
      status,
      selfjoin,
      ontologies
    )
  }

  override def setProjectRestrictedViewSize(
    project: KnoraProject,
    size: RestrictedViewSize
  ): Task[Unit] = {
    val query = sparql.admin.txt
      .setProjectRestrictedViewSettings(project.id.value, size.value)
    triplestore.query(Update(query.toString))
  }
}

object KnoraProjectRepoLive {
  val layer = ZLayer.derive[KnoraProjectRepoLive]
}<|MERGE_RESOLUTION|>--- conflicted
+++ resolved
@@ -62,15 +62,9 @@
   }
 
   private def toKnoraProject(subjectPropsTuple: (SubjectV2, ConstructPredicateObjects)): Task[KnoraProject] = {
-<<<<<<< HEAD
-    val propsMap = subjectPropsTuple._2
-    for {
-      projectIri <- ProjectIri.from(subjectPropsTuple._1.toString).toZIO
-=======
     val (subject, propertiesMap) = subjectPropsTuple
     for {
       projectIri <- ProjectIri.from(subject.value).toZIO
->>>>>>> af95516d
       shortname <- mapper
                      .getSingleOrFail[StringLiteralV2](ProjectShortname, propertiesMap)
                      .flatMap(l => Shortname.from(l.value).toZIO)
