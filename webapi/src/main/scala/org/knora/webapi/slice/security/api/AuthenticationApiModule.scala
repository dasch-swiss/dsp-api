--- conflicted
+++ resolved
@@ -13,17 +13,9 @@
 import org.knora.webapi.slice.common.api.TapirToZioHttpInterpreter
 import org.knora.webapi.slice.security.Authenticator
 
-<<<<<<< HEAD
-object AuthenticationApiModule
-    extends URModule[
-      AppConfig & Authenticator & BaseEndpoints & TapirToZioHttpInterpreter,
-      AuthenticationEndpointsV2 & AuthenticationServerEndpointsV2,
-    ] { self =>
-=======
 object AuthenticationApiModule { self =>
-  type Dependencies = AppConfig & Authenticator & BaseEndpoints & HandlerMapper & TapirToPekkoInterpreter
-  type Provided     = AuthenticationApiRoutes & AuthenticationEndpointsV2
->>>>>>> 031b0940
+  type Dependencies = AppConfig & Authenticator & BaseEndpoints & TapirToZioHttpInterpreter
+  type Provided     = AuthenticationEndpointsV2 & AuthenticationServerEndpointsV2
   val layer: URLayer[self.Dependencies, self.Provided] =
     ZLayer.makeSome[self.Dependencies, self.Provided](
       AuthenticationEndpointsV2.layer,
