--- conflicted
+++ resolved
@@ -28,11 +28,7 @@
   type Dependencies =
     // format: off
     Authenticator &
-<<<<<<< HEAD
-    ExportServerEndpoints &
-=======
     ExportService &
->>>>>>> f83738f5
     IriConverter &
     KnoraProjectService &
     OntologyRepo &
