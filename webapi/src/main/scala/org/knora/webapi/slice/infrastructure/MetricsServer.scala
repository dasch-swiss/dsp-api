--- conflicted
+++ resolved
@@ -49,9 +49,8 @@
       port               = config.port
       interval           = config.interval
       metricsConfig      = MetricsConfig(interval)
-<<<<<<< HEAD
       _ <- metricsServer
-             .provideSome(
+             .provide(
                ZLayer.succeed(knoraApiConfig),
                ZLayer.succeed(adminApiEndpoints),
                ZLayer.succeed(apiV2Endpoints),
@@ -64,25 +63,6 @@
                DefaultJvmMetrics.liveV2.unit,
                PrometheusRoutes.layer,
              )
-=======
-      _ <- ZIO.logInfo(
-             s"Starting api on ${knoraApiConfig.externalKnoraApiBaseUrl}, " +
-               s"find docs on ${knoraApiConfig.externalProtocol}://${knoraApiConfig.externalHost}:$port/docs",
-           )
-      _ <- metricsServer.provide(
-             ZLayer.succeed(knoraApiConfig),
-             ZLayer.succeed(adminApiEndpoints),
-             ZLayer.succeed(apiV2Endpoints),
-             ZLayer.succeed(shaclApiEndpoints),
-             Server.defaultWithPort(port),
-             prometheus.publisherLayer,
-             ZLayer.succeed(metricsConfig) >>> prometheus.prometheusLayer,
-             Runtime.enableRuntimeMetrics,
-             Runtime.enableFiberRoots,
-             DefaultJvmMetrics.liveV2.unit,
-             PrometheusRoutes.layer,
-           )
->>>>>>> a7d7653c
     } yield ()
 }
 
