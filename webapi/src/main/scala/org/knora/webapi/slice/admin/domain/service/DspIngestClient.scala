/*
 * Copyright © 2021 - 2025 Swiss National Data and Service Center for the Humanities and/or DaSCH Service Platform contributors.
 * SPDX-License-Identifier: Apache-2.0
 */

package org.knora.webapi.slice.admin.domain.service

import sttp.capabilities.zio.ZioStreams
import sttp.client4.*
import sttp.client4.httpclient.zio.HttpClientZioBackend
import zio.Scope
import zio.Task
import zio.ZIO
import zio.ZLayer
import zio.http.Body
import zio.http.Client
import zio.http.Header
import zio.http.Headers
import zio.http.MediaType
import zio.http.Request
import zio.http.URL
import zio.json.DecoderOps
import zio.json.DeriveJsonDecoder
import zio.json.JsonDecoder
import zio.nio.file.Files
import zio.nio.file.Path
import zio.stream.ZSink

import java.io.IOException
import scala.concurrent.duration.DurationInt

import org.knora.webapi.config.DspIngestConfig
import org.knora.webapi.slice.admin.api.model.MaintenanceRequests.AssetId
import org.knora.webapi.slice.admin.domain.model.KnoraProject.Shortcode
import org.knora.webapi.slice.infrastructure.JwtService

trait DspIngestClient {
  def exportProject(shortcode: Shortcode): ZIO[Scope, Throwable, Path]

  def importProject(shortcode: Shortcode, fileToImport: Path): Task[Path]

  def eraseProject(shortcode: Shortcode): Task[Unit]

  def getAssetInfo(shortcode: Shortcode, assetId: AssetId): Task[AssetInfoResponse]
}

final case class AssetInfoResponse(
  internalFilename: String,
  originalInternalFilename: String,
  originalFilename: String,
  checksumOriginal: String,
  checksumDerivative: String,
  width: Option[Int] = None,
  height: Option[Int] = None,
  duration: Option[Double] = None,
  fps: Option[Double] = None,
  internalMimeType: Option[String] = None,
  originalMimeType: Option[String] = None,
)
object AssetInfoResponse {
  implicit val decoder: JsonDecoder[AssetInfoResponse] = DeriveJsonDecoder.gen[AssetInfoResponse]
}

final case class DspIngestClientLive(
  jwtService: JwtService,
  dspIngestConfig: DspIngestConfig,
  backend: StreamBackend[Task, ZioStreams],
) extends DspIngestClient {

  private def projectsPath(shortcode: Shortcode) = s"${dspIngestConfig.baseUrl}/projects/${shortcode.value}"

  private val authenticatedRequest: ZIO[Any, Nothing, PartialRequest[Either[String, String]]] =
    jwtService
      .createJwtForDspIngest()
      .map(_.jwtString)
      .map(basicRequest.auth.bearer(_))

  override def getAssetInfo(shortcode: Shortcode, assetId: AssetId): Task[AssetInfoResponse] =
    for {
      request  <- authenticatedRequest.map(_.get(uri"${projectsPath(shortcode)}/assets/$assetId"))
<<<<<<< HEAD
      response <- request.send(backend)
=======
      response <- ZIO.blocking(request.send(backend = sttpBackend)).logError
      _        <- ZIO.logWarning(s"asset info for $shortcode/$assetId")
      _        <- ZIO.logWarning(s"Response from ingest: ${response.code}")
      _        <- ZIO.logWarning(s"Response from ingest body: ${response.body.fold(identity, identity)}")
>>>>>>> 1e2efab7
      result <- ZIO
                  .fromEither(response.body.flatMap(str => str.fromJson[AssetInfoResponse]))
                  .mapError(err => new IOException(s"Error parsing response: $err"))
    } yield result

  override def exportProject(shortcode: Shortcode): ZIO[Scope, Throwable, Path] =
    for {
      tempDir   <- Files.createTempDirectoryScoped(Some("export"), List.empty)
      exportFile = tempDir / "export.zip"
      request <- authenticatedRequest.map {
                   _.post(uri"${projectsPath(shortcode)}/export")
                     .readTimeout(30.minutes)
                     .response(asStreamAlways(ZioStreams)(_.run(ZSink.fromFile(exportFile.toFile))))
                 }
      response <- request.send(backend)
      _        <- ZIO.logInfo(s"Response from ingest :${response.code}")
    } yield exportFile

  override def eraseProject(shortcode: Shortcode): Task[Unit] = for {
    request  <- authenticatedRequest.map(_.delete(uri"${projectsPath(shortcode)}/erase"))
    response <- request.send(backend)
    _        <- ZIO.logInfo(s"Response from ingest :${response.body}")
  } yield ()

  override def importProject(shortcode: Shortcode, fileToImport: Path): Task[Path] = ZIO.scoped {
    for {
      importUrl <- ZIO.fromEither(URL.decode(s"${projectsPath(shortcode)}/import"))
      token     <- jwtService.createJwtForDspIngest()
      body      <- Body.fromFile(fileToImport.toFile)
      request = Request
                  .post(importUrl, body)
                  .addHeaders(
                    Headers(
                      Header.Authorization.Bearer(token.jwtString),
                      Header.ContentType(MediaType.application.zip),
                    ),
                  )
      response     <- Client.batched(request).provideSomeLayer[Scope](Client.default)
      bodyAsString <- response.body.asString
      _            <- ZIO.logInfo(s"Response code: ${response.status} body $bodyAsString")
    } yield fileToImport
  }
}

object DspIngestClientLive {
  val layer = HttpClientZioBackend.layer().orDie >+> ZLayer.derive[DspIngestClientLive]
}<|MERGE_RESOLUTION|>--- conflicted
+++ resolved
@@ -78,14 +78,10 @@
   override def getAssetInfo(shortcode: Shortcode, assetId: AssetId): Task[AssetInfoResponse] =
     for {
       request  <- authenticatedRequest.map(_.get(uri"${projectsPath(shortcode)}/assets/$assetId"))
-<<<<<<< HEAD
       response <- request.send(backend)
-=======
-      response <- ZIO.blocking(request.send(backend = sttpBackend)).logError
       _        <- ZIO.logWarning(s"asset info for $shortcode/$assetId")
       _        <- ZIO.logWarning(s"Response from ingest: ${response.code}")
       _        <- ZIO.logWarning(s"Response from ingest body: ${response.body.fold(identity, identity)}")
->>>>>>> 1e2efab7
       result <- ZIO
                   .fromEither(response.body.flatMap(str => str.fromJson[AssetInfoResponse]))
                   .mapError(err => new IOException(s"Error parsing response: $err"))
