--- conflicted
+++ resolved
@@ -18,6 +18,7 @@
 import org.knora.webapi.slice.common.api.AuthorizationRestService
 import org.knora.webapi.slice.common.api.BaseEndpoints
 import org.knora.webapi.slice.common.api.KnoraResponseRenderer
+import org.knora.webapi.slice.infrastructure.CsvService
 import org.knora.webapi.slice.infrastructure.InfrastructureModule
 import org.knora.webapi.slice.ontology.domain.service.IriConverter
 import org.knora.webapi.slice.resources.ResourcesModule
@@ -25,16 +26,8 @@
 import org.knora.webapi.slice.resources.api.service.ResourcesRestService
 import org.knora.webapi.slice.resources.api.service.StandoffRestService
 import org.knora.webapi.slice.resources.api.service.ValuesRestService
+import org.knora.webapi.slice.resources.service.MetadataService
 
-<<<<<<< HEAD
-object ResourcesApiModule
-    extends URModule[
-      ApiComplexV2JsonLdRequestParser & AuthorizationRestService & BaseEndpoints & GraphRoute &
-        InfrastructureModule.Provided & IriConverter & KnoraProjectService & KnoraResponseRenderer &
-        ResourcesModule.Provided & ResourcesResponderV2 & SearchResponderV2 & StandoffResponderV2 & ValuesResponderV2,
-      MetadataEndpoints & ResourcesApiServerEndpoints & ResourcesEndpoints & StandoffEndpoints & ValuesEndpoints,
-    ] { self =>
-=======
 object ResourcesApiModule { self =>
   type Dependencies =
     //format: off
@@ -42,7 +35,6 @@
     AuthorizationRestService &
     BaseEndpoints &
     GraphRoute &
-    HandlerMapper &
     InfrastructureModule.Provided &
     IriConverter &
     KnoraProjectService &
@@ -51,27 +43,26 @@
     ResourcesResponderV2 &
     SearchResponderV2 &
     StandoffResponderV2 &
-    TapirToPekkoInterpreter &
     ValuesResponderV2
     //format: on
->>>>>>> 031b0940
 
-  type Provided = MetadataEndpoints & ResourcesApiRoutes & ResourcesEndpoints & StandoffEndpoints & ValuesEndpoints
+  type Provided = MetadataEndpoints & ResourcesApiServerEndpoints & ResourcesEndpoints & StandoffEndpoints &
+    ValuesEndpoints
 
   def layer: URLayer[self.Dependencies, self.Provided] =
     ZLayer.makeSome[self.Dependencies, self.Provided](
-      MetadataEndpoints.layer,
-      MetadataRestService.layer,
-      MetadataServerEndpoints.layer,
-      ResourcesApiServerEndpoints.layer,
+      ValuesEndpoints.layer,
+      ValuesRestService.layer,
+      ValuesServerEndpoints.layer,
       ResourcesEndpoints.layer,
       ResourcesRestService.layer,
       ResourcesServerEndpoints.layer,
+      ResourcesApiServerEndpoints.layer,
+      MetadataEndpoints.layer,
+      MetadataServerEndpoints.layer,
+      MetadataRestService.layer,
       StandoffEndpoints.layer,
+      StandoffServerEndpoints.layer,
       StandoffRestService.layer,
-      StandoffServerEndpoints.layer,
-      ValuesEndpoints.layer,
-      ValuesRestService.layer,
-      ValuesServerEndpoints.layer,
     )
 }