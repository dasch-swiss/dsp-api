--- conflicted
+++ resolved
@@ -27,17 +27,10 @@
 
 object ResourcesApiModule
     extends URModule[
-<<<<<<< HEAD
-      AuthorizationRestService & ApiComplexV2JsonLdRequestParser & BaseEndpoints & GraphRoute & IriConverter &
-        KnoraResponseRenderer & ResourcesResponderV2 & SearchResponderV2 & StandoffResponderV2 &
+      ApiComplexV2JsonLdRequestParser & AuthorizationRestService & BaseEndpoints & GraphRoute & IriConverter &
+        KnoraProjectService & KnoraResponseRenderer & ResourcesResponderV2 & SearchResponderV2 & StandoffResponderV2 &
         TapirToPekkoInterpreter & ValuesResponderV2,
       ResourcesApiServerEndpoints & ResourcesEndpoints & StandoffEndpoints & ValuesEndpoints,
-=======
-      AuthorizationRestService & ApiComplexV2JsonLdRequestParser & BaseEndpoints & GraphRoute & HandlerMapper &
-        IriConverter & KnoraProjectService & KnoraResponseRenderer & ResourcesResponderV2 & SearchResponderV2 &
-        StandoffResponderV2 & TapirToPekkoInterpreter & ValuesResponderV2,
-      ResourcesApiRoutes & ResourcesEndpoints & StandoffEndpoints & ValuesEndpoints,
->>>>>>> 5f20ffbe
     ] { self =>
 
   override def layer: URLayer[self.Dependencies, self.Provided] =
