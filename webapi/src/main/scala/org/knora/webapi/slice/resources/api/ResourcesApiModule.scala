--- conflicted
+++ resolved
@@ -28,18 +28,14 @@
 import org.knora.webapi.slice.resources.service.MetadataService
 
 object ResourcesApiModule { self =>
+
   type Dependencies =
     //format: off
     ApiComplexV2JsonLdRequestParser &
     AuthorizationRestService &
     BaseEndpoints &
+    CsvService &
     GraphRoute &
-<<<<<<< HEAD
-    InfrastructureModule.Provided &
-=======
-    HandlerMapper &
-    CsvService &
->>>>>>> a7d7653c
     IriConverter &
     KnoraProjectService &
     KnoraResponseRenderer &
@@ -50,8 +46,14 @@
     ValuesResponderV2
     //format: on
 
-  type Provided = MetadataEndpoints & ResourcesApiServerEndpoints & ResourcesEndpoints & StandoffEndpoints &
+  type Provided =
+    // format: off
+    MetadataEndpoints &
+    ResourcesApiServerEndpoints &
+    ResourcesEndpoints &
+    StandoffEndpoints &
     ValuesEndpoints
+    // format: on
 
   def layer: URLayer[self.Dependencies, self.Provided] =
     ZLayer.makeSome[self.Dependencies, self.Provided](
