/*
 * Copyright © 2021 - 2023 Swiss National Data and Service Center for the Humanities and/or DaSCH Service Platform contributors.
 * SPDX-License-Identifier: Apache-2.0
 */

package org.knora.webapi.slice.admin.domain.service

import org.apache.jena.graph.Triple
import org.apache.jena.riot.Lang
import org.apache.jena.riot.RDFParser
import org.apache.jena.riot.system.StreamRDF
import org.apache.jena.riot.system.StreamRDFBase
import org.apache.jena.riot.system.StreamRDFWriter
import org.apache.jena.sparql.core.Quad
<<<<<<< HEAD
import zio.RIO
=======
>>>>>>> 41298560
import zio.Random
import zio.Scope
import zio.Task
import zio.URLayer
import zio.ZIO
import zio.ZLayer
import zio.macros.accessible

import java.io.OutputStream
import java.nio.file.Files
import java.nio.file.Path
<<<<<<< HEAD
import java.util.Comparator
=======
>>>>>>> 41298560
import scala.collection.mutable

import org.knora.webapi.messages.twirl
import org.knora.webapi.messages.util.rdf.TriG
import org.knora.webapi.slice.admin.AdminConstants.adminDataNamedGraph
import org.knora.webapi.slice.admin.AdminConstants.permissionsDataNamedGraph
import org.knora.webapi.slice.admin.domain.model.KnoraProject
import org.knora.webapi.slice.resourceinfo.domain.InternalIri
import org.knora.webapi.store.triplestore.api.TriplestoreService
import org.knora.webapi.util.ZScopedJavaIoStreams

@accessible
trait ProjectExportService {

  /**
   * Exports a project to a file.
   * The file format is TriG.
   * The data exported is:
   *  * the project metadata
   *  * the project's permission data
   *  * the triples of the project's ontologies
   *
   * @param project the project to be exported
   * @return the [[Path]] to the file to which the project was exported
   */
  def exportProjectTriples(project: KnoraProject): Task[Path]

  /**
   * Exports a project to a file.
   * The file format is TriG.
   * The data exported is:
   * * the project metadata
   * * the project's permission data
   * * the triples of the project's ontologies
   *
   * @param project the project to be exported
   * @param targetFile the file to which the project is to be exported
   * @return the [[Path]] to the file to which the project was exported
   */
  def exportProjectTriples(project: KnoraProject, targetFile: Path): Task[Path]
}

/**
 * Represents a named graph to be saved to a TriG file.
 *
 * @param graphIri the IRI of the named graph.
 * @param tempDir  the directory in which the file is to be saved.
 */
private case class NamedGraphTrigFile(graphIri: InternalIri, tempDir: Path) {
  lazy val dataFile: Path = {
    val filename = graphIri.value.replaceAll("[.:/]", "_") + ".trig"
    tempDir.resolve(filename)
  }
}

private object TriGCombiner {

  def combineTrigFiles(inputFiles: Iterable[Path], outputFile: Path): Task[Path] = ZIO.scoped {
    for {
      outFile   <- ZScopedJavaIoStreams.fileBufferedOutputStream(outputFile)
      outWriter <- createPrefixDedupStreamRDF(outFile).map { it => it.start(); it }
      _ <- ZIO.foreachDiscard(inputFiles)(file =>
             // Combine the files and write the output to the given OutputStream
             for {
               is <- ZScopedJavaIoStreams.fileInputStream(file)
               _  <- ZIO.attemptBlocking(RDFParser.source(is).lang(Lang.TRIG).parse(outWriter))
             } yield ()
           )
    } yield outputFile
  }

  private def createPrefixDedupStreamRDF(os: OutputStream): ZIO[Scope, Throwable, StreamRDF] = {
    def acquire                    = ZIO.attempt(StreamRDFWriter.getWriterStream(os, Lang.TRIG))
    def release(writer: StreamRDF) = ZIO.attempt(writer.finish()).logError.ignore
    ZIO.acquireRelease(acquire)(release).map(dedupPrefixStream)
  }

  // Define a custom StreamRDF implementation to filter out duplicate @prefix directives
  private def dedupPrefixStream(writer: StreamRDF): StreamRDF = new StreamRDFBase {
    private val prefixes = mutable.Set[String]()
    override def prefix(prefix: String, iri: String): Unit =
      if (!prefixes.contains(prefix)) {
        writer.prefix(prefix, iri)
        prefixes.add(prefix)
      }
    override def triple(triple: Triple): Unit = writer.triple(triple)
    override def quad(quad: Quad): Unit       = writer.quad(quad)
    override def base(base: String): Unit     = writer.base(base)
    override def finish(): Unit               = writer.finish()
    override def start(): Unit                = writer.start()
  }
}

final case class ProjectExportServiceLive(
  private val projectService: ProjectADMService,
  private val triplestoreService: TriplestoreService
) extends ProjectExportService {

  override def exportProjectTriples(project: KnoraProject): Task[Path] = {
    val tempDir    = Files.createTempDirectory(project.shortname)
    val targetFile = tempDir.resolve(project.shortname + ".trig")
    exportProjectTriples(project: KnoraProject, targetFile)
  }

<<<<<<< HEAD
  override def exportProjectTriples(project: KnoraProject, targetFile: Path): Task[Path] = ZIO.scoped {
    for {
      tempDir <- createTempDir(project)
=======
  override def exportProjectTriples(project: KnoraProject, targetFile: Path): Task[Path] =
    for {
      randomUuid <- Random.nextUUID
      tempDir     = Files.createTempDirectory(project.shortname + randomUuid)
>>>>>>> 41298560
      _ <-
        ZIO.logDebug(s"Downloading project ${project.shortcode} data to temporary directory ${tempDir.toAbsolutePath}")
      ontologyAndData <- downloadOntologyAndData(project, tempDir)
      adminData       <- downloadProjectAdminData(project, tempDir)
      permissionData  <- downloadPermissionData(project, tempDir)
      resultFile      <- mergeDataToFile(ontologyAndData :+ adminData :+ permissionData, targetFile)
    } yield resultFile
<<<<<<< HEAD
  }

  // Creates a unique temp directory in the default temporary-file directory for the [[KnoraProject]].
  // Removes the directory and all of its contents when the scope is closed.
  private def createTempDir(project: KnoraProject): RIO[Scope, Path] = {
    def acquire = Random.nextUUID.map(rnd => s"${project.shortname}-$rnd").map(Files.createTempDirectory(_))
    def release(directoryPath: Path) = ZIO.attempt {
      if (Files.exists(directoryPath) && Files.isDirectory(directoryPath)) {
        val reverseOrder: Comparator[Path] = Comparator.reverseOrder()
        Files.walk(directoryPath).sorted(reverseOrder).forEach(Files.delete(_))
      }
    }.logError.ignore
    ZIO.acquireRelease(acquire)(release)
  }
=======
>>>>>>> 41298560

  private def downloadOntologyAndData(project: KnoraProject, tempDir: Path): Task[List[NamedGraphTrigFile]] = for {
    allGraphsTrigFile <-
      projectService.getNamedGraphsForProject(project).map(_.map(NamedGraphTrigFile(_, tempDir)))
    files <- ZIO.foreach(allGraphsTrigFile)(file =>
               triplestoreService.sparqlHttpGraphFile(file.graphIri, file.dataFile, TriG).as(file)
             )
  } yield files

  private def downloadProjectAdminData(project: KnoraProject, tempDir: Path): Task[NamedGraphTrigFile] = {
<<<<<<< HEAD
    val graphIri = adminDataNamedGraph
=======
    val graphIri = adminDataGraph
>>>>>>> 41298560
    val file     = NamedGraphTrigFile(graphIri, tempDir)
    for {
      query <- ZIO.attempt(twirl.queries.sparql.admin.txt.getProjectAdminData(project.id.value))
      _     <- triplestoreService.sparqlHttpConstructFile(query.toString(), graphIri, file.dataFile, TriG)
    } yield file
  }

  private def downloadPermissionData(project: KnoraProject, tempDir: Path) = {
<<<<<<< HEAD
    val graphIri = permissionsDataNamedGraph
=======
    val graphIri = permissionsDataGraph
>>>>>>> 41298560
    val file     = NamedGraphTrigFile(graphIri, tempDir)
    for {
      query <- ZIO.attempt(twirl.queries.sparql.admin.txt.getProjectPermissions(project.id.value))
      _     <- triplestoreService.sparqlHttpConstructFile(query.toString(), graphIri, file.dataFile, TriG)
    } yield file
  }

  private def mergeDataToFile(allData: Seq[NamedGraphTrigFile], targetFile: Path): Task[Path] =
    TriGCombiner.combineTrigFiles(allData.map(_.dataFile), targetFile)
}

object ProjectExportServiceLive {
  val layer: URLayer[ProjectADMService with TriplestoreService, ProjectExportService] =
    ZLayer.fromFunction(ProjectExportServiceLive.apply _)
}<|MERGE_RESOLUTION|>--- conflicted
+++ resolved
@@ -12,10 +12,7 @@
 import org.apache.jena.riot.system.StreamRDFBase
 import org.apache.jena.riot.system.StreamRDFWriter
 import org.apache.jena.sparql.core.Quad
-<<<<<<< HEAD
 import zio.RIO
-=======
->>>>>>> 41298560
 import zio.Random
 import zio.Scope
 import zio.Task
@@ -23,14 +20,10 @@
 import zio.ZIO
 import zio.ZLayer
 import zio.macros.accessible
-
 import java.io.OutputStream
 import java.nio.file.Files
 import java.nio.file.Path
-<<<<<<< HEAD
 import java.util.Comparator
-=======
->>>>>>> 41298560
 import scala.collection.mutable
 
 import org.knora.webapi.messages.twirl
@@ -135,16 +128,9 @@
     exportProjectTriples(project: KnoraProject, targetFile)
   }
 
-<<<<<<< HEAD
   override def exportProjectTriples(project: KnoraProject, targetFile: Path): Task[Path] = ZIO.scoped {
     for {
       tempDir <- createTempDir(project)
-=======
-  override def exportProjectTriples(project: KnoraProject, targetFile: Path): Task[Path] =
-    for {
-      randomUuid <- Random.nextUUID
-      tempDir     = Files.createTempDirectory(project.shortname + randomUuid)
->>>>>>> 41298560
       _ <-
         ZIO.logDebug(s"Downloading project ${project.shortcode} data to temporary directory ${tempDir.toAbsolutePath}")
       ontologyAndData <- downloadOntologyAndData(project, tempDir)
@@ -152,7 +138,6 @@
       permissionData  <- downloadPermissionData(project, tempDir)
       resultFile      <- mergeDataToFile(ontologyAndData :+ adminData :+ permissionData, targetFile)
     } yield resultFile
-<<<<<<< HEAD
   }
 
   // Creates a unique temp directory in the default temporary-file directory for the [[KnoraProject]].
@@ -167,8 +152,6 @@
     }.logError.ignore
     ZIO.acquireRelease(acquire)(release)
   }
-=======
->>>>>>> 41298560
 
   private def downloadOntologyAndData(project: KnoraProject, tempDir: Path): Task[List[NamedGraphTrigFile]] = for {
     allGraphsTrigFile <-
@@ -179,11 +162,7 @@
   } yield files
 
   private def downloadProjectAdminData(project: KnoraProject, tempDir: Path): Task[NamedGraphTrigFile] = {
-<<<<<<< HEAD
     val graphIri = adminDataNamedGraph
-=======
-    val graphIri = adminDataGraph
->>>>>>> 41298560
     val file     = NamedGraphTrigFile(graphIri, tempDir)
     for {
       query <- ZIO.attempt(twirl.queries.sparql.admin.txt.getProjectAdminData(project.id.value))
@@ -192,11 +171,7 @@
   }
 
   private def downloadPermissionData(project: KnoraProject, tempDir: Path) = {
-<<<<<<< HEAD
     val graphIri = permissionsDataNamedGraph
-=======
-    val graphIri = permissionsDataGraph
->>>>>>> 41298560
     val file     = NamedGraphTrigFile(graphIri, tempDir)
     for {
       query <- ZIO.attempt(twirl.queries.sparql.admin.txt.getProjectPermissions(project.id.value))
