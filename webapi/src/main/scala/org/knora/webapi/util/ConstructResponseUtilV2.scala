--- conflicted
+++ resolved
@@ -506,11 +506,7 @@
     /**
       * Creates a response to a fulltext or extended search.
       *
-<<<<<<< HEAD
-      * @param searchResults      the results returned by the triplestore.
-=======
       * @param searchResults      the resources that matched the query and the client has permissions to see.
->>>>>>> b93a1454
       * @param orderByResourceIri the order in which the resources should be returned.
       * @return a collection of [[ReadResourceV2]] representing the search results.
       */
