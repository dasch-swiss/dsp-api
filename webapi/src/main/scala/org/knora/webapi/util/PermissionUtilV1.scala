/*
 * Copyright © 2015 Lukas Rosenthaler, Benjamin Geer, Ivan Subotic,
 * Tobias Schweizer, André Kilchenmann, and André Fatton.
 *
 * This file is part of Knora.
 *
 * Knora is free software: you can redistribute it and/or modify
 * it under the terms of the GNU Affero General Public License as published
 * by the Free Software Foundation, either version 3 of the License, or
 * (at your option) any later version.
 *
 * Knora is distributed in the hope that it will be useful,
 * but WITHOUT ANY WARRANTY; without even the implied warranty of
 * MERCHANTABILITY or FITNESS FOR A PARTICULAR PURPOSE.  See the
 * GNU Affero General Public License for more details.
 *
 * You should have received a copy of the GNU Affero General Public
 * License along with Knora.  If not, see <http://www.gnu.org/licenses/>.
 */

package org.knora.webapi.util

import com.typesafe.scalalogging.Logger
import org.knora.webapi.messages.v1.responder.permissionmessages.PermissionType.PermissionType
import org.knora.webapi.messages.v1.responder.permissionmessages.{PermissionType, PermissionV1}
import org.knora.webapi.messages.v1.responder.usermessages.UserProfileV1
import org.knora.webapi.responders.v1.GroupedProps.{ValueLiterals, ValueProps}
import org.knora.webapi.{IRI, InconsistentTriplestoreDataException, OntologyConstants}
import org.slf4j.LoggerFactory

import scala.collection.immutable.Iterable

/**
  * A utility that responder actors use to determine a user's permissions on an RDF subject in the triplestore.
  */
object PermissionUtilV1 {

    val log = Logger(LoggerFactory.getLogger(this.getClass))

    /**
      * A [[Map]] of Knora permission abbreviations to their API v1 codes.
      */
    val permissionsToV1PermissionCodes = new ErrorHandlingMap(Map(
        OntologyConstants.KnoraBase.RestrictedViewPermission -> 1,
        OntologyConstants.KnoraBase.ViewPermission -> 2,
        OntologyConstants.KnoraBase.ModifyPermission -> 6,
        OntologyConstants.KnoraBase.DeletePermission -> 7,
        OntologyConstants.KnoraBase.ChangeRightsPermission -> 8
    ), { key: IRI => s"Unknown permission: $key" })

    /**
      * The API v1 code of the highest permission.
      */
    private val MaxPermissionCode = permissionsToV1PermissionCodes(OntologyConstants.KnoraBase.MaxPermission)

    /**
      * A [[Map]] of API v1 permission codes to Knora permission abbreviations. Used for debugging.
      */
    private val v1PermissionCodesToPermissions = permissionsToV1PermissionCodes.map(_.swap)

    /**
      * A set of assertions that are relevant for calculating permissions.
      */
    private val permissionRelevantAssertions = Set(
        OntologyConstants.KnoraBase.AttachedToUser,
        OntologyConstants.KnoraBase.AttachedToProject,
        OntologyConstants.KnoraBase.HasPermissions
    )

    /**
      * A map of IRIs for default permissions to the corresponding permission abbreviations.
      */
    private val defaultPermissions2Permissions: Map[IRI, IRI] = Map(
        OntologyConstants.KnoraBase.HasDefaultRestrictedViewPermission -> OntologyConstants.KnoraBase.RestrictedViewPermission,
        OntologyConstants.KnoraBase.HasDefaultViewPermission -> OntologyConstants.KnoraBase.ViewPermission,
        OntologyConstants.KnoraBase.HasDefaultModifyPermission -> OntologyConstants.KnoraBase.ModifyPermission,
        OntologyConstants.KnoraBase.HasDefaultDeletePermission -> OntologyConstants.KnoraBase.DeletePermission,
        OntologyConstants.KnoraBase.HasDefaultChangeRightsPermission -> OntologyConstants.KnoraBase.ChangeRightsPermission
    )

    /**
      * Checks whether a Knora API v1 integer permission code implies a particular permission property.
      *
      * @param userHasPermissionCode the Knora API v1 integer permission code that the user has, or [[None]] if the user has no permissions
      *                              (in which case this method returns `false`).
      * @param userNeedsPermission   the abbreviation of the permission that the user needs.
      * @return `true` if the user has the needed permission.
      */
    def impliesV1(userHasPermissionCode: Option[Int], userNeedsPermission: IRI): Boolean = {
        userHasPermissionCode match {
            case Some(permissionCode) => permissionCode.toInt >= permissionsToV1PermissionCodes(userNeedsPermission)
            case None => false
        }
    }

    /**
      * Determines the permissions that a user has on a `knora-base:Value`, and returns a permissions code in Knora API v1 format.
      *
      * @param valueIri       the IRI of the `knora-base:Value`.
      * @param valueProps     a [[ValueProps]] containing the permission-relevant predicates and objects
      *                       pertaining to the value, grouped by predicate. The predicates must include
      *                       [[org.knora.webapi.OntologyConstants.KnoraBase.AttachedToUser]], and should include
      *                       [[org.knora.webapi.OntologyConstants.KnoraBase.AttachedToProject]]
      *                       and [[org.knora.webapi.OntologyConstants.KnoraBase.HasPermissions]]. Other predicates may be
      *                       included, but they will be ignored, so there is no need to filter them before passing them to
      *                       this function.
      * @param subjectProject if provided, the `knora-base:attachedToProject` of the resource containing the value. Otherwise,
      *                       this predicate must be in `valueProps`.
      * @param userProfile    the profile of the user making the request.
      * @return a code representing the user's permission level on the value.
      */
    def getUserPermissionV1WithValueProps(valueIri: IRI,
                                          valueProps: ValueProps,
                                          subjectProject: Option[IRI],
                                          userProfile: UserProfileV1): Option[Int] = {

        // Either subjectProject must be provided, or there must be a knora-base:attachedToProject in valueProps.

        val valuePropsAssertions: Vector[(IRI, IRI)] = filterPermissionRelevantAssertionsFromValueProps(valueProps)
        val valuePropsProject: Option[IRI] = valuePropsAssertions.find(_._1 == OntologyConstants.KnoraBase.AttachedToProject).map(_._2)
        val providedProjects = Vector(valuePropsProject, subjectProject).flatten.distinct

        if (providedProjects.isEmpty) {
            throw InconsistentTriplestoreDataException(s"No knora-base:attachedToProject was provided for subject $valueIri")
        }

        if (providedProjects.size > 1) {
            throw InconsistentTriplestoreDataException(s"Two different values of knora-base:attachedToProject were provided for subject $valueIri: ${valuePropsProject.get} and ${subjectProject.get}")
        }

        val valuePropsAssertionsWithoutProject: Vector[(IRI, IRI)] = valuePropsAssertions.filter(_._1 != OntologyConstants.KnoraBase.AttachedToProject)
        val projectAssertion: (IRI, IRI) = (OntologyConstants.KnoraBase.AttachedToProject, providedProjects.head)

        getUserPermissionV1FromAssertions(
            subjectIri = valueIri,
            assertions = valuePropsAssertionsWithoutProject :+ projectAssertion,
            userProfile = userProfile
        )
    }

    /**
      * Given the IRI of an RDF property, returns `true` if the property is relevant to calculating permissions. This
      * is the case if the property is [[org.knora.webapi.OntologyConstants.KnoraBase.AttachedToUser]],
      * [[org.knora.webapi.OntologyConstants.KnoraBase.AttachedToProject]], or
      * or [[org.knora.webapi.OntologyConstants.KnoraBase.HasPermissions]].
      *
      * @param p the IRI of the property.
      * @return `true` if the property is relevant to calculating permissions.
      */
    def isPermissionRelevant(p: IRI): Boolean = permissionRelevantAssertions.contains(p)

    /**
      * Given a list of predicates and objects pertaining to a subject, returns only the ones that are relevant to
      * permissions (i.e. the permissions themselves, plus the creator and project).
      *
      * @param assertions a list containing the permission-relevant predicates and objects
      *                   pertaining to the subject. Other predicates will be filtered out.
      * @return a list of permission-relevant predicates and objects.
      */
    def filterPermissionRelevantAssertions(assertions: Seq[(IRI, IRI)]): Vector[(IRI, IRI)] = {
        assertions.filter {
            case (p, o) => isPermissionRelevant(p)
        }.toVector
    }

    /**
      * Given a [[ValueProps]] describing a `knora-base:Value`, returns the permission-relevant assertions contained
      * in the [[ValueProps]] (i.e. permission assertion, plus assertions about the subject's creator and project).
      *
      * @param valueProps a [[ValueProps]] describing a `knora-base:Value`.
      * @return a list of permission-relevant predicates and objects.
      */
    def filterPermissionRelevantAssertionsFromValueProps(valueProps: ValueProps): Vector[(IRI, IRI)] = {
        valueProps.literalData.foldLeft(Vector.empty[(IRI, IRI)]) {
            case (acc, (predicate: IRI, ValueLiterals(literals))) =>
                if (isPermissionRelevant(predicate)) {
                    acc ++ literals.map(literal => (predicate, literal))
                } else {
                    acc
                }
        }
    }

    /**
      * Determines the permissions that a user has on a subject, and returns a permissions code in Knora API v1 format.
      *
      * @param subjectIri               the IRI of the subject.
      * @param subjectCreator           the IRI of the user that created the subject.
      * @param subjectProject           the IRI of the subject's project.
      * @param subjectPermissionLiteral the literal that is the object of the subject's `knora-base:hasPermissions` predicate.
      * @param userProfile              the profile of the user making the request.
      * @return a code representing the user's permission level for the subject.
      */
    def getUserPermissionV1(subjectIri: IRI,
                            subjectCreator: IRI,
                            subjectProject: IRI,
                            subjectPermissionLiteral: String,
                            userProfile: UserProfileV1): Option[Int] = {
        /**
          * Calculates the highest permission a user can be granted on a subject.
          *
          * @param subjectPermissions tuples of permissions on a subject and the groups they are granted to.
          * @param userGroups         the groups that the user belongs to.
          * @return the code of the highest permission the user has on the subject, or `None` if the user has no permissions
          *         on the subject.
          */
        def calculateHighestGrantedPermission(subjectPermissions: Map[String, Set[IRI]], userGroups: Seq[IRI]): Option[Int] = {

            //log.debug(s"getUserPermissionV1 - calculateHighestGrantedPermission - subjectPermissions: ${ScalaPrettyPrinter.prettyPrint(subjectPermissions)}")

            // Make a list of the codes for all the permissions the user can obtain for this subject.
            val permissionCodes: Iterable[Int] = subjectPermissions.flatMap {
                case (permission, grantedToGroups) =>
                    grantedToGroups.foldLeft(Vector.empty[Int]) {
                        case (acc, grantedToGroup) =>
                            if (userGroups.contains(grantedToGroup)) {
                                permissionsToV1PermissionCodes(permission) +: acc
                            } else {
                                acc
                            }
                    }
            }

            if (permissionCodes.nonEmpty) {
                log.debug(s"getUserPermissionV1 - calculateHighestGrantedPermission - permissionCodes: ${permissionCodes.toString}")
                // The user has some permissions; return the code of the highest one.
                Some(permissionCodes.max)
            } else {
                // The user has no permissions.
                None
            }
        }

        val subjectPermissions: Map[String, Set[IRI]] = parsePermissions(subjectPermissionLiteral)

        // Make a list of all the groups (both built-in and custom) that the user belongs to in relation
        // to the subject.
        val userGroups: Seq[IRI] = userProfile.userData.user_id match {
            case Some(userIri) =>
                // The user is a known user.
                // If the user is the creator of the subject, put the user in the "creator" built-in group.
                val creatorOption = if (userIri == subjectCreator) {
                    Some(OntologyConstants.KnoraBase.Creator)
                } else {
                    None
                }

                val systemAdminOption = if (userProfile.permissionData.isSystemAdmin) {
                    Some(OntologyConstants.KnoraBase.SystemAdmin)
                } else {
                    None
                }

                val otherGroups = userProfile.permissionData.groupsPerProject.get(subjectProject) match {
                    case Some(groups) => groups.toVector
                    case None => Vector.empty[IRI]
                }

                // Make the complete list of the user's groups: KnownUser, the user's built-in (e.g., ProjectAdmin,
                // ProjectMember) and non-built-in groups, possibly creator, and possibly SystemAdmin.
                Vector(OntologyConstants.KnoraBase.KnownUser) ++ otherGroups ++ creatorOption ++ systemAdminOption
            case None =>
                // The user is an unknown user; put them in the UnknownUser built-in group.
                Vector(OntologyConstants.KnoraBase.UnknownUser)
        }

        log.debug(s"getUserPermissionV1 - userGroups: $userGroups")

        val permissionCodeOption = if (userProfile.permissionData.isSystemAdmin) {
            // If the user is in the SystemAdmin group, just give them the maximum permission.
            //log.debug("getUserPermissionV1 - is in SystemAdmin group - giving max permission")
            Some(MaxPermissionCode)
        } else if (userProfile.permissionData.hasProjectAdminAllPermissionFor(subjectProject)) {
            // If the user has ProjectAdminAllPermission, just give them the maximum permission.
            //log.debug("getUserPermissionV1 - has 'ProjectAdminAllPermission' - giving max permission")
            Some(MaxPermissionCode)
        } else {
            // Find the highest permission that can be granted to the user.
            calculateHighestGrantedPermission(subjectPermissions, userGroups) match {
                case Some(highestPermissionCode) => Some(highestPermissionCode)
                case None =>
                    // If the result is that they would get no permissions, give them user whatever permission an
                    // unknown user would have.
                    calculateHighestGrantedPermission(subjectPermissions, Vector(OntologyConstants.KnoraBase.UnknownUser))
            }
        }

        /*
        println(s"User permission: ${permissionCodeOption.map(code => v1PermissionCodesToPermissions(code.toInt))}")
        println(s"User permission code: $permissionCodeOption")
        */

        permissionCodeOption
    }

    /**
      * Determines the permissions that a user has on a subject, and returns a permissions code in Knora API v1 format.
      *
      * @param subjectIri  the IRI of the subject.
      * @param assertions  a [[Seq]] containing all the permission-relevant predicates and objects
      *                    pertaining to the subject. The predicates must include
      *                    [[org.knora.webapi.OntologyConstants.KnoraBase.AttachedToUser]] and
      *                    [[org.knora.webapi.OntologyConstants.KnoraBase.AttachedToProject]], and should include
      *                    [[org.knora.webapi.OntologyConstants.KnoraBase.HasPermissions]].
      *                    Other predicates may be included, but they will be ignored, so there is no need to filter
      *                    them before passing them to this function.
      * @param userProfile the profile of the user making the request.
      * @return a code representing the user's permission level for the subject.
      */
    def getUserPermissionV1FromAssertions(subjectIri: IRI,
                                          assertions: Seq[(IRI, String)],
                                          userProfile: UserProfileV1): Option[Int] = {
        // Get the subject's creator, project, and permissions.
        val assertionMap: Map[IRI, String] = assertions.toMap

        // Anything with permissions must have an creator and a project.
        val subjectCreator: IRI = assertionMap.getOrElse(OntologyConstants.KnoraBase.AttachedToUser, throw InconsistentTriplestoreDataException(s"Subject $subjectIri has no creator"))
        val subjectProject: IRI = assertionMap.getOrElse(OntologyConstants.KnoraBase.AttachedToProject, throw InconsistentTriplestoreDataException(s"Subject $subjectIri has no project"))
        val subjectPermissionLiteral: String = assertionMap.getOrElse(OntologyConstants.KnoraBase.HasPermissions, throw InconsistentTriplestoreDataException(s"Subject $subjectIri has no knora-base:hasPermissions predicate"))

        getUserPermissionV1(subjectIri = subjectIri, subjectCreator = subjectCreator, subjectProject = subjectProject, subjectPermissionLiteral = subjectPermissionLiteral, userProfile = userProfile)
    }

    /**
<<<<<<< HEAD
      * Determines the permissions that a user has on a `knora-base:LinkValue`, and returns a permissions code in Knora API v1 format.
      * If the `rdf:predicate` of the `LinkValue` is [[OntologyConstants.KnoraBase.HasStandoffLinkTo]], this method always returns
      * view permission. Otherwise, it returns the value returned by [[getUserPermissionV1WithValueProps]].
      *
      * @param linkValueIri   the IRI of the `LinkValue`.
      * @param predicateIri   the `rdf:predicate` of the `LinkValue`.
      * @param valueProps     a [[ValueProps]] containing the permission-relevant predicates and objects
      *                       pertaining to the value, grouped by predicate.
      *                       Other predicates may be included, but they will be ignored, so there is no need to filter
      *                       them before passing them to this function.
      * @param subjectProject if provided, the `knora-base:attachedToProject` of the value. Otherwise, this predicate
      *                       must be in `valueProps`.
      * @param userProfile    the profile of the user making the request.
      * @return a code representing the user's permission level on the value.
      */
    def getUserPermissionOnLinkValueV1WithValueProps(linkValueIri: IRI,
                                                     predicateIri: IRI,
                                                     valueProps: ValueProps,
                                                     subjectProject: Option[IRI],
                                                     userProfile: UserProfileV1): Option[Int] = {
        if (predicateIri == OntologyConstants.KnoraBase.HasStandoffLinkTo) {
            Some(permissionsToV1PermissionCodes(OntologyConstants.KnoraBase.ViewPermission))
        } else {
            getUserPermissionV1WithValueProps(
                valueIri = linkValueIri,
                valueProps = valueProps,
                subjectProject = subjectProject,
                userProfile = userProfile
            )
        }
    }

    /**
      * Determines the permissions that a user has on a `knora-base:LinkValue`, and returns a permissions code in Knora API v1 format.
      * If the `rdf:predicate` of the `LinkValue` is [[OntologyConstants.KnoraBase.HasStandoffLinkTo]], this method always returns
      * view permission. Otherwise, it returns the value returned by [[getUserPermissionV1WithValueProps]].
      *
      * @param linkValueIri               the IRI of the link value.
      * @param predicateIri               the IRI of the link value's `rdf:predicate`.
      * @param linkValueCreator           the IRI of the link value's creator.
      * @param containingResourceProject  the IRI of the project of the resource that contains the link value.
      * @param linkValuePermissionLiteral the literal object of the link value's `knora-base:hasPermissions` predicate.
      * @param userProfile                the profile of the user making the request.
      * @return a code representing the user's permission level on the value.
      */
    def getUserPermissionOnLinkValueV1(linkValueIri: IRI,
                                       predicateIri: IRI,
                                       linkValueCreator: IRI,
                                       containingResourceProject: IRI,
                                       linkValuePermissionLiteral: Option[String],
                                       userProfile: UserProfileV1): Option[Int] = {
        if (predicateIri == OntologyConstants.KnoraBase.HasStandoffLinkTo) {
            Some(permissionsToV1PermissionCodes(OntologyConstants.KnoraBase.ViewPermission))
        } else {
            getUserPermissionV1(
                subjectIri = linkValueIri,
                subjectCreator = linkValueCreator,
                subjectProject = containingResourceProject,
                subjectPermissionLiteral = linkValuePermissionLiteral,
                userProfile = userProfile
            )
        }
    }

    /**
=======
>>>>>>> 6174a176
      * Parses the literal object of the predicate `knora-base:hasPermissions`.
      *
      * @param permissionListStr the literal to parse.
      * @return a [[Map]] in which the keys are permission abbreviations in
      *         [[OntologyConstants.KnoraBase.ObjectAccessPermissionAbbreviations]], and the values are sets of
      *         user group IRIs.
      */
    def parsePermissions(permissionListStr: String): Map[String, Set[IRI]] = {
        val permissions: Seq[String] = permissionListStr.split(OntologyConstants.KnoraBase.PermissionListDelimiter)

        permissions.map {
            permission =>
                val splitPermission = permission.split(' ')
                val abbreviation = splitPermission(0)

                if (!OntologyConstants.KnoraBase.ObjectAccessPermissionAbbreviations.contains(abbreviation)) {
                    throw InconsistentTriplestoreDataException(s"Unrecognized permission abbreviation '$abbreviation'")
                }

                val shortGroups = splitPermission(1).split(OntologyConstants.KnoraBase.GroupListDelimiter).toSet
                val groups = shortGroups.map(_.replace(OntologyConstants.KnoraBase.KnoraBasePrefix, OntologyConstants.KnoraBase.KnoraBasePrefixExpansion))

                (abbreviation, groups)
        }.toMap
    }


    /**
      * Parses the literal object of the predicate `knora-base:hasPermissions`.
      *
      * @param maybePermissionListStr the literal to parse.
      * @return a [[Map]] in which the keys are permission abbreviations in
      *         [[OntologyConstants.KnoraBase.ObjectAccessPermissionAbbreviations]], and the values are sets of
      *         user group IRIs.
      */
    def parsePermissionsWithType(maybePermissionListStr: Option[String], permissionType: PermissionType): Set[PermissionV1] = {
        maybePermissionListStr match {
            case Some(permissionListStr) => {
                val permissions: Seq[String] = permissionListStr.split(OntologyConstants.KnoraBase.PermissionListDelimiter)
                //log.debug(s"parsePermissions - split permissions: $permissions")
                permissions.flatMap {
                    permission =>
                        val splitPermission = permission.split(' ')
                        val abbreviation = splitPermission(0)

                        permissionType match {
                            case PermissionType.AP =>
                                if (!OntologyConstants.KnoraBase.AdministrativePermissionAbbreviations.contains(abbreviation)) {
                                    throw InconsistentTriplestoreDataException(s"Unrecognized permission abbreviation '$abbreviation'")
                                }

                                if (splitPermission.length > 1) {
                                    val shortGroups: Array[String] = splitPermission(1).split(OntologyConstants.KnoraBase.GroupListDelimiter)
                                    val groups: Set[IRI] = shortGroups.map(_.replace(OntologyConstants.KnoraBase.KnoraBasePrefix, OntologyConstants.KnoraBase.KnoraBasePrefixExpansion)).toSet
                                    buildPermissionObject(abbreviation, groups)
                                } else {
                                    buildPermissionObject(abbreviation, Set.empty[IRI])
                                }

                            case PermissionType.OAP =>
                                if (!OntologyConstants.KnoraBase.ObjectAccessPermissionAbbreviations.contains(abbreviation)) {
                                    throw InconsistentTriplestoreDataException(s"Unrecognized permission abbreviation '$abbreviation'")
                                }
                                val shortGroups: Array[String] = splitPermission(1).split(OntologyConstants.KnoraBase.GroupListDelimiter)
                                val groups: Set[IRI] = shortGroups.map(_.replace(OntologyConstants.KnoraBase.KnoraBasePrefix, OntologyConstants.KnoraBase.KnoraBasePrefixExpansion)).toSet
                                buildPermissionObject(abbreviation, groups)
                        }
                }
            }.toSet
            case None => Set.empty[PermissionV1]
        }
    }

    /**
      * Helper method used to convert the permission string stored inside the triplestore to a permission object.
      *
      * @param name the name of the permission.
      * @param iris the optional set of additional information (e.g., group IRIs, resource class IRIs).
      * @return a sequence of permission objects.
      */
    def buildPermissionObject(name: String, iris: Set[IRI]): Set[PermissionV1] = {
        name match {
            case OntologyConstants.KnoraBase.ProjectResourceCreateAllPermission => Set(PermissionV1.ProjectResourceCreateAllPermission)

            case OntologyConstants.KnoraBase.ProjectResourceCreateRestrictedPermission =>
                if (iris.nonEmpty) {
                    iris.map(iri => PermissionV1.projectResourceCreateRestrictedPermission(iri))
                } else {
                    throw InconsistentTriplestoreDataException(s"Missing additional permission information.")
                }

            case OntologyConstants.KnoraBase.ProjectAdminAllPermission => Set(PermissionV1.ProjectAdminAllPermission)

            case OntologyConstants.KnoraBase.ProjectAdminGroupAllPermission => Set(PermissionV1.ProjectAdminGroupAllPermission)

            case OntologyConstants.KnoraBase.ProjectAdminGroupRestrictedPermission =>
                if (iris.nonEmpty) {
                    iris.map(iri => PermissionV1.projectAdminGroupRestrictedPermission(iri))
                } else {
                    throw InconsistentTriplestoreDataException(s"Missing additional permission information.")
                }

            case OntologyConstants.KnoraBase.ProjectAdminRightsAllPermission => Set(PermissionV1.ProjectAdminRightsAllPermission)

            case OntologyConstants.KnoraBase.ProjectAdminOntologyAllPermission => Set(PermissionV1.ProjectAdminOntologyAllPermission)

            case OntologyConstants.KnoraBase.ChangeRightsPermission =>
                if (iris.nonEmpty) {
                    iris.map(iri => PermissionV1.changeRightsPermission(iri))
                } else {
                    throw InconsistentTriplestoreDataException(s"Missing additional permission information.")
                }

            case OntologyConstants.KnoraBase.DeletePermission =>
                if (iris.nonEmpty) {
                    iris.map(iri => PermissionV1.deletePermission(iri))
                } else {
                    throw InconsistentTriplestoreDataException(s"Missing additional permission information.")
                }

            case OntologyConstants.KnoraBase.ModifyPermission =>
                if (iris.nonEmpty) {
                    iris.map(iri => PermissionV1.modifyPermission(iri))
                } else {
                    throw InconsistentTriplestoreDataException(s"Missing additional permission information.")
                }

            case OntologyConstants.KnoraBase.ViewPermission =>
                if (iris.nonEmpty) {
                    iris.map(iri => PermissionV1.viewPermission(iri))
                } else {
                    throw InconsistentTriplestoreDataException(s"Missing additional permission information.")
                }

            case OntologyConstants.KnoraBase.RestrictedViewPermission =>
                if (iris.nonEmpty) {
                    iris.map(iri => PermissionV1.restrictedViewPermission(iri))
                } else {
                    throw InconsistentTriplestoreDataException(s"Missing additional permission information.")
                }
        }

    }

    /**
      * Helper method used to remove remove duplicate permissions.
      *
      * @param permissions the sequence of permissions with possible duplicates.
      * @return a set containing only unique permission.
      */
    def removeDuplicatePermissions(permissions: Seq[PermissionV1]): Set[PermissionV1] = {

        val result = permissions.groupBy(perm => perm.name + perm.additionalInformation).map { case (k, v) => v.head }.toSet
        //log.debug(s"removeDuplicatePermissions - result: $result")
        result
    }

    /**
      * Helper method used to remove lesser permissions, i.e. permissions which are already given by
      * the highest permission.
      *
      * @param permissions    a set of permissions possibly containing lesser permissions.
      * @param permissionType the type of permissions.
      * @return a set of permissions without possible lesser permissions.
      */
    def removeLesserPermissions(permissions: Set[PermissionV1], permissionType: PermissionType): Set[PermissionV1] = {
        permissionType match {
            case PermissionType.OAP =>
                if (permissions.nonEmpty) {
                    /* Handling object access permissions which always have 'additionalInformation' and 'v1Code' set */
                    permissions.groupBy(_.additionalInformation).map { case (groupIri, perms) =>
                        // sort in descending order and then take the first one (the highest permission)
                        perms.toArray.sortWith(_.v1Code.get > _.v1Code.get).head
                    }.toSet
                } else {
                    Set.empty[PermissionV1]
                }

            case PermissionType.AP => ???
        }
    }

    /**
      * Helper method used to transform a set of permissions into a permissions string ready to be written into the
      * triplestore as the value for the 'knora-base:hasPermissions' property.
      *
      * @param permissions    the permissions to be formatted.
      * @param permissionType a [[PermissionType]] indicating the type of permissions to be formatted.
      * @return
      */
    def formatPermissions(permissions: Set[PermissionV1], permissionType: PermissionType): String = {
        permissionType match {
            case PermissionType.OAP =>
                if (permissions.nonEmpty) {

                    /* a map with permission names and shortened groups. */
                    val groupedPermissions: Map[String, String] = permissions.groupBy(_.name).map { case (name, perms) =>
                        val shortGroupsString = perms.foldLeft("") { (acc, perm) =>
                            if (acc.isEmpty) {
                                acc + perm.additionalInformation.get.replace(OntologyConstants.KnoraBase.KnoraBasePrefixExpansion, OntologyConstants.KnoraBase.KnoraBasePrefix)
                            } else {
                                acc + OntologyConstants.KnoraBase.GroupListDelimiter + perm.additionalInformation.get.replace(OntologyConstants.KnoraBase.KnoraBasePrefixExpansion, OntologyConstants.KnoraBase.KnoraBasePrefix)
                            }
                        }
                        (name, shortGroupsString)
                    }

                    /* Sort permissions in descending order */
                    val sortedPermissions = groupedPermissions.toArray.sortWith {
                        (left, right) => PermissionUtilV1.permissionsToV1PermissionCodes(left._1) > PermissionUtilV1.permissionsToV1PermissionCodes(right._1)
                    }

                    /* create the permissions string */
                    sortedPermissions.foldLeft("") { (acc, perm) =>
                        if (acc.isEmpty) {
                            acc + perm._1 + " " + perm._2
                        } else {
                            acc + OntologyConstants.KnoraBase.PermissionListDelimiter + perm._1 + " " + perm._2
                        }
                    }
                } else {
                    throw InconsistentTriplestoreDataException("Permissions cannot be empty")
                }
        }
    }

    /**
      * Formats the literal object of the predicate `knora-base:hasPermissions`.
      *
      * @param permissions a [[Map]] in which the keys are permission abbreviations in
      *                    [[OntologyConstants.KnoraBase.ObjectAccessPermissionAbbreviations]], and the values are sets of
      *                    user group IRIs.
      * @return a formatted string literal that can be used as the object of the predicate `knora-base:hasPermissions`.
      */
    def formatPermissions(permissions: Map[String, Set[IRI]]): String = {
        if (permissions.nonEmpty) {
            val permissionsLiteral = new StringBuilder

            val currentPermissionsSorted = permissions.toVector.sortBy {
                case (abbreviation, groups) => permissionsToV1PermissionCodes(abbreviation)
            }

            for ((abbreviation, groups) <- currentPermissionsSorted) {
                if (!OntologyConstants.KnoraBase.ObjectAccessPermissionAbbreviations.contains(abbreviation)) {
                    throw InconsistentTriplestoreDataException(s"Unrecognized permission abbreviation '$abbreviation'")
                }

                if (permissionsLiteral.nonEmpty) {
                    permissionsLiteral.append(OntologyConstants.KnoraBase.PermissionListDelimiter)
                }

                permissionsLiteral.append(abbreviation).append(" ")
                val shortGroups = groups.map(_.replace(OntologyConstants.KnoraBase.KnoraBasePrefixExpansion, OntologyConstants.KnoraBase.KnoraBasePrefix))
                val delimitedGroups = shortGroups.toVector.mkString(OntologyConstants.KnoraBase.GroupListDelimiter.toString)
                permissionsLiteral.append(delimitedGroups)
            }

            permissionsLiteral.toString
        } else {
            throw InconsistentTriplestoreDataException("Permissions cannot be empty")
        }
    }


}<|MERGE_RESOLUTION|>--- conflicted
+++ resolved
@@ -322,74 +322,6 @@
     }
 
     /**
-<<<<<<< HEAD
-      * Determines the permissions that a user has on a `knora-base:LinkValue`, and returns a permissions code in Knora API v1 format.
-      * If the `rdf:predicate` of the `LinkValue` is [[OntologyConstants.KnoraBase.HasStandoffLinkTo]], this method always returns
-      * view permission. Otherwise, it returns the value returned by [[getUserPermissionV1WithValueProps]].
-      *
-      * @param linkValueIri   the IRI of the `LinkValue`.
-      * @param predicateIri   the `rdf:predicate` of the `LinkValue`.
-      * @param valueProps     a [[ValueProps]] containing the permission-relevant predicates and objects
-      *                       pertaining to the value, grouped by predicate.
-      *                       Other predicates may be included, but they will be ignored, so there is no need to filter
-      *                       them before passing them to this function.
-      * @param subjectProject if provided, the `knora-base:attachedToProject` of the value. Otherwise, this predicate
-      *                       must be in `valueProps`.
-      * @param userProfile    the profile of the user making the request.
-      * @return a code representing the user's permission level on the value.
-      */
-    def getUserPermissionOnLinkValueV1WithValueProps(linkValueIri: IRI,
-                                                     predicateIri: IRI,
-                                                     valueProps: ValueProps,
-                                                     subjectProject: Option[IRI],
-                                                     userProfile: UserProfileV1): Option[Int] = {
-        if (predicateIri == OntologyConstants.KnoraBase.HasStandoffLinkTo) {
-            Some(permissionsToV1PermissionCodes(OntologyConstants.KnoraBase.ViewPermission))
-        } else {
-            getUserPermissionV1WithValueProps(
-                valueIri = linkValueIri,
-                valueProps = valueProps,
-                subjectProject = subjectProject,
-                userProfile = userProfile
-            )
-        }
-    }
-
-    /**
-      * Determines the permissions that a user has on a `knora-base:LinkValue`, and returns a permissions code in Knora API v1 format.
-      * If the `rdf:predicate` of the `LinkValue` is [[OntologyConstants.KnoraBase.HasStandoffLinkTo]], this method always returns
-      * view permission. Otherwise, it returns the value returned by [[getUserPermissionV1WithValueProps]].
-      *
-      * @param linkValueIri               the IRI of the link value.
-      * @param predicateIri               the IRI of the link value's `rdf:predicate`.
-      * @param linkValueCreator           the IRI of the link value's creator.
-      * @param containingResourceProject  the IRI of the project of the resource that contains the link value.
-      * @param linkValuePermissionLiteral the literal object of the link value's `knora-base:hasPermissions` predicate.
-      * @param userProfile                the profile of the user making the request.
-      * @return a code representing the user's permission level on the value.
-      */
-    def getUserPermissionOnLinkValueV1(linkValueIri: IRI,
-                                       predicateIri: IRI,
-                                       linkValueCreator: IRI,
-                                       containingResourceProject: IRI,
-                                       linkValuePermissionLiteral: Option[String],
-                                       userProfile: UserProfileV1): Option[Int] = {
-        if (predicateIri == OntologyConstants.KnoraBase.HasStandoffLinkTo) {
-            Some(permissionsToV1PermissionCodes(OntologyConstants.KnoraBase.ViewPermission))
-        } else {
-            getUserPermissionV1(
-                subjectIri = linkValueIri,
-                subjectCreator = linkValueCreator,
-                subjectProject = containingResourceProject,
-                subjectPermissionLiteral = linkValuePermissionLiteral,
-                userProfile = userProfile
-            )
-        }
-    }
-
-    /**
-=======
->>>>>>> 6174a176
       * Parses the literal object of the predicate `knora-base:hasPermissions`.
       *
       * @param permissionListStr the literal to parse.
