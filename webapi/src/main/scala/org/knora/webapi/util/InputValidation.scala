--- conflicted
+++ resolved
@@ -104,18 +104,12 @@
     // A regex for matching a string containing only an ontology prefix label or a local entity name.
     private val NCNameRegex = ("^" + NCNamePattern + "$").r
 
-<<<<<<< HEAD
-    // A regex for internal ontologies.
-    private val InternalOntologyRegex: Regex = (
-=======
     // A regex for project-specific internal ontologies.
     private val ProjectSpecificInternalOntologyRegex: Regex = (
->>>>>>> 780a41d1
         "^" + OntologyConstants.KnoraInternal.InternalOntologyStart +
             "(" + NCNamePattern + ")$"
         ).r
 
-<<<<<<< HEAD
     // A regex for external knora-api v2 with value object ontologies.
     private val ExternalApiV2WithValueObjectOntologyRegex: Regex = (
         "^" + OntologyConstants.KnoraApi.ApiOntologyStart +
@@ -123,17 +117,12 @@
         OntologyConstants.KnoraApiV2WithValueObject.VersionSegment + "$"
     ).r
 
-    // A regex for entity IRIs in internal ontologies.
-    private val InternalOntologyEntityRegex: Regex = (
-=======
     // A regex for entity IRIs in project-specific internal ontologies.
     private val ProjectSpecificInternalOntologyEntityRegex: Regex = (
->>>>>>> 780a41d1
         "^" + OntologyConstants.KnoraInternal.InternalOntologyStart +
             "(" + NCNamePattern + ")#(" + NCNamePattern + ")$"
         ).r
 
-<<<<<<< HEAD
     // A regex for external knora-api v2 with value object entity Iris.
     private val ExternalApiV2WithValueObjectOntologyEntityRegex: Regex = (
         "^" + OntologyConstants.KnoraApi.ApiOntologyStart +
@@ -142,9 +131,6 @@
     ).r
 
     // A regex for project-specific XML import namespaces.
-=======
-    // A regex for XML import namespaces.
->>>>>>> 780a41d1
     private val ProjectSpecificXmlImportNamespaceRegex: Regex = (
         "^" + OntologyConstants.KnoraXmlImportV1.ProjectSpecificXmlImportNamespace.XmlImportNamespaceStart +
             "(" + NCNamePattern + ")" +
@@ -157,15 +143,12 @@
         "^(" + NCNamePattern + ")__(" + NCNamePattern + ")$"
         ).r
 
-<<<<<<< HEAD
-=======
     // In XML import data, a standoff link tag that refers to a resource described in the import must have the
     // form defined by this regex.
     private val StandoffLinkReferenceToClientIDForResourceRegex: Regex = (
         "^ref:(" + NCNamePattern + ")$"
         ).r
 
->>>>>>> 780a41d1
     // Valid URL schemes.
     private val schemes = Array("http", "https")
 
@@ -242,8 +225,6 @@
     }
 
     /**
-<<<<<<< HEAD
-=======
       * Checks that a string represents a valid resource identifier in a standoff link.
       *
       * @param s               the string to be checked.
@@ -294,7 +275,6 @@
     }
 
     /**
->>>>>>> 780a41d1
       * Makes a string safe to be entered in the triplestore by escaping special chars.
       *
       * If the param `revert` is set to `true`, the string is unescaped.
@@ -597,11 +577,7 @@
       */
     def getOntologyPrefixLabelFromInternalEntityIri(internalEntityIri: IRI, errorFun: () => Nothing): String = {
         internalEntityIri match {
-<<<<<<< HEAD
-            case InternalOntologyEntityRegex(prefixLabel, _) => prefixLabel
-=======
             case ProjectSpecificInternalOntologyEntityRegex(prefixLabel, _) => prefixLabel
->>>>>>> 780a41d1
             case _ => errorFun()
         }
     }
@@ -617,11 +593,7 @@
       */
     def getOntologyPrefixLabelFromInternalOntologyIri(internalOntologyIri: IRI, errorFun: () => Nothing): String = {
         internalOntologyIri.stripSuffix("#") match {
-<<<<<<< HEAD
-            case InternalOntologyRegex(prefixLabel) => prefixLabel
-=======
             case ProjectSpecificInternalOntologyRegex(prefixLabel) => prefixLabel
->>>>>>> 780a41d1
             case _ => errorFun()
         }
     }
@@ -636,17 +608,12 @@
       */
     def getInternalOntologyIriFromInternalEntityIri(internalEntityIri: IRI, errorFun: () => Nothing): IRI = {
         internalEntityIri match {
-<<<<<<< HEAD
-            case InternalOntologyEntityRegex(prefixLabel, _) => OntologyConstants.KnoraInternal.InternalOntologyStart + prefixLabel
-=======
             case ProjectSpecificInternalOntologyEntityRegex(prefixLabel, _) => OntologyConstants.KnoraInternal.InternalOntologyStart + prefixLabel
->>>>>>> 780a41d1
-            case _ => errorFun()
-        }
-    }
-
-    /**
-<<<<<<< HEAD
+            case _ => errorFun()
+        }
+    }
+
+    /**
       * Given the Iri of an external knora-api v2 with value object ontology, returns the internal ontology Iri.
       *
       * @param externalOntologyIri the external ontology Iri.
@@ -673,7 +640,7 @@
       */
     def internalOntologyIriToApiV2WithValueObjectOntologyIri(internalOntologyIri: IRI, errorFun: () => Nothing): IRI = {
         internalOntologyIri match {
-            case InternalOntologyRegex(ontologyName) =>
+            case ProjectSpecificInternalOntologyRegex(ontologyName) =>
                 val apiOntologyName = if (ontologyName == "knora-base") "knora-api" else ontologyName
                 OntologyConstants.KnoraApi.ApiOntologyStart + apiOntologyName + OntologyConstants.KnoraApiV2WithValueObject.VersionSegment
             case _ => errorFun()
@@ -688,11 +655,12 @@
       *                 valid for an internal ontology IRI.
       * @return the internal entity Iri.
       */
-    def externalApiV2WithValueObjectEntityIriToInternalEntityIri(externalEntityIri: IRI, errorFun: () => Nothing) = {
+    def externalApiV2WithValueObjectEntityIriToInternalEntityIri(externalEntityIri: IRI, errorFun: () => Nothing): IRI = {
         externalEntityIri match {
             case ExternalApiV2WithValueObjectOntologyEntityRegex(ontology, entityName) =>
                 val ontologyName = if (ontology == "knora-api") "knora-base" else ontology
                 OntologyConstants.KnoraInternal.InternalOntologyStart + ontologyName + "#" + entityName
+            case _ => errorFun()
         }
     }
 
@@ -706,9 +674,10 @@
       */
     def internalEntityIriToApiV2WithValueObjectEntityIri(internalEntityIri: IRI, errorFun: () => Nothing): IRI = {
         internalEntityIri match {
-            case InternalOntologyEntityRegex(prefixLabel, entityName) =>
+            case ProjectSpecificInternalOntologyEntityRegex(prefixLabel, entityName) =>
                 val apiPrefixLabel = if (prefixLabel == "knora-base") "knora-api" else prefixLabel
                 OntologyConstants.KnoraApi.ApiOntologyStart + apiPrefixLabel + OntologyConstants.KnoraApiV2WithValueObject.VersionSegment + "#" + entityName
+            case _ => errorFun()
         }
     }
 
@@ -722,15 +691,14 @@
       */
     def internalEntityIriToSimpleApiV2EntityIri(internalEntityIri: IRI, errorFun: () => Nothing): IRI = {
         internalEntityIri match {
-            case InternalOntologyEntityRegex(prefixLabel, entityName) =>
+            case ProjectSpecificInternalOntologyEntityRegex(prefixLabel, entityName) =>
                 val apiPrefixLabel = if (prefixLabel == "knora-base") "knora-api" else prefixLabel
                 OntologyConstants.KnoraApi.ApiOntologyStart + apiPrefixLabel + OntologyConstants.KnoraApiV2Simplified.VersionSegment + "#" + entityName
-        }
-    }
-
-    /**
-=======
->>>>>>> 780a41d1
+            case _ => errorFun()
+        }
+    }
+
+    /**
       * Given the IRI of an internal ontology entity, returns the local name of the entity.
       *
       * @param internalEntityIri the ontology entity IRI.
@@ -740,11 +708,7 @@
       */
     def getEntityNameFromInternalEntityIri(internalEntityIri: IRI, errorFun: () => Nothing): String = {
         internalEntityIri match {
-<<<<<<< HEAD
-            case InternalOntologyEntityRegex(_, entityName) => entityName
-=======
             case ProjectSpecificInternalOntologyEntityRegex(_, entityName) => entityName
->>>>>>> 780a41d1
             case _ => errorFun()
         }
     }
