/*
 * Copyright © 2021 - 2022 Swiss National Data and Service Center for the Humanities and/or DaSCH Service Platform contributors.
 * SPDX-License-Identifier: Apache-2.0
 */

package org.knora

package object webapi {

  /**
   * The version of `knora-base` and of the other built-in ontologies that this version of Knora requires.
   * Must be the same as the object of `knora-base:ontologyVersion` in the `knora-base` ontology being used.
   */
<<<<<<< HEAD
  val KnoraBaseVersion: String = "knora-base v21"
=======
  val KnoraBaseVersion: String = "knora-base v22"
>>>>>>> 9fa26db3

  /**
   * `IRI` is a synonym for `String`, used to improve code readability.
   */
  type IRI = String

}<|MERGE_RESOLUTION|>--- conflicted
+++ resolved
@@ -11,11 +11,7 @@
    * The version of `knora-base` and of the other built-in ontologies that this version of Knora requires.
    * Must be the same as the object of `knora-base:ontologyVersion` in the `knora-base` ontology being used.
    */
-<<<<<<< HEAD
-  val KnoraBaseVersion: String = "knora-base v21"
-=======
-  val KnoraBaseVersion: String = "knora-base v22"
->>>>>>> 9fa26db3
+  val KnoraBaseVersion: String = "knora-base v23"
 
   /**
    * `IRI` is a synonym for `String`, used to improve code readability.
