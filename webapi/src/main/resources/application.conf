--- conflicted
+++ resolved
@@ -348,10 +348,6 @@
 
     triplestore {
         dbtype = "graphdb"
-<<<<<<< HEAD
-        // dbtype = "graphdb"
-=======
->>>>>>> 59c47710
         // dbtype = "embedded-jena-tdb"
         // dbtype = "embedded-jena-graphdb"
         // dbtype = "fake-triplestore"
