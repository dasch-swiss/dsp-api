--- conflicted
+++ resolved
@@ -165,13 +165,8 @@
     }
 
     triplestore {
-<<<<<<< HEAD
-        //dbtype = "fuseki"
-         dbtype = "graphdb"
-=======
         dbtype = "fuseki"
         // dbtype = "graphdb"
->>>>>>> 4c611857
         // dbtype = "embedded-jena-tdb"
         // dbtype = "sesame"
         // dbtype = "embedded-jena-graphdb"
