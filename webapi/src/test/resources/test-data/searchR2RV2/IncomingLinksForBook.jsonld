{
  "@id" : "http://rdfh.ch/0803/881405205304",
  "@type" : "knora-api:LinkObj",
  "knora-api:arkUrl" : {
    "@type" : "xsd:anyURI",
    "@value" : "http://0.0.0.0:3336/ark:/72163/1/0803/881405205304a"
  },
  "knora-api:attachedToProject" : {
    "@id" : "http://rdfh.ch/projects/0803"
  },
  "knora-api:attachedToUser" : {
    "@id" : "http://rdfh.ch/users/91e19f1e01"
  },
  "knora-api:creationDate" : {
    "@type" : "xsd:dateTimeStamp",
    "@value" : "2016-03-02T15:05:54Z"
  },
  "knora-api:hasLinkToValue" : {
    "@id" : "http://rdfh.ch/0803/881405205304/values/9a126ec9-9387-4cc5-b565-0029a7344bf0",
    "@type" : "knora-api:LinkValue",
    "knora-api:attachedToUser" : {
      "@id" : "http://rdfh.ch/users/91e19f1e01"
    },
    "knora-api:hasPermissions" : "CR knora-admin:Creator|V knora-admin:UnknownUser,knora-admin:KnownUser,knora-admin:ProjectMember",
    "knora-api:linkValueHasTarget" : {
      "@id" : "http://rdfh.ch/0803/8be1b7cf7103",
      "@type" : "http://0.0.0.0:3333/ontology/0803/incunabula/v2#book",
      "knora-api:arkUrl" : {
        "@type" : "xsd:anyURI",
        "@value" : "http://0.0.0.0:3336/ark:/72163/1/0803/8be1b7cf7103G"
      },
      "knora-api:attachedToProject" : {
        "@id" : "http://rdfh.ch/projects/0803"
      },
      "knora-api:attachedToUser" : {
        "@id" : "http://rdfh.ch/users/91e19f1e01"
      },
      "knora-api:creationDate" : {
        "@type" : "xsd:dateTimeStamp",
        "@value" : "2016-03-02T15:05:43Z"
      },
<<<<<<< HEAD
      "knora-api:hasPermissions" : "CR knora-admin:Creator|M knora-admin:ProjectMember|V knora-admin:KnownUser|RV knora-admin:UnknownUser",
=======
      "knora-api:hasPermissions" : "CR knora-base:Creator|M knora-base:ProjectMember|V knora-base:KnownUser|RV knora-base:UnknownUser",
      "knora-api:userHasPermission" : "RV",
>>>>>>> 30321b80
      "knora-api:versionArkUrl" : {
        "@type" : "xsd:anyURI",
        "@value" : "http://0.0.0.0:3336/ark:/72163/1/0803/8be1b7cf7103G.20160302T150543Z"
      },
      "rdfs:label" : "[Das] Narrenschiff (lat.)"
    },
    "knora-api:userHasPermission" : "V",
    "knora-api:valueCreationDate" : {
      "@type" : "xsd:dateTimeStamp",
      "@value" : "2016-03-02T15:05:54Z"
    }
  },
<<<<<<< HEAD
  "knora-api:hasPermissions" : "CR knora-admin:Creator|M knora-admin:ProjectMember|V knora-admin:UnknownUser,knora-admin:KnownUser",
=======
  "knora-api:hasPermissions" : "CR knora-base:Creator|M knora-base:ProjectMember|V knora-base:UnknownUser,knora-base:KnownUser",
  "knora-api:userHasPermission" : "V",
>>>>>>> 30321b80
  "knora-api:versionArkUrl" : {
    "@type" : "xsd:anyURI",
    "@value" : "http://0.0.0.0:3336/ark:/72163/1/0803/881405205304a.20160302T150554Z"
  },
  "rdfs:label" : "Lateinische Übersetzung",
  "@context" : {
    "rdf" : "http://www.w3.org/1999/02/22-rdf-syntax-ns#",
    "rdfs" : "http://www.w3.org/2000/01/rdf-schema#",
    "xsd" : "http://www.w3.org/2001/XMLSchema#",
    "knora-api" : "http://api.knora.org/ontology/knora-api/v2#"
  }
}<|MERGE_RESOLUTION|>--- conflicted
+++ resolved
@@ -39,12 +39,8 @@
         "@type" : "xsd:dateTimeStamp",
         "@value" : "2016-03-02T15:05:43Z"
       },
-<<<<<<< HEAD
       "knora-api:hasPermissions" : "CR knora-admin:Creator|M knora-admin:ProjectMember|V knora-admin:KnownUser|RV knora-admin:UnknownUser",
-=======
-      "knora-api:hasPermissions" : "CR knora-base:Creator|M knora-base:ProjectMember|V knora-base:KnownUser|RV knora-base:UnknownUser",
       "knora-api:userHasPermission" : "RV",
->>>>>>> 30321b80
       "knora-api:versionArkUrl" : {
         "@type" : "xsd:anyURI",
         "@value" : "http://0.0.0.0:3336/ark:/72163/1/0803/8be1b7cf7103G.20160302T150543Z"
@@ -57,12 +53,8 @@
       "@value" : "2016-03-02T15:05:54Z"
     }
   },
-<<<<<<< HEAD
   "knora-api:hasPermissions" : "CR knora-admin:Creator|M knora-admin:ProjectMember|V knora-admin:UnknownUser,knora-admin:KnownUser",
-=======
-  "knora-api:hasPermissions" : "CR knora-base:Creator|M knora-base:ProjectMember|V knora-base:UnknownUser,knora-base:KnownUser",
   "knora-api:userHasPermission" : "V",
->>>>>>> 30321b80
   "knora-api:versionArkUrl" : {
     "@type" : "xsd:anyURI",
     "@value" : "http://0.0.0.0:3336/ark:/72163/1/0803/881405205304a.20160302T150554Z"
