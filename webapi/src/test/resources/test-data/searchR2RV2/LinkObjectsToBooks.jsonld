--- conflicted
+++ resolved
@@ -40,12 +40,8 @@
           "@type" : "xsd:dateTimeStamp",
           "@value" : "2016-03-02T15:05:43Z"
         },
-<<<<<<< HEAD
-        "knora-api:hasPermissions" : "CR knora-admin:Creator|M knora-admin:ProjectMember|V knora-admin:KnownUser|RV knora-admin:UnknownUser",
-=======
-        "knora-api:hasPermissions" : "CR knora-base:Creator|M knora-base:ProjectMember|V knora-base:KnownUser|RV knora-base:UnknownUser",
-        "knora-api:userHasPermission" : "V",
->>>>>>> 30321b80
+        "knora-api:hasPermissions" : "CR knora-admin:Creator|M knora-admin:ProjectMember|V knora-admin:KnownUser|RV knora-admin:UnknownUser",
+        "knora-api:userHasPermission" : "V",
         "knora-api:versionArkUrl" : {
           "@type" : "xsd:anyURI",
           "@value" : "http://0.0.0.0:3336/ark:/72163/1/0803/8be1b7cf7103G.20160302T150543Z"
@@ -81,12 +77,8 @@
           "@type" : "xsd:dateTimeStamp",
           "@value" : "2016-03-02T15:05:39Z"
         },
-<<<<<<< HEAD
-        "knora-api:hasPermissions" : "CR knora-admin:Creator|M knora-admin:ProjectMember|V knora-admin:KnownUser|RV knora-admin:UnknownUser",
-=======
-        "knora-api:hasPermissions" : "CR knora-base:Creator|M knora-base:ProjectMember|V knora-base:KnownUser|RV knora-base:UnknownUser",
-        "knora-api:userHasPermission" : "V",
->>>>>>> 30321b80
+        "knora-api:hasPermissions" : "CR knora-admin:Creator|M knora-admin:ProjectMember|V knora-admin:KnownUser|RV knora-admin:UnknownUser",
+        "knora-api:userHasPermission" : "V",
         "knora-api:versionArkUrl" : {
           "@type" : "xsd:anyURI",
           "@value" : "http://0.0.0.0:3336/ark:/72163/1/0803/5e77e98d2603U.20160302T150539Z"
@@ -99,12 +91,8 @@
         "@value" : "2016-03-02T15:05:54Z"
       }
     } ],
-<<<<<<< HEAD
     "knora-api:hasPermissions" : "CR knora-admin:Creator|M knora-admin:ProjectMember|V knora-admin:UnknownUser,knora-admin:KnownUser",
-=======
-    "knora-api:hasPermissions" : "CR knora-base:Creator|M knora-base:ProjectMember|V knora-base:UnknownUser,knora-base:KnownUser",
     "knora-api:userHasPermission" : "V",
->>>>>>> 30321b80
     "knora-api:versionArkUrl" : {
       "@type" : "xsd:anyURI",
       "@value" : "http://0.0.0.0:3336/ark:/72163/1/0803/881405205304a.20160302T150554Z"
@@ -151,12 +139,8 @@
           "@type" : "xsd:dateTimeStamp",
           "@value" : "2016-03-02T15:05:10Z"
         },
-<<<<<<< HEAD
-        "knora-api:hasPermissions" : "CR knora-admin:Creator|M knora-admin:ProjectMember|V knora-admin:KnownUser|RV knora-admin:UnknownUser",
-=======
-        "knora-api:hasPermissions" : "CR knora-base:Creator|M knora-base:ProjectMember|V knora-base:KnownUser|RV knora-base:UnknownUser",
-        "knora-api:userHasPermission" : "V",
->>>>>>> 30321b80
+        "knora-api:hasPermissions" : "CR knora-admin:Creator|M knora-admin:ProjectMember|V knora-admin:KnownUser|RV knora-admin:UnknownUser",
+        "knora-api:userHasPermission" : "V",
         "knora-api:versionArkUrl" : {
           "@type" : "xsd:anyURI",
           "@value" : "http://0.0.0.0:3336/ark:/72163/1/0803/c5058f3a5.20160302T150510Z"
@@ -169,12 +153,8 @@
         "@value" : "2016-03-02T15:05:55Z"
       }
     },
-<<<<<<< HEAD
     "knora-api:hasPermissions" : "CR knora-admin:Creator|M knora-admin:ProjectMember|V knora-admin:KnownUser,knora-admin:UnknownUser",
-=======
-    "knora-api:hasPermissions" : "CR knora-base:Creator|M knora-base:ProjectMember|V knora-base:KnownUser,knora-base:UnknownUser",
     "knora-api:userHasPermission" : "V",
->>>>>>> 30321b80
     "knora-api:versionArkUrl" : {
       "@type" : "xsd:anyURI",
       "@value" : "http://0.0.0.0:3336/ark:/72163/1/0803/ab79ffa43935M.20160302T150555Z"
@@ -221,12 +201,8 @@
           "@type" : "xsd:dateTimeStamp",
           "@value" : "2016-03-02T15:05:14Z"
         },
-<<<<<<< HEAD
-        "knora-api:hasPermissions" : "CR knora-admin:Creator|M knora-admin:ProjectMember|V knora-admin:KnownUser|RV knora-admin:UnknownUser",
-=======
-        "knora-api:hasPermissions" : "CR knora-base:Creator|M knora-base:ProjectMember|V knora-base:KnownUser|RV knora-base:UnknownUser",
-        "knora-api:userHasPermission" : "V",
->>>>>>> 30321b80
+        "knora-api:hasPermissions" : "CR knora-admin:Creator|M knora-admin:ProjectMember|V knora-admin:KnownUser|RV knora-admin:UnknownUser",
+        "knora-api:userHasPermission" : "V",
         "knora-api:versionArkUrl" : {
           "@type" : "xsd:anyURI",
           "@value" : "http://0.0.0.0:3336/ark:/72163/1/0803/21abac2162A.20160302T150514Z"
@@ -262,12 +238,8 @@
           "@type" : "xsd:dateTimeStamp",
           "@value" : "2016-03-02T15:05:14Z"
         },
-<<<<<<< HEAD
-        "knora-api:hasPermissions" : "CR knora-admin:Creator|M knora-admin:ProjectMember|V knora-admin:KnownUser|RV knora-admin:UnknownUser",
-=======
-        "knora-api:hasPermissions" : "CR knora-base:Creator|M knora-base:ProjectMember|V knora-base:KnownUser|RV knora-base:UnknownUser",
-        "knora-api:userHasPermission" : "V",
->>>>>>> 30321b80
+        "knora-api:hasPermissions" : "CR knora-admin:Creator|M knora-admin:ProjectMember|V knora-admin:KnownUser|RV knora-admin:UnknownUser",
+        "knora-api:userHasPermission" : "V",
         "knora-api:versionArkUrl" : {
           "@type" : "xsd:anyURI",
           "@value" : "http://0.0.0.0:3336/ark:/72163/1/0803/e41ab5695cN.20160302T150514Z"
@@ -303,12 +275,8 @@
           "@type" : "xsd:dateTimeStamp",
           "@value" : "2016-03-02T15:05:10Z"
         },
-<<<<<<< HEAD
-        "knora-api:hasPermissions" : "CR knora-admin:Creator|M knora-admin:ProjectMember|V knora-admin:KnownUser|RV knora-admin:UnknownUser",
-=======
-        "knora-api:hasPermissions" : "CR knora-base:Creator|M knora-base:ProjectMember|V knora-base:KnownUser|RV knora-base:UnknownUser",
-        "knora-api:userHasPermission" : "V",
->>>>>>> 30321b80
+        "knora-api:hasPermissions" : "CR knora-admin:Creator|M knora-admin:ProjectMember|V knora-admin:KnownUser|RV knora-admin:UnknownUser",
+        "knora-api:userHasPermission" : "V",
         "knora-api:versionArkUrl" : {
           "@type" : "xsd:anyURI",
           "@value" : "http://0.0.0.0:3336/ark:/72163/1/0803/c5058f3a5.20160302T150510Z"
@@ -321,12 +289,8 @@
         "@value" : "2016-03-02T15:05:56Z"
       }
     } ],
-<<<<<<< HEAD
     "knora-api:hasPermissions" : "CR knora-admin:Creator|M knora-admin:ProjectMember|V knora-admin:KnownUser,knora-admin:UnknownUser",
-=======
-    "knora-api:hasPermissions" : "CR knora-base:Creator|M knora-base:ProjectMember|V knora-base:KnownUser,knora-base:UnknownUser",
     "knora-api:userHasPermission" : "V",
->>>>>>> 30321b80
     "knora-api:versionArkUrl" : {
       "@type" : "xsd:anyURI",
       "@value" : "http://0.0.0.0:3336/ark:/72163/1/0803/cb1a74e3e2f6X.20160302T150556Z"
