{
  "@graph" : [ {
    "@id" : "http://rdfh.ch/0666/1rK4ZevpT5eIxj48kgncsQ",
    "@type" : "gravsearchtest1:Project",
    "knora-api:arkUrl" : {
      "@type" : "xsd:anyURI",
      "@value" : "http://0.0.0.0:3336/ark:/72163/1/0666/1rK4ZevpT5eIxj48kgncsQu"
    },
    "knora-api:attachedToProject" : {
      "@id" : "http://rdfh.ch/projects/0666"
    },
    "knora-api:attachedToUser" : {
      "@id" : "http://rdfh.ch/users/0666-test-user1"
    },
    "knora-api:creationDate" : {
      "@type" : "xsd:dateTimeStamp",
      "@value" : "2018-06-06T12:08:56.759Z"
    },
<<<<<<< HEAD
    "knora-api:hasPermissions" : "CR knora-admin:ProjectAdmin|M knora-admin:ProjectMember|V knora-admin:KnownUser,knora-admin:UnknownUser",
=======
    "knora-api:hasPermissions" : "CR knora-base:ProjectAdmin|M knora-base:ProjectMember|V knora-base:KnownUser,knora-base:UnknownUser",
    "knora-api:userHasPermission" : "V",
>>>>>>> 30321b80
    "knora-api:versionArkUrl" : {
      "@type" : "xsd:anyURI",
      "@value" : "http://0.0.0.0:3336/ark:/72163/1/0666/1rK4ZevpT5eIxj48kgncsQu.20180606T120856759Z"
    },
    "rdfs:label" : "Project2"
  }, {
    "@id" : "http://rdfh.ch/0666/NLe33EVtTKGozGJOqKT_2Q",
    "@type" : "gravsearchtest1:Project",
    "knora-api:arkUrl" : {
      "@type" : "xsd:anyURI",
      "@value" : "http://0.0.0.0:3336/ark:/72163/1/0666/NLe33EVtTKGozGJOqKT_2QL"
    },
    "knora-api:attachedToProject" : {
      "@id" : "http://rdfh.ch/projects/0666"
    },
    "knora-api:attachedToUser" : {
      "@id" : "http://rdfh.ch/users/0666-test-user1"
    },
    "knora-api:creationDate" : {
      "@type" : "xsd:dateTimeStamp",
      "@value" : "2018-06-06T12:08:56.890Z"
    },
    "knora-api:hasIncomingLinkValue" : {
      "@id" : "http://rdfh.ch/0666/xY8O4uSeQb-MDC4VtvQGdw/values/XktHkAazSZWzBA3x0sYFuQ",
      "@type" : "knora-api:LinkValue",
      "knora-api:attachedToUser" : {
        "@id" : "http://rdfh.ch/users/0666-test-user1"
      },
      "knora-api:hasPermissions" : "CR knora-admin:ProjectAdmin|M knora-admin:ProjectMember|V knora-admin:KnownUser,knora-admin:UnknownUser",
      "knora-api:linkValueHasSource" : {
        "@id" : "http://rdfh.ch/0666/xY8O4uSeQb-MDC4VtvQGdw",
        "@type" : "gravsearchtest1:Person",
        "gravsearchtest1:isInProjectValue" : {
          "@id" : "http://rdfh.ch/0666/xY8O4uSeQb-MDC4VtvQGdw/values/XktHkAazSZWzBA3x0sYFuQ",
          "@type" : "knora-api:LinkValue",
          "knora-api:attachedToUser" : {
            "@id" : "http://rdfh.ch/users/0666-test-user1"
          },
          "knora-api:hasPermissions" : "CR knora-admin:ProjectAdmin|M knora-admin:ProjectMember|V knora-admin:KnownUser,knora-admin:UnknownUser",
          "knora-api:linkValueHasTargetIri" : {
            "@id" : "http://rdfh.ch/0666/NLe33EVtTKGozGJOqKT_2Q"
          },
          "knora-api:userHasPermission" : "V",
          "knora-api:valueCreationDate" : {
            "@type" : "xsd:dateTimeStamp",
            "@value" : "2018-06-06T12:08:57.382Z"
          }
        },
        "knora-api:arkUrl" : {
          "@type" : "xsd:anyURI",
          "@value" : "http://0.0.0.0:3336/ark:/72163/1/0666/xY8O4uSeQb=MDC4VtvQGdwm"
        },
        "knora-api:attachedToProject" : {
          "@id" : "http://rdfh.ch/projects/0666"
        },
        "knora-api:attachedToUser" : {
          "@id" : "http://rdfh.ch/users/0666-test-user1"
        },
        "knora-api:creationDate" : {
          "@type" : "xsd:dateTimeStamp",
          "@value" : "2018-06-06T12:08:57.382Z"
        },
<<<<<<< HEAD
        "knora-api:hasPermissions" : "CR knora-admin:ProjectAdmin|M knora-admin:ProjectMember|V knora-admin:KnownUser,knora-admin:UnknownUser",
=======
        "knora-api:hasPermissions" : "CR knora-base:ProjectAdmin|M knora-base:ProjectMember|V knora-base:KnownUser,knora-base:UnknownUser",
        "knora-api:userHasPermission" : "V",
>>>>>>> 30321b80
        "knora-api:versionArkUrl" : {
          "@type" : "xsd:anyURI",
          "@value" : "http://0.0.0.0:3336/ark:/72163/1/0666/xY8O4uSeQb=MDC4VtvQGdwm.20180606T120857382Z"
        },
        "rdfs:label" : "Person3"
      },
      "knora-api:userHasPermission" : "V",
      "knora-api:valueCreationDate" : {
        "@type" : "xsd:dateTimeStamp",
        "@value" : "2018-06-06T12:08:57.382Z"
      }
    },
<<<<<<< HEAD
    "knora-api:hasPermissions" : "CR knora-admin:ProjectAdmin|M knora-admin:ProjectMember|V knora-admin:KnownUser,knora-admin:UnknownUser",
=======
    "knora-api:hasPermissions" : "CR knora-base:ProjectAdmin|M knora-base:ProjectMember|V knora-base:KnownUser,knora-base:UnknownUser",
    "knora-api:userHasPermission" : "V",
>>>>>>> 30321b80
    "knora-api:versionArkUrl" : {
      "@type" : "xsd:anyURI",
      "@value" : "http://0.0.0.0:3336/ark:/72163/1/0666/NLe33EVtTKGozGJOqKT_2QL.20180606T12085689Z"
    },
    "rdfs:label" : "Project3"
  }, {
    "@id" : "http://rdfh.ch/0666/tWf2vqMqQ_OcUMJSRj6e5w",
    "@type" : "gravsearchtest1:Project",
    "knora-api:arkUrl" : {
      "@type" : "xsd:anyURI",
      "@value" : "http://0.0.0.0:3336/ark:/72163/1/0666/tWf2vqMqQ_OcUMJSRj6e5wm"
    },
    "knora-api:attachedToProject" : {
      "@id" : "http://rdfh.ch/projects/0666"
    },
    "knora-api:attachedToUser" : {
      "@id" : "http://rdfh.ch/users/0666-test-user1"
    },
    "knora-api:creationDate" : {
      "@type" : "xsd:dateTimeStamp",
      "@value" : "2018-06-06T12:08:56.619Z"
    },
    "knora-api:hasIncomingLinkValue" : [ {
      "@id" : "http://rdfh.ch/0666/wopH6GHOSpCyASdrsNqg_A/values/UKYA3eNMQK6OWmPjxVAbsA",
      "@type" : "knora-api:LinkValue",
      "knora-api:attachedToUser" : {
        "@id" : "http://rdfh.ch/users/0666-test-user1"
      },
      "knora-api:hasPermissions" : "CR knora-admin:ProjectAdmin|M knora-admin:ProjectMember|V knora-admin:KnownUser,knora-admin:UnknownUser",
      "knora-api:linkValueHasSource" : {
        "@id" : "http://rdfh.ch/0666/wopH6GHOSpCyASdrsNqg_A",
        "@type" : "gravsearchtest1:Person",
        "gravsearchtest1:isInProjectValue" : {
          "@id" : "http://rdfh.ch/0666/wopH6GHOSpCyASdrsNqg_A/values/UKYA3eNMQK6OWmPjxVAbsA",
          "@type" : "knora-api:LinkValue",
          "knora-api:attachedToUser" : {
            "@id" : "http://rdfh.ch/users/0666-test-user1"
          },
          "knora-api:hasPermissions" : "CR knora-admin:ProjectAdmin|M knora-admin:ProjectMember|V knora-admin:KnownUser,knora-admin:UnknownUser",
          "knora-api:linkValueHasTargetIri" : {
            "@id" : "http://rdfh.ch/0666/tWf2vqMqQ_OcUMJSRj6e5w"
          },
          "knora-api:userHasPermission" : "V",
          "knora-api:valueCreationDate" : {
            "@type" : "xsd:dateTimeStamp",
            "@value" : "2018-06-06T12:08:57.175Z"
          }
        },
        "knora-api:arkUrl" : {
          "@type" : "xsd:anyURI",
          "@value" : "http://0.0.0.0:3336/ark:/72163/1/0666/wopH6GHOSpCyASdrsNqg_Am"
        },
        "knora-api:attachedToProject" : {
          "@id" : "http://rdfh.ch/projects/0666"
        },
        "knora-api:attachedToUser" : {
          "@id" : "http://rdfh.ch/users/0666-test-user1"
        },
        "knora-api:creationDate" : {
          "@type" : "xsd:dateTimeStamp",
          "@value" : "2018-06-06T12:08:57.175Z"
        },
<<<<<<< HEAD
        "knora-api:hasPermissions" : "CR knora-admin:ProjectAdmin|M knora-admin:ProjectMember|V knora-admin:KnownUser,knora-admin:UnknownUser",
=======
        "knora-api:hasPermissions" : "CR knora-base:ProjectAdmin|M knora-base:ProjectMember|V knora-base:KnownUser,knora-base:UnknownUser",
        "knora-api:userHasPermission" : "V",
>>>>>>> 30321b80
        "knora-api:versionArkUrl" : {
          "@type" : "xsd:anyURI",
          "@value" : "http://0.0.0.0:3336/ark:/72163/1/0666/wopH6GHOSpCyASdrsNqg_Am.20180606T120857175Z"
        },
        "rdfs:label" : "Person1"
      },
      "knora-api:userHasPermission" : "V",
      "knora-api:valueCreationDate" : {
        "@type" : "xsd:dateTimeStamp",
        "@value" : "2018-06-06T12:08:57.175Z"
      }
    }, {
      "@id" : "http://rdfh.ch/0666/yjOFfSKPR_uiw8KoJu5mQg/values/m1bols-_R3OZQTe20pqBGw",
      "@type" : "knora-api:LinkValue",
      "knora-api:attachedToUser" : {
        "@id" : "http://rdfh.ch/users/0666-test-user1"
      },
      "knora-api:hasPermissions" : "CR knora-admin:ProjectAdmin|M knora-admin:ProjectMember|V knora-admin:KnownUser,knora-admin:UnknownUser",
      "knora-api:linkValueHasSource" : {
        "@id" : "http://rdfh.ch/0666/yjOFfSKPR_uiw8KoJu5mQg",
        "@type" : "gravsearchtest1:BibliographicNotice",
        "gravsearchtest1:isInProjectValue" : {
          "@id" : "http://rdfh.ch/0666/yjOFfSKPR_uiw8KoJu5mQg/values/m1bols-_R3OZQTe20pqBGw",
          "@type" : "knora-api:LinkValue",
          "knora-api:attachedToUser" : {
            "@id" : "http://rdfh.ch/users/0666-test-user1"
          },
          "knora-api:hasPermissions" : "CR knora-admin:ProjectAdmin|M knora-admin:ProjectMember|V knora-admin:KnownUser,knora-admin:UnknownUser",
          "knora-api:linkValueHasTargetIri" : {
            "@id" : "http://rdfh.ch/0666/tWf2vqMqQ_OcUMJSRj6e5w"
          },
          "knora-api:userHasPermission" : "V",
          "knora-api:valueCreationDate" : {
            "@type" : "xsd:dateTimeStamp",
            "@value" : "2018-06-06T12:08:57.561Z"
          }
        },
        "knora-api:arkUrl" : {
          "@type" : "xsd:anyURI",
          "@value" : "http://0.0.0.0:3336/ark:/72163/1/0666/yjOFfSKPR_uiw8KoJu5mQgy"
        },
        "knora-api:attachedToProject" : {
          "@id" : "http://rdfh.ch/projects/0666"
        },
        "knora-api:attachedToUser" : {
          "@id" : "http://rdfh.ch/users/0666-test-user1"
        },
        "knora-api:creationDate" : {
          "@type" : "xsd:dateTimeStamp",
          "@value" : "2018-06-06T12:08:57.561Z"
        },
<<<<<<< HEAD
        "knora-api:hasPermissions" : "CR knora-admin:ProjectAdmin|M knora-admin:ProjectMember|V knora-admin:KnownUser,knora-admin:UnknownUser",
=======
        "knora-api:hasPermissions" : "CR knora-base:ProjectAdmin|M knora-base:ProjectMember|V knora-base:KnownUser,knora-base:UnknownUser",
        "knora-api:userHasPermission" : "V",
>>>>>>> 30321b80
        "knora-api:versionArkUrl" : {
          "@type" : "xsd:anyURI",
          "@value" : "http://0.0.0.0:3336/ark:/72163/1/0666/yjOFfSKPR_uiw8KoJu5mQgy.20180606T120857561Z"
        },
        "rdfs:label" : "Biblio1"
      },
      "knora-api:userHasPermission" : "V",
      "knora-api:valueCreationDate" : {
        "@type" : "xsd:dateTimeStamp",
        "@value" : "2018-06-06T12:08:57.561Z"
      }
    } ],
<<<<<<< HEAD
    "knora-api:hasPermissions" : "CR knora-admin:ProjectAdmin|M knora-admin:ProjectMember|V knora-admin:KnownUser,knora-admin:UnknownUser",
=======
    "knora-api:hasPermissions" : "CR knora-base:ProjectAdmin|M knora-base:ProjectMember|V knora-base:KnownUser,knora-base:UnknownUser",
    "knora-api:userHasPermission" : "V",
>>>>>>> 30321b80
    "knora-api:versionArkUrl" : {
      "@type" : "xsd:anyURI",
      "@value" : "http://0.0.0.0:3336/ark:/72163/1/0666/tWf2vqMqQ_OcUMJSRj6e5wm.20180606T120856619Z"
    },
    "rdfs:label" : "Project1"
  } ],
  "@context" : {
    "rdf" : "http://www.w3.org/1999/02/22-rdf-syntax-ns#",
    "knora-api" : "http://api.knora.org/ontology/knora-api/v2#",
    "gravsearchtest1" : "http://0.0.0.0:3333/ontology/0666/gravsearchtest1/v2#",
    "rdfs" : "http://www.w3.org/2000/01/rdf-schema#",
    "xsd" : "http://www.w3.org/2001/XMLSchema#"
  }
}<|MERGE_RESOLUTION|>--- conflicted
+++ resolved
@@ -16,12 +16,8 @@
       "@type" : "xsd:dateTimeStamp",
       "@value" : "2018-06-06T12:08:56.759Z"
     },
-<<<<<<< HEAD
     "knora-api:hasPermissions" : "CR knora-admin:ProjectAdmin|M knora-admin:ProjectMember|V knora-admin:KnownUser,knora-admin:UnknownUser",
-=======
-    "knora-api:hasPermissions" : "CR knora-base:ProjectAdmin|M knora-base:ProjectMember|V knora-base:KnownUser,knora-base:UnknownUser",
     "knora-api:userHasPermission" : "V",
->>>>>>> 30321b80
     "knora-api:versionArkUrl" : {
       "@type" : "xsd:anyURI",
       "@value" : "http://0.0.0.0:3336/ark:/72163/1/0666/1rK4ZevpT5eIxj48kgncsQu.20180606T120856759Z"
@@ -84,12 +80,8 @@
           "@type" : "xsd:dateTimeStamp",
           "@value" : "2018-06-06T12:08:57.382Z"
         },
-<<<<<<< HEAD
         "knora-api:hasPermissions" : "CR knora-admin:ProjectAdmin|M knora-admin:ProjectMember|V knora-admin:KnownUser,knora-admin:UnknownUser",
-=======
-        "knora-api:hasPermissions" : "CR knora-base:ProjectAdmin|M knora-base:ProjectMember|V knora-base:KnownUser,knora-base:UnknownUser",
         "knora-api:userHasPermission" : "V",
->>>>>>> 30321b80
         "knora-api:versionArkUrl" : {
           "@type" : "xsd:anyURI",
           "@value" : "http://0.0.0.0:3336/ark:/72163/1/0666/xY8O4uSeQb=MDC4VtvQGdwm.20180606T120857382Z"
@@ -102,12 +94,8 @@
         "@value" : "2018-06-06T12:08:57.382Z"
       }
     },
-<<<<<<< HEAD
     "knora-api:hasPermissions" : "CR knora-admin:ProjectAdmin|M knora-admin:ProjectMember|V knora-admin:KnownUser,knora-admin:UnknownUser",
-=======
-    "knora-api:hasPermissions" : "CR knora-base:ProjectAdmin|M knora-base:ProjectMember|V knora-base:KnownUser,knora-base:UnknownUser",
     "knora-api:userHasPermission" : "V",
->>>>>>> 30321b80
     "knora-api:versionArkUrl" : {
       "@type" : "xsd:anyURI",
       "@value" : "http://0.0.0.0:3336/ark:/72163/1/0666/NLe33EVtTKGozGJOqKT_2QL.20180606T12085689Z"
@@ -170,12 +158,8 @@
           "@type" : "xsd:dateTimeStamp",
           "@value" : "2018-06-06T12:08:57.175Z"
         },
-<<<<<<< HEAD
         "knora-api:hasPermissions" : "CR knora-admin:ProjectAdmin|M knora-admin:ProjectMember|V knora-admin:KnownUser,knora-admin:UnknownUser",
-=======
-        "knora-api:hasPermissions" : "CR knora-base:ProjectAdmin|M knora-base:ProjectMember|V knora-base:KnownUser,knora-base:UnknownUser",
         "knora-api:userHasPermission" : "V",
->>>>>>> 30321b80
         "knora-api:versionArkUrl" : {
           "@type" : "xsd:anyURI",
           "@value" : "http://0.0.0.0:3336/ark:/72163/1/0666/wopH6GHOSpCyASdrsNqg_Am.20180606T120857175Z"
@@ -227,12 +211,8 @@
           "@type" : "xsd:dateTimeStamp",
           "@value" : "2018-06-06T12:08:57.561Z"
         },
-<<<<<<< HEAD
         "knora-api:hasPermissions" : "CR knora-admin:ProjectAdmin|M knora-admin:ProjectMember|V knora-admin:KnownUser,knora-admin:UnknownUser",
-=======
-        "knora-api:hasPermissions" : "CR knora-base:ProjectAdmin|M knora-base:ProjectMember|V knora-base:KnownUser,knora-base:UnknownUser",
         "knora-api:userHasPermission" : "V",
->>>>>>> 30321b80
         "knora-api:versionArkUrl" : {
           "@type" : "xsd:anyURI",
           "@value" : "http://0.0.0.0:3336/ark:/72163/1/0666/yjOFfSKPR_uiw8KoJu5mQgy.20180606T120857561Z"
@@ -245,12 +225,8 @@
         "@value" : "2018-06-06T12:08:57.561Z"
       }
     } ],
-<<<<<<< HEAD
     "knora-api:hasPermissions" : "CR knora-admin:ProjectAdmin|M knora-admin:ProjectMember|V knora-admin:KnownUser,knora-admin:UnknownUser",
-=======
-    "knora-api:hasPermissions" : "CR knora-base:ProjectAdmin|M knora-base:ProjectMember|V knora-base:KnownUser,knora-base:UnknownUser",
     "knora-api:userHasPermission" : "V",
->>>>>>> 30321b80
     "knora-api:versionArkUrl" : {
       "@type" : "xsd:anyURI",
       "@value" : "http://0.0.0.0:3336/ark:/72163/1/0666/tWf2vqMqQ_OcUMJSRj6e5wm.20180606T120856619Z"
