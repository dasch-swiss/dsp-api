--- conflicted
+++ resolved
@@ -43,12 +43,8 @@
               "knora-api:attachedToUser" : {
                 "@id" : "http://rdfh.ch/users/91e19f1e01"
               },
-<<<<<<< HEAD
               "knora-api:hasPermissions" : "CR knora-admin:Creator|M knora-admin:ProjectMember|V knora-admin:KnownUser,knora-admin:UnknownUser",
-=======
-              "knora-api:hasPermissions" : "CR knora-base:Creator|M knora-base:ProjectMember|V knora-base:KnownUser,knora-base:UnknownUser",
               "knora-api:userHasPermission" : "M",
->>>>>>> 30321b80
               "knora-api:valueAsString" : "Zeitglöcklein des Lebens und Leidens Christi",
               "knora-api:valueCreationDate" : {
                 "@type" : "xsd:dateTimeStamp",
@@ -69,12 +65,8 @@
               "@type" : "xsd:dateTimeStamp",
               "@value" : "2016-03-02T15:05:23Z"
             },
-<<<<<<< HEAD
             "knora-api:hasPermissions" : "CR knora-admin:Creator|M knora-admin:ProjectMember|V knora-admin:KnownUser|RV knora-admin:UnknownUser",
-=======
-            "knora-api:hasPermissions" : "CR knora-base:Creator|M knora-base:ProjectMember|V knora-base:KnownUser|RV knora-base:UnknownUser",
             "knora-api:userHasPermission" : "M",
->>>>>>> 30321b80
             "knora-api:versionArkUrl" : {
               "@type" : "xsd:anyURI",
               "@value" : "http://0.0.0.0:3336/ark:/72163/1/0803/ff17e5ef9601j.20160302T150523Z"
@@ -101,12 +93,8 @@
           "@type" : "xsd:dateTimeStamp",
           "@value" : "2016-03-02T15:05:24Z"
         },
-<<<<<<< HEAD
         "knora-api:hasPermissions" : "CR knora-admin:Creator|M knora-admin:ProjectMember|V knora-admin:KnownUser|RV knora-admin:UnknownUser",
-=======
-        "knora-api:hasPermissions" : "CR knora-base:Creator|M knora-base:ProjectMember|V knora-base:KnownUser|RV knora-base:UnknownUser",
         "knora-api:userHasPermission" : "M",
->>>>>>> 30321b80
         "knora-api:versionArkUrl" : {
           "@type" : "xsd:anyURI",
           "@value" : "http://0.0.0.0:3336/ark:/72163/1/0803/3f89a693a501w.20160302T150524Z"
@@ -169,12 +157,8 @@
               "knora-api:attachedToUser" : {
                 "@id" : "http://rdfh.ch/users/91e19f1e01"
               },
-<<<<<<< HEAD
               "knora-api:hasPermissions" : "CR knora-admin:Creator|M knora-admin:ProjectMember|V knora-admin:KnownUser,knora-admin:UnknownUser",
-=======
-              "knora-api:hasPermissions" : "CR knora-base:Creator|M knora-base:ProjectMember|V knora-base:KnownUser,knora-base:UnknownUser",
               "knora-api:userHasPermission" : "M",
->>>>>>> 30321b80
               "knora-api:valueAsString" : "Zeitglöcklein des Lebens und Leidens Christi",
               "knora-api:valueCreationDate" : {
                 "@type" : "xsd:dateTimeStamp",
@@ -195,12 +179,8 @@
               "@type" : "xsd:dateTimeStamp",
               "@value" : "2016-03-02T15:05:23Z"
             },
-<<<<<<< HEAD
             "knora-api:hasPermissions" : "CR knora-admin:Creator|M knora-admin:ProjectMember|V knora-admin:KnownUser|RV knora-admin:UnknownUser",
-=======
-            "knora-api:hasPermissions" : "CR knora-base:Creator|M knora-base:ProjectMember|V knora-base:KnownUser|RV knora-base:UnknownUser",
             "knora-api:userHasPermission" : "M",
->>>>>>> 30321b80
             "knora-api:versionArkUrl" : {
               "@type" : "xsd:anyURI",
               "@value" : "http://0.0.0.0:3336/ark:/72163/1/0803/ff17e5ef9601j.20160302T150523Z"
@@ -227,12 +207,8 @@
           "@type" : "xsd:dateTimeStamp",
           "@value" : "2016-03-02T15:05:23Z"
         },
-<<<<<<< HEAD
         "knora-api:hasPermissions" : "CR knora-admin:Creator|M knora-admin:ProjectMember|V knora-admin:KnownUser|RV knora-admin:UnknownUser",
-=======
-        "knora-api:hasPermissions" : "CR knora-base:Creator|M knora-base:ProjectMember|V knora-base:KnownUser|RV knora-base:UnknownUser",
         "knora-api:userHasPermission" : "M",
->>>>>>> 30321b80
         "knora-api:versionArkUrl" : {
           "@type" : "xsd:anyURI",
           "@value" : "http://0.0.0.0:3336/ark:/72163/1/0803/6240ce899801x.20160302T150523Z"
@@ -295,12 +271,8 @@
               "knora-api:attachedToUser" : {
                 "@id" : "http://rdfh.ch/users/91e19f1e01"
               },
-<<<<<<< HEAD
               "knora-api:hasPermissions" : "CR knora-admin:Creator|M knora-admin:ProjectMember|V knora-admin:KnownUser,knora-admin:UnknownUser",
-=======
-              "knora-api:hasPermissions" : "CR knora-base:Creator|M knora-base:ProjectMember|V knora-base:KnownUser,knora-base:UnknownUser",
               "knora-api:userHasPermission" : "M",
->>>>>>> 30321b80
               "knora-api:valueAsString" : "Zeitglöcklein des Lebens und Leidens Christi",
               "knora-api:valueCreationDate" : {
                 "@type" : "xsd:dateTimeStamp",
@@ -321,12 +293,8 @@
               "@type" : "xsd:dateTimeStamp",
               "@value" : "2016-03-02T15:05:23Z"
             },
-<<<<<<< HEAD
             "knora-api:hasPermissions" : "CR knora-admin:Creator|M knora-admin:ProjectMember|V knora-admin:KnownUser|RV knora-admin:UnknownUser",
-=======
-            "knora-api:hasPermissions" : "CR knora-base:Creator|M knora-base:ProjectMember|V knora-base:KnownUser|RV knora-base:UnknownUser",
             "knora-api:userHasPermission" : "M",
->>>>>>> 30321b80
             "knora-api:versionArkUrl" : {
               "@type" : "xsd:anyURI",
               "@value" : "http://0.0.0.0:3336/ark:/72163/1/0803/ff17e5ef9601j.20160302T150523Z"
@@ -353,12 +321,8 @@
           "@type" : "xsd:dateTimeStamp",
           "@value" : "2016-03-02T15:05:23Z"
         },
-<<<<<<< HEAD
         "knora-api:hasPermissions" : "CR knora-admin:Creator|M knora-admin:ProjectMember|V knora-admin:KnownUser|RV knora-admin:UnknownUser",
-=======
-        "knora-api:hasPermissions" : "CR knora-base:Creator|M knora-base:ProjectMember|V knora-base:KnownUser|RV knora-base:UnknownUser",
         "knora-api:userHasPermission" : "M",
->>>>>>> 30321b80
         "knora-api:versionArkUrl" : {
           "@type" : "xsd:anyURI",
           "@value" : "http://0.0.0.0:3336/ark:/72163/1/0803/c568b7239a01k.20160302T150523Z"
@@ -421,12 +385,8 @@
               "knora-api:attachedToUser" : {
                 "@id" : "http://rdfh.ch/users/91e19f1e01"
               },
-<<<<<<< HEAD
               "knora-api:hasPermissions" : "CR knora-admin:Creator|M knora-admin:ProjectMember|V knora-admin:KnownUser,knora-admin:UnknownUser",
-=======
-              "knora-api:hasPermissions" : "CR knora-base:Creator|M knora-base:ProjectMember|V knora-base:KnownUser,knora-base:UnknownUser",
               "knora-api:userHasPermission" : "M",
->>>>>>> 30321b80
               "knora-api:valueAsString" : "Zeitglöcklein des Lebens und Leidens Christi",
               "knora-api:valueCreationDate" : {
                 "@type" : "xsd:dateTimeStamp",
@@ -447,12 +407,8 @@
               "@type" : "xsd:dateTimeStamp",
               "@value" : "2016-03-02T15:05:23Z"
             },
-<<<<<<< HEAD
             "knora-api:hasPermissions" : "CR knora-admin:Creator|M knora-admin:ProjectMember|V knora-admin:KnownUser|RV knora-admin:UnknownUser",
-=======
-            "knora-api:hasPermissions" : "CR knora-base:Creator|M knora-base:ProjectMember|V knora-base:KnownUser|RV knora-base:UnknownUser",
             "knora-api:userHasPermission" : "M",
->>>>>>> 30321b80
             "knora-api:versionArkUrl" : {
               "@type" : "xsd:anyURI",
               "@value" : "http://0.0.0.0:3336/ark:/72163/1/0803/ff17e5ef9601j.20160302T150523Z"
@@ -479,12 +435,8 @@
           "@type" : "xsd:dateTimeStamp",
           "@value" : "2016-03-02T15:05:23Z"
         },
-<<<<<<< HEAD
         "knora-api:hasPermissions" : "CR knora-admin:Creator|M knora-admin:ProjectMember|V knora-admin:KnownUser|RV knora-admin:UnknownUser",
-=======
-        "knora-api:hasPermissions" : "CR knora-base:Creator|M knora-base:ProjectMember|V knora-base:KnownUser|RV knora-base:UnknownUser",
         "knora-api:userHasPermission" : "M",
->>>>>>> 30321b80
         "knora-api:versionArkUrl" : {
           "@type" : "xsd:anyURI",
           "@value" : "http://0.0.0.0:3336/ark:/72163/1/0803/6240ce899801x.20160302T150523Z"
