--- conflicted
+++ resolved
@@ -13,12 +13,8 @@
       "knora-api:dateValueHasEndYear" : 1490,
       "knora-api:dateValueHasStartEra" : "CE",
       "knora-api:dateValueHasStartYear" : 1487,
-<<<<<<< HEAD
-      "knora-api:hasPermissions" : "CR knora-admin:Creator|M knora-admin:ProjectMember|V knora-admin:KnownUser,knora-admin:UnknownUser",
-=======
-      "knora-api:hasPermissions" : "CR knora-base:Creator|M knora-base:ProjectMember|V knora-base:KnownUser,knora-base:UnknownUser",
-      "knora-api:userHasPermission" : "V",
->>>>>>> 30321b80
+      "knora-api:hasPermissions" : "CR knora-admin:Creator|M knora-admin:ProjectMember|V knora-admin:KnownUser,knora-admin:UnknownUser",
+      "knora-api:userHasPermission" : "V",
       "knora-api:valueAsString" : "JULIAN:1487 CE:1490 CE",
       "knora-api:valueCreationDate" : {
         "@type" : "xsd:dateTimeStamp",
@@ -31,12 +27,8 @@
       "knora-api:attachedToUser" : {
         "@id" : "http://rdfh.ch/users/91e19f1e01"
       },
-<<<<<<< HEAD
-      "knora-api:hasPermissions" : "CR knora-admin:Creator|M knora-admin:ProjectMember|V knora-admin:KnownUser,knora-admin:UnknownUser",
-=======
-      "knora-api:hasPermissions" : "CR knora-base:Creator|M knora-base:ProjectMember|V knora-base:KnownUser,knora-base:UnknownUser",
-      "knora-api:userHasPermission" : "V",
->>>>>>> 30321b80
+      "knora-api:hasPermissions" : "CR knora-admin:Creator|M knora-admin:ProjectMember|V knora-admin:KnownUser,knora-admin:UnknownUser",
+      "knora-api:userHasPermission" : "V",
       "knora-api:valueAsString" : "De generatione Christi",
       "knora-api:valueCreationDate" : {
         "@type" : "xsd:dateTimeStamp",
@@ -48,12 +40,8 @@
       "knora-api:attachedToUser" : {
         "@id" : "http://rdfh.ch/users/91e19f1e01"
       },
-<<<<<<< HEAD
-      "knora-api:hasPermissions" : "CR knora-admin:Creator|M knora-admin:ProjectMember|V knora-admin:KnownUser,knora-admin:UnknownUser",
-=======
-      "knora-api:hasPermissions" : "CR knora-base:Creator|M knora-base:ProjectMember|V knora-base:KnownUser,knora-base:UnknownUser",
-      "knora-api:userHasPermission" : "V",
->>>>>>> 30321b80
+      "knora-api:hasPermissions" : "CR knora-admin:Creator|M knora-admin:ProjectMember|V knora-admin:KnownUser,knora-admin:UnknownUser",
+      "knora-api:userHasPermission" : "V",
       "knora-api:valueAsString" : "Defensorium inviolate perpetueque virginitatis castissime de genitricis Mariae",
       "knora-api:valueCreationDate" : {
         "@type" : "xsd:dateTimeStamp",
@@ -74,12 +62,8 @@
       "@type" : "xsd:dateTimeStamp",
       "@value" : "2016-03-02T15:05:15Z"
     },
-<<<<<<< HEAD
-    "knora-api:hasPermissions" : "CR knora-admin:Creator|M knora-admin:ProjectMember|V knora-admin:KnownUser|RV knora-admin:UnknownUser",
-=======
-    "knora-api:hasPermissions" : "CR knora-base:Creator|M knora-base:ProjectMember|V knora-base:KnownUser|RV knora-base:UnknownUser",
-    "knora-api:userHasPermission" : "RV",
->>>>>>> 30321b80
+    "knora-api:hasPermissions" : "CR knora-admin:Creator|M knora-admin:ProjectMember|V knora-admin:KnownUser|RV knora-admin:UnknownUser",
+    "knora-api:userHasPermission" : "RV",
     "knora-api:versionArkUrl" : {
       "@type" : "xsd:anyURI",
       "@value" : "http://0.0.0.0:3336/ark:/72163/1/0803/c3f913666f0.20160302T150515Z"
@@ -99,12 +83,8 @@
       "knora-api:dateValueHasEndYear" : 1489,
       "knora-api:dateValueHasStartEra" : "CE",
       "knora-api:dateValueHasStartYear" : 1489,
-<<<<<<< HEAD
-      "knora-api:hasPermissions" : "CR knora-admin:Creator|M knora-admin:ProjectMember|V knora-admin:KnownUser,knora-admin:UnknownUser",
-=======
-      "knora-api:hasPermissions" : "CR knora-base:Creator|M knora-base:ProjectMember|V knora-base:KnownUser,knora-base:UnknownUser",
-      "knora-api:userHasPermission" : "V",
->>>>>>> 30321b80
+      "knora-api:hasPermissions" : "CR knora-admin:Creator|M knora-admin:ProjectMember|V knora-admin:KnownUser,knora-admin:UnknownUser",
+      "knora-api:userHasPermission" : "V",
       "knora-api:valueAsString" : "GREGORIAN:1489 CE",
       "knora-api:valueCreationDate" : {
         "@type" : "xsd:dateTimeStamp",
@@ -117,12 +97,8 @@
       "knora-api:attachedToUser" : {
         "@id" : "http://rdfh.ch/users/91e19f1e01"
       },
-<<<<<<< HEAD
-      "knora-api:hasPermissions" : "CR knora-admin:Creator|M knora-admin:ProjectMember|V knora-admin:KnownUser,knora-admin:UnknownUser",
-=======
-      "knora-api:hasPermissions" : "CR knora-base:Creator|M knora-base:ProjectMember|V knora-base:KnownUser,knora-base:UnknownUser",
-      "knora-api:userHasPermission" : "V",
->>>>>>> 30321b80
+      "knora-api:hasPermissions" : "CR knora-admin:Creator|M knora-admin:ProjectMember|V knora-admin:KnownUser,knora-admin:UnknownUser",
+      "knora-api:userHasPermission" : "V",
       "knora-api:valueAsString" : "Itinerarius sive peregrinarius Beatissime Virginis Marie",
       "knora-api:valueCreationDate" : {
         "@type" : "xsd:dateTimeStamp",
@@ -143,12 +119,8 @@
       "@type" : "xsd:dateTimeStamp",
       "@value" : "2016-03-02T15:05:18Z"
     },
-<<<<<<< HEAD
-    "knora-api:hasPermissions" : "CR knora-admin:Creator|M knora-admin:ProjectMember|V knora-admin:KnownUser|RV knora-admin:UnknownUser",
-=======
-    "knora-api:hasPermissions" : "CR knora-base:Creator|M knora-base:ProjectMember|V knora-base:KnownUser|RV knora-base:UnknownUser",
-    "knora-api:userHasPermission" : "RV",
->>>>>>> 30321b80
+    "knora-api:hasPermissions" : "CR knora-admin:Creator|M knora-admin:ProjectMember|V knora-admin:KnownUser|RV knora-admin:UnknownUser",
+    "knora-api:userHasPermission" : "RV",
     "knora-api:versionArkUrl" : {
       "@type" : "xsd:anyURI",
       "@value" : "http://0.0.0.0:3336/ark:/72163/1/0803/1967a9933401n.20160302T150518Z"
@@ -168,12 +140,8 @@
       "knora-api:dateValueHasEndYear" : 1489,
       "knora-api:dateValueHasStartEra" : "CE",
       "knora-api:dateValueHasStartYear" : 1489,
-<<<<<<< HEAD
-      "knora-api:hasPermissions" : "CR knora-admin:Creator|M knora-admin:ProjectMember|V knora-admin:KnownUser,knora-admin:UnknownUser",
-=======
-      "knora-api:hasPermissions" : "CR knora-base:Creator|M knora-base:ProjectMember|V knora-base:KnownUser,knora-base:UnknownUser",
-      "knora-api:userHasPermission" : "V",
->>>>>>> 30321b80
+      "knora-api:hasPermissions" : "CR knora-admin:Creator|M knora-admin:ProjectMember|V knora-admin:KnownUser,knora-admin:UnknownUser",
+      "knora-api:userHasPermission" : "V",
       "knora-api:valueAsString" : "JULIAN:1489 CE",
       "knora-api:valueCreationDate" : {
         "@type" : "xsd:dateTimeStamp",
@@ -186,12 +154,8 @@
       "knora-api:attachedToUser" : {
         "@id" : "http://rdfh.ch/users/91e19f1e01"
       },
-<<<<<<< HEAD
-      "knora-api:hasPermissions" : "CR knora-admin:Creator|M knora-admin:ProjectMember|V knora-admin:KnownUser,knora-admin:UnknownUser",
-=======
-      "knora-api:hasPermissions" : "CR knora-base:Creator|M knora-base:ProjectMember|V knora-base:KnownUser,knora-base:UnknownUser",
-      "knora-api:userHasPermission" : "V",
->>>>>>> 30321b80
+      "knora-api:hasPermissions" : "CR knora-admin:Creator|M knora-admin:ProjectMember|V knora-admin:KnownUser,knora-admin:UnknownUser",
+      "knora-api:userHasPermission" : "V",
       "knora-api:valueAsString" : "walfart oder bilgerschafft der aller seligisten Jungfrouwen Marie inhaltend alle staat jrs lebens",
       "knora-api:valueCreationDate" : {
         "@type" : "xsd:dateTimeStamp",
@@ -212,12 +176,8 @@
       "@type" : "xsd:dateTimeStamp",
       "@value" : "2016-03-02T15:05:15Z"
     },
-<<<<<<< HEAD
-    "knora-api:hasPermissions" : "CR knora-admin:Creator|M knora-admin:ProjectMember|V knora-admin:KnownUser|RV knora-admin:UnknownUser",
-=======
-    "knora-api:hasPermissions" : "CR knora-base:Creator|M knora-base:ProjectMember|V knora-base:KnownUser|RV knora-base:UnknownUser",
-    "knora-api:userHasPermission" : "RV",
->>>>>>> 30321b80
+    "knora-api:hasPermissions" : "CR knora-admin:Creator|M knora-admin:ProjectMember|V knora-admin:KnownUser|RV knora-admin:UnknownUser",
+    "knora-api:userHasPermission" : "RV",
     "knora-api:versionArkUrl" : {
       "@type" : "xsd:anyURI",
       "@value" : "http://0.0.0.0:3336/ark:/72163/1/0803/41d01bd9fb0.20160302T150515Z"
@@ -237,12 +197,8 @@
       "knora-api:dateValueHasEndYear" : 1489,
       "knora-api:dateValueHasStartEra" : "CE",
       "knora-api:dateValueHasStartYear" : 1489,
-<<<<<<< HEAD
-      "knora-api:hasPermissions" : "CR knora-admin:Creator|M knora-admin:ProjectMember|V knora-admin:KnownUser,knora-admin:UnknownUser",
-=======
-      "knora-api:hasPermissions" : "CR knora-base:Creator|M knora-base:ProjectMember|V knora-base:KnownUser,knora-base:UnknownUser",
-      "knora-api:userHasPermission" : "V",
->>>>>>> 30321b80
+      "knora-api:hasPermissions" : "CR knora-admin:Creator|M knora-admin:ProjectMember|V knora-admin:KnownUser,knora-admin:UnknownUser",
+      "knora-api:userHasPermission" : "V",
       "knora-api:valueAsString" : "JULIAN:1489 CE",
       "knora-api:valueCreationDate" : {
         "@type" : "xsd:dateTimeStamp",
@@ -255,12 +211,8 @@
       "knora-api:attachedToUser" : {
         "@id" : "http://rdfh.ch/users/91e19f1e01"
       },
-<<<<<<< HEAD
-      "knora-api:hasPermissions" : "CR knora-admin:Creator|M knora-admin:ProjectMember|V knora-admin:KnownUser,knora-admin:UnknownUser",
-=======
-      "knora-api:hasPermissions" : "CR knora-base:Creator|M knora-base:ProjectMember|V knora-base:KnownUser,knora-base:UnknownUser",
-      "knora-api:userHasPermission" : "V",
->>>>>>> 30321b80
+      "knora-api:hasPermissions" : "CR knora-admin:Creator|M knora-admin:ProjectMember|V knora-admin:KnownUser,knora-admin:UnknownUser",
+      "knora-api:userHasPermission" : "V",
       "knora-api:valueAsString" : "Bereitung zu dem Heiligen Sakrament",
       "knora-api:valueCreationDate" : {
         "@type" : "xsd:dateTimeStamp",
@@ -281,12 +233,8 @@
       "@type" : "xsd:dateTimeStamp",
       "@value" : "2016-03-02T15:05:24Z"
     },
-<<<<<<< HEAD
-    "knora-api:hasPermissions" : "CR knora-admin:Creator|M knora-admin:ProjectMember|V knora-admin:KnownUser|RV knora-admin:UnknownUser",
-=======
-    "knora-api:hasPermissions" : "CR knora-base:Creator|M knora-base:ProjectMember|V knora-base:KnownUser|RV knora-base:UnknownUser",
-    "knora-api:userHasPermission" : "RV",
->>>>>>> 30321b80
+    "knora-api:hasPermissions" : "CR knora-admin:Creator|M knora-admin:ProjectMember|V knora-admin:KnownUser|RV knora-admin:UnknownUser",
+    "knora-api:userHasPermission" : "RV",
     "knora-api:versionArkUrl" : {
       "@type" : "xsd:anyURI",
       "@value" : "http://0.0.0.0:3336/ark:/72163/1/0803/9311a421b501n.20160302T150524Z"
@@ -306,12 +254,8 @@
       "knora-api:dateValueHasEndYear" : 1490,
       "knora-api:dateValueHasStartEra" : "CE",
       "knora-api:dateValueHasStartYear" : 1490,
-<<<<<<< HEAD
-      "knora-api:hasPermissions" : "CR knora-admin:Creator|M knora-admin:ProjectMember|V knora-admin:KnownUser,knora-admin:UnknownUser",
-=======
-      "knora-api:hasPermissions" : "CR knora-base:Creator|M knora-base:ProjectMember|V knora-base:KnownUser,knora-base:UnknownUser",
-      "knora-api:userHasPermission" : "V",
->>>>>>> 30321b80
+      "knora-api:hasPermissions" : "CR knora-admin:Creator|M knora-admin:ProjectMember|V knora-admin:KnownUser,knora-admin:UnknownUser",
+      "knora-api:userHasPermission" : "V",
       "knora-api:valueAsString" : "JULIAN:1490 CE",
       "knora-api:valueCreationDate" : {
         "@type" : "xsd:dateTimeStamp",
@@ -324,12 +268,8 @@
       "knora-api:attachedToUser" : {
         "@id" : "http://rdfh.ch/users/91e19f1e01"
       },
-<<<<<<< HEAD
-      "knora-api:hasPermissions" : "CR knora-admin:Creator|M knora-admin:ProjectMember|V knora-admin:KnownUser,knora-admin:UnknownUser",
-=======
-      "knora-api:hasPermissions" : "CR knora-base:Creator|M knora-base:ProjectMember|V knora-base:KnownUser,knora-base:UnknownUser",
-      "knora-api:userHasPermission" : "V",
->>>>>>> 30321b80
+      "knora-api:hasPermissions" : "CR knora-admin:Creator|M knora-admin:ProjectMember|V knora-admin:KnownUser,knora-admin:UnknownUser",
+      "knora-api:userHasPermission" : "V",
       "knora-api:valueAsString" : "Zeitglöcklein des Lebens und Leidens Christi",
       "knora-api:valueCreationDate" : {
         "@type" : "xsd:dateTimeStamp",
@@ -341,12 +281,8 @@
       "knora-api:attachedToUser" : {
         "@id" : "http://rdfh.ch/users/91e19f1e01"
       },
-<<<<<<< HEAD
-      "knora-api:hasPermissions" : "CR knora-admin:Creator|M knora-admin:ProjectMember|V knora-admin:KnownUser,knora-admin:UnknownUser",
-=======
-      "knora-api:hasPermissions" : "CR knora-base:Creator|M knora-base:ProjectMember|V knora-base:KnownUser,knora-base:UnknownUser",
-      "knora-api:userHasPermission" : "V",
->>>>>>> 30321b80
+      "knora-api:hasPermissions" : "CR knora-admin:Creator|M knora-admin:ProjectMember|V knora-admin:KnownUser,knora-admin:UnknownUser",
+      "knora-api:userHasPermission" : "V",
       "knora-api:valueAsString" : "Horologium devotionis circa vitam Christi",
       "knora-api:valueCreationDate" : {
         "@type" : "xsd:dateTimeStamp",
@@ -367,12 +303,8 @@
       "@type" : "xsd:dateTimeStamp",
       "@value" : "2016-03-02T15:05:23Z"
     },
-<<<<<<< HEAD
-    "knora-api:hasPermissions" : "CR knora-admin:Creator|M knora-admin:ProjectMember|V knora-admin:KnownUser|RV knora-admin:UnknownUser",
-=======
-    "knora-api:hasPermissions" : "CR knora-base:Creator|M knora-base:ProjectMember|V knora-base:KnownUser|RV knora-base:UnknownUser",
-    "knora-api:userHasPermission" : "RV",
->>>>>>> 30321b80
+    "knora-api:hasPermissions" : "CR knora-admin:Creator|M knora-admin:ProjectMember|V knora-admin:KnownUser|RV knora-admin:UnknownUser",
+    "knora-api:userHasPermission" : "RV",
     "knora-api:versionArkUrl" : {
       "@type" : "xsd:anyURI",
       "@value" : "http://0.0.0.0:3336/ark:/72163/1/0803/ff17e5ef9601j.20160302T150523Z"
