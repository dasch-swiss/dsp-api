{
  "@graph" : [ {
    "@id" : "knora-api:Annotation",
    "@type" : "owl:Class",
    "knora-api:canBeInstantiated" : true,
    "knora-api:isResourceClass" : true,
    "rdfs:comment" : "A generic class for representing annotations",
    "rdfs:label" : "Annotation",
    "rdfs:subClassOf" : [ {
      "@id" : "knora-api:Resource"
    }, {
      "@type" : "owl:Restriction",
      "knora-api:isInherited" : true,
      "owl:cardinality" : 1,
      "owl:onProperty" : {
        "@id" : "knora-api:arkUrl"
      }
    }, {
      "@type" : "owl:Restriction",
      "knora-api:isInherited" : true,
      "owl:cardinality" : 1,
      "owl:onProperty" : {
        "@id" : "knora-api:attachedToProject"
      }
    }, {
      "@type" : "owl:Restriction",
      "knora-api:isInherited" : true,
      "owl:cardinality" : 1,
      "owl:onProperty" : {
        "@id" : "knora-api:attachedToUser"
      }
    }, {
      "@type" : "owl:Restriction",
      "knora-api:isInherited" : true,
      "owl:cardinality" : 1,
      "owl:onProperty" : {
        "@id" : "knora-api:creationDate"
      }
    }, {
      "@type" : "owl:Restriction",
      "knora-api:isInherited" : true,
      "owl:maxCardinality" : 1,
      "owl:onProperty" : {
        "@id" : "knora-api:deleteComment"
      }
    }, {
      "@type" : "owl:Restriction",
      "knora-api:isInherited" : true,
      "owl:maxCardinality" : 1,
      "owl:onProperty" : {
        "@id" : "knora-api:deleteDate"
      }
    }, {
      "@type" : "owl:Restriction",
      "knora-api:isInherited" : true,
      "owl:maxCardinality" : 1,
      "owl:onProperty" : {
        "@id" : "knora-api:deletedBy"
      }
    }, {
      "@type" : "owl:Restriction",
      "owl:minCardinality" : 1,
      "owl:onProperty" : {
        "@id" : "knora-api:hasComment"
      }
    }, {
      "@type" : "owl:Restriction",
      "knora-api:isInherited" : true,
      "owl:minCardinality" : 0,
      "owl:onProperty" : {
        "@id" : "knora-api:hasIncomingLinkValue"
      }
    }, {
      "@type" : "owl:Restriction",
      "knora-api:isInherited" : true,
      "owl:cardinality" : 1,
      "owl:onProperty" : {
        "@id" : "knora-api:hasPermissions"
      }
    }, {
      "@type" : "owl:Restriction",
      "knora-api:isInherited" : true,
      "owl:minCardinality" : 0,
      "owl:onProperty" : {
        "@id" : "knora-api:hasStandoffLinkTo"
      }
    }, {
      "@type" : "owl:Restriction",
      "knora-api:isInherited" : true,
      "owl:minCardinality" : 0,
      "owl:onProperty" : {
        "@id" : "knora-api:hasStandoffLinkToValue"
      }
    }, {
      "@type" : "owl:Restriction",
      "owl:minCardinality" : 1,
      "owl:onProperty" : {
        "@id" : "knora-api:isAnnotationOf"
      }
    }, {
      "@type" : "owl:Restriction",
      "owl:minCardinality" : 1,
      "owl:onProperty" : {
        "@id" : "knora-api:isAnnotationOfValue"
      }
    }, {
      "@type" : "owl:Restriction",
      "knora-api:isInherited" : true,
      "owl:cardinality" : 1,
      "owl:onProperty" : {
        "@id" : "knora-api:isDeleted"
      }
    }, {
      "@type" : "owl:Restriction",
      "knora-api:isInherited" : true,
      "owl:maxCardinality" : 1,
      "owl:onProperty" : {
        "@id" : "knora-api:lastModificationDate"
      }
    }, {
      "@type" : "owl:Restriction",
      "knora-api:isInherited" : true,
      "owl:cardinality" : 1,
      "owl:onProperty" : {
        "@id" : "knora-api:userHasPermission"
      }
    }, {
      "@type" : "owl:Restriction",
      "knora-api:isInherited" : true,
      "owl:cardinality" : 1,
      "owl:onProperty" : {
        "@id" : "knora-api:versionArkUrl"
      }
    }, {
      "@type" : "owl:Restriction",
      "knora-api:isInherited" : true,
      "owl:maxCardinality" : 1,
      "owl:onProperty" : {
        "@id" : "knora-api:versionDate"
      }
    }, {
      "@type" : "owl:Restriction",
      "knora-api:isInherited" : true,
      "owl:cardinality" : 1,
      "owl:onProperty" : {
        "@id" : "rdfs:label"
      }
    } ]
  }, {
    "@id" : "knora-api:AudioFileValue",
    "@type" : "owl:Class",
    "knora-api:isValueClass" : true,
    "rdfs:comment" : "Represents an audio file",
    "rdfs:subClassOf" : [ {
      "@id" : "knora-api:FileValue"
    }, {
      "@type" : "owl:Restriction",
      "knora-api:isInherited" : true,
      "owl:cardinality" : 1,
      "owl:onProperty" : {
        "@id" : "knora-api:attachedToUser"
      }
    }, {
      "@type" : "owl:Restriction",
      "owl:cardinality" : 1,
      "owl:onProperty" : {
        "@id" : "knora-api:audioFileValueHasDuration"
      }
    }, {
      "@type" : "owl:Restriction",
      "knora-api:isInherited" : true,
      "owl:maxCardinality" : 1,
      "owl:onProperty" : {
        "@id" : "knora-api:deleteComment"
      }
    }, {
      "@type" : "owl:Restriction",
      "knora-api:isInherited" : true,
      "owl:maxCardinality" : 1,
      "owl:onProperty" : {
        "@id" : "knora-api:deleteDate"
      }
    }, {
      "@type" : "owl:Restriction",
      "knora-api:isInherited" : true,
      "owl:maxCardinality" : 1,
      "owl:onProperty" : {
        "@id" : "knora-api:deletedBy"
      }
    }, {
      "@type" : "owl:Restriction",
      "knora-api:isInherited" : true,
      "owl:cardinality" : 1,
      "owl:onProperty" : {
        "@id" : "knora-api:fileValueAsUrl"
      }
    }, {
      "@type" : "owl:Restriction",
      "knora-api:isInherited" : true,
      "owl:cardinality" : 1,
      "owl:onProperty" : {
        "@id" : "knora-api:fileValueHasFilename"
      }
    }, {
      "@type" : "owl:Restriction",
      "knora-api:isInherited" : true,
      "owl:cardinality" : 1,
      "owl:onProperty" : {
        "@id" : "knora-api:hasPermissions"
      }
    }, {
      "@type" : "owl:Restriction",
      "knora-api:isInherited" : true,
      "owl:cardinality" : 1,
      "owl:onProperty" : {
        "@id" : "knora-api:isDeleted"
      }
    }, {
      "@type" : "owl:Restriction",
      "knora-api:isInherited" : true,
      "owl:cardinality" : 1,
      "owl:onProperty" : {
        "@id" : "knora-api:userHasPermission"
      }
    }, {
      "@type" : "owl:Restriction",
      "knora-api:isInherited" : true,
      "owl:maxCardinality" : 1,
      "owl:onProperty" : {
        "@id" : "knora-api:valueAsString"
      }
    }, {
      "@type" : "owl:Restriction",
      "knora-api:isInherited" : true,
      "owl:cardinality" : 1,
      "owl:onProperty" : {
        "@id" : "knora-api:valueCreationDate"
      }
    }, {
      "@type" : "owl:Restriction",
      "knora-api:isInherited" : true,
      "owl:maxCardinality" : 1,
      "owl:onProperty" : {
        "@id" : "knora-api:valueHasComment"
      }
    } ]
  }, {
    "@id" : "knora-api:AudioRepresentation",
    "@type" : "owl:Class",
    "knora-api:isResourceClass" : true,
    "rdfs:comment" : "Represents a file containing audio data",
    "rdfs:label" : "Representation (Audio)",
    "rdfs:subClassOf" : [ {
      "@id" : "knora-api:Representation"
    }, {
      "@type" : "owl:Restriction",
      "knora-api:isInherited" : true,
      "owl:cardinality" : 1,
      "owl:onProperty" : {
        "@id" : "knora-api:arkUrl"
      }
    }, {
      "@type" : "owl:Restriction",
      "knora-api:isInherited" : true,
      "owl:cardinality" : 1,
      "owl:onProperty" : {
        "@id" : "knora-api:attachedToProject"
      }
    }, {
      "@type" : "owl:Restriction",
      "knora-api:isInherited" : true,
      "owl:cardinality" : 1,
      "owl:onProperty" : {
        "@id" : "knora-api:attachedToUser"
      }
    }, {
      "@type" : "owl:Restriction",
      "knora-api:isInherited" : true,
      "owl:cardinality" : 1,
      "owl:onProperty" : {
        "@id" : "knora-api:creationDate"
      }
    }, {
      "@type" : "owl:Restriction",
      "knora-api:isInherited" : true,
      "owl:maxCardinality" : 1,
      "owl:onProperty" : {
        "@id" : "knora-api:deleteComment"
      }
    }, {
      "@type" : "owl:Restriction",
      "knora-api:isInherited" : true,
      "owl:maxCardinality" : 1,
      "owl:onProperty" : {
        "@id" : "knora-api:deleteDate"
      }
    }, {
      "@type" : "owl:Restriction",
      "knora-api:isInherited" : true,
      "owl:maxCardinality" : 1,
      "owl:onProperty" : {
        "@id" : "knora-api:deletedBy"
      }
    }, {
      "@type" : "owl:Restriction",
      "owl:cardinality" : 1,
      "owl:onProperty" : {
        "@id" : "knora-api:hasAudioFileValue"
      }
    }, {
      "@type" : "owl:Restriction",
      "knora-api:isInherited" : true,
      "owl:minCardinality" : 0,
      "owl:onProperty" : {
        "@id" : "knora-api:hasIncomingLinkValue"
      }
    }, {
      "@type" : "owl:Restriction",
      "knora-api:isInherited" : true,
      "owl:cardinality" : 1,
      "owl:onProperty" : {
        "@id" : "knora-api:hasPermissions"
      }
    }, {
      "@type" : "owl:Restriction",
      "knora-api:isInherited" : true,
      "owl:minCardinality" : 0,
      "owl:onProperty" : {
        "@id" : "knora-api:hasStandoffLinkTo"
      }
    }, {
      "@type" : "owl:Restriction",
      "knora-api:isInherited" : true,
      "owl:minCardinality" : 0,
      "owl:onProperty" : {
        "@id" : "knora-api:hasStandoffLinkToValue"
      }
    }, {
      "@type" : "owl:Restriction",
      "knora-api:isInherited" : true,
      "owl:cardinality" : 1,
      "owl:onProperty" : {
        "@id" : "knora-api:isDeleted"
      }
    }, {
      "@type" : "owl:Restriction",
      "knora-api:isInherited" : true,
      "owl:maxCardinality" : 1,
      "owl:onProperty" : {
        "@id" : "knora-api:lastModificationDate"
      }
    }, {
      "@type" : "owl:Restriction",
      "knora-api:isInherited" : true,
      "owl:cardinality" : 1,
      "owl:onProperty" : {
        "@id" : "knora-api:userHasPermission"
      }
    }, {
      "@type" : "owl:Restriction",
      "knora-api:isInherited" : true,
      "owl:cardinality" : 1,
      "owl:onProperty" : {
        "@id" : "knora-api:versionArkUrl"
      }
    }, {
      "@type" : "owl:Restriction",
      "knora-api:isInherited" : true,
      "owl:maxCardinality" : 1,
      "owl:onProperty" : {
        "@id" : "knora-api:versionDate"
      }
    }, {
      "@type" : "owl:Restriction",
      "knora-api:isInherited" : true,
      "owl:cardinality" : 1,
      "owl:onProperty" : {
        "@id" : "rdfs:label"
      }
    } ]
  }, {
    "@id" : "knora-api:BooleanBase",
    "@type" : "owl:Class",
    "rdfs:subClassOf" : [ {
      "@id" : "knora-api:ValueBase"
    }, {
      "@type" : "owl:Restriction",
      "owl:cardinality" : 1,
      "owl:onProperty" : {
        "@id" : "knora-api:booleanValueAsBoolean"
      }
    } ]
  }, {
    "@id" : "knora-api:BooleanValue",
    "@type" : "owl:Class",
    "knora-api:isValueClass" : true,
    "rdfs:comment" : "Represents a boolean value",
    "rdfs:subClassOf" : [ {
      "@id" : "knora-api:BooleanBase"
    }, {
      "@id" : "knora-api:Value"
    }, {
      "@type" : "owl:Restriction",
      "knora-api:isInherited" : true,
      "owl:cardinality" : 1,
      "owl:onProperty" : {
        "@id" : "knora-api:attachedToUser"
      }
    }, {
      "@type" : "owl:Restriction",
      "knora-api:isInherited" : true,
      "owl:cardinality" : 1,
      "owl:onProperty" : {
        "@id" : "knora-api:booleanValueAsBoolean"
      }
    }, {
      "@type" : "owl:Restriction",
      "knora-api:isInherited" : true,
      "owl:maxCardinality" : 1,
      "owl:onProperty" : {
        "@id" : "knora-api:deleteComment"
      }
    }, {
      "@type" : "owl:Restriction",
      "knora-api:isInherited" : true,
      "owl:maxCardinality" : 1,
      "owl:onProperty" : {
        "@id" : "knora-api:deleteDate"
      }
    }, {
      "@type" : "owl:Restriction",
      "knora-api:isInherited" : true,
      "owl:maxCardinality" : 1,
      "owl:onProperty" : {
        "@id" : "knora-api:deletedBy"
      }
    }, {
      "@type" : "owl:Restriction",
      "knora-api:isInherited" : true,
      "owl:cardinality" : 1,
      "owl:onProperty" : {
        "@id" : "knora-api:hasPermissions"
      }
    }, {
      "@type" : "owl:Restriction",
      "knora-api:isInherited" : true,
      "owl:cardinality" : 1,
      "owl:onProperty" : {
        "@id" : "knora-api:isDeleted"
      }
    }, {
      "@type" : "owl:Restriction",
      "knora-api:isInherited" : true,
      "owl:cardinality" : 1,
      "owl:onProperty" : {
        "@id" : "knora-api:userHasPermission"
      }
    }, {
      "@type" : "owl:Restriction",
      "knora-api:isInherited" : true,
      "owl:maxCardinality" : 1,
      "owl:onProperty" : {
        "@id" : "knora-api:valueAsString"
      }
    }, {
      "@type" : "owl:Restriction",
      "knora-api:isInherited" : true,
      "owl:cardinality" : 1,
      "owl:onProperty" : {
        "@id" : "knora-api:valueCreationDate"
      }
    }, {
      "@type" : "owl:Restriction",
      "knora-api:isInherited" : true,
      "owl:maxCardinality" : 1,
      "owl:onProperty" : {
        "@id" : "knora-api:valueHasComment"
      }
    } ]
  }, {
    "@id" : "knora-api:ColorBase",
    "@type" : "owl:Class",
    "rdfs:subClassOf" : [ {
      "@id" : "knora-api:ValueBase"
    }, {
      "@type" : "owl:Restriction",
      "owl:cardinality" : 1,
      "owl:onProperty" : {
        "@id" : "knora-api:colorValueAsColor"
      }
    } ]
  }, {
    "@id" : "knora-api:ColorValue",
    "@type" : "owl:Class",
    "knora-api:isValueClass" : true,
    "rdfs:comment" : "Represents a color in HTML format, e.g. \"#33eeff\"",
    "rdfs:subClassOf" : [ {
      "@id" : "knora-api:ColorBase"
    }, {
      "@id" : "knora-api:Value"
    }, {
      "@type" : "owl:Restriction",
      "knora-api:isInherited" : true,
      "owl:cardinality" : 1,
      "owl:onProperty" : {
        "@id" : "knora-api:attachedToUser"
      }
    }, {
      "@type" : "owl:Restriction",
      "knora-api:isInherited" : true,
      "owl:cardinality" : 1,
      "owl:onProperty" : {
        "@id" : "knora-api:colorValueAsColor"
      }
    }, {
      "@type" : "owl:Restriction",
      "knora-api:isInherited" : true,
      "owl:maxCardinality" : 1,
      "owl:onProperty" : {
        "@id" : "knora-api:deleteComment"
      }
    }, {
      "@type" : "owl:Restriction",
      "knora-api:isInherited" : true,
      "owl:maxCardinality" : 1,
      "owl:onProperty" : {
        "@id" : "knora-api:deleteDate"
      }
    }, {
      "@type" : "owl:Restriction",
      "knora-api:isInherited" : true,
      "owl:maxCardinality" : 1,
      "owl:onProperty" : {
        "@id" : "knora-api:deletedBy"
      }
    }, {
      "@type" : "owl:Restriction",
      "knora-api:isInherited" : true,
      "owl:cardinality" : 1,
      "owl:onProperty" : {
        "@id" : "knora-api:hasPermissions"
      }
    }, {
      "@type" : "owl:Restriction",
      "knora-api:isInherited" : true,
      "owl:cardinality" : 1,
      "owl:onProperty" : {
        "@id" : "knora-api:isDeleted"
      }
    }, {
      "@type" : "owl:Restriction",
      "knora-api:isInherited" : true,
      "owl:cardinality" : 1,
      "owl:onProperty" : {
        "@id" : "knora-api:userHasPermission"
      }
    }, {
      "@type" : "owl:Restriction",
      "knora-api:isInherited" : true,
      "owl:maxCardinality" : 1,
      "owl:onProperty" : {
        "@id" : "knora-api:valueAsString"
      }
    }, {
      "@type" : "owl:Restriction",
      "knora-api:isInherited" : true,
      "owl:cardinality" : 1,
      "owl:onProperty" : {
        "@id" : "knora-api:valueCreationDate"
      }
    }, {
      "@type" : "owl:Restriction",
      "knora-api:isInherited" : true,
      "owl:maxCardinality" : 1,
      "owl:onProperty" : {
        "@id" : "knora-api:valueHasComment"
      }
    } ]
  }, {
    "@id" : "knora-api:DDDFileValue",
    "@type" : "owl:Class",
    "knora-api:isValueClass" : true,
    "rdfs:comment" : "This represents some 3D-object with mesh data, point cloud, etc.",
    "rdfs:subClassOf" : [ {
      "@id" : "knora-api:FileValue"
    }, {
      "@type" : "owl:Restriction",
      "knora-api:isInherited" : true,
      "owl:cardinality" : 1,
      "owl:onProperty" : {
        "@id" : "knora-api:attachedToUser"
      }
    }, {
      "@type" : "owl:Restriction",
      "knora-api:isInherited" : true,
      "owl:maxCardinality" : 1,
      "owl:onProperty" : {
        "@id" : "knora-api:deleteComment"
      }
    }, {
      "@type" : "owl:Restriction",
      "knora-api:isInherited" : true,
      "owl:maxCardinality" : 1,
      "owl:onProperty" : {
        "@id" : "knora-api:deleteDate"
      }
    }, {
      "@type" : "owl:Restriction",
      "knora-api:isInherited" : true,
      "owl:maxCardinality" : 1,
      "owl:onProperty" : {
        "@id" : "knora-api:deletedBy"
      }
    }, {
      "@type" : "owl:Restriction",
      "knora-api:isInherited" : true,
      "owl:cardinality" : 1,
      "owl:onProperty" : {
        "@id" : "knora-api:fileValueAsUrl"
      }
    }, {
      "@type" : "owl:Restriction",
      "knora-api:isInherited" : true,
      "owl:cardinality" : 1,
      "owl:onProperty" : {
        "@id" : "knora-api:fileValueHasFilename"
      }
    }, {
      "@type" : "owl:Restriction",
      "knora-api:isInherited" : true,
      "owl:cardinality" : 1,
      "owl:onProperty" : {
        "@id" : "knora-api:hasPermissions"
      }
    }, {
      "@type" : "owl:Restriction",
      "knora-api:isInherited" : true,
      "owl:cardinality" : 1,
      "owl:onProperty" : {
        "@id" : "knora-api:isDeleted"
      }
    }, {
      "@type" : "owl:Restriction",
      "knora-api:isInherited" : true,
      "owl:cardinality" : 1,
      "owl:onProperty" : {
        "@id" : "knora-api:userHasPermission"
      }
    }, {
      "@type" : "owl:Restriction",
      "knora-api:isInherited" : true,
      "owl:maxCardinality" : 1,
      "owl:onProperty" : {
        "@id" : "knora-api:valueAsString"
      }
    }, {
      "@type" : "owl:Restriction",
      "knora-api:isInherited" : true,
      "owl:cardinality" : 1,
      "owl:onProperty" : {
        "@id" : "knora-api:valueCreationDate"
      }
    }, {
      "@type" : "owl:Restriction",
      "knora-api:isInherited" : true,
      "owl:maxCardinality" : 1,
      "owl:onProperty" : {
        "@id" : "knora-api:valueHasComment"
      }
    } ]
  }, {
    "@id" : "knora-api:DDDRepresentation",
    "@type" : "owl:Class",
    "knora-api:isResourceClass" : true,
    "rdfs:comment" : "Represents a file containg 3D data",
    "rdfs:label" : "Representation (3D)",
    "rdfs:subClassOf" : [ {
      "@id" : "knora-api:Representation"
    }, {
      "@type" : "owl:Restriction",
      "knora-api:isInherited" : true,
      "owl:cardinality" : 1,
      "owl:onProperty" : {
        "@id" : "knora-api:arkUrl"
      }
    }, {
      "@type" : "owl:Restriction",
      "knora-api:isInherited" : true,
      "owl:cardinality" : 1,
      "owl:onProperty" : {
        "@id" : "knora-api:attachedToProject"
      }
    }, {
      "@type" : "owl:Restriction",
      "knora-api:isInherited" : true,
      "owl:cardinality" : 1,
      "owl:onProperty" : {
        "@id" : "knora-api:attachedToUser"
      }
    }, {
      "@type" : "owl:Restriction",
      "knora-api:isInherited" : true,
      "owl:cardinality" : 1,
      "owl:onProperty" : {
        "@id" : "knora-api:creationDate"
      }
    }, {
      "@type" : "owl:Restriction",
      "knora-api:isInherited" : true,
      "owl:maxCardinality" : 1,
      "owl:onProperty" : {
        "@id" : "knora-api:deleteComment"
      }
    }, {
      "@type" : "owl:Restriction",
      "knora-api:isInherited" : true,
      "owl:maxCardinality" : 1,
      "owl:onProperty" : {
        "@id" : "knora-api:deleteDate"
      }
    }, {
      "@type" : "owl:Restriction",
      "knora-api:isInherited" : true,
      "owl:maxCardinality" : 1,
      "owl:onProperty" : {
        "@id" : "knora-api:deletedBy"
      }
    }, {
      "@type" : "owl:Restriction",
      "owl:cardinality" : 1,
      "owl:onProperty" : {
        "@id" : "knora-api:hasDDDFileValue"
      }
    }, {
      "@type" : "owl:Restriction",
      "knora-api:isInherited" : true,
      "owl:minCardinality" : 0,
      "owl:onProperty" : {
        "@id" : "knora-api:hasIncomingLinkValue"
      }
    }, {
      "@type" : "owl:Restriction",
      "knora-api:isInherited" : true,
      "owl:cardinality" : 1,
      "owl:onProperty" : {
        "@id" : "knora-api:hasPermissions"
      }
    }, {
      "@type" : "owl:Restriction",
      "knora-api:isInherited" : true,
      "owl:minCardinality" : 0,
      "owl:onProperty" : {
        "@id" : "knora-api:hasStandoffLinkTo"
      }
    }, {
      "@type" : "owl:Restriction",
      "knora-api:isInherited" : true,
      "owl:minCardinality" : 0,
      "owl:onProperty" : {
        "@id" : "knora-api:hasStandoffLinkToValue"
      }
    }, {
      "@type" : "owl:Restriction",
      "knora-api:isInherited" : true,
      "owl:cardinality" : 1,
      "owl:onProperty" : {
        "@id" : "knora-api:isDeleted"
      }
    }, {
      "@type" : "owl:Restriction",
      "knora-api:isInherited" : true,
      "owl:maxCardinality" : 1,
      "owl:onProperty" : {
        "@id" : "knora-api:lastModificationDate"
      }
    }, {
      "@type" : "owl:Restriction",
      "knora-api:isInherited" : true,
      "owl:cardinality" : 1,
      "owl:onProperty" : {
        "@id" : "knora-api:userHasPermission"
      }
    }, {
      "@type" : "owl:Restriction",
      "knora-api:isInherited" : true,
      "owl:cardinality" : 1,
      "owl:onProperty" : {
        "@id" : "knora-api:versionArkUrl"
      }
    }, {
      "@type" : "owl:Restriction",
      "knora-api:isInherited" : true,
      "owl:maxCardinality" : 1,
      "owl:onProperty" : {
        "@id" : "knora-api:versionDate"
      }
    }, {
      "@type" : "owl:Restriction",
      "knora-api:isInherited" : true,
      "owl:cardinality" : 1,
      "owl:onProperty" : {
        "@id" : "rdfs:label"
      }
    } ]
  }, {
    "@id" : "knora-api:DateBase",
    "@type" : "owl:Class",
    "rdfs:subClassOf" : [ {
      "@id" : "knora-api:ValueBase"
    }, {
      "@type" : "owl:Restriction",
      "owl:cardinality" : 1,
      "owl:onProperty" : {
        "@id" : "knora-api:dateValueHasCalendar"
      }
    }, {
      "@type" : "owl:Restriction",
      "owl:maxCardinality" : 1,
      "owl:onProperty" : {
        "@id" : "knora-api:dateValueHasEndDay"
      }
    }, {
      "@type" : "owl:Restriction",
      "owl:cardinality" : 1,
      "owl:onProperty" : {
        "@id" : "knora-api:dateValueHasEndEra"
      }
    }, {
      "@type" : "owl:Restriction",
      "owl:maxCardinality" : 1,
      "owl:onProperty" : {
        "@id" : "knora-api:dateValueHasEndMonth"
      }
    }, {
      "@type" : "owl:Restriction",
      "owl:cardinality" : 1,
      "owl:onProperty" : {
        "@id" : "knora-api:dateValueHasEndYear"
      }
    }, {
      "@type" : "owl:Restriction",
      "owl:maxCardinality" : 1,
      "owl:onProperty" : {
        "@id" : "knora-api:dateValueHasStartDay"
      }
    }, {
      "@type" : "owl:Restriction",
      "owl:cardinality" : 1,
      "owl:onProperty" : {
        "@id" : "knora-api:dateValueHasStartEra"
      }
    }, {
      "@type" : "owl:Restriction",
      "owl:maxCardinality" : 1,
      "owl:onProperty" : {
        "@id" : "knora-api:dateValueHasStartMonth"
      }
    }, {
      "@type" : "owl:Restriction",
      "owl:cardinality" : 1,
      "owl:onProperty" : {
        "@id" : "knora-api:dateValueHasStartYear"
      }
    } ]
  }, {
    "@id" : "knora-api:DateValue",
    "@type" : "owl:Class",
    "knora-api:isValueClass" : true,
    "rdfs:comment" : "Represents a Knora date value",
    "rdfs:subClassOf" : [ {
      "@id" : "knora-api:DateBase"
    }, {
      "@id" : "knora-api:Value"
    }, {
      "@type" : "owl:Restriction",
      "knora-api:isInherited" : true,
      "owl:cardinality" : 1,
      "owl:onProperty" : {
        "@id" : "knora-api:attachedToUser"
      }
    }, {
      "@type" : "owl:Restriction",
      "knora-api:isInherited" : true,
      "owl:cardinality" : 1,
      "owl:onProperty" : {
        "@id" : "knora-api:dateValueHasCalendar"
      }
    }, {
      "@type" : "owl:Restriction",
      "knora-api:isInherited" : true,
      "owl:maxCardinality" : 1,
      "owl:onProperty" : {
        "@id" : "knora-api:dateValueHasEndDay"
      }
    }, {
      "@type" : "owl:Restriction",
      "knora-api:isInherited" : true,
      "owl:cardinality" : 1,
      "owl:onProperty" : {
        "@id" : "knora-api:dateValueHasEndEra"
      }
    }, {
      "@type" : "owl:Restriction",
      "knora-api:isInherited" : true,
      "owl:maxCardinality" : 1,
      "owl:onProperty" : {
        "@id" : "knora-api:dateValueHasEndMonth"
      }
    }, {
      "@type" : "owl:Restriction",
      "knora-api:isInherited" : true,
      "owl:cardinality" : 1,
      "owl:onProperty" : {
        "@id" : "knora-api:dateValueHasEndYear"
      }
    }, {
      "@type" : "owl:Restriction",
      "knora-api:isInherited" : true,
      "owl:maxCardinality" : 1,
      "owl:onProperty" : {
        "@id" : "knora-api:dateValueHasStartDay"
      }
    }, {
      "@type" : "owl:Restriction",
      "knora-api:isInherited" : true,
      "owl:cardinality" : 1,
      "owl:onProperty" : {
        "@id" : "knora-api:dateValueHasStartEra"
      }
    }, {
      "@type" : "owl:Restriction",
      "knora-api:isInherited" : true,
      "owl:maxCardinality" : 1,
      "owl:onProperty" : {
        "@id" : "knora-api:dateValueHasStartMonth"
      }
    }, {
      "@type" : "owl:Restriction",
      "knora-api:isInherited" : true,
      "owl:cardinality" : 1,
      "owl:onProperty" : {
        "@id" : "knora-api:dateValueHasStartYear"
      }
    }, {
      "@type" : "owl:Restriction",
      "knora-api:isInherited" : true,
      "owl:maxCardinality" : 1,
      "owl:onProperty" : {
        "@id" : "knora-api:deleteComment"
      }
    }, {
      "@type" : "owl:Restriction",
      "knora-api:isInherited" : true,
      "owl:maxCardinality" : 1,
      "owl:onProperty" : {
        "@id" : "knora-api:deleteDate"
      }
    }, {
      "@type" : "owl:Restriction",
      "knora-api:isInherited" : true,
      "owl:maxCardinality" : 1,
      "owl:onProperty" : {
        "@id" : "knora-api:deletedBy"
      }
    }, {
      "@type" : "owl:Restriction",
      "knora-api:isInherited" : true,
      "owl:cardinality" : 1,
      "owl:onProperty" : {
        "@id" : "knora-api:hasPermissions"
      }
    }, {
      "@type" : "owl:Restriction",
      "knora-api:isInherited" : true,
      "owl:cardinality" : 1,
      "owl:onProperty" : {
        "@id" : "knora-api:isDeleted"
      }
    }, {
      "@type" : "owl:Restriction",
      "knora-api:isInherited" : true,
      "owl:cardinality" : 1,
      "owl:onProperty" : {
        "@id" : "knora-api:userHasPermission"
      }
    }, {
      "@type" : "owl:Restriction",
      "knora-api:isInherited" : true,
      "owl:maxCardinality" : 1,
      "owl:onProperty" : {
        "@id" : "knora-api:valueAsString"
      }
    }, {
      "@type" : "owl:Restriction",
      "knora-api:isInherited" : true,
      "owl:cardinality" : 1,
      "owl:onProperty" : {
        "@id" : "knora-api:valueCreationDate"
      }
    }, {
      "@type" : "owl:Restriction",
      "knora-api:isInherited" : true,
      "owl:maxCardinality" : 1,
      "owl:onProperty" : {
        "@id" : "knora-api:valueHasComment"
      }
    } ]
  }, {
    "@id" : "knora-api:DecimalBase",
    "@type" : "owl:Class",
    "rdfs:subClassOf" : [ {
      "@id" : "knora-api:ValueBase"
    }, {
      "@type" : "owl:Restriction",
      "owl:cardinality" : 1,
      "owl:onProperty" : {
        "@id" : "knora-api:decimalValueAsDecimal"
      }
    } ]
  }, {
    "@id" : "knora-api:DecimalValue",
    "@type" : "owl:Class",
    "knora-api:isValueClass" : true,
    "rdfs:comment" : "Represents an arbitrary-precision decimal value",
    "rdfs:subClassOf" : [ {
      "@id" : "knora-api:DecimalBase"
    }, {
      "@id" : "knora-api:Value"
    }, {
      "@type" : "owl:Restriction",
      "knora-api:isInherited" : true,
      "owl:cardinality" : 1,
      "owl:onProperty" : {
        "@id" : "knora-api:attachedToUser"
      }
    }, {
      "@type" : "owl:Restriction",
      "knora-api:isInherited" : true,
      "owl:cardinality" : 1,
      "owl:onProperty" : {
        "@id" : "knora-api:decimalValueAsDecimal"
      }
    }, {
      "@type" : "owl:Restriction",
      "knora-api:isInherited" : true,
      "owl:maxCardinality" : 1,
      "owl:onProperty" : {
        "@id" : "knora-api:deleteComment"
      }
    }, {
      "@type" : "owl:Restriction",
      "knora-api:isInherited" : true,
      "owl:maxCardinality" : 1,
      "owl:onProperty" : {
        "@id" : "knora-api:deleteDate"
      }
    }, {
      "@type" : "owl:Restriction",
      "knora-api:isInherited" : true,
      "owl:maxCardinality" : 1,
      "owl:onProperty" : {
        "@id" : "knora-api:deletedBy"
      }
    }, {
      "@type" : "owl:Restriction",
      "knora-api:isInherited" : true,
      "owl:cardinality" : 1,
      "owl:onProperty" : {
        "@id" : "knora-api:hasPermissions"
      }
    }, {
      "@type" : "owl:Restriction",
      "knora-api:isInherited" : true,
      "owl:cardinality" : 1,
      "owl:onProperty" : {
        "@id" : "knora-api:isDeleted"
      }
    }, {
      "@type" : "owl:Restriction",
      "knora-api:isInherited" : true,
      "owl:cardinality" : 1,
      "owl:onProperty" : {
        "@id" : "knora-api:userHasPermission"
      }
    }, {
      "@type" : "owl:Restriction",
      "knora-api:isInherited" : true,
      "owl:maxCardinality" : 1,
      "owl:onProperty" : {
        "@id" : "knora-api:valueAsString"
      }
    }, {
      "@type" : "owl:Restriction",
      "knora-api:isInherited" : true,
      "owl:cardinality" : 1,
      "owl:onProperty" : {
        "@id" : "knora-api:valueCreationDate"
      }
    }, {
      "@type" : "owl:Restriction",
      "knora-api:isInherited" : true,
      "owl:maxCardinality" : 1,
      "owl:onProperty" : {
        "@id" : "knora-api:valueHasComment"
      }
    } ]
  }, {
    "@id" : "knora-api:DocumentFileValue",
    "@type" : "owl:Class",
    "knora-api:isValueClass" : true,
    "rdfs:subClassOf" : [ {
      "@id" : "knora-api:FileValue"
    }, {
      "@type" : "owl:Restriction",
      "knora-api:isInherited" : true,
      "owl:cardinality" : 1,
      "owl:onProperty" : {
        "@id" : "knora-api:attachedToUser"
      }
    }, {
      "@type" : "owl:Restriction",
      "knora-api:isInherited" : true,
      "owl:maxCardinality" : 1,
      "owl:onProperty" : {
        "@id" : "knora-api:deleteComment"
      }
    }, {
      "@type" : "owl:Restriction",
      "knora-api:isInherited" : true,
      "owl:maxCardinality" : 1,
      "owl:onProperty" : {
        "@id" : "knora-api:deleteDate"
      }
    }, {
      "@type" : "owl:Restriction",
      "knora-api:isInherited" : true,
      "owl:maxCardinality" : 1,
      "owl:onProperty" : {
        "@id" : "knora-api:deletedBy"
      }
    }, {
      "@type" : "owl:Restriction",
      "knora-api:isInherited" : true,
      "owl:cardinality" : 1,
      "owl:onProperty" : {
        "@id" : "knora-api:fileValueAsUrl"
      }
    }, {
      "@type" : "owl:Restriction",
      "knora-api:isInherited" : true,
      "owl:cardinality" : 1,
      "owl:onProperty" : {
        "@id" : "knora-api:fileValueHasFilename"
      }
    }, {
      "@type" : "owl:Restriction",
      "knora-api:isInherited" : true,
      "owl:cardinality" : 1,
      "owl:onProperty" : {
        "@id" : "knora-api:hasPermissions"
      }
    }, {
      "@type" : "owl:Restriction",
      "knora-api:isInherited" : true,
      "owl:cardinality" : 1,
      "owl:onProperty" : {
        "@id" : "knora-api:isDeleted"
      }
    }, {
      "@type" : "owl:Restriction",
      "knora-api:isInherited" : true,
      "owl:cardinality" : 1,
      "owl:onProperty" : {
        "@id" : "knora-api:userHasPermission"
      }
    }, {
      "@type" : "owl:Restriction",
      "knora-api:isInherited" : true,
      "owl:maxCardinality" : 1,
      "owl:onProperty" : {
        "@id" : "knora-api:valueAsString"
      }
    }, {
      "@type" : "owl:Restriction",
      "knora-api:isInherited" : true,
      "owl:cardinality" : 1,
      "owl:onProperty" : {
        "@id" : "knora-api:valueCreationDate"
      }
    }, {
      "@type" : "owl:Restriction",
      "knora-api:isInherited" : true,
      "owl:maxCardinality" : 1,
      "owl:onProperty" : {
        "@id" : "knora-api:valueHasComment"
      }
    } ]
  }, {
    "@id" : "knora-api:DocumentRepresentation",
    "@type" : "owl:Class",
    "knora-api:isResourceClass" : true,
    "rdfs:label" : "Representation (Document)",
    "rdfs:subClassOf" : [ {
      "@id" : "knora-api:Representation"
    }, {
      "@type" : "owl:Restriction",
      "knora-api:isInherited" : true,
      "owl:cardinality" : 1,
      "owl:onProperty" : {
        "@id" : "knora-api:arkUrl"
      }
    }, {
      "@type" : "owl:Restriction",
      "knora-api:isInherited" : true,
      "owl:cardinality" : 1,
      "owl:onProperty" : {
        "@id" : "knora-api:attachedToProject"
      }
    }, {
      "@type" : "owl:Restriction",
      "knora-api:isInherited" : true,
      "owl:cardinality" : 1,
      "owl:onProperty" : {
        "@id" : "knora-api:attachedToUser"
      }
    }, {
      "@type" : "owl:Restriction",
      "knora-api:isInherited" : true,
      "owl:cardinality" : 1,
      "owl:onProperty" : {
        "@id" : "knora-api:creationDate"
      }
    }, {
      "@type" : "owl:Restriction",
      "knora-api:isInherited" : true,
      "owl:maxCardinality" : 1,
      "owl:onProperty" : {
        "@id" : "knora-api:deleteComment"
      }
    }, {
      "@type" : "owl:Restriction",
      "knora-api:isInherited" : true,
      "owl:maxCardinality" : 1,
      "owl:onProperty" : {
        "@id" : "knora-api:deleteDate"
      }
    }, {
      "@type" : "owl:Restriction",
      "knora-api:isInherited" : true,
      "owl:maxCardinality" : 1,
      "owl:onProperty" : {
        "@id" : "knora-api:deletedBy"
      }
    }, {
      "@type" : "owl:Restriction",
      "owl:cardinality" : 1,
      "owl:onProperty" : {
        "@id" : "knora-api:hasDocumentFileValue"
      }
    }, {
      "@type" : "owl:Restriction",
      "knora-api:isInherited" : true,
      "owl:minCardinality" : 0,
      "owl:onProperty" : {
        "@id" : "knora-api:hasIncomingLinkValue"
      }
    }, {
      "@type" : "owl:Restriction",
      "knora-api:isInherited" : true,
      "owl:cardinality" : 1,
      "owl:onProperty" : {
        "@id" : "knora-api:hasPermissions"
      }
    }, {
      "@type" : "owl:Restriction",
      "knora-api:isInherited" : true,
      "owl:minCardinality" : 0,
      "owl:onProperty" : {
        "@id" : "knora-api:hasStandoffLinkTo"
      }
    }, {
      "@type" : "owl:Restriction",
      "knora-api:isInherited" : true,
      "owl:minCardinality" : 0,
      "owl:onProperty" : {
        "@id" : "knora-api:hasStandoffLinkToValue"
      }
    }, {
      "@type" : "owl:Restriction",
      "knora-api:isInherited" : true,
      "owl:cardinality" : 1,
      "owl:onProperty" : {
        "@id" : "knora-api:isDeleted"
      }
    }, {
      "@type" : "owl:Restriction",
      "knora-api:isInherited" : true,
      "owl:maxCardinality" : 1,
      "owl:onProperty" : {
        "@id" : "knora-api:lastModificationDate"
      }
    }, {
      "@type" : "owl:Restriction",
      "knora-api:isInherited" : true,
      "owl:cardinality" : 1,
      "owl:onProperty" : {
        "@id" : "knora-api:userHasPermission"
      }
    }, {
      "@type" : "owl:Restriction",
      "knora-api:isInherited" : true,
      "owl:cardinality" : 1,
      "owl:onProperty" : {
        "@id" : "knora-api:versionArkUrl"
      }
    }, {
      "@type" : "owl:Restriction",
      "knora-api:isInherited" : true,
      "owl:maxCardinality" : 1,
      "owl:onProperty" : {
        "@id" : "knora-api:versionDate"
      }
    }, {
      "@type" : "owl:Restriction",
      "knora-api:isInherited" : true,
      "owl:cardinality" : 1,
      "owl:onProperty" : {
        "@id" : "rdfs:label"
      }
    } ]
  }, {
    "@id" : "knora-api:FileValue",
    "@type" : "owl:Class",
    "knora-api:isValueClass" : true,
    "rdfs:subClassOf" : [ {
      "@id" : "knora-api:Value"
    }, {
      "@type" : "owl:Restriction",
      "knora-api:isInherited" : true,
      "owl:cardinality" : 1,
      "owl:onProperty" : {
        "@id" : "knora-api:attachedToUser"
      }
    }, {
      "@type" : "owl:Restriction",
      "knora-api:isInherited" : true,
      "owl:maxCardinality" : 1,
      "owl:onProperty" : {
        "@id" : "knora-api:deleteComment"
      }
    }, {
      "@type" : "owl:Restriction",
      "knora-api:isInherited" : true,
      "owl:maxCardinality" : 1,
      "owl:onProperty" : {
        "@id" : "knora-api:deleteDate"
      }
    }, {
      "@type" : "owl:Restriction",
      "knora-api:isInherited" : true,
      "owl:maxCardinality" : 1,
      "owl:onProperty" : {
        "@id" : "knora-api:deletedBy"
      }
    }, {
      "@type" : "owl:Restriction",
      "owl:cardinality" : 1,
      "owl:onProperty" : {
        "@id" : "knora-api:fileValueAsUrl"
      }
    }, {
      "@type" : "owl:Restriction",
      "owl:cardinality" : 1,
      "owl:onProperty" : {
        "@id" : "knora-api:fileValueHasFilename"
      }
    }, {
      "@type" : "owl:Restriction",
      "knora-api:isInherited" : true,
      "owl:cardinality" : 1,
      "owl:onProperty" : {
        "@id" : "knora-api:hasPermissions"
      }
    }, {
      "@type" : "owl:Restriction",
      "knora-api:isInherited" : true,
      "owl:cardinality" : 1,
      "owl:onProperty" : {
        "@id" : "knora-api:isDeleted"
      }
    }, {
      "@type" : "owl:Restriction",
      "knora-api:isInherited" : true,
      "owl:cardinality" : 1,
      "owl:onProperty" : {
        "@id" : "knora-api:userHasPermission"
      }
    }, {
      "@type" : "owl:Restriction",
      "knora-api:isInherited" : true,
      "owl:maxCardinality" : 1,
      "owl:onProperty" : {
        "@id" : "knora-api:valueAsString"
      }
    }, {
      "@type" : "owl:Restriction",
      "knora-api:isInherited" : true,
      "owl:cardinality" : 1,
      "owl:onProperty" : {
        "@id" : "knora-api:valueCreationDate"
      }
    }, {
      "@type" : "owl:Restriction",
      "knora-api:isInherited" : true,
      "owl:maxCardinality" : 1,
      "owl:onProperty" : {
        "@id" : "knora-api:valueHasComment"
      }
    } ]
  }, {
    "@id" : "knora-api:ForbiddenResource",
    "@type" : "owl:Class",
    "knora-api:isResourceClass" : true,
    "rdfs:comment" : "A ForbiddenResource is a proxy for a resource that the client has insufficient permissions to see.",
    "rdfs:label" : "A ForbiddenResource is a proxy for a resource that the client has insufficient permissions to see.",
    "rdfs:subClassOf" : [ {
      "@id" : "knora-api:Resource"
    }, {
      "@type" : "owl:Restriction",
      "knora-api:isInherited" : true,
      "owl:cardinality" : 1,
      "owl:onProperty" : {
        "@id" : "knora-api:arkUrl"
      }
    }, {
      "@type" : "owl:Restriction",
      "knora-api:isInherited" : true,
      "owl:cardinality" : 1,
      "owl:onProperty" : {
        "@id" : "knora-api:attachedToProject"
      }
    }, {
      "@type" : "owl:Restriction",
      "knora-api:isInherited" : true,
      "owl:cardinality" : 1,
      "owl:onProperty" : {
        "@id" : "knora-api:attachedToUser"
      }
    }, {
      "@type" : "owl:Restriction",
      "knora-api:isInherited" : true,
      "owl:cardinality" : 1,
      "owl:onProperty" : {
        "@id" : "knora-api:creationDate"
      }
    }, {
      "@type" : "owl:Restriction",
      "knora-api:isInherited" : true,
      "owl:maxCardinality" : 1,
      "owl:onProperty" : {
        "@id" : "knora-api:deleteComment"
      }
    }, {
      "@type" : "owl:Restriction",
      "knora-api:isInherited" : true,
      "owl:maxCardinality" : 1,
      "owl:onProperty" : {
        "@id" : "knora-api:deleteDate"
      }
    }, {
      "@type" : "owl:Restriction",
      "knora-api:isInherited" : true,
      "owl:maxCardinality" : 1,
      "owl:onProperty" : {
        "@id" : "knora-api:deletedBy"
      }
    }, {
      "@type" : "owl:Restriction",
      "owl:minCardinality" : 0,
      "owl:onProperty" : {
        "@id" : "knora-api:hasComment"
      }
    }, {
      "@type" : "owl:Restriction",
      "knora-api:isInherited" : true,
      "owl:minCardinality" : 0,
      "owl:onProperty" : {
        "@id" : "knora-api:hasIncomingLinkValue"
      }
    }, {
      "@type" : "owl:Restriction",
      "knora-api:isInherited" : true,
      "owl:cardinality" : 1,
      "owl:onProperty" : {
        "@id" : "knora-api:hasPermissions"
      }
    }, {
      "@type" : "owl:Restriction",
      "knora-api:isInherited" : true,
      "owl:minCardinality" : 0,
      "owl:onProperty" : {
        "@id" : "knora-api:hasStandoffLinkTo"
      }
    }, {
      "@type" : "owl:Restriction",
      "knora-api:isInherited" : true,
      "owl:minCardinality" : 0,
      "owl:onProperty" : {
        "@id" : "knora-api:hasStandoffLinkToValue"
      }
    }, {
      "@type" : "owl:Restriction",
      "knora-api:isInherited" : true,
      "owl:cardinality" : 1,
      "owl:onProperty" : {
        "@id" : "knora-api:isDeleted"
      }
    }, {
      "@type" : "owl:Restriction",
      "knora-api:isInherited" : true,
      "owl:maxCardinality" : 1,
      "owl:onProperty" : {
        "@id" : "knora-api:lastModificationDate"
      }
    }, {
      "@type" : "owl:Restriction",
      "knora-api:isInherited" : true,
      "owl:cardinality" : 1,
      "owl:onProperty" : {
        "@id" : "knora-api:userHasPermission"
      }
    }, {
      "@type" : "owl:Restriction",
      "knora-api:isInherited" : true,
      "owl:cardinality" : 1,
      "owl:onProperty" : {
        "@id" : "knora-api:versionArkUrl"
      }
    }, {
      "@type" : "owl:Restriction",
      "knora-api:isInherited" : true,
      "owl:maxCardinality" : 1,
      "owl:onProperty" : {
        "@id" : "knora-api:versionDate"
      }
    }, {
      "@type" : "owl:Restriction",
      "knora-api:isInherited" : true,
      "owl:cardinality" : 1,
      "owl:onProperty" : {
        "@id" : "rdfs:label"
      }
    } ]
  }, {
    "@id" : "knora-api:GeomValue",
    "@type" : "owl:Class",
    "knora-api:isValueClass" : true,
    "rdfs:comment" : "Represents a geometrical objects as JSON string",
    "rdfs:subClassOf" : [ {
      "@id" : "knora-api:Value"
    }, {
      "@type" : "owl:Restriction",
      "knora-api:isInherited" : true,
      "owl:cardinality" : 1,
      "owl:onProperty" : {
        "@id" : "knora-api:attachedToUser"
      }
    }, {
      "@type" : "owl:Restriction",
      "knora-api:isInherited" : true,
      "owl:maxCardinality" : 1,
      "owl:onProperty" : {
        "@id" : "knora-api:deleteComment"
      }
    }, {
      "@type" : "owl:Restriction",
      "knora-api:isInherited" : true,
      "owl:maxCardinality" : 1,
      "owl:onProperty" : {
        "@id" : "knora-api:deleteDate"
      }
    }, {
      "@type" : "owl:Restriction",
      "knora-api:isInherited" : true,
      "owl:maxCardinality" : 1,
      "owl:onProperty" : {
        "@id" : "knora-api:deletedBy"
      }
    }, {
      "@type" : "owl:Restriction",
      "owl:cardinality" : 1,
      "owl:onProperty" : {
        "@id" : "knora-api:geometryValueAsGeometry"
      }
    }, {
      "@type" : "owl:Restriction",
      "knora-api:isInherited" : true,
      "owl:cardinality" : 1,
      "owl:onProperty" : {
        "@id" : "knora-api:hasPermissions"
      }
    }, {
      "@type" : "owl:Restriction",
      "knora-api:isInherited" : true,
      "owl:cardinality" : 1,
      "owl:onProperty" : {
        "@id" : "knora-api:isDeleted"
      }
    }, {
      "@type" : "owl:Restriction",
      "knora-api:isInherited" : true,
      "owl:cardinality" : 1,
      "owl:onProperty" : {
        "@id" : "knora-api:userHasPermission"
      }
    }, {
      "@type" : "owl:Restriction",
      "knora-api:isInherited" : true,
      "owl:maxCardinality" : 1,
      "owl:onProperty" : {
        "@id" : "knora-api:valueAsString"
      }
    }, {
      "@type" : "owl:Restriction",
      "knora-api:isInherited" : true,
      "owl:cardinality" : 1,
      "owl:onProperty" : {
        "@id" : "knora-api:valueCreationDate"
      }
    }, {
      "@type" : "owl:Restriction",
      "knora-api:isInherited" : true,
      "owl:maxCardinality" : 1,
      "owl:onProperty" : {
        "@id" : "knora-api:valueHasComment"
      }
    } ]
  }, {
    "@id" : "knora-api:GeonameValue",
    "@type" : "owl:Class",
    "knora-api:isValueClass" : true,
    "rdfs:subClassOf" : [ {
      "@id" : "knora-api:Value"
    }, {
      "@type" : "owl:Restriction",
      "knora-api:isInherited" : true,
      "owl:cardinality" : 1,
      "owl:onProperty" : {
        "@id" : "knora-api:attachedToUser"
      }
    }, {
      "@type" : "owl:Restriction",
      "knora-api:isInherited" : true,
      "owl:maxCardinality" : 1,
      "owl:onProperty" : {
        "@id" : "knora-api:deleteComment"
      }
    }, {
      "@type" : "owl:Restriction",
      "knora-api:isInherited" : true,
      "owl:maxCardinality" : 1,
      "owl:onProperty" : {
        "@id" : "knora-api:deleteDate"
      }
    }, {
      "@type" : "owl:Restriction",
      "knora-api:isInherited" : true,
      "owl:maxCardinality" : 1,
      "owl:onProperty" : {
        "@id" : "knora-api:deletedBy"
      }
    }, {
      "@type" : "owl:Restriction",
      "owl:cardinality" : 1,
      "owl:onProperty" : {
        "@id" : "knora-api:geonameValueAsGeonameCode"
      }
    }, {
      "@type" : "owl:Restriction",
      "knora-api:isInherited" : true,
      "owl:cardinality" : 1,
      "owl:onProperty" : {
        "@id" : "knora-api:hasPermissions"
      }
    }, {
      "@type" : "owl:Restriction",
      "knora-api:isInherited" : true,
      "owl:cardinality" : 1,
      "owl:onProperty" : {
        "@id" : "knora-api:isDeleted"
      }
    }, {
      "@type" : "owl:Restriction",
      "knora-api:isInherited" : true,
      "owl:cardinality" : 1,
      "owl:onProperty" : {
        "@id" : "knora-api:userHasPermission"
      }
    }, {
      "@type" : "owl:Restriction",
      "knora-api:isInherited" : true,
      "owl:maxCardinality" : 1,
      "owl:onProperty" : {
        "@id" : "knora-api:valueAsString"
      }
    }, {
      "@type" : "owl:Restriction",
      "knora-api:isInherited" : true,
      "owl:cardinality" : 1,
      "owl:onProperty" : {
        "@id" : "knora-api:valueCreationDate"
      }
    }, {
      "@type" : "owl:Restriction",
      "knora-api:isInherited" : true,
      "owl:maxCardinality" : 1,
      "owl:onProperty" : {
        "@id" : "knora-api:valueHasComment"
      }
    } ]
  }, {
    "@id" : "knora-api:IntBase",
    "@type" : "owl:Class",
    "rdfs:subClassOf" : [ {
      "@id" : "knora-api:ValueBase"
    }, {
      "@type" : "owl:Restriction",
      "owl:cardinality" : 1,
      "owl:onProperty" : {
        "@id" : "knora-api:intValueAsInt"
      }
    } ]
  }, {
    "@id" : "knora-api:IntValue",
    "@type" : "owl:Class",
    "knora-api:isValueClass" : true,
    "rdfs:comment" : "Represents an integer value",
    "rdfs:subClassOf" : [ {
      "@id" : "knora-api:IntBase"
    }, {
      "@id" : "knora-api:Value"
    }, {
      "@type" : "owl:Restriction",
      "knora-api:isInherited" : true,
      "owl:cardinality" : 1,
      "owl:onProperty" : {
        "@id" : "knora-api:attachedToUser"
      }
    }, {
      "@type" : "owl:Restriction",
      "knora-api:isInherited" : true,
      "owl:maxCardinality" : 1,
      "owl:onProperty" : {
        "@id" : "knora-api:deleteComment"
      }
    }, {
      "@type" : "owl:Restriction",
      "knora-api:isInherited" : true,
      "owl:maxCardinality" : 1,
      "owl:onProperty" : {
        "@id" : "knora-api:deleteDate"
      }
    }, {
      "@type" : "owl:Restriction",
      "knora-api:isInherited" : true,
      "owl:maxCardinality" : 1,
      "owl:onProperty" : {
        "@id" : "knora-api:deletedBy"
      }
    }, {
      "@type" : "owl:Restriction",
      "knora-api:isInherited" : true,
      "owl:cardinality" : 1,
      "owl:onProperty" : {
        "@id" : "knora-api:hasPermissions"
      }
    }, {
      "@type" : "owl:Restriction",
      "knora-api:isInherited" : true,
      "owl:cardinality" : 1,
      "owl:onProperty" : {
        "@id" : "knora-api:intValueAsInt"
      }
    }, {
      "@type" : "owl:Restriction",
      "knora-api:isInherited" : true,
      "owl:cardinality" : 1,
      "owl:onProperty" : {
        "@id" : "knora-api:isDeleted"
      }
    }, {
      "@type" : "owl:Restriction",
      "knora-api:isInherited" : true,
      "owl:cardinality" : 1,
      "owl:onProperty" : {
        "@id" : "knora-api:userHasPermission"
      }
    }, {
      "@type" : "owl:Restriction",
      "knora-api:isInherited" : true,
      "owl:maxCardinality" : 1,
      "owl:onProperty" : {
        "@id" : "knora-api:valueAsString"
      }
    }, {
      "@type" : "owl:Restriction",
      "knora-api:isInherited" : true,
      "owl:cardinality" : 1,
      "owl:onProperty" : {
        "@id" : "knora-api:valueCreationDate"
      }
    }, {
      "@type" : "owl:Restriction",
      "knora-api:isInherited" : true,
      "owl:maxCardinality" : 1,
      "owl:onProperty" : {
        "@id" : "knora-api:valueHasComment"
      }
    } ]
  }, {
    "@id" : "knora-api:IntervalBase",
    "@type" : "owl:Class",
    "rdfs:subClassOf" : [ {
      "@id" : "knora-api:ValueBase"
    }, {
      "@type" : "owl:Restriction",
      "owl:cardinality" : 1,
      "owl:onProperty" : {
        "@id" : "knora-api:intervalValueHasEnd"
      }
    }, {
      "@type" : "owl:Restriction",
      "owl:cardinality" : 1,
      "owl:onProperty" : {
        "@id" : "knora-api:intervalValueHasStart"
      }
    } ]
  }, {
    "@id" : "knora-api:IntervalValue",
    "@type" : "owl:Class",
    "knora-api:isValueClass" : true,
    "rdfs:comment" : "Represents a time interval, e.g. in an audio recording",
    "rdfs:subClassOf" : [ {
      "@id" : "knora-api:IntervalBase"
    }, {
      "@id" : "knora-api:Value"
    }, {
      "@type" : "owl:Restriction",
      "knora-api:isInherited" : true,
      "owl:cardinality" : 1,
      "owl:onProperty" : {
        "@id" : "knora-api:attachedToUser"
      }
    }, {
      "@type" : "owl:Restriction",
      "knora-api:isInherited" : true,
      "owl:maxCardinality" : 1,
      "owl:onProperty" : {
        "@id" : "knora-api:deleteComment"
      }
    }, {
      "@type" : "owl:Restriction",
      "knora-api:isInherited" : true,
      "owl:maxCardinality" : 1,
      "owl:onProperty" : {
        "@id" : "knora-api:deleteDate"
      }
    }, {
      "@type" : "owl:Restriction",
      "knora-api:isInherited" : true,
      "owl:maxCardinality" : 1,
      "owl:onProperty" : {
        "@id" : "knora-api:deletedBy"
      }
    }, {
      "@type" : "owl:Restriction",
      "knora-api:isInherited" : true,
      "owl:cardinality" : 1,
      "owl:onProperty" : {
        "@id" : "knora-api:hasPermissions"
      }
    }, {
      "@type" : "owl:Restriction",
      "knora-api:isInherited" : true,
      "owl:cardinality" : 1,
      "owl:onProperty" : {
        "@id" : "knora-api:intervalValueHasEnd"
      }
    }, {
      "@type" : "owl:Restriction",
      "knora-api:isInherited" : true,
      "owl:cardinality" : 1,
      "owl:onProperty" : {
        "@id" : "knora-api:intervalValueHasStart"
      }
    }, {
      "@type" : "owl:Restriction",
      "knora-api:isInherited" : true,
      "owl:cardinality" : 1,
      "owl:onProperty" : {
        "@id" : "knora-api:isDeleted"
      }
    }, {
      "@type" : "owl:Restriction",
      "knora-api:isInherited" : true,
      "owl:cardinality" : 1,
      "owl:onProperty" : {
        "@id" : "knora-api:userHasPermission"
      }
    }, {
      "@type" : "owl:Restriction",
      "knora-api:isInherited" : true,
      "owl:maxCardinality" : 1,
      "owl:onProperty" : {
        "@id" : "knora-api:valueAsString"
      }
    }, {
      "@type" : "owl:Restriction",
      "knora-api:isInherited" : true,
      "owl:cardinality" : 1,
      "owl:onProperty" : {
        "@id" : "knora-api:valueCreationDate"
      }
    }, {
      "@type" : "owl:Restriction",
      "knora-api:isInherited" : true,
      "owl:maxCardinality" : 1,
      "owl:onProperty" : {
        "@id" : "knora-api:valueHasComment"
      }
    } ]
  }, {
    "@id" : "knora-api:LinkObj",
    "@type" : "owl:Class",
    "knora-api:canBeInstantiated" : true,
    "knora-api:isResourceClass" : true,
    "knora-api:resourceIcon" : "link.gif",
    "rdfs:comment" : "Represents a generic link object",
    "rdfs:label" : "Link Object",
    "rdfs:subClassOf" : [ {
      "@id" : "knora-api:Resource"
    }, {
      "@type" : "owl:Restriction",
      "knora-api:isInherited" : true,
      "owl:cardinality" : 1,
      "owl:onProperty" : {
        "@id" : "knora-api:arkUrl"
      }
    }, {
      "@type" : "owl:Restriction",
      "knora-api:isInherited" : true,
      "owl:cardinality" : 1,
      "owl:onProperty" : {
        "@id" : "knora-api:attachedToProject"
      }
    }, {
      "@type" : "owl:Restriction",
      "knora-api:isInherited" : true,
      "owl:cardinality" : 1,
      "owl:onProperty" : {
        "@id" : "knora-api:attachedToUser"
      }
    }, {
      "@type" : "owl:Restriction",
      "knora-api:isInherited" : true,
      "owl:cardinality" : 1,
      "owl:onProperty" : {
        "@id" : "knora-api:creationDate"
      }
    }, {
      "@type" : "owl:Restriction",
      "knora-api:isInherited" : true,
      "owl:maxCardinality" : 1,
      "owl:onProperty" : {
        "@id" : "knora-api:deleteComment"
      }
    }, {
      "@type" : "owl:Restriction",
      "knora-api:isInherited" : true,
      "owl:maxCardinality" : 1,
      "owl:onProperty" : {
        "@id" : "knora-api:deleteDate"
      }
    }, {
      "@type" : "owl:Restriction",
      "knora-api:isInherited" : true,
      "owl:maxCardinality" : 1,
      "owl:onProperty" : {
        "@id" : "knora-api:deletedBy"
      }
    }, {
      "@type" : "owl:Restriction",
      "owl:minCardinality" : 0,
      "owl:onProperty" : {
        "@id" : "knora-api:hasComment"
      }
    }, {
      "@type" : "owl:Restriction",
      "knora-api:isInherited" : true,
      "owl:minCardinality" : 0,
      "owl:onProperty" : {
        "@id" : "knora-api:hasIncomingLinkValue"
      }
    }, {
      "@type" : "owl:Restriction",
      "owl:minCardinality" : 1,
      "owl:onProperty" : {
        "@id" : "knora-api:hasLinkTo"
      }
    }, {
      "@type" : "owl:Restriction",
      "owl:minCardinality" : 1,
      "owl:onProperty" : {
        "@id" : "knora-api:hasLinkToValue"
      }
    }, {
      "@type" : "owl:Restriction",
      "knora-api:isInherited" : true,
      "owl:cardinality" : 1,
      "owl:onProperty" : {
        "@id" : "knora-api:hasPermissions"
      }
    }, {
      "@type" : "owl:Restriction",
      "knora-api:isInherited" : true,
      "owl:minCardinality" : 0,
      "owl:onProperty" : {
        "@id" : "knora-api:hasStandoffLinkTo"
      }
    }, {
      "@type" : "owl:Restriction",
      "knora-api:isInherited" : true,
      "owl:minCardinality" : 0,
      "owl:onProperty" : {
        "@id" : "knora-api:hasStandoffLinkToValue"
      }
    }, {
      "@type" : "owl:Restriction",
      "knora-api:isInherited" : true,
      "owl:cardinality" : 1,
      "owl:onProperty" : {
        "@id" : "knora-api:isDeleted"
      }
    }, {
      "@type" : "owl:Restriction",
      "knora-api:isInherited" : true,
      "owl:maxCardinality" : 1,
      "owl:onProperty" : {
        "@id" : "knora-api:lastModificationDate"
      }
    }, {
      "@type" : "owl:Restriction",
      "knora-api:isInherited" : true,
      "owl:cardinality" : 1,
      "owl:onProperty" : {
        "@id" : "knora-api:userHasPermission"
      }
    }, {
      "@type" : "owl:Restriction",
      "knora-api:isInherited" : true,
      "owl:cardinality" : 1,
      "owl:onProperty" : {
        "@id" : "knora-api:versionArkUrl"
      }
    }, {
      "@type" : "owl:Restriction",
      "knora-api:isInherited" : true,
      "owl:maxCardinality" : 1,
      "owl:onProperty" : {
        "@id" : "knora-api:versionDate"
      }
    }, {
      "@type" : "owl:Restriction",
      "knora-api:isInherited" : true,
      "owl:cardinality" : 1,
      "owl:onProperty" : {
        "@id" : "rdfs:label"
      }
    } ]
  }, {
    "@id" : "knora-api:LinkValue",
    "@type" : "owl:Class",
    "knora-api:isValueClass" : true,
    "rdfs:comment" : "A reification node that describes direct links between resources",
    "rdfs:subClassOf" : [ {
      "@id" : "knora-api:Value"
    }, {
      "@id" : "rdf:Statement"
    }, {
      "@type" : "owl:Restriction",
      "knora-api:isInherited" : true,
      "owl:cardinality" : 1,
      "owl:onProperty" : {
        "@id" : "knora-api:attachedToUser"
      }
    }, {
      "@type" : "owl:Restriction",
      "knora-api:isInherited" : true,
      "owl:maxCardinality" : 1,
      "owl:onProperty" : {
        "@id" : "knora-api:deleteComment"
      }
    }, {
      "@type" : "owl:Restriction",
      "knora-api:isInherited" : true,
      "owl:maxCardinality" : 1,
      "owl:onProperty" : {
        "@id" : "knora-api:deleteDate"
      }
    }, {
      "@type" : "owl:Restriction",
      "knora-api:isInherited" : true,
      "owl:maxCardinality" : 1,
      "owl:onProperty" : {
        "@id" : "knora-api:deletedBy"
      }
    }, {
      "@type" : "owl:Restriction",
      "knora-api:isInherited" : true,
      "owl:cardinality" : 1,
      "owl:onProperty" : {
        "@id" : "knora-api:hasPermissions"
      }
    }, {
      "@type" : "owl:Restriction",
      "knora-api:isInherited" : true,
      "owl:cardinality" : 1,
      "owl:onProperty" : {
        "@id" : "knora-api:isDeleted"
      }
    }, {
      "@type" : "owl:Restriction",
      "knora-api:isInherited" : true,
      "owl:cardinality" : 1,
      "owl:onProperty" : {
        "@id" : "knora-api:userHasPermission"
      }
    }, {
      "@type" : "owl:Restriction",
      "knora-api:isInherited" : true,
      "owl:maxCardinality" : 1,
      "owl:onProperty" : {
        "@id" : "knora-api:valueAsString"
      }
    }, {
      "@type" : "owl:Restriction",
      "knora-api:isInherited" : true,
      "owl:cardinality" : 1,
      "owl:onProperty" : {
        "@id" : "knora-api:valueCreationDate"
      }
    }, {
      "@type" : "owl:Restriction",
      "knora-api:isInherited" : true,
      "owl:maxCardinality" : 1,
      "owl:onProperty" : {
        "@id" : "knora-api:valueHasComment"
      }
    }, {
      "@type" : "owl:Restriction",
      "owl:cardinality" : 1,
      "owl:onProperty" : {
        "@id" : "rdf:object"
      }
    }, {
      "@type" : "owl:Restriction",
      "owl:cardinality" : 1,
      "owl:onProperty" : {
        "@id" : "rdf:predicate"
      }
    }, {
      "@type" : "owl:Restriction",
      "owl:cardinality" : 1,
      "owl:onProperty" : {
        "@id" : "rdf:subject"
      }
    } ]
  }, {
    "@id" : "knora-api:ListNode",
    "@type" : "owl:Class",
    "rdfs:comment" : "Represents a flat or hierarchical list",
    "rdfs:subClassOf" : [ {
      "@type" : "owl:Restriction",
      "owl:maxCardinality" : 1,
      "owl:onProperty" : {
        "@id" : "knora-api:attachedToProject"
      }
    }, {
      "@type" : "owl:Restriction",
      "owl:minCardinality" : 1,
      "owl:onProperty" : {
        "@id" : "rdfs:label"
      }
    } ]
  }, {
    "@id" : "knora-api:ListValue",
    "@type" : "owl:Class",
    "knora-api:isValueClass" : true,
    "rdfs:subClassOf" : [ {
      "@id" : "knora-api:Value"
    }, {
      "@type" : "owl:Restriction",
      "knora-api:isInherited" : true,
      "owl:cardinality" : 1,
      "owl:onProperty" : {
        "@id" : "knora-api:attachedToUser"
      }
    }, {
      "@type" : "owl:Restriction",
      "knora-api:isInherited" : true,
      "owl:maxCardinality" : 1,
      "owl:onProperty" : {
        "@id" : "knora-api:deleteComment"
      }
    }, {
      "@type" : "owl:Restriction",
      "knora-api:isInherited" : true,
      "owl:maxCardinality" : 1,
      "owl:onProperty" : {
        "@id" : "knora-api:deleteDate"
      }
    }, {
      "@type" : "owl:Restriction",
      "knora-api:isInherited" : true,
      "owl:maxCardinality" : 1,
      "owl:onProperty" : {
        "@id" : "knora-api:deletedBy"
      }
    }, {
      "@type" : "owl:Restriction",
      "knora-api:isInherited" : true,
      "owl:cardinality" : 1,
      "owl:onProperty" : {
        "@id" : "knora-api:hasPermissions"
      }
    }, {
      "@type" : "owl:Restriction",
      "knora-api:isInherited" : true,
      "owl:cardinality" : 1,
      "owl:onProperty" : {
        "@id" : "knora-api:isDeleted"
      }
    }, {
      "@type" : "owl:Restriction",
      "owl:cardinality" : 1,
      "owl:onProperty" : {
        "@id" : "knora-api:listValueAsListNode"
      }
    }, {
      "@type" : "owl:Restriction",
      "owl:cardinality" : 1,
      "owl:onProperty" : {
        "@id" : "knora-api:listValueAsListNodeLabel"
      }
    }, {
      "@type" : "owl:Restriction",
      "knora-api:isInherited" : true,
      "owl:cardinality" : 1,
      "owl:onProperty" : {
        "@id" : "knora-api:userHasPermission"
      }
    }, {
      "@type" : "owl:Restriction",
      "knora-api:isInherited" : true,
      "owl:maxCardinality" : 1,
      "owl:onProperty" : {
        "@id" : "knora-api:valueAsString"
      }
    }, {
      "@type" : "owl:Restriction",
      "knora-api:isInherited" : true,
      "owl:cardinality" : 1,
      "owl:onProperty" : {
        "@id" : "knora-api:valueCreationDate"
      }
    }, {
      "@type" : "owl:Restriction",
      "knora-api:isInherited" : true,
      "owl:maxCardinality" : 1,
      "owl:onProperty" : {
        "@id" : "knora-api:valueHasComment"
      }
    } ]
  }, {
    "@id" : "knora-api:MovingImageFileValue",
    "@type" : "owl:Class",
    "knora-api:isValueClass" : true,
    "rdfs:comment" : "Represents a moving image file",
    "rdfs:subClassOf" : [ {
      "@id" : "knora-api:FileValue"
    }, {
      "@type" : "owl:Restriction",
      "knora-api:isInherited" : true,
      "owl:cardinality" : 1,
      "owl:onProperty" : {
        "@id" : "knora-api:attachedToUser"
      }
    }, {
      "@type" : "owl:Restriction",
      "knora-api:isInherited" : true,
      "owl:maxCardinality" : 1,
      "owl:onProperty" : {
        "@id" : "knora-api:deleteComment"
      }
    }, {
      "@type" : "owl:Restriction",
      "knora-api:isInherited" : true,
      "owl:maxCardinality" : 1,
      "owl:onProperty" : {
        "@id" : "knora-api:deleteDate"
      }
    }, {
      "@type" : "owl:Restriction",
      "knora-api:isInherited" : true,
      "owl:maxCardinality" : 1,
      "owl:onProperty" : {
        "@id" : "knora-api:deletedBy"
      }
    }, {
      "@type" : "owl:Restriction",
      "knora-api:isInherited" : true,
      "owl:cardinality" : 1,
      "owl:onProperty" : {
        "@id" : "knora-api:fileValueAsUrl"
      }
    }, {
      "@type" : "owl:Restriction",
      "knora-api:isInherited" : true,
      "owl:cardinality" : 1,
      "owl:onProperty" : {
        "@id" : "knora-api:fileValueHasFilename"
      }
    }, {
      "@type" : "owl:Restriction",
      "knora-api:isInherited" : true,
      "owl:cardinality" : 1,
      "owl:onProperty" : {
        "@id" : "knora-api:hasPermissions"
      }
    }, {
      "@type" : "owl:Restriction",
      "knora-api:isInherited" : true,
      "owl:cardinality" : 1,
      "owl:onProperty" : {
        "@id" : "knora-api:isDeleted"
      }
    }, {
      "@type" : "owl:Restriction",
      "owl:cardinality" : 1,
      "owl:onProperty" : {
        "@id" : "knora-api:movingImageFileValueHasDimX"
      }
    }, {
      "@type" : "owl:Restriction",
      "owl:cardinality" : 1,
      "owl:onProperty" : {
        "@id" : "knora-api:movingImageFileValueHasDimY"
      }
    }, {
      "@type" : "owl:Restriction",
      "owl:cardinality" : 1,
      "owl:onProperty" : {
        "@id" : "knora-api:movingImageFileValueHasDuration"
      }
    }, {
      "@type" : "owl:Restriction",
      "owl:cardinality" : 1,
      "owl:onProperty" : {
        "@id" : "knora-api:movingImageFileValueHasFps"
      }
    }, {
      "@type" : "owl:Restriction",
      "owl:cardinality" : 1,
      "owl:onProperty" : {
        "@id" : "knora-api:movingImageFileValueHasQualityLevel"
      }
    }, {
      "@type" : "owl:Restriction",
      "knora-api:isInherited" : true,
      "owl:cardinality" : 1,
      "owl:onProperty" : {
        "@id" : "knora-api:userHasPermission"
      }
    }, {
      "@type" : "owl:Restriction",
      "knora-api:isInherited" : true,
      "owl:maxCardinality" : 1,
      "owl:onProperty" : {
        "@id" : "knora-api:valueAsString"
      }
    }, {
      "@type" : "owl:Restriction",
      "knora-api:isInherited" : true,
      "owl:cardinality" : 1,
      "owl:onProperty" : {
        "@id" : "knora-api:valueCreationDate"
      }
    }, {
      "@type" : "owl:Restriction",
      "knora-api:isInherited" : true,
      "owl:maxCardinality" : 1,
      "owl:onProperty" : {
        "@id" : "knora-api:valueHasComment"
      }
    } ]
  }, {
    "@id" : "knora-api:MovingImageRepresentation",
    "@type" : "owl:Class",
    "knora-api:isResourceClass" : true,
    "rdfs:comment" : "A resource containing moving image data",
    "rdfs:label" : "Representation (Movie)",
    "rdfs:subClassOf" : [ {
      "@id" : "knora-api:Representation"
    }, {
      "@type" : "owl:Restriction",
      "knora-api:isInherited" : true,
      "owl:cardinality" : 1,
      "owl:onProperty" : {
        "@id" : "knora-api:arkUrl"
      }
    }, {
      "@type" : "owl:Restriction",
      "knora-api:isInherited" : true,
      "owl:cardinality" : 1,
      "owl:onProperty" : {
        "@id" : "knora-api:attachedToProject"
      }
    }, {
      "@type" : "owl:Restriction",
      "knora-api:isInherited" : true,
      "owl:cardinality" : 1,
      "owl:onProperty" : {
        "@id" : "knora-api:attachedToUser"
      }
    }, {
      "@type" : "owl:Restriction",
      "knora-api:isInherited" : true,
      "owl:cardinality" : 1,
      "owl:onProperty" : {
        "@id" : "knora-api:creationDate"
      }
    }, {
      "@type" : "owl:Restriction",
      "knora-api:isInherited" : true,
      "owl:maxCardinality" : 1,
      "owl:onProperty" : {
        "@id" : "knora-api:deleteComment"
      }
    }, {
      "@type" : "owl:Restriction",
      "knora-api:isInherited" : true,
      "owl:maxCardinality" : 1,
      "owl:onProperty" : {
        "@id" : "knora-api:deleteDate"
      }
    }, {
      "@type" : "owl:Restriction",
      "knora-api:isInherited" : true,
      "owl:maxCardinality" : 1,
      "owl:onProperty" : {
        "@id" : "knora-api:deletedBy"
      }
    }, {
      "@type" : "owl:Restriction",
      "knora-api:isInherited" : true,
      "owl:minCardinality" : 0,
      "owl:onProperty" : {
        "@id" : "knora-api:hasIncomingLinkValue"
      }
    }, {
      "@type" : "owl:Restriction",
      "owl:cardinality" : 1,
      "owl:onProperty" : {
        "@id" : "knora-api:hasMovingImageFileValue"
      }
    }, {
      "@type" : "owl:Restriction",
      "knora-api:isInherited" : true,
      "owl:cardinality" : 1,
      "owl:onProperty" : {
        "@id" : "knora-api:hasPermissions"
      }
    }, {
      "@type" : "owl:Restriction",
      "knora-api:isInherited" : true,
      "owl:minCardinality" : 0,
      "owl:onProperty" : {
        "@id" : "knora-api:hasStandoffLinkTo"
      }
    }, {
      "@type" : "owl:Restriction",
      "knora-api:isInherited" : true,
      "owl:minCardinality" : 0,
      "owl:onProperty" : {
        "@id" : "knora-api:hasStandoffLinkToValue"
      }
    }, {
      "@type" : "owl:Restriction",
      "knora-api:isInherited" : true,
      "owl:cardinality" : 1,
      "owl:onProperty" : {
        "@id" : "knora-api:isDeleted"
      }
    }, {
      "@type" : "owl:Restriction",
      "knora-api:isInherited" : true,
      "owl:maxCardinality" : 1,
      "owl:onProperty" : {
        "@id" : "knora-api:lastModificationDate"
      }
    }, {
      "@type" : "owl:Restriction",
      "knora-api:isInherited" : true,
      "owl:cardinality" : 1,
      "owl:onProperty" : {
        "@id" : "knora-api:userHasPermission"
      }
    }, {
      "@type" : "owl:Restriction",
      "knora-api:isInherited" : true,
      "owl:cardinality" : 1,
      "owl:onProperty" : {
        "@id" : "knora-api:versionArkUrl"
      }
    }, {
      "@type" : "owl:Restriction",
      "knora-api:isInherited" : true,
      "owl:maxCardinality" : 1,
      "owl:onProperty" : {
        "@id" : "knora-api:versionDate"
      }
    }, {
      "@type" : "owl:Restriction",
      "knora-api:isInherited" : true,
      "owl:cardinality" : 1,
      "owl:onProperty" : {
        "@id" : "rdfs:label"
      }
    } ]
  }, {
    "@id" : "knora-api:Region",
    "@type" : "owl:Class",
    "knora-api:canBeInstantiated" : true,
    "knora-api:isResourceClass" : true,
    "knora-api:resourceIcon" : "region.gif",
    "rdfs:comment" : "Represents a geometric region of a resource. The geometry is represented currently as JSON string.",
    "rdfs:label" : "Region",
    "rdfs:subClassOf" : [ {
      "@id" : "knora-api:Resource"
    }, {
      "@type" : "owl:Restriction",
      "knora-api:isInherited" : true,
      "owl:cardinality" : 1,
      "owl:onProperty" : {
        "@id" : "knora-api:arkUrl"
      }
    }, {
      "@type" : "owl:Restriction",
      "knora-api:isInherited" : true,
      "owl:cardinality" : 1,
      "owl:onProperty" : {
        "@id" : "knora-api:attachedToProject"
      }
    }, {
      "@type" : "owl:Restriction",
      "knora-api:isInherited" : true,
      "owl:cardinality" : 1,
      "owl:onProperty" : {
        "@id" : "knora-api:attachedToUser"
      }
    }, {
      "@type" : "owl:Restriction",
      "knora-api:isInherited" : true,
      "owl:cardinality" : 1,
      "owl:onProperty" : {
        "@id" : "knora-api:creationDate"
      }
    }, {
      "@type" : "owl:Restriction",
      "knora-api:isInherited" : true,
      "owl:maxCardinality" : 1,
      "owl:onProperty" : {
        "@id" : "knora-api:deleteComment"
      }
    }, {
      "@type" : "owl:Restriction",
      "knora-api:isInherited" : true,
      "owl:maxCardinality" : 1,
      "owl:onProperty" : {
        "@id" : "knora-api:deleteDate"
      }
    }, {
      "@type" : "owl:Restriction",
      "knora-api:isInherited" : true,
      "owl:maxCardinality" : 1,
      "owl:onProperty" : {
        "@id" : "knora-api:deletedBy"
      }
    }, {
      "@type" : "owl:Restriction",
      "owl:cardinality" : 1,
      "owl:onProperty" : {
        "@id" : "knora-api:hasColor"
      }
    }, {
      "@type" : "owl:Restriction",
      "owl:minCardinality" : 1,
      "owl:onProperty" : {
        "@id" : "knora-api:hasComment"
      }
    }, {
      "@type" : "owl:Restriction",
      "owl:minCardinality" : 1,
      "owl:onProperty" : {
        "@id" : "knora-api:hasGeometry"
      }
    }, {
      "@type" : "owl:Restriction",
      "knora-api:isInherited" : true,
      "owl:minCardinality" : 0,
      "owl:onProperty" : {
        "@id" : "knora-api:hasIncomingLinkValue"
      }
    }, {
      "@type" : "owl:Restriction",
      "knora-api:isInherited" : true,
      "owl:cardinality" : 1,
      "owl:onProperty" : {
        "@id" : "knora-api:hasPermissions"
      }
    }, {
      "@type" : "owl:Restriction",
      "knora-api:isInherited" : true,
      "owl:minCardinality" : 0,
      "owl:onProperty" : {
        "@id" : "knora-api:hasStandoffLinkTo"
      }
    }, {
      "@type" : "owl:Restriction",
      "knora-api:isInherited" : true,
      "owl:minCardinality" : 0,
      "owl:onProperty" : {
        "@id" : "knora-api:hasStandoffLinkToValue"
      }
    }, {
      "@type" : "owl:Restriction",
      "knora-api:isInherited" : true,
      "owl:cardinality" : 1,
      "owl:onProperty" : {
        "@id" : "knora-api:isDeleted"
      }
    }, {
      "@type" : "owl:Restriction",
      "owl:cardinality" : 1,
      "owl:onProperty" : {
        "@id" : "knora-api:isRegionOf"
      }
    }, {
      "@type" : "owl:Restriction",
      "owl:cardinality" : 1,
      "owl:onProperty" : {
        "@id" : "knora-api:isRegionOfValue"
      }
    }, {
      "@type" : "owl:Restriction",
      "knora-api:isInherited" : true,
      "owl:maxCardinality" : 1,
      "owl:onProperty" : {
        "@id" : "knora-api:lastModificationDate"
      }
    }, {
      "@type" : "owl:Restriction",
      "knora-api:isInherited" : true,
      "owl:cardinality" : 1,
      "owl:onProperty" : {
        "@id" : "knora-api:userHasPermission"
      }
    }, {
      "@type" : "owl:Restriction",
      "knora-api:isInherited" : true,
      "owl:cardinality" : 1,
      "owl:onProperty" : {
        "@id" : "knora-api:versionArkUrl"
      }
    }, {
      "@type" : "owl:Restriction",
      "knora-api:isInherited" : true,
      "owl:maxCardinality" : 1,
      "owl:onProperty" : {
        "@id" : "knora-api:versionDate"
      }
    }, {
      "@type" : "owl:Restriction",
      "knora-api:isInherited" : true,
      "owl:cardinality" : 1,
      "owl:onProperty" : {
        "@id" : "rdfs:label"
      }
    } ]
  }, {
    "@id" : "knora-api:Representation",
    "@type" : "owl:Class",
    "knora-api:isResourceClass" : true,
    "rdfs:comment" : "A resource that can store a file",
    "rdfs:label" : "Representation",
    "rdfs:subClassOf" : [ {
      "@id" : "knora-api:Resource"
    }, {
      "@type" : "owl:Restriction",
      "knora-api:isInherited" : true,
      "owl:cardinality" : 1,
      "owl:onProperty" : {
        "@id" : "knora-api:arkUrl"
      }
    }, {
      "@type" : "owl:Restriction",
      "knora-api:isInherited" : true,
      "owl:cardinality" : 1,
      "owl:onProperty" : {
        "@id" : "knora-api:attachedToProject"
      }
    }, {
      "@type" : "owl:Restriction",
      "knora-api:isInherited" : true,
      "owl:cardinality" : 1,
      "owl:onProperty" : {
        "@id" : "knora-api:attachedToUser"
      }
    }, {
      "@type" : "owl:Restriction",
      "knora-api:isInherited" : true,
      "owl:cardinality" : 1,
      "owl:onProperty" : {
        "@id" : "knora-api:creationDate"
      }
    }, {
      "@type" : "owl:Restriction",
      "knora-api:isInherited" : true,
      "owl:maxCardinality" : 1,
      "owl:onProperty" : {
        "@id" : "knora-api:deleteComment"
      }
    }, {
      "@type" : "owl:Restriction",
      "knora-api:isInherited" : true,
      "owl:maxCardinality" : 1,
      "owl:onProperty" : {
        "@id" : "knora-api:deleteDate"
      }
    }, {
      "@type" : "owl:Restriction",
      "knora-api:isInherited" : true,
      "owl:maxCardinality" : 1,
      "owl:onProperty" : {
        "@id" : "knora-api:deletedBy"
      }
    }, {
      "@type" : "owl:Restriction",
      "owl:cardinality" : 1,
      "owl:onProperty" : {
        "@id" : "knora-api:hasFileValue"
      }
    }, {
      "@type" : "owl:Restriction",
      "knora-api:isInherited" : true,
      "owl:minCardinality" : 0,
      "owl:onProperty" : {
        "@id" : "knora-api:hasIncomingLinkValue"
      }
    }, {
      "@type" : "owl:Restriction",
      "knora-api:isInherited" : true,
      "owl:cardinality" : 1,
      "owl:onProperty" : {
        "@id" : "knora-api:hasPermissions"
      }
    }, {
      "@type" : "owl:Restriction",
      "knora-api:isInherited" : true,
      "owl:minCardinality" : 0,
      "owl:onProperty" : {
        "@id" : "knora-api:hasStandoffLinkTo"
      }
    }, {
      "@type" : "owl:Restriction",
      "knora-api:isInherited" : true,
      "owl:minCardinality" : 0,
      "owl:onProperty" : {
        "@id" : "knora-api:hasStandoffLinkToValue"
      }
    }, {
      "@type" : "owl:Restriction",
      "knora-api:isInherited" : true,
      "owl:cardinality" : 1,
      "owl:onProperty" : {
        "@id" : "knora-api:isDeleted"
      }
    }, {
      "@type" : "owl:Restriction",
      "knora-api:isInherited" : true,
      "owl:maxCardinality" : 1,
      "owl:onProperty" : {
        "@id" : "knora-api:lastModificationDate"
      }
    }, {
      "@type" : "owl:Restriction",
      "knora-api:isInherited" : true,
      "owl:cardinality" : 1,
      "owl:onProperty" : {
        "@id" : "knora-api:userHasPermission"
      }
    }, {
      "@type" : "owl:Restriction",
      "knora-api:isInherited" : true,
      "owl:cardinality" : 1,
      "owl:onProperty" : {
        "@id" : "knora-api:versionArkUrl"
      }
    }, {
      "@type" : "owl:Restriction",
      "knora-api:isInherited" : true,
      "owl:maxCardinality" : 1,
      "owl:onProperty" : {
        "@id" : "knora-api:versionDate"
      }
    }, {
      "@type" : "owl:Restriction",
      "knora-api:isInherited" : true,
      "owl:cardinality" : 1,
      "owl:onProperty" : {
        "@id" : "rdfs:label"
      }
    } ]
  }, {
    "@id" : "knora-api:Resource",
    "@type" : "owl:Class",
    "knora-api:isResourceClass" : true,
    "rdfs:comment" : "Represents something in the world, or an abstract thing",
    "rdfs:label" : "Resource",
    "rdfs:subClassOf" : [ {
      "@type" : "owl:Restriction",
      "owl:cardinality" : 1,
      "owl:onProperty" : {
        "@id" : "knora-api:arkUrl"
      }
    }, {
      "@type" : "owl:Restriction",
      "owl:cardinality" : 1,
      "owl:onProperty" : {
        "@id" : "knora-api:attachedToProject"
      }
    }, {
      "@type" : "owl:Restriction",
      "owl:cardinality" : 1,
      "owl:onProperty" : {
        "@id" : "knora-api:attachedToUser"
      }
    }, {
      "@type" : "owl:Restriction",
      "owl:cardinality" : 1,
      "owl:onProperty" : {
        "@id" : "knora-api:creationDate"
      }
    }, {
      "@type" : "owl:Restriction",
      "owl:maxCardinality" : 1,
      "owl:onProperty" : {
        "@id" : "knora-api:deleteComment"
      }
    }, {
      "@type" : "owl:Restriction",
      "owl:maxCardinality" : 1,
      "owl:onProperty" : {
        "@id" : "knora-api:deleteDate"
      }
    }, {
      "@type" : "owl:Restriction",
      "owl:maxCardinality" : 1,
      "owl:onProperty" : {
        "@id" : "knora-api:deletedBy"
      }
    }, {
      "@type" : "owl:Restriction",
      "owl:minCardinality" : 0,
      "owl:onProperty" : {
        "@id" : "knora-api:hasIncomingLinkValue"
      }
    }, {
      "@type" : "owl:Restriction",
      "owl:cardinality" : 1,
      "owl:onProperty" : {
        "@id" : "knora-api:hasPermissions"
      }
    }, {
      "@type" : "owl:Restriction",
      "owl:minCardinality" : 0,
      "owl:onProperty" : {
        "@id" : "knora-api:hasStandoffLinkTo"
      }
    }, {
      "@type" : "owl:Restriction",
      "owl:minCardinality" : 0,
      "owl:onProperty" : {
        "@id" : "knora-api:hasStandoffLinkToValue"
      }
    }, {
      "@type" : "owl:Restriction",
      "owl:cardinality" : 1,
      "owl:onProperty" : {
        "@id" : "knora-api:isDeleted"
      }
    }, {
      "@type" : "owl:Restriction",
      "owl:maxCardinality" : 1,
      "owl:onProperty" : {
        "@id" : "knora-api:lastModificationDate"
      }
    }, {
      "@type" : "owl:Restriction",
      "owl:cardinality" : 1,
      "owl:onProperty" : {
        "@id" : "knora-api:userHasPermission"
      }
    }, {
      "@type" : "owl:Restriction",
      "owl:cardinality" : 1,
      "owl:onProperty" : {
        "@id" : "knora-api:versionArkUrl"
      }
    }, {
      "@type" : "owl:Restriction",
      "owl:maxCardinality" : 1,
      "owl:onProperty" : {
        "@id" : "knora-api:versionDate"
      }
    }, {
      "@type" : "owl:Restriction",
      "owl:cardinality" : 1,
      "owl:onProperty" : {
        "@id" : "rdfs:label"
      }
    } ]
  }, {
    "@id" : "knora-api:StandoffBooleanTag",
    "@type" : "owl:Class",
    "knora-api:isStandoffClass" : true,
    "rdfs:comment" : "Represents a boolean in a TextValue",
    "rdfs:subClassOf" : [ {
      "@id" : "knora-api:BooleanBase"
    }, {
      "@id" : "knora-api:StandoffDataTypeTag"
    }, {
      "@type" : "owl:Restriction",
      "knora-api:isInherited" : true,
      "owl:cardinality" : 1,
      "owl:onProperty" : {
        "@id" : "knora-api:booleanValueAsBoolean"
      }
    }, {
      "@type" : "owl:Restriction",
      "knora-api:isInherited" : true,
      "owl:cardinality" : 1,
      "owl:onProperty" : {
        "@id" : "knora-api:standoffTagHasEnd"
      }
    }, {
      "@type" : "owl:Restriction",
      "knora-api:isInherited" : true,
      "owl:maxCardinality" : 1,
      "owl:onProperty" : {
        "@id" : "knora-api:standoffTagHasEndIndex"
      }
    }, {
      "@type" : "owl:Restriction",
      "knora-api:isInherited" : true,
      "owl:maxCardinality" : 1,
      "owl:onProperty" : {
        "@id" : "knora-api:standoffTagHasEndParent"
      }
    }, {
      "@type" : "owl:Restriction",
      "knora-api:isInherited" : true,
      "owl:maxCardinality" : 1,
      "owl:onProperty" : {
        "@id" : "knora-api:standoffTagHasOriginalXMLID"
      }
    }, {
      "@type" : "owl:Restriction",
      "knora-api:isInherited" : true,
      "owl:cardinality" : 1,
      "owl:onProperty" : {
        "@id" : "knora-api:standoffTagHasStart"
      }
    }, {
      "@type" : "owl:Restriction",
      "knora-api:isInherited" : true,
      "owl:cardinality" : 1,
      "owl:onProperty" : {
        "@id" : "knora-api:standoffTagHasStartIndex"
      }
    }, {
      "@type" : "owl:Restriction",
      "knora-api:isInherited" : true,
      "owl:maxCardinality" : 1,
      "owl:onProperty" : {
        "@id" : "knora-api:standoffTagHasStartParent"
      }
    }, {
      "@type" : "owl:Restriction",
      "knora-api:isInherited" : true,
      "owl:cardinality" : 1,
      "owl:onProperty" : {
        "@id" : "knora-api:standoffTagHasUUID"
      }
    } ]
  }, {
    "@id" : "knora-api:StandoffColorTag",
    "@type" : "owl:Class",
    "knora-api:isStandoffClass" : true,
    "rdfs:comment" : "Represents a color in a TextValue",
    "rdfs:subClassOf" : [ {
      "@id" : "knora-api:ColorBase"
    }, {
      "@id" : "knora-api:StandoffDataTypeTag"
    }, {
      "@type" : "owl:Restriction",
      "knora-api:isInherited" : true,
      "owl:cardinality" : 1,
      "owl:onProperty" : {
        "@id" : "knora-api:colorValueAsColor"
      }
    }, {
      "@type" : "owl:Restriction",
      "knora-api:isInherited" : true,
      "owl:cardinality" : 1,
      "owl:onProperty" : {
        "@id" : "knora-api:standoffTagHasEnd"
      }
    }, {
      "@type" : "owl:Restriction",
      "knora-api:isInherited" : true,
      "owl:maxCardinality" : 1,
      "owl:onProperty" : {
        "@id" : "knora-api:standoffTagHasEndIndex"
      }
    }, {
      "@type" : "owl:Restriction",
      "knora-api:isInherited" : true,
      "owl:maxCardinality" : 1,
      "owl:onProperty" : {
        "@id" : "knora-api:standoffTagHasEndParent"
      }
    }, {
      "@type" : "owl:Restriction",
      "knora-api:isInherited" : true,
      "owl:maxCardinality" : 1,
      "owl:onProperty" : {
        "@id" : "knora-api:standoffTagHasOriginalXMLID"
      }
    }, {
      "@type" : "owl:Restriction",
      "knora-api:isInherited" : true,
      "owl:cardinality" : 1,
      "owl:onProperty" : {
        "@id" : "knora-api:standoffTagHasStart"
      }
    }, {
      "@type" : "owl:Restriction",
      "knora-api:isInherited" : true,
      "owl:cardinality" : 1,
      "owl:onProperty" : {
        "@id" : "knora-api:standoffTagHasStartIndex"
      }
    }, {
      "@type" : "owl:Restriction",
      "knora-api:isInherited" : true,
      "owl:maxCardinality" : 1,
      "owl:onProperty" : {
        "@id" : "knora-api:standoffTagHasStartParent"
      }
    }, {
      "@type" : "owl:Restriction",
      "knora-api:isInherited" : true,
      "owl:cardinality" : 1,
      "owl:onProperty" : {
        "@id" : "knora-api:standoffTagHasUUID"
      }
    } ]
  }, {
    "@id" : "knora-api:StandoffDataTypeTag",
    "@type" : "owl:Class",
    "knora-api:isStandoffClass" : true,
    "rdfs:comment" : "Represents a knora-base value type in a TextValue",
    "rdfs:subClassOf" : [ {
      "@id" : "knora-api:StandoffTag"
    }, {
      "@type" : "owl:Restriction",
      "knora-api:isInherited" : true,
      "owl:cardinality" : 1,
      "owl:onProperty" : {
        "@id" : "knora-api:standoffTagHasEnd"
      }
    }, {
      "@type" : "owl:Restriction",
      "knora-api:isInherited" : true,
      "owl:maxCardinality" : 1,
      "owl:onProperty" : {
        "@id" : "knora-api:standoffTagHasEndIndex"
      }
    }, {
      "@type" : "owl:Restriction",
      "knora-api:isInherited" : true,
      "owl:maxCardinality" : 1,
      "owl:onProperty" : {
        "@id" : "knora-api:standoffTagHasEndParent"
      }
    }, {
      "@type" : "owl:Restriction",
      "knora-api:isInherited" : true,
      "owl:maxCardinality" : 1,
      "owl:onProperty" : {
        "@id" : "knora-api:standoffTagHasOriginalXMLID"
      }
    }, {
      "@type" : "owl:Restriction",
      "knora-api:isInherited" : true,
      "owl:cardinality" : 1,
      "owl:onProperty" : {
        "@id" : "knora-api:standoffTagHasStart"
      }
    }, {
      "@type" : "owl:Restriction",
      "knora-api:isInherited" : true,
      "owl:cardinality" : 1,
      "owl:onProperty" : {
        "@id" : "knora-api:standoffTagHasStartIndex"
      }
    }, {
      "@type" : "owl:Restriction",
      "knora-api:isInherited" : true,
      "owl:maxCardinality" : 1,
      "owl:onProperty" : {
        "@id" : "knora-api:standoffTagHasStartParent"
      }
    }, {
      "@type" : "owl:Restriction",
      "knora-api:isInherited" : true,
      "owl:cardinality" : 1,
      "owl:onProperty" : {
        "@id" : "knora-api:standoffTagHasUUID"
      }
    } ]
  }, {
    "@id" : "knora-api:StandoffDateTag",
    "@type" : "owl:Class",
    "knora-api:isStandoffClass" : true,
    "rdfs:comment" : "Represents a date in a TextValue",
    "rdfs:subClassOf" : [ {
      "@id" : "knora-api:DateBase"
    }, {
      "@id" : "knora-api:StandoffDataTypeTag"
    }, {
      "@type" : "owl:Restriction",
      "knora-api:isInherited" : true,
      "owl:cardinality" : 1,
      "owl:onProperty" : {
        "@id" : "knora-api:dateValueHasCalendar"
      }
    }, {
      "@type" : "owl:Restriction",
      "knora-api:isInherited" : true,
      "owl:maxCardinality" : 1,
      "owl:onProperty" : {
        "@id" : "knora-api:dateValueHasEndDay"
      }
    }, {
      "@type" : "owl:Restriction",
      "knora-api:isInherited" : true,
      "owl:cardinality" : 1,
      "owl:onProperty" : {
        "@id" : "knora-api:dateValueHasEndEra"
      }
    }, {
      "@type" : "owl:Restriction",
      "knora-api:isInherited" : true,
      "owl:maxCardinality" : 1,
      "owl:onProperty" : {
        "@id" : "knora-api:dateValueHasEndMonth"
      }
    }, {
      "@type" : "owl:Restriction",
      "knora-api:isInherited" : true,
      "owl:cardinality" : 1,
      "owl:onProperty" : {
        "@id" : "knora-api:dateValueHasEndYear"
      }
    }, {
      "@type" : "owl:Restriction",
      "knora-api:isInherited" : true,
      "owl:maxCardinality" : 1,
      "owl:onProperty" : {
        "@id" : "knora-api:dateValueHasStartDay"
      }
    }, {
      "@type" : "owl:Restriction",
      "knora-api:isInherited" : true,
      "owl:cardinality" : 1,
      "owl:onProperty" : {
        "@id" : "knora-api:dateValueHasStartEra"
      }
    }, {
      "@type" : "owl:Restriction",
      "knora-api:isInherited" : true,
      "owl:maxCardinality" : 1,
      "owl:onProperty" : {
        "@id" : "knora-api:dateValueHasStartMonth"
      }
    }, {
      "@type" : "owl:Restriction",
      "knora-api:isInherited" : true,
      "owl:cardinality" : 1,
      "owl:onProperty" : {
        "@id" : "knora-api:dateValueHasStartYear"
      }
    }, {
      "@type" : "owl:Restriction",
      "knora-api:isInherited" : true,
      "owl:cardinality" : 1,
      "owl:onProperty" : {
        "@id" : "knora-api:standoffTagHasEnd"
      }
    }, {
      "@type" : "owl:Restriction",
      "knora-api:isInherited" : true,
      "owl:maxCardinality" : 1,
      "owl:onProperty" : {
        "@id" : "knora-api:standoffTagHasEndIndex"
      }
    }, {
      "@type" : "owl:Restriction",
      "knora-api:isInherited" : true,
      "owl:maxCardinality" : 1,
      "owl:onProperty" : {
        "@id" : "knora-api:standoffTagHasEndParent"
      }
    }, {
      "@type" : "owl:Restriction",
      "knora-api:isInherited" : true,
      "owl:maxCardinality" : 1,
      "owl:onProperty" : {
        "@id" : "knora-api:standoffTagHasOriginalXMLID"
      }
    }, {
      "@type" : "owl:Restriction",
      "knora-api:isInherited" : true,
      "owl:cardinality" : 1,
      "owl:onProperty" : {
        "@id" : "knora-api:standoffTagHasStart"
      }
    }, {
      "@type" : "owl:Restriction",
      "knora-api:isInherited" : true,
      "owl:cardinality" : 1,
      "owl:onProperty" : {
        "@id" : "knora-api:standoffTagHasStartIndex"
      }
    }, {
      "@type" : "owl:Restriction",
      "knora-api:isInherited" : true,
      "owl:maxCardinality" : 1,
      "owl:onProperty" : {
        "@id" : "knora-api:standoffTagHasStartParent"
      }
    }, {
      "@type" : "owl:Restriction",
      "knora-api:isInherited" : true,
      "owl:cardinality" : 1,
      "owl:onProperty" : {
        "@id" : "knora-api:standoffTagHasUUID"
      }
    } ]
  }, {
    "@id" : "knora-api:StandoffDecimalTag",
    "@type" : "owl:Class",
    "knora-api:isStandoffClass" : true,
    "rdfs:comment" : "Represents a decimal (floating point) value in a TextValue",
    "rdfs:subClassOf" : [ {
      "@id" : "knora-api:DecimalBase"
    }, {
      "@id" : "knora-api:StandoffDataTypeTag"
    }, {
      "@type" : "owl:Restriction",
      "knora-api:isInherited" : true,
      "owl:cardinality" : 1,
      "owl:onProperty" : {
        "@id" : "knora-api:decimalValueAsDecimal"
      }
    }, {
      "@type" : "owl:Restriction",
      "knora-api:isInherited" : true,
      "owl:cardinality" : 1,
      "owl:onProperty" : {
        "@id" : "knora-api:standoffTagHasEnd"
      }
    }, {
      "@type" : "owl:Restriction",
      "knora-api:isInherited" : true,
      "owl:maxCardinality" : 1,
      "owl:onProperty" : {
        "@id" : "knora-api:standoffTagHasEndIndex"
      }
    }, {
      "@type" : "owl:Restriction",
      "knora-api:isInherited" : true,
      "owl:maxCardinality" : 1,
      "owl:onProperty" : {
        "@id" : "knora-api:standoffTagHasEndParent"
      }
    }, {
      "@type" : "owl:Restriction",
      "knora-api:isInherited" : true,
      "owl:maxCardinality" : 1,
      "owl:onProperty" : {
        "@id" : "knora-api:standoffTagHasOriginalXMLID"
      }
    }, {
      "@type" : "owl:Restriction",
      "knora-api:isInherited" : true,
      "owl:cardinality" : 1,
      "owl:onProperty" : {
        "@id" : "knora-api:standoffTagHasStart"
      }
    }, {
      "@type" : "owl:Restriction",
      "knora-api:isInherited" : true,
      "owl:cardinality" : 1,
      "owl:onProperty" : {
        "@id" : "knora-api:standoffTagHasStartIndex"
      }
    }, {
      "@type" : "owl:Restriction",
      "knora-api:isInherited" : true,
      "owl:maxCardinality" : 1,
      "owl:onProperty" : {
        "@id" : "knora-api:standoffTagHasStartParent"
      }
    }, {
      "@type" : "owl:Restriction",
      "knora-api:isInherited" : true,
      "owl:cardinality" : 1,
      "owl:onProperty" : {
        "@id" : "knora-api:standoffTagHasUUID"
      }
    } ]
  }, {
    "@id" : "knora-api:StandoffIntegerTag",
    "@type" : "owl:Class",
    "knora-api:isStandoffClass" : true,
    "rdfs:comment" : "Represents an integer value in a TextValue",
    "rdfs:subClassOf" : [ {
      "@id" : "knora-api:IntBase"
    }, {
      "@id" : "knora-api:StandoffDataTypeTag"
    }, {
      "@type" : "owl:Restriction",
      "knora-api:isInherited" : true,
      "owl:cardinality" : 1,
      "owl:onProperty" : {
        "@id" : "knora-api:intValueAsInt"
      }
    }, {
      "@type" : "owl:Restriction",
      "knora-api:isInherited" : true,
      "owl:cardinality" : 1,
      "owl:onProperty" : {
        "@id" : "knora-api:standoffTagHasEnd"
      }
    }, {
      "@type" : "owl:Restriction",
      "knora-api:isInherited" : true,
      "owl:maxCardinality" : 1,
      "owl:onProperty" : {
        "@id" : "knora-api:standoffTagHasEndIndex"
      }
    }, {
      "@type" : "owl:Restriction",
      "knora-api:isInherited" : true,
      "owl:maxCardinality" : 1,
      "owl:onProperty" : {
        "@id" : "knora-api:standoffTagHasEndParent"
      }
    }, {
      "@type" : "owl:Restriction",
      "knora-api:isInherited" : true,
      "owl:maxCardinality" : 1,
      "owl:onProperty" : {
        "@id" : "knora-api:standoffTagHasOriginalXMLID"
      }
    }, {
      "@type" : "owl:Restriction",
      "knora-api:isInherited" : true,
      "owl:cardinality" : 1,
      "owl:onProperty" : {
        "@id" : "knora-api:standoffTagHasStart"
      }
    }, {
      "@type" : "owl:Restriction",
      "knora-api:isInherited" : true,
      "owl:cardinality" : 1,
      "owl:onProperty" : {
        "@id" : "knora-api:standoffTagHasStartIndex"
      }
    }, {
      "@type" : "owl:Restriction",
      "knora-api:isInherited" : true,
      "owl:maxCardinality" : 1,
      "owl:onProperty" : {
        "@id" : "knora-api:standoffTagHasStartParent"
      }
    }, {
      "@type" : "owl:Restriction",
      "knora-api:isInherited" : true,
      "owl:cardinality" : 1,
      "owl:onProperty" : {
        "@id" : "knora-api:standoffTagHasUUID"
      }
    } ]
  }, {
    "@id" : "knora-api:StandoffInternalReferenceTag",
    "@type" : "owl:Class",
    "knora-api:isStandoffClass" : true,
    "rdfs:comment" : "Represents an internal reference in a TextValue",
    "rdfs:subClassOf" : [ {
      "@id" : "knora-api:StandoffDataTypeTag"
    }, {
      "@id" : "knora-api:ValueBase"
    }, {
      "@type" : "owl:Restriction",
      "knora-api:isInherited" : true,
      "owl:cardinality" : 1,
      "owl:onProperty" : {
        "@id" : "knora-api:standoffTagHasEnd"
      }
    }, {
      "@type" : "owl:Restriction",
      "knora-api:isInherited" : true,
      "owl:maxCardinality" : 1,
      "owl:onProperty" : {
        "@id" : "knora-api:standoffTagHasEndIndex"
      }
    }, {
      "@type" : "owl:Restriction",
      "knora-api:isInherited" : true,
      "owl:maxCardinality" : 1,
      "owl:onProperty" : {
        "@id" : "knora-api:standoffTagHasEndParent"
      }
    }, {
      "@type" : "owl:Restriction",
      "owl:cardinality" : 1,
      "owl:onProperty" : {
        "@id" : "knora-api:standoffTagHasInternalReference"
      }
    }, {
      "@type" : "owl:Restriction",
      "knora-api:isInherited" : true,
      "owl:maxCardinality" : 1,
      "owl:onProperty" : {
        "@id" : "knora-api:standoffTagHasOriginalXMLID"
      }
    }, {
      "@type" : "owl:Restriction",
      "knora-api:isInherited" : true,
      "owl:cardinality" : 1,
      "owl:onProperty" : {
        "@id" : "knora-api:standoffTagHasStart"
      }
    }, {
      "@type" : "owl:Restriction",
      "knora-api:isInherited" : true,
      "owl:cardinality" : 1,
      "owl:onProperty" : {
        "@id" : "knora-api:standoffTagHasStartIndex"
      }
    }, {
      "@type" : "owl:Restriction",
      "knora-api:isInherited" : true,
      "owl:maxCardinality" : 1,
      "owl:onProperty" : {
        "@id" : "knora-api:standoffTagHasStartParent"
      }
    }, {
      "@type" : "owl:Restriction",
      "knora-api:isInherited" : true,
      "owl:cardinality" : 1,
      "owl:onProperty" : {
        "@id" : "knora-api:standoffTagHasUUID"
      }
    } ]
  }, {
    "@id" : "knora-api:StandoffIntervalTag",
    "@type" : "owl:Class",
    "knora-api:isStandoffClass" : true,
    "rdfs:comment" : "Represents an interval in a TextValue",
    "rdfs:subClassOf" : [ {
      "@id" : "knora-api:IntervalBase"
    }, {
      "@id" : "knora-api:StandoffDataTypeTag"
    }, {
      "@type" : "owl:Restriction",
      "knora-api:isInherited" : true,
      "owl:cardinality" : 1,
      "owl:onProperty" : {
        "@id" : "knora-api:intervalValueHasEnd"
      }
    }, {
      "@type" : "owl:Restriction",
      "knora-api:isInherited" : true,
      "owl:cardinality" : 1,
      "owl:onProperty" : {
        "@id" : "knora-api:intervalValueHasStart"
      }
    }, {
      "@type" : "owl:Restriction",
      "knora-api:isInherited" : true,
      "owl:cardinality" : 1,
      "owl:onProperty" : {
        "@id" : "knora-api:standoffTagHasEnd"
      }
    }, {
      "@type" : "owl:Restriction",
      "knora-api:isInherited" : true,
      "owl:maxCardinality" : 1,
      "owl:onProperty" : {
        "@id" : "knora-api:standoffTagHasEndIndex"
      }
    }, {
      "@type" : "owl:Restriction",
      "knora-api:isInherited" : true,
      "owl:maxCardinality" : 1,
      "owl:onProperty" : {
        "@id" : "knora-api:standoffTagHasEndParent"
      }
    }, {
      "@type" : "owl:Restriction",
      "knora-api:isInherited" : true,
      "owl:maxCardinality" : 1,
      "owl:onProperty" : {
        "@id" : "knora-api:standoffTagHasOriginalXMLID"
      }
    }, {
      "@type" : "owl:Restriction",
      "knora-api:isInherited" : true,
      "owl:cardinality" : 1,
      "owl:onProperty" : {
        "@id" : "knora-api:standoffTagHasStart"
      }
    }, {
      "@type" : "owl:Restriction",
      "knora-api:isInherited" : true,
      "owl:cardinality" : 1,
      "owl:onProperty" : {
        "@id" : "knora-api:standoffTagHasStartIndex"
      }
    }, {
      "@type" : "owl:Restriction",
      "knora-api:isInherited" : true,
      "owl:maxCardinality" : 1,
      "owl:onProperty" : {
        "@id" : "knora-api:standoffTagHasStartParent"
      }
    }, {
      "@type" : "owl:Restriction",
      "knora-api:isInherited" : true,
      "owl:cardinality" : 1,
      "owl:onProperty" : {
        "@id" : "knora-api:standoffTagHasUUID"
      }
    } ]
  }, {
    "@id" : "knora-api:StandoffLinkTag",
    "@type" : "owl:Class",
    "knora-api:isStandoffClass" : true,
    "rdfs:comment" : "Represents a reference to a Knora resource in a TextValue",
    "rdfs:subClassOf" : [ {
      "@id" : "knora-api:StandoffTag"
    }, {
      "@type" : "owl:Restriction",
      "knora-api:isInherited" : true,
      "owl:cardinality" : 1,
      "owl:onProperty" : {
        "@id" : "knora-api:standoffTagHasEnd"
      }
    }, {
      "@type" : "owl:Restriction",
      "knora-api:isInherited" : true,
      "owl:maxCardinality" : 1,
      "owl:onProperty" : {
        "@id" : "knora-api:standoffTagHasEndIndex"
      }
    }, {
      "@type" : "owl:Restriction",
      "knora-api:isInherited" : true,
      "owl:maxCardinality" : 1,
      "owl:onProperty" : {
        "@id" : "knora-api:standoffTagHasEndParent"
      }
    }, {
      "@type" : "owl:Restriction",
      "owl:cardinality" : 1,
      "owl:onProperty" : {
        "@id" : "knora-api:standoffTagHasLink"
      }
    }, {
      "@type" : "owl:Restriction",
      "knora-api:isInherited" : true,
      "owl:maxCardinality" : 1,
      "owl:onProperty" : {
        "@id" : "knora-api:standoffTagHasOriginalXMLID"
      }
    }, {
      "@type" : "owl:Restriction",
      "knora-api:isInherited" : true,
      "owl:cardinality" : 1,
      "owl:onProperty" : {
        "@id" : "knora-api:standoffTagHasStart"
      }
    }, {
      "@type" : "owl:Restriction",
      "knora-api:isInherited" : true,
      "owl:cardinality" : 1,
      "owl:onProperty" : {
        "@id" : "knora-api:standoffTagHasStartIndex"
      }
    }, {
      "@type" : "owl:Restriction",
      "knora-api:isInherited" : true,
      "owl:maxCardinality" : 1,
      "owl:onProperty" : {
        "@id" : "knora-api:standoffTagHasStartParent"
      }
    }, {
      "@type" : "owl:Restriction",
      "knora-api:isInherited" : true,
      "owl:cardinality" : 1,
      "owl:onProperty" : {
        "@id" : "knora-api:standoffTagHasUUID"
      }
    } ]
  }, {
    "@id" : "knora-api:StandoffTag",
    "@type" : "owl:Class",
    "knora-api:isStandoffClass" : true,
    "rdfs:comment" : "Represents a standoff markup tag",
    "rdfs:subClassOf" : [ {
      "@type" : "owl:Restriction",
      "owl:cardinality" : 1,
      "owl:onProperty" : {
        "@id" : "knora-api:standoffTagHasEnd"
      }
    }, {
      "@type" : "owl:Restriction",
      "owl:maxCardinality" : 1,
      "owl:onProperty" : {
        "@id" : "knora-api:standoffTagHasEndIndex"
      }
    }, {
      "@type" : "owl:Restriction",
      "owl:maxCardinality" : 1,
      "owl:onProperty" : {
        "@id" : "knora-api:standoffTagHasEndParent"
      }
    }, {
      "@type" : "owl:Restriction",
      "owl:maxCardinality" : 1,
      "owl:onProperty" : {
        "@id" : "knora-api:standoffTagHasOriginalXMLID"
      }
    }, {
      "@type" : "owl:Restriction",
      "owl:cardinality" : 1,
      "owl:onProperty" : {
        "@id" : "knora-api:standoffTagHasStart"
      }
    }, {
      "@type" : "owl:Restriction",
      "owl:cardinality" : 1,
      "owl:onProperty" : {
        "@id" : "knora-api:standoffTagHasStartIndex"
      }
    }, {
      "@type" : "owl:Restriction",
      "owl:maxCardinality" : 1,
      "owl:onProperty" : {
        "@id" : "knora-api:standoffTagHasStartParent"
      }
    }, {
      "@type" : "owl:Restriction",
      "owl:cardinality" : 1,
      "owl:onProperty" : {
        "@id" : "knora-api:standoffTagHasUUID"
      }
    } ]
  }, {
    "@id" : "knora-api:StandoffUriTag",
    "@type" : "owl:Class",
    "knora-api:isStandoffClass" : true,
    "rdfs:comment" : "Represents an arbitrary URI in a TextValue",
    "rdfs:subClassOf" : [ {
      "@id" : "knora-api:StandoffDataTypeTag"
    }, {
      "@id" : "knora-api:UriBase"
    }, {
      "@type" : "owl:Restriction",
      "knora-api:isInherited" : true,
      "owl:cardinality" : 1,
      "owl:onProperty" : {
        "@id" : "knora-api:standoffTagHasEnd"
      }
    }, {
      "@type" : "owl:Restriction",
      "knora-api:isInherited" : true,
      "owl:maxCardinality" : 1,
      "owl:onProperty" : {
        "@id" : "knora-api:standoffTagHasEndIndex"
      }
    }, {
      "@type" : "owl:Restriction",
      "knora-api:isInherited" : true,
      "owl:maxCardinality" : 1,
      "owl:onProperty" : {
        "@id" : "knora-api:standoffTagHasEndParent"
      }
    }, {
      "@type" : "owl:Restriction",
      "knora-api:isInherited" : true,
      "owl:maxCardinality" : 1,
      "owl:onProperty" : {
        "@id" : "knora-api:standoffTagHasOriginalXMLID"
      }
    }, {
      "@type" : "owl:Restriction",
      "knora-api:isInherited" : true,
      "owl:cardinality" : 1,
      "owl:onProperty" : {
        "@id" : "knora-api:standoffTagHasStart"
      }
    }, {
      "@type" : "owl:Restriction",
      "knora-api:isInherited" : true,
      "owl:cardinality" : 1,
      "owl:onProperty" : {
        "@id" : "knora-api:standoffTagHasStartIndex"
      }
    }, {
      "@type" : "owl:Restriction",
      "knora-api:isInherited" : true,
      "owl:maxCardinality" : 1,
      "owl:onProperty" : {
        "@id" : "knora-api:standoffTagHasStartParent"
      }
    }, {
      "@type" : "owl:Restriction",
      "knora-api:isInherited" : true,
      "owl:cardinality" : 1,
      "owl:onProperty" : {
        "@id" : "knora-api:standoffTagHasUUID"
      }
    }, {
      "@type" : "owl:Restriction",
      "knora-api:isInherited" : true,
      "owl:cardinality" : 1,
      "owl:onProperty" : {
        "@id" : "knora-api:uriValueAsUri"
      }
    } ]
  }, {
    "@id" : "knora-api:StillImageFileValue",
    "@type" : "owl:Class",
    "knora-api:isValueClass" : true,
    "rdfs:comment" : "A file containing a two-dimensional still image",
    "rdfs:subClassOf" : [ {
      "@id" : "knora-api:FileValue"
    }, {
      "@type" : "owl:Restriction",
      "knora-api:isInherited" : true,
      "owl:cardinality" : 1,
      "owl:onProperty" : {
        "@id" : "knora-api:attachedToUser"
      }
    }, {
      "@type" : "owl:Restriction",
      "knora-api:isInherited" : true,
      "owl:maxCardinality" : 1,
      "owl:onProperty" : {
        "@id" : "knora-api:deleteComment"
      }
    }, {
      "@type" : "owl:Restriction",
      "knora-api:isInherited" : true,
      "owl:maxCardinality" : 1,
      "owl:onProperty" : {
        "@id" : "knora-api:deleteDate"
      }
    }, {
      "@type" : "owl:Restriction",
      "knora-api:isInherited" : true,
      "owl:maxCardinality" : 1,
      "owl:onProperty" : {
        "@id" : "knora-api:deletedBy"
      }
    }, {
      "@type" : "owl:Restriction",
      "knora-api:isInherited" : true,
      "owl:cardinality" : 1,
      "owl:onProperty" : {
        "@id" : "knora-api:fileValueAsUrl"
      }
    }, {
      "@type" : "owl:Restriction",
      "knora-api:isInherited" : true,
      "owl:cardinality" : 1,
      "owl:onProperty" : {
        "@id" : "knora-api:fileValueHasFilename"
      }
    }, {
      "@type" : "owl:Restriction",
      "knora-api:isInherited" : true,
      "owl:cardinality" : 1,
      "owl:onProperty" : {
        "@id" : "knora-api:hasPermissions"
      }
    }, {
      "@type" : "owl:Restriction",
      "knora-api:isInherited" : true,
      "owl:cardinality" : 1,
      "owl:onProperty" : {
        "@id" : "knora-api:isDeleted"
      }
    }, {
      "@type" : "owl:Restriction",
      "owl:cardinality" : 1,
      "owl:onProperty" : {
        "@id" : "knora-api:stillImageFileValueHasDimX"
      }
    }, {
      "@type" : "owl:Restriction",
      "owl:cardinality" : 1,
      "owl:onProperty" : {
        "@id" : "knora-api:stillImageFileValueHasDimY"
      }
    }, {
      "@type" : "owl:Restriction",
      "owl:cardinality" : 1,
      "owl:onProperty" : {
        "@id" : "knora-api:stillImageFileValueHasIIIFBaseUrl"
      }
    }, {
      "@type" : "owl:Restriction",
      "knora-api:isInherited" : true,
      "owl:cardinality" : 1,
      "owl:onProperty" : {
        "@id" : "knora-api:userHasPermission"
      }
    }, {
      "@type" : "owl:Restriction",
      "knora-api:isInherited" : true,
      "owl:maxCardinality" : 1,
      "owl:onProperty" : {
        "@id" : "knora-api:valueAsString"
      }
    }, {
      "@type" : "owl:Restriction",
      "knora-api:isInherited" : true,
      "owl:cardinality" : 1,
      "owl:onProperty" : {
        "@id" : "knora-api:valueCreationDate"
      }
    }, {
      "@type" : "owl:Restriction",
      "knora-api:isInherited" : true,
      "owl:maxCardinality" : 1,
      "owl:onProperty" : {
        "@id" : "knora-api:valueHasComment"
      }
    } ]
  }, {
    "@id" : "knora-api:StillImageRepresentation",
    "@type" : "owl:Class",
    "knora-api:isResourceClass" : true,
    "rdfs:comment" : "A resource that can contain a two-dimensional still image file",
    "rdfs:label" : "Representation (Image)",
    "rdfs:subClassOf" : [ {
      "@id" : "knora-api:Representation"
    }, {
      "@type" : "owl:Restriction",
      "knora-api:isInherited" : true,
      "owl:cardinality" : 1,
      "owl:onProperty" : {
        "@id" : "knora-api:arkUrl"
      }
    }, {
      "@type" : "owl:Restriction",
      "knora-api:isInherited" : true,
      "owl:cardinality" : 1,
      "owl:onProperty" : {
        "@id" : "knora-api:attachedToProject"
      }
    }, {
      "@type" : "owl:Restriction",
      "knora-api:isInherited" : true,
      "owl:cardinality" : 1,
      "owl:onProperty" : {
        "@id" : "knora-api:attachedToUser"
      }
    }, {
      "@type" : "owl:Restriction",
      "knora-api:isInherited" : true,
      "owl:cardinality" : 1,
      "owl:onProperty" : {
        "@id" : "knora-api:creationDate"
      }
    }, {
      "@type" : "owl:Restriction",
      "knora-api:isInherited" : true,
      "owl:maxCardinality" : 1,
      "owl:onProperty" : {
        "@id" : "knora-api:deleteComment"
      }
    }, {
      "@type" : "owl:Restriction",
      "knora-api:isInherited" : true,
      "owl:maxCardinality" : 1,
      "owl:onProperty" : {
        "@id" : "knora-api:deleteDate"
      }
    }, {
      "@type" : "owl:Restriction",
      "knora-api:isInherited" : true,
      "owl:maxCardinality" : 1,
      "owl:onProperty" : {
        "@id" : "knora-api:deletedBy"
      }
    }, {
      "@type" : "owl:Restriction",
      "knora-api:isInherited" : true,
      "owl:minCardinality" : 0,
      "owl:onProperty" : {
        "@id" : "knora-api:hasIncomingLinkValue"
      }
    }, {
      "@type" : "owl:Restriction",
      "knora-api:isInherited" : true,
      "owl:cardinality" : 1,
      "owl:onProperty" : {
        "@id" : "knora-api:hasPermissions"
      }
    }, {
      "@type" : "owl:Restriction",
      "knora-api:isInherited" : true,
      "owl:minCardinality" : 0,
      "owl:onProperty" : {
        "@id" : "knora-api:hasStandoffLinkTo"
      }
    }, {
      "@type" : "owl:Restriction",
      "knora-api:isInherited" : true,
      "owl:minCardinality" : 0,
      "owl:onProperty" : {
        "@id" : "knora-api:hasStandoffLinkToValue"
      }
    }, {
      "@type" : "owl:Restriction",
      "owl:cardinality" : 1,
      "owl:onProperty" : {
        "@id" : "knora-api:hasStillImageFileValue"
      }
    }, {
      "@type" : "owl:Restriction",
      "knora-api:isInherited" : true,
      "owl:cardinality" : 1,
      "owl:onProperty" : {
        "@id" : "knora-api:isDeleted"
      }
    }, {
      "@type" : "owl:Restriction",
      "knora-api:isInherited" : true,
      "owl:maxCardinality" : 1,
      "owl:onProperty" : {
        "@id" : "knora-api:lastModificationDate"
      }
    }, {
      "@type" : "owl:Restriction",
      "knora-api:isInherited" : true,
      "owl:cardinality" : 1,
      "owl:onProperty" : {
        "@id" : "knora-api:userHasPermission"
      }
    }, {
      "@type" : "owl:Restriction",
      "knora-api:isInherited" : true,
      "owl:cardinality" : 1,
      "owl:onProperty" : {
        "@id" : "knora-api:versionArkUrl"
      }
    }, {
      "@type" : "owl:Restriction",
      "knora-api:isInherited" : true,
      "owl:maxCardinality" : 1,
      "owl:onProperty" : {
        "@id" : "knora-api:versionDate"
      }
    }, {
      "@type" : "owl:Restriction",
      "knora-api:isInherited" : true,
      "owl:cardinality" : 1,
      "owl:onProperty" : {
        "@id" : "rdfs:label"
      }
    } ]
  }, {
    "@id" : "knora-api:TextFileValue",
    "@type" : "owl:Class",
    "knora-api:isValueClass" : true,
    "rdfs:comment" : "A text file such as plain Unicode text, LaTeX, TEI/XML, etc.",
    "rdfs:subClassOf" : [ {
      "@id" : "knora-api:FileValue"
    }, {
      "@type" : "owl:Restriction",
      "knora-api:isInherited" : true,
      "owl:cardinality" : 1,
      "owl:onProperty" : {
        "@id" : "knora-api:attachedToUser"
      }
    }, {
      "@type" : "owl:Restriction",
      "knora-api:isInherited" : true,
      "owl:maxCardinality" : 1,
      "owl:onProperty" : {
        "@id" : "knora-api:deleteComment"
      }
    }, {
      "@type" : "owl:Restriction",
      "knora-api:isInherited" : true,
      "owl:maxCardinality" : 1,
      "owl:onProperty" : {
        "@id" : "knora-api:deleteDate"
      }
    }, {
      "@type" : "owl:Restriction",
      "knora-api:isInherited" : true,
      "owl:maxCardinality" : 1,
      "owl:onProperty" : {
        "@id" : "knora-api:deletedBy"
      }
    }, {
      "@type" : "owl:Restriction",
      "knora-api:isInherited" : true,
      "owl:cardinality" : 1,
      "owl:onProperty" : {
        "@id" : "knora-api:fileValueAsUrl"
      }
    }, {
      "@type" : "owl:Restriction",
      "knora-api:isInherited" : true,
      "owl:cardinality" : 1,
      "owl:onProperty" : {
        "@id" : "knora-api:fileValueHasFilename"
      }
    }, {
      "@type" : "owl:Restriction",
      "knora-api:isInherited" : true,
      "owl:cardinality" : 1,
      "owl:onProperty" : {
        "@id" : "knora-api:hasPermissions"
      }
    }, {
      "@type" : "owl:Restriction",
      "knora-api:isInherited" : true,
      "owl:cardinality" : 1,
      "owl:onProperty" : {
        "@id" : "knora-api:isDeleted"
      }
    }, {
      "@type" : "owl:Restriction",
      "knora-api:isInherited" : true,
      "owl:cardinality" : 1,
      "owl:onProperty" : {
        "@id" : "knora-api:userHasPermission"
      }
    }, {
      "@type" : "owl:Restriction",
      "knora-api:isInherited" : true,
      "owl:maxCardinality" : 1,
      "owl:onProperty" : {
        "@id" : "knora-api:valueAsString"
      }
    }, {
      "@type" : "owl:Restriction",
      "knora-api:isInherited" : true,
      "owl:cardinality" : 1,
      "owl:onProperty" : {
        "@id" : "knora-api:valueCreationDate"
      }
    }, {
      "@type" : "owl:Restriction",
      "knora-api:isInherited" : true,
      "owl:maxCardinality" : 1,
      "owl:onProperty" : {
        "@id" : "knora-api:valueHasComment"
      }
    } ]
  }, {
    "@id" : "knora-api:TextRepresentation",
    "@type" : "owl:Class",
    "knora-api:isResourceClass" : true,
    "rdfs:comment" : "A resource containing a text file",
    "rdfs:label" : "Representation (Text)",
    "rdfs:subClassOf" : [ {
      "@id" : "knora-api:Representation"
    }, {
      "@type" : "owl:Restriction",
      "knora-api:isInherited" : true,
      "owl:cardinality" : 1,
      "owl:onProperty" : {
        "@id" : "knora-api:arkUrl"
      }
    }, {
      "@type" : "owl:Restriction",
      "knora-api:isInherited" : true,
      "owl:cardinality" : 1,
      "owl:onProperty" : {
        "@id" : "knora-api:attachedToProject"
      }
    }, {
      "@type" : "owl:Restriction",
      "knora-api:isInherited" : true,
      "owl:cardinality" : 1,
      "owl:onProperty" : {
        "@id" : "knora-api:attachedToUser"
      }
    }, {
      "@type" : "owl:Restriction",
      "knora-api:isInherited" : true,
      "owl:cardinality" : 1,
      "owl:onProperty" : {
        "@id" : "knora-api:creationDate"
      }
    }, {
      "@type" : "owl:Restriction",
      "knora-api:isInherited" : true,
      "owl:maxCardinality" : 1,
      "owl:onProperty" : {
        "@id" : "knora-api:deleteComment"
      }
    }, {
      "@type" : "owl:Restriction",
      "knora-api:isInherited" : true,
      "owl:maxCardinality" : 1,
      "owl:onProperty" : {
        "@id" : "knora-api:deleteDate"
      }
    }, {
      "@type" : "owl:Restriction",
      "knora-api:isInherited" : true,
      "owl:maxCardinality" : 1,
      "owl:onProperty" : {
        "@id" : "knora-api:deletedBy"
      }
    }, {
      "@type" : "owl:Restriction",
      "knora-api:isInherited" : true,
      "owl:minCardinality" : 0,
      "owl:onProperty" : {
        "@id" : "knora-api:hasIncomingLinkValue"
      }
    }, {
      "@type" : "owl:Restriction",
      "knora-api:isInherited" : true,
      "owl:cardinality" : 1,
      "owl:onProperty" : {
        "@id" : "knora-api:hasPermissions"
      }
    }, {
      "@type" : "owl:Restriction",
      "knora-api:isInherited" : true,
      "owl:minCardinality" : 0,
      "owl:onProperty" : {
        "@id" : "knora-api:hasStandoffLinkTo"
      }
    }, {
      "@type" : "owl:Restriction",
      "knora-api:isInherited" : true,
      "owl:minCardinality" : 0,
      "owl:onProperty" : {
        "@id" : "knora-api:hasStandoffLinkToValue"
      }
    }, {
      "@type" : "owl:Restriction",
      "owl:cardinality" : 1,
      "owl:onProperty" : {
        "@id" : "knora-api:hasTextFileValue"
      }
    }, {
      "@type" : "owl:Restriction",
      "knora-api:isInherited" : true,
      "owl:cardinality" : 1,
      "owl:onProperty" : {
        "@id" : "knora-api:isDeleted"
      }
    }, {
      "@type" : "owl:Restriction",
      "knora-api:isInherited" : true,
      "owl:maxCardinality" : 1,
      "owl:onProperty" : {
        "@id" : "knora-api:lastModificationDate"
      }
    }, {
      "@type" : "owl:Restriction",
      "knora-api:isInherited" : true,
      "owl:cardinality" : 1,
      "owl:onProperty" : {
        "@id" : "knora-api:userHasPermission"
      }
    }, {
      "@type" : "owl:Restriction",
      "knora-api:isInherited" : true,
      "owl:cardinality" : 1,
      "owl:onProperty" : {
        "@id" : "knora-api:versionArkUrl"
      }
    }, {
      "@type" : "owl:Restriction",
      "knora-api:isInherited" : true,
      "owl:maxCardinality" : 1,
      "owl:onProperty" : {
        "@id" : "knora-api:versionDate"
      }
    }, {
      "@type" : "owl:Restriction",
      "knora-api:isInherited" : true,
      "owl:cardinality" : 1,
      "owl:onProperty" : {
        "@id" : "rdfs:label"
      }
    } ]
  }, {
    "@id" : "knora-api:TextValue",
    "@type" : "owl:Class",
    "knora-api:isValueClass" : true,
    "rdfs:subClassOf" : [ {
      "@id" : "knora-api:Value"
    }, {
      "@type" : "owl:Restriction",
      "knora-api:isInherited" : true,
      "owl:cardinality" : 1,
      "owl:onProperty" : {
        "@id" : "knora-api:attachedToUser"
      }
    }, {
      "@type" : "owl:Restriction",
      "knora-api:isInherited" : true,
      "owl:maxCardinality" : 1,
      "owl:onProperty" : {
        "@id" : "knora-api:deleteComment"
      }
    }, {
      "@type" : "owl:Restriction",
      "knora-api:isInherited" : true,
      "owl:maxCardinality" : 1,
      "owl:onProperty" : {
        "@id" : "knora-api:deleteDate"
      }
    }, {
      "@type" : "owl:Restriction",
      "knora-api:isInherited" : true,
      "owl:maxCardinality" : 1,
      "owl:onProperty" : {
        "@id" : "knora-api:deletedBy"
      }
    }, {
      "@type" : "owl:Restriction",
      "knora-api:isInherited" : true,
      "owl:cardinality" : 1,
      "owl:onProperty" : {
        "@id" : "knora-api:hasPermissions"
      }
    }, {
      "@type" : "owl:Restriction",
      "knora-api:isInherited" : true,
      "owl:cardinality" : 1,
      "owl:onProperty" : {
        "@id" : "knora-api:isDeleted"
      }
    }, {
      "@type" : "owl:Restriction",
      "owl:maxCardinality" : 1,
      "owl:onProperty" : {
        "@id" : "knora-api:textValueAsHtml"
      }
    }, {
      "@type" : "owl:Restriction",
      "owl:maxCardinality" : 1,
      "owl:onProperty" : {
        "@id" : "knora-api:textValueAsXml"
      }
    }, {
      "@type" : "owl:Restriction",
      "owl:maxCardinality" : 1,
      "owl:onProperty" : {
        "@id" : "knora-api:textValueHasLanguage"
      }
    }, {
      "@type" : "owl:Restriction",
      "owl:maxCardinality" : 1,
      "owl:onProperty" : {
        "@id" : "knora-api:textValueHasMapping"
      }
    }, {
      "@type" : "owl:Restriction",
      "owl:minCardinality" : 0,
      "owl:onProperty" : {
        "@id" : "knora-api:textValueHasStandoff"
      }
    }, {
      "@type" : "owl:Restriction",
      "knora-api:isInherited" : true,
      "owl:cardinality" : 1,
      "owl:onProperty" : {
        "@id" : "knora-api:userHasPermission"
      }
    }, {
      "@type" : "owl:Restriction",
      "knora-api:isInherited" : true,
      "owl:maxCardinality" : 1,
      "owl:onProperty" : {
        "@id" : "knora-api:valueAsString"
      }
    }, {
      "@type" : "owl:Restriction",
      "knora-api:isInherited" : true,
      "owl:cardinality" : 1,
      "owl:onProperty" : {
        "@id" : "knora-api:valueCreationDate"
      }
    }, {
      "@type" : "owl:Restriction",
      "knora-api:isInherited" : true,
      "owl:maxCardinality" : 1,
      "owl:onProperty" : {
        "@id" : "knora-api:valueHasComment"
      }
    } ]
  }, {
    "@id" : "knora-api:UriBase",
    "@type" : "owl:Class",
    "rdfs:subClassOf" : [ {
      "@id" : "knora-api:ValueBase"
    }, {
      "@type" : "owl:Restriction",
      "owl:cardinality" : 1,
      "owl:onProperty" : {
        "@id" : "knora-api:uriValueAsUri"
      }
    } ]
  }, {
    "@id" : "knora-api:UriValue",
    "@type" : "owl:Class",
    "knora-api:isValueClass" : true,
    "rdfs:comment" : "Represents a URI",
    "rdfs:subClassOf" : [ {
      "@id" : "knora-api:UriBase"
    }, {
      "@id" : "knora-api:Value"
    }, {
      "@type" : "owl:Restriction",
      "knora-api:isInherited" : true,
      "owl:cardinality" : 1,
      "owl:onProperty" : {
        "@id" : "knora-api:attachedToUser"
      }
    }, {
      "@type" : "owl:Restriction",
      "knora-api:isInherited" : true,
      "owl:maxCardinality" : 1,
      "owl:onProperty" : {
        "@id" : "knora-api:deleteComment"
      }
    }, {
      "@type" : "owl:Restriction",
      "knora-api:isInherited" : true,
      "owl:maxCardinality" : 1,
      "owl:onProperty" : {
        "@id" : "knora-api:deleteDate"
      }
    }, {
      "@type" : "owl:Restriction",
      "knora-api:isInherited" : true,
      "owl:maxCardinality" : 1,
      "owl:onProperty" : {
        "@id" : "knora-api:deletedBy"
      }
    }, {
      "@type" : "owl:Restriction",
      "knora-api:isInherited" : true,
      "owl:cardinality" : 1,
      "owl:onProperty" : {
        "@id" : "knora-api:hasPermissions"
      }
    }, {
      "@type" : "owl:Restriction",
      "knora-api:isInherited" : true,
      "owl:cardinality" : 1,
      "owl:onProperty" : {
        "@id" : "knora-api:isDeleted"
      }
    }, {
      "@type" : "owl:Restriction",
      "knora-api:isInherited" : true,
      "owl:cardinality" : 1,
      "owl:onProperty" : {
        "@id" : "knora-api:uriValueAsUri"
      }
    }, {
      "@type" : "owl:Restriction",
      "knora-api:isInherited" : true,
      "owl:cardinality" : 1,
      "owl:onProperty" : {
        "@id" : "knora-api:userHasPermission"
      }
    }, {
      "@type" : "owl:Restriction",
      "knora-api:isInherited" : true,
      "owl:maxCardinality" : 1,
      "owl:onProperty" : {
        "@id" : "knora-api:valueAsString"
      }
    }, {
      "@type" : "owl:Restriction",
      "knora-api:isInherited" : true,
      "owl:cardinality" : 1,
      "owl:onProperty" : {
        "@id" : "knora-api:valueCreationDate"
      }
    }, {
      "@type" : "owl:Restriction",
      "knora-api:isInherited" : true,
      "owl:maxCardinality" : 1,
      "owl:onProperty" : {
        "@id" : "knora-api:valueHasComment"
      }
    } ]
  }, {
    "@id" : "knora-api:Value",
    "@type" : "owl:Class",
    "knora-api:isValueClass" : true,
    "rdfs:comment" : "The base class of classes representing Knora values",
    "rdfs:subClassOf" : [ {
      "@id" : "knora-api:ValueBase"
    }, {
      "@type" : "owl:Restriction",
      "owl:cardinality" : 1,
      "owl:onProperty" : {
        "@id" : "knora-api:attachedToUser"
      }
    }, {
      "@type" : "owl:Restriction",
      "owl:maxCardinality" : 1,
      "owl:onProperty" : {
        "@id" : "knora-api:deleteComment"
      }
    }, {
      "@type" : "owl:Restriction",
      "owl:maxCardinality" : 1,
      "owl:onProperty" : {
        "@id" : "knora-api:deleteDate"
      }
    }, {
      "@type" : "owl:Restriction",
      "owl:maxCardinality" : 1,
      "owl:onProperty" : {
        "@id" : "knora-api:deletedBy"
      }
    }, {
      "@type" : "owl:Restriction",
      "owl:cardinality" : 1,
      "owl:onProperty" : {
        "@id" : "knora-api:hasPermissions"
      }
    }, {
      "@type" : "owl:Restriction",
      "owl:cardinality" : 1,
      "owl:onProperty" : {
        "@id" : "knora-api:isDeleted"
      }
    }, {
      "@type" : "owl:Restriction",
      "owl:cardinality" : 1,
      "owl:onProperty" : {
        "@id" : "knora-api:userHasPermission"
      }
    }, {
      "@type" : "owl:Restriction",
      "owl:maxCardinality" : 1,
      "owl:onProperty" : {
        "@id" : "knora-api:valueAsString"
      }
    }, {
      "@type" : "owl:Restriction",
      "owl:cardinality" : 1,
      "owl:onProperty" : {
        "@id" : "knora-api:valueCreationDate"
      }
    }, {
      "@type" : "owl:Restriction",
      "owl:maxCardinality" : 1,
      "owl:onProperty" : {
        "@id" : "knora-api:valueHasComment"
      }
    } ]
  }, {
    "@id" : "knora-api:ValueBase",
    "@type" : "owl:Class"
  }, {
    "@id" : "knora-api:XSLTransformation",
    "@type" : "owl:Class",
    "knora-api:isResourceClass" : true,
    "rdfs:comment" : "a TextRepresentation representing an XSL transformation that can be applied to an XML created from standoff.  The transformation's result is ecptected to be HTML.",
    "rdfs:label" : "a TextRepresentation representing an XSL transformation that can be applied to an XML created from standoff. The transformation's result is ecptected to be HTML.",
    "rdfs:subClassOf" : [ {
      "@id" : "knora-api:TextRepresentation"
    }, {
      "@type" : "owl:Restriction",
      "knora-api:isInherited" : true,
      "owl:cardinality" : 1,
      "owl:onProperty" : {
        "@id" : "knora-api:arkUrl"
      }
    }, {
      "@type" : "owl:Restriction",
      "knora-api:isInherited" : true,
      "owl:cardinality" : 1,
      "owl:onProperty" : {
        "@id" : "knora-api:attachedToProject"
      }
    }, {
      "@type" : "owl:Restriction",
      "knora-api:isInherited" : true,
      "owl:cardinality" : 1,
      "owl:onProperty" : {
        "@id" : "knora-api:attachedToUser"
      }
    }, {
      "@type" : "owl:Restriction",
      "knora-api:isInherited" : true,
      "owl:cardinality" : 1,
      "owl:onProperty" : {
        "@id" : "knora-api:creationDate"
      }
    }, {
      "@type" : "owl:Restriction",
      "knora-api:isInherited" : true,
      "owl:maxCardinality" : 1,
      "owl:onProperty" : {
        "@id" : "knora-api:deleteComment"
      }
    }, {
      "@type" : "owl:Restriction",
      "knora-api:isInherited" : true,
      "owl:maxCardinality" : 1,
      "owl:onProperty" : {
        "@id" : "knora-api:deleteDate"
      }
    }, {
      "@type" : "owl:Restriction",
      "knora-api:isInherited" : true,
      "owl:maxCardinality" : 1,
      "owl:onProperty" : {
        "@id" : "knora-api:deletedBy"
      }
    }, {
      "@type" : "owl:Restriction",
      "knora-api:isInherited" : true,
      "owl:minCardinality" : 0,
      "owl:onProperty" : {
        "@id" : "knora-api:hasIncomingLinkValue"
      }
    }, {
      "@type" : "owl:Restriction",
      "knora-api:isInherited" : true,
      "owl:cardinality" : 1,
      "owl:onProperty" : {
        "@id" : "knora-api:hasPermissions"
      }
    }, {
      "@type" : "owl:Restriction",
      "knora-api:isInherited" : true,
      "owl:minCardinality" : 0,
      "owl:onProperty" : {
        "@id" : "knora-api:hasStandoffLinkTo"
      }
    }, {
      "@type" : "owl:Restriction",
      "knora-api:isInherited" : true,
      "owl:minCardinality" : 0,
      "owl:onProperty" : {
        "@id" : "knora-api:hasStandoffLinkToValue"
      }
    }, {
      "@type" : "owl:Restriction",
      "owl:cardinality" : 1,
      "owl:onProperty" : {
        "@id" : "knora-api:hasTextFileValue"
      }
    }, {
      "@type" : "owl:Restriction",
      "knora-api:isInherited" : true,
      "owl:cardinality" : 1,
      "owl:onProperty" : {
        "@id" : "knora-api:isDeleted"
      }
    }, {
      "@type" : "owl:Restriction",
      "knora-api:isInherited" : true,
      "owl:maxCardinality" : 1,
      "owl:onProperty" : {
        "@id" : "knora-api:lastModificationDate"
      }
    }, {
      "@type" : "owl:Restriction",
      "knora-api:isInherited" : true,
      "owl:cardinality" : 1,
      "owl:onProperty" : {
        "@id" : "knora-api:userHasPermission"
      }
    }, {
      "@type" : "owl:Restriction",
      "knora-api:isInherited" : true,
      "owl:cardinality" : 1,
      "owl:onProperty" : {
        "@id" : "knora-api:versionArkUrl"
      }
    }, {
      "@type" : "owl:Restriction",
      "knora-api:isInherited" : true,
      "owl:maxCardinality" : 1,
      "owl:onProperty" : {
        "@id" : "knora-api:versionDate"
      }
    }, {
      "@type" : "owl:Restriction",
      "knora-api:isInherited" : true,
      "owl:cardinality" : 1,
      "owl:onProperty" : {
        "@id" : "rdfs:label"
      }
    } ]
  }, {
    "@id" : "knora-api:arkUrl",
    "@type" : "owl:DatatypeProperty",
    "knora-api:objectType" : {
      "@id" : "xsd:anyURI"
    },
    "rdfs:comment" : "Provides the ARK URL of a resource.",
    "rdfs:label" : "ARK URL"
  }, {
    "@id" : "knora-api:attachedToProject",
    "@type" : "owl:ObjectProperty",
    "knora-api:objectType" : {
      "@id" : "knora-admin:knoraProject"
    },
    "rdfs:comment" : "Connects something to a project",
    "rdfs:label" : "attached to project"
  }, {
    "@id" : "knora-api:attachedToUser",
    "@type" : "owl:ObjectProperty",
    "knora-api:objectType" : {
      "@id" : "knora-admin:User"
    },
    "rdfs:comment" : "Connects something to a user",
    "rdfs:label" : "attached to user"
  }, {
    "@id" : "knora-api:audioFileValueHasDuration",
    "@type" : "owl:DatatypeProperty",
    "knora-api:objectType" : {
      "@id" : "xsd:decimal"
    },
    "knora-api:subjectType" : {
      "@id" : "knora-api:AudioFileValue"
    },
    "rdfs:comment" : "The duration of an audio file value.",
    "rdfs:label" : "Audio file value has duration",
    "rdfs:subPropertyOf" : {
      "@id" : "knora-api:valueHas"
    }
  }, {
    "@id" : "knora-api:author",
    "@type" : "owl:ObjectProperty",
    "knora-api:objectType" : {
      "@id" : "knora-api:User"
    },
    "rdfs:comment" : "Specifies the author of a particular version of a resource.",
    "rdfs:label" : "author"
  }, {
    "@id" : "knora-api:booleanValueAsBoolean",
    "@type" : "owl:DatatypeProperty",
    "knora-api:objectType" : {
      "@id" : "xsd:boolean"
    },
    "knora-api:subjectType" : {
      "@id" : "knora-api:BooleanValue"
    },
    "rdfs:comment" : "Represents the literal boolean value of a BooleanValue.",
    "rdfs:label" : "Boolean value as decimal",
    "rdfs:subPropertyOf" : {
      "@id" : "knora-api:valueHas"
    }
  }, {
    "@id" : "knora-api:canBeInstantiated",
    "@type" : "owl:AnnotationProperty",
    "knora-api:objectType" : {
      "@id" : "xsd:boolean"
    },
    "knora-api:subjectType" : {
      "@id" : "owl:Class"
    },
    "rdfs:comment" : "Indicates whether a resource class can be instantiated via the Knora API.",
    "rdfs:label" : "can be instantiated"
  }, {
    "@id" : "knora-api:colorValueAsColor",
    "@type" : "owl:DatatypeProperty",
    "knora-api:objectType" : {
      "@id" : "xsd:string"
    },
    "knora-api:subjectType" : {
      "@id" : "knora-api:ColorValue"
    },
    "rdfs:comment" : "Represents the literal RGB value of a ColorValue.",
    "rdfs:label" : "Color value as color",
    "rdfs:subPropertyOf" : {
      "@id" : "knora-api:valueHas"
    }
  }, {
    "@id" : "knora-api:creationDate",
    "@type" : "owl:DatatypeProperty",
    "knora-api:objectType" : {
      "@id" : "xsd:dateTimeStamp"
    },
    "knora-api:subjectType" : {
      "@id" : "knora-api:Resource"
    },
    "rdfs:comment" : "Indicates when a resource was created"
  }, {
    "@id" : "knora-api:dateValueHasCalendar",
    "@type" : "owl:DatatypeProperty",
    "knora-api:objectType" : {
      "@id" : "xsd:string"
    },
    "knora-api:subjectType" : {
      "@id" : "knora-api:DateValue"
    },
    "rdfs:comment" : "Represents the calendar of a date value.",
    "rdfs:label" : "Date value has calendar",
    "rdfs:subPropertyOf" : {
      "@id" : "knora-api:valueHas"
    }
  }, {
    "@id" : "knora-api:dateValueHasEndDay",
    "@type" : "owl:DatatypeProperty",
    "knora-api:objectType" : {
      "@id" : "xsd:integer"
    },
    "knora-api:subjectType" : {
      "@id" : "knora-api:DateValue"
    },
    "rdfs:comment" : "Represents the end day of a date value.",
    "rdfs:label" : "Date value has end day",
    "rdfs:subPropertyOf" : {
      "@id" : "knora-api:valueHas"
    }
  }, {
    "@id" : "knora-api:dateValueHasEndEra",
    "@type" : "owl:DatatypeProperty",
    "knora-api:objectType" : {
      "@id" : "xsd:string"
    },
    "knora-api:subjectType" : {
      "@id" : "knora-api:DateValue"
    },
    "rdfs:comment" : "Represents the end era of a date value.",
    "rdfs:label" : "Date value has end era",
    "rdfs:subPropertyOf" : {
      "@id" : "knora-api:valueHas"
    }
  }, {
    "@id" : "knora-api:dateValueHasEndMonth",
    "@type" : "owl:DatatypeProperty",
    "knora-api:objectType" : {
      "@id" : "xsd:integer"
    },
    "knora-api:subjectType" : {
      "@id" : "knora-api:DateValue"
    },
    "rdfs:comment" : "Represents the end month of a date value.",
    "rdfs:label" : "Date value has end month",
    "rdfs:subPropertyOf" : {
      "@id" : "knora-api:valueHas"
    }
  }, {
    "@id" : "knora-api:dateValueHasEndYear",
    "@type" : "owl:DatatypeProperty",
    "knora-api:objectType" : {
      "@id" : "xsd:integer"
    },
    "knora-api:subjectType" : {
      "@id" : "knora-api:DateValue"
    },
    "rdfs:comment" : "Represents the end year of a date value.",
    "rdfs:label" : "Date value has end year",
    "rdfs:subPropertyOf" : {
      "@id" : "knora-api:valueHas"
    }
  }, {
    "@id" : "knora-api:dateValueHasStartDay",
    "@type" : "owl:DatatypeProperty",
    "knora-api:objectType" : {
      "@id" : "xsd:integer"
    },
    "knora-api:subjectType" : {
      "@id" : "knora-api:DateValue"
    },
    "rdfs:comment" : "Represents the start day of a date value.",
    "rdfs:label" : "Date value has start day",
    "rdfs:subPropertyOf" : {
      "@id" : "knora-api:valueHas"
    }
  }, {
    "@id" : "knora-api:dateValueHasStartEra",
    "@type" : "owl:DatatypeProperty",
    "knora-api:objectType" : {
      "@id" : "xsd:string"
    },
    "knora-api:subjectType" : {
      "@id" : "knora-api:DateValue"
    },
    "rdfs:comment" : "Represents the start era of a date value.",
    "rdfs:label" : "Date value has start era",
    "rdfs:subPropertyOf" : {
      "@id" : "knora-api:valueHas"
    }
  }, {
    "@id" : "knora-api:dateValueHasStartMonth",
    "@type" : "owl:DatatypeProperty",
    "knora-api:objectType" : {
      "@id" : "xsd:integer"
    },
    "knora-api:subjectType" : {
      "@id" : "knora-api:DateValue"
    },
    "rdfs:comment" : "Represents the start month of a date value.",
    "rdfs:label" : "Date value has start month",
    "rdfs:subPropertyOf" : {
      "@id" : "knora-api:valueHas"
    }
  }, {
    "@id" : "knora-api:dateValueHasStartYear",
    "@type" : "owl:DatatypeProperty",
    "knora-api:objectType" : {
      "@id" : "xsd:integer"
    },
    "knora-api:subjectType" : {
      "@id" : "knora-api:DateValue"
    },
    "rdfs:comment" : "Represents the start year of a date value.",
    "rdfs:label" : "Date value has start year",
    "rdfs:subPropertyOf" : {
      "@id" : "knora-api:valueHas"
    }
  }, {
    "@id" : "knora-api:decimalValueAsDecimal",
    "@type" : "owl:DatatypeProperty",
    "knora-api:objectType" : {
      "@id" : "xsd:decimal"
    },
    "knora-api:subjectType" : {
      "@id" : "knora-api:DecimalValue"
    },
    "rdfs:comment" : "Represents the literal decimal value of a DecimalValue.",
    "rdfs:label" : "Decimal value as decimal",
    "rdfs:subPropertyOf" : {
      "@id" : "knora-api:valueHas"
    }
  }, {
    "@id" : "knora-api:deleteComment",
    "@type" : "owl:DatatypeProperty",
    "knora-api:objectType" : {
      "@id" : "xsd:string"
    },
    "rdfs:comment" : "A comment explaining why a resource or value was marked as deleted"
  }, {
    "@id" : "knora-api:deleteDate",
    "@type" : "owl:DatatypeProperty",
    "knora-api:objectType" : {
      "@id" : "xsd:dateTimeStamp"
    },
    "rdfs:comment" : "Indicates when a resource or value was deleted"
  }, {
    "@id" : "knora-api:deletedBy",
    "@type" : "owl:ObjectProperty",
    "knora-api:objectType" : {
      "@id" : "knora-admin:User"
    },
    "rdfs:comment" : "Indicates who deleted a resource or value"
  }, {
    "@id" : "knora-api:fileValueAsUrl",
    "@type" : "owl:DatatypeProperty",
    "knora-api:objectType" : {
      "@id" : "xsd:anyURI"
    },
    "knora-api:subjectType" : {
      "@id" : "knora-api:FileValue"
    },
    "rdfs:comment" : "The URL at which the file can be accessed.",
    "rdfs:label" : "File value as URL",
    "rdfs:subPropertyOf" : {
      "@id" : "knora-api:valueHas"
    }
  }, {
    "@id" : "knora-api:fileValueHasFilename",
    "@type" : "owl:DatatypeProperty",
    "knora-api:objectType" : {
      "@id" : "xsd:string"
    },
    "knora-api:subjectType" : {
      "@id" : "knora-api:FileValue"
    },
    "rdfs:comment" : "The name of the file that a file value represents.",
    "rdfs:label" : "File value has filename",
    "rdfs:subPropertyOf" : {
      "@id" : "knora-api:valueHas"
    }
  }, {
    "@id" : "knora-api:geometryValueAsGeometry",
    "@type" : "owl:DatatypeProperty",
    "knora-api:objectType" : {
      "@id" : "xsd:string"
    },
    "knora-api:subjectType" : {
      "@id" : "knora-api:GeomValue"
    },
    "rdfs:comment" : "Represents a 2D geometry value as JSON.",
    "rdfs:label" : "Geometry value as JSON",
    "rdfs:subPropertyOf" : {
      "@id" : "knora-api:valueHas"
    }
  }, {
    "@id" : "knora-api:geonameValueAsGeonameCode",
    "@type" : "owl:DatatypeProperty",
    "knora-api:objectType" : {
      "@id" : "xsd:string"
    },
    "knora-api:subjectType" : {
      "@id" : "knora-api:GeonameValue"
    },
    "rdfs:comment" : "Represents the literal Geoname code of a GeonameValue.",
    "rdfs:label" : "Geoname value as Geoname code",
    "rdfs:subPropertyOf" : {
      "@id" : "knora-api:valueHas"
    }
  }, {
    "@id" : "knora-api:hasAudioFileValue",
    "@type" : "owl:ObjectProperty",
    "knora-api:isEditable" : true,
    "knora-api:isResourceProperty" : true,
    "knora-api:objectType" : {
      "@id" : "knora-api:AudioFileValue"
    },
    "knora-api:subjectType" : {
      "@id" : "knora-api:AudioRepresentation"
    },
    "salsah-gui:guiElement" : {
      "@id" : "salsah-gui:Fileupload"
    },
    "rdfs:comment" : "Connects a Representation to an audio file",
    "rdfs:label" : "has audio file",
    "rdfs:subPropertyOf" : {
      "@id" : "knora-api:hasFileValue"
    }
  }, {
    "@id" : "knora-api:hasColor",
    "@type" : "owl:ObjectProperty",
    "knora-api:isEditable" : true,
    "knora-api:isResourceProperty" : true,
    "knora-api:objectType" : {
      "@id" : "knora-api:ColorValue"
    },
    "knora-api:subjectType" : {
      "@id" : "knora-api:Region"
    },
    "salsah-gui:guiAttribute" : "ncolors=8",
    "salsah-gui:guiElement" : {
      "@id" : "salsah-gui:Colorpicker"
    },
    "rdfs:comment" : "Specifies the color of a region.",
    "rdfs:label" : "Color",
    "rdfs:subPropertyOf" : {
      "@id" : "knora-api:hasValue"
    }
  }, {
    "@id" : "knora-api:hasComment",
    "@type" : "owl:ObjectProperty",
    "knora-api:isEditable" : true,
    "knora-api:isResourceProperty" : true,
    "knora-api:objectType" : {
      "@id" : "knora-api:TextValue"
    },
    "knora-api:subjectType" : {
      "@id" : "knora-api:Resource"
    },
    "salsah-gui:guiElement" : {
      "@id" : "salsah-gui:Richtext"
    },
    "rdfs:comment" : "Represents a comment on a resource as a knora-base:TextValue",
    "rdfs:label" : "Comment",
    "rdfs:subPropertyOf" : {
      "@id" : "knora-api:hasValue"
    }
  }, {
    "@id" : "knora-api:hasDDDFileValue",
    "@type" : "owl:ObjectProperty",
    "knora-api:isEditable" : true,
    "knora-api:isResourceProperty" : true,
    "knora-api:objectType" : {
      "@id" : "knora-api:DDDFileValue"
    },
    "knora-api:subjectType" : {
      "@id" : "knora-api:DDDRepresentation"
    },
    "salsah-gui:guiElement" : {
      "@id" : "salsah-gui:Fileupload"
    },
    "rdfs:comment" : "Connects a Representation to a 3D-file",
    "rdfs:label" : "has 3D-file",
    "rdfs:subPropertyOf" : {
      "@id" : "knora-api:hasFileValue"
    }
  }, {
    "@id" : "knora-api:hasDocumentFileValue",
    "@type" : "owl:ObjectProperty",
    "knora-api:isEditable" : true,
    "knora-api:isResourceProperty" : true,
    "knora-api:objectType" : {
      "@id" : "knora-api:DocumentFileValue"
    },
    "knora-api:subjectType" : {
      "@id" : "knora-api:DocumentRepresentation"
    },
    "salsah-gui:guiElement" : {
      "@id" : "salsah-gui:Fileupload"
    },
    "rdfs:comment" : "Connects a Representation to a document",
    "rdfs:label" : "has document",
    "rdfs:subPropertyOf" : {
      "@id" : "knora-api:hasFileValue"
    }
  }, {
    "@id" : "knora-api:hasFileValue",
    "@type" : "owl:ObjectProperty",
    "knora-api:isResourceProperty" : true,
    "knora-api:objectType" : {
      "@id" : "knora-api:FileValue"
    },
    "knora-api:subjectType" : {
      "@id" : "knora-api:Representation"
    },
    "salsah-gui:guiElement" : {
      "@id" : "salsah-gui:Fileupload"
    },
    "rdfs:comment" : "Connects a Representation to a file",
    "rdfs:label" : "has file",
    "rdfs:subPropertyOf" : {
      "@id" : "knora-api:hasValue"
    }
  }, {
    "@id" : "knora-api:hasGeometry",
    "@type" : "owl:ObjectProperty",
    "knora-api:isEditable" : true,
    "knora-api:isResourceProperty" : true,
    "knora-api:objectType" : {
      "@id" : "knora-api:GeomValue"
    },
    "knora-api:subjectType" : {
      "@id" : "knora-api:Region"
    },
    "salsah-gui:guiElement" : {
      "@id" : "salsah-gui:Geometry"
    },
    "rdfs:comment" : "Represents a geometrical shape.",
    "rdfs:label" : "Geometry",
    "rdfs:subPropertyOf" : {
      "@id" : "knora-api:hasValue"
    }
  }, {
    "@id" : "knora-api:hasIncomingLinkValue",
    "@type" : "owl:ObjectProperty",
    "knora-api:isLinkValueProperty" : true,
    "knora-api:isResourceProperty" : true,
    "knora-api:objectType" : {
      "@id" : "knora-api:LinkValue"
    },
    "knora-api:subjectType" : {
      "@id" : "knora-api:Resource"
    },
    "rdfs:comment" : "Indicates that this resource referred to by another resource",
    "rdfs:label" : "has incoming link",
    "rdfs:subPropertyOf" : {
      "@id" : "knora-api:hasLinkToValue"
    }
  }, {
    "@id" : "knora-api:hasLinkTo",
    "@type" : "owl:ObjectProperty",
    "knora-api:isEditable" : true,
    "knora-api:isLinkProperty" : true,
    "knora-api:isResourceProperty" : true,
    "knora-api:objectType" : {
      "@id" : "knora-api:Resource"
    },
    "knora-api:subjectType" : {
      "@id" : "knora-api:Resource"
    },
    "rdfs:comment" : "Represents a direct connection between two resources",
    "rdfs:label" : "has Link to",
    "rdfs:subPropertyOf" : {
      "@id" : "knora-api:resourceProperty"
    }
  }, {
    "@id" : "knora-api:hasLinkToValue",
    "@type" : "owl:ObjectProperty",
    "knora-api:isEditable" : true,
    "knora-api:isLinkValueProperty" : true,
    "knora-api:isResourceProperty" : true,
    "knora-api:objectType" : {
      "@id" : "knora-api:LinkValue"
    },
    "knora-api:subjectType" : {
      "@id" : "knora-api:Resource"
    },
    "rdfs:comment" : "Points to a LinkValue reification describing a link between two resources",
    "rdfs:label" : "has Link to",
    "rdfs:subPropertyOf" : {
      "@id" : "knora-api:hasValue"
    }
  }, {
    "@id" : "knora-api:hasMovingImageFileValue",
    "@type" : "owl:ObjectProperty",
    "knora-api:isEditable" : true,
    "knora-api:isResourceProperty" : true,
    "knora-api:objectType" : {
      "@id" : "knora-api:MovingImageFileValue"
    },
    "knora-api:subjectType" : {
      "@id" : "knora-api:MovingImageRepresentation"
    },
    "salsah-gui:guiElement" : {
      "@id" : "salsah-gui:Fileupload"
    },
    "rdfs:comment" : "Connects a Representation to a movie file",
    "rdfs:label" : "has movie file",
    "rdfs:subPropertyOf" : {
      "@id" : "knora-api:hasFileValue"
    }
  }, {
    "@id" : "knora-api:hasPermissions",
    "@type" : "owl:DatatypeProperty",
    "knora-api:objectType" : {
      "@id" : "xsd:string"
    }
  }, {
    "@id" : "knora-api:hasRepresentation",
    "@type" : "owl:ObjectProperty",
    "knora-api:isEditable" : true,
    "knora-api:isLinkProperty" : true,
    "knora-api:isResourceProperty" : true,
    "knora-api:objectType" : {
      "@id" : "knora-api:Representation"
    },
    "knora-api:subjectType" : {
      "@id" : "knora-api:Resource"
    },
    "rdfs:comment" : "References an instance of a Representation. A Representation contains the metadata of a digital object (= file) which represents some physical entity such as an image, a sound, an encoded text etc.",
    "rdfs:label" : "has Representation",
    "rdfs:subPropertyOf" : {
      "@id" : "knora-api:hasLinkTo"
    }
  }, {
    "@id" : "knora-api:hasRepresentationValue",
    "@type" : "owl:ObjectProperty",
    "knora-api:isEditable" : true,
    "knora-api:isLinkValueProperty" : true,
    "knora-api:isResourceProperty" : true,
    "knora-api:objectType" : {
      "@id" : "knora-api:LinkValue"
    },
    "knora-api:subjectType" : {
      "@id" : "knora-api:Resource"
    },
    "rdfs:subPropertyOf" : {
      "@id" : "knora-api:hasLinkToValue"
    }
  }, {
    "@id" : "knora-api:hasStandoffLinkTo",
    "@type" : "owl:ObjectProperty",
    "knora-api:isLinkProperty" : true,
    "knora-api:isResourceProperty" : true,
    "knora-api:objectType" : {
      "@id" : "knora-api:Resource"
    },
    "knora-api:subjectType" : {
      "@id" : "knora-api:Resource"
    },
    "rdfs:comment" : "Represents a link in standoff markup from one resource to another.",
    "rdfs:label" : "has Standoff Link to",
    "rdfs:subPropertyOf" : {
      "@id" : "knora-api:hasLinkTo"
    }
  }, {
    "@id" : "knora-api:hasStandoffLinkToValue",
    "@type" : "owl:ObjectProperty",
    "knora-api:isLinkValueProperty" : true,
    "knora-api:isResourceProperty" : true,
    "knora-api:objectType" : {
      "@id" : "knora-api:LinkValue"
    },
    "knora-api:subjectType" : {
      "@id" : "knora-api:Resource"
    },
    "rdfs:comment" : "Represents a link in standoff markup from one resource to another.",
    "rdfs:label" : "has Standoff Link to",
    "rdfs:subPropertyOf" : {
      "@id" : "knora-api:hasLinkToValue"
    }
  }, {
    "@id" : "knora-api:hasStillImageFileValue",
    "@type" : "owl:ObjectProperty",
    "knora-api:isEditable" : true,
    "knora-api:isResourceProperty" : true,
    "knora-api:objectType" : {
      "@id" : "knora-api:StillImageFileValue"
    },
    "knora-api:subjectType" : {
      "@id" : "knora-api:StillImageRepresentation"
    },
    "salsah-gui:guiElement" : {
      "@id" : "salsah-gui:Fileupload"
    },
    "rdfs:comment" : "Connects a Representation to an image file",
    "rdfs:label" : "has image file",
    "rdfs:subPropertyOf" : {
      "@id" : "knora-api:hasFileValue"
    }
  }, {
    "@id" : "knora-api:hasTextFileValue",
    "@type" : "owl:ObjectProperty",
    "knora-api:isEditable" : true,
    "knora-api:isResourceProperty" : true,
    "knora-api:objectType" : {
      "@id" : "knora-api:TextFileValue"
    },
    "knora-api:subjectType" : {
      "@id" : "knora-api:TextRepresentation"
    },
    "salsah-gui:guiElement" : {
      "@id" : "salsah-gui:Fileupload"
    },
    "rdfs:comment" : "Connects a Representation to a text file",
    "rdfs:label" : "has text file",
    "rdfs:subPropertyOf" : {
      "@id" : "knora-api:hasFileValue"
    }
  }, {
    "@id" : "knora-api:hasValue",
    "@type" : "owl:ObjectProperty",
    "knora-api:isResourceProperty" : true,
    "knora-api:objectType" : {
      "@id" : "knora-api:Value"
    },
    "knora-api:subjectType" : {
      "@id" : "knora-api:Resource"
    },
    "rdfs:subPropertyOf" : {
      "@id" : "knora-api:resourceProperty"
    }
  }, {
    "@id" : "knora-api:intValueAsInt",
    "@type" : "owl:DatatypeProperty",
    "knora-api:objectType" : {
      "@id" : "xsd:integer"
    },
    "knora-api:subjectType" : {
      "@id" : "knora-api:IntValue"
    },
    "rdfs:comment" : "Represents the literal integer value of an IntValue.",
    "rdfs:label" : "Integer value as integer",
    "rdfs:subPropertyOf" : {
      "@id" : "knora-api:valueHas"
    }
  }, {
    "@id" : "knora-api:isAnnotationOf",
    "@type" : "owl:ObjectProperty",
    "knora-api:isEditable" : true,
    "knora-api:isLinkProperty" : true,
    "knora-api:isResourceProperty" : true,
    "knora-api:objectType" : {
      "@id" : "knora-api:Resource"
    },
    "knora-api:subjectType" : {
      "@id" : "knora-api:Annotation"
    },
    "rdfs:label" : "is Annotation of",
    "rdfs:subPropertyOf" : {
      "@id" : "knora-api:hasLinkTo"
    }
  }, {
    "@id" : "knora-api:isAnnotationOfValue",
    "@type" : "owl:ObjectProperty",
    "knora-api:isEditable" : true,
    "knora-api:isLinkValueProperty" : true,
    "knora-api:isResourceProperty" : true,
    "knora-api:objectType" : {
      "@id" : "knora-api:LinkValue"
    },
    "knora-api:subjectType" : {
      "@id" : "knora-api:Annotation"
    },
    "rdfs:subPropertyOf" : {
      "@id" : "knora-api:hasLinkToValue"
    }
  }, {
    "@id" : "knora-api:isBuiltIn",
    "@type" : "owl:DatatypeProperty",
    "knora-api:objectType" : {
      "@id" : "xsd:boolean"
    },
    "rdfs:comment" : "Indicates whether an ontology is built into Knora",
    "rdfs:label" : "is shared"
  }, {
    "@id" : "knora-api:isDeleted",
    "@type" : "owl:DatatypeProperty",
    "knora-api:objectType" : {
      "@id" : "xsd:boolean"
    },
    "rdfs:comment" : "Exists and is true if the resource has been deleted"
  }, {
    "@id" : "knora-api:isEditable",
    "@type" : "owl:AnnotationProperty",
    "knora-api:objectType" : {
      "@id" : "xsd:boolean"
    },
    "knora-api:subjectType" : {
      "@id" : "rdf:Property"
    },
    "rdfs:comment" : "Indicates whether a property's values can be updated via the Knora API.",
    "rdfs:label" : "is editable"
  }, {
    "@id" : "knora-api:isInherited",
    "@type" : "owl:AnnotationProperty",
    "knora-api:objectType" : {
      "@id" : "xsd:boolean"
    },
    "knora-api:subjectType" : {
      "@id" : "owl:Restriction"
    },
    "rdfs:comment" : "Indicates whether a cardinality has been inherited from a base class",
    "rdfs:label" : "is inherited"
  }, {
    "@id" : "knora-api:isLinkProperty",
    "@type" : "owl:AnnotationProperty",
    "knora-api:objectType" : {
      "@id" : "xsd:boolean"
    },
    "knora-api:subjectType" : {
      "@id" : "owl:ObjectProperty"
    },
    "rdfs:comment" : "Indicates whether a property points to a resource",
    "rdfs:label" : "is link property"
  }, {
    "@id" : "knora-api:isLinkValueProperty",
    "@type" : "owl:AnnotationProperty",
    "knora-api:objectType" : {
      "@id" : "xsd:boolean"
    },
    "knora-api:subjectType" : {
      "@id" : "owl:ObjectProperty"
    },
    "rdfs:comment" : "Indicates whether a property points to a link value (reification)",
    "rdfs:label" : "is link value property"
  }, {
    "@id" : "knora-api:isMainResource",
    "@type" : "owl:DatatypeProperty",
    "knora-api:objectType" : {
      "@id" : "xsd:boolean"
    },
    "knora-api:subjectType" : {
      "@id" : "knora-api:Resource"
    },
    "rdfs:comment" : "Indicates if the given resource is the main resource of a request or a resource referred to by a link property."
  }, {
    "@id" : "knora-api:isPartOf",
    "@type" : "owl:ObjectProperty",
    "knora-api:isLinkProperty" : true,
    "knora-api:isResourceProperty" : true,
    "knora-api:objectType" : {
      "@id" : "knora-api:Resource"
    },
    "knora-api:subjectType" : {
      "@id" : "knora-api:Resource"
    },
    "rdfs:comment" : "Indicates that this resource is part of another resource",
    "rdfs:label" : "is part of",
    "rdfs:subPropertyOf" : {
      "@id" : "knora-api:hasLinkTo"
    }
  }, {
    "@id" : "knora-api:isPartOfValue",
    "@type" : "owl:ObjectProperty",
    "knora-api:isLinkValueProperty" : true,
    "knora-api:isResourceProperty" : true,
    "knora-api:objectType" : {
      "@id" : "knora-api:LinkValue"
    },
    "knora-api:subjectType" : {
      "@id" : "knora-api:Resource"
    },
    "rdfs:subPropertyOf" : {
      "@id" : "knora-api:hasLinkToValue"
    }
  }, {
    "@id" : "knora-api:isRegionOf",
    "@type" : "owl:ObjectProperty",
    "knora-api:isEditable" : true,
    "knora-api:isLinkProperty" : true,
    "knora-api:isResourceProperty" : true,
    "knora-api:objectType" : {
      "@id" : "knora-api:Representation"
    },
    "knora-api:subjectType" : {
      "@id" : "knora-api:Region"
    },
    "rdfs:comment" : "Region of interest within a digital object (e.g. an image)",
    "rdfs:label" : "is region of",
    "rdfs:subPropertyOf" : {
      "@id" : "knora-api:hasLinkTo"
    }
  }, {
    "@id" : "knora-api:isRegionOfValue",
    "@type" : "owl:ObjectProperty",
    "knora-api:isEditable" : true,
    "knora-api:isLinkValueProperty" : true,
    "knora-api:isResourceProperty" : true,
    "knora-api:objectType" : {
      "@id" : "knora-api:LinkValue"
    },
    "knora-api:subjectType" : {
      "@id" : "knora-api:Region"
    },
    "rdfs:comment" : "Region of interest within a digital object (e.g. an image)",
    "rdfs:label" : "is region of",
    "rdfs:subPropertyOf" : {
      "@id" : "knora-api:hasLinkToValue"
    }
  }, {
    "@id" : "knora-api:isResourceClass",
    "@type" : "owl:AnnotationProperty",
    "knora-api:objectType" : {
      "@id" : "xsd:boolean"
    },
    "knora-api:subjectType" : {
      "@id" : "owl:Class"
    },
    "rdfs:comment" : "Indicates whether class is a subclass of Resource.",
    "rdfs:label" : "is resource class"
  }, {
    "@id" : "knora-api:isShared",
    "@type" : "owl:DatatypeProperty",
    "knora-api:objectType" : {
      "@id" : "xsd:boolean"
    },
    "rdfs:comment" : "Indicates whether an ontology can be shared by multiple projects",
    "rdfs:label" : "is shared"
  }, {
    "@id" : "knora-api:isStandoffClass",
    "@type" : "owl:AnnotationProperty",
    "knora-api:objectType" : {
      "@id" : "xsd:boolean"
    },
    "knora-api:subjectType" : {
      "@id" : "owl:Class"
    },
    "rdfs:comment" : "Indicates whether class is a subclass of StandoffTag.",
    "rdfs:label" : "is standoff class"
  }, {
    "@id" : "knora-api:isValueClass",
    "@type" : "owl:AnnotationProperty",
    "knora-api:objectType" : {
      "@id" : "xsd:boolean"
    },
    "knora-api:subjectType" : {
      "@id" : "owl:Class"
    },
    "rdfs:comment" : "Indicates whether class is a subclass of Value.",
    "rdfs:label" : "is value class"
  }, {
    "@id" : "knora-api:lastModificationDate",
    "@type" : "owl:DatatypeProperty",
    "knora-api:objectType" : {
      "@id" : "xsd:dateTimeStamp"
    }
  }, {
    "@id" : "knora-api:linkValueHasTarget",
    "@type" : "owl:ObjectProperty",
    "knora-api:objectType" : {
      "@id" : "knora-api:Resource"
    },
    "knora-api:subjectType" : {
      "@id" : "knora-api:LinkValue"
    },
    "rdfs:comment" : "Represents the target resource of a link value.",
    "rdfs:label" : "Link value has target",
    "rdfs:subPropertyOf" : {
      "@id" : "knora-api:valueHas"
    }
  }, {
    "@id" : "knora-api:linkValueHasTargetIri",
    "@type" : "owl:DatatypeProperty",
    "knora-api:objectType" : {
      "@id" : "xsd:anyURI"
    },
    "knora-api:subjectType" : {
      "@id" : "knora-api:LinkValue"
    },
    "rdfs:comment" : "Represents the IRI of the target resource of a link value.",
    "rdfs:label" : "Link value has target IRI",
    "rdfs:subPropertyOf" : {
      "@id" : "knora-api:valueHas"
    }
  }, {
    "@id" : "knora-api:listValueAsListNode",
    "@type" : "owl:ObjectProperty",
    "knora-api:objectType" : {
      "@id" : "knora-api:ListNode"
    },
    "knora-api:subjectType" : {
      "@id" : "knora-api:ListValue"
    },
    "rdfs:comment" : "Represents a reference to a hierarchical list node.",
    "rdfs:label" : "Hierarchical list value as list node",
    "rdfs:subPropertyOf" : {
      "@id" : "knora-api:valueHas"
    }
  }, {
    "@id" : "knora-api:listValueAsListNodeLabel",
    "@type" : "owl:ObjectProperty",
    "knora-api:objectType" : {
      "@id" : "xsd:string"
    },
    "knora-api:subjectType" : {
      "@id" : "knora-api:ListValue"
    },
    "rdfs:comment" : "Represents the name of the list node pointed to.",
    "rdfs:label" : "Hierarchical list value as list node name",
    "rdfs:subPropertyOf" : {
      "@id" : "knora-api:valueHas"
    }
  }, {
    "@id" : "knora-api:mappingHasName",
    "@type" : "owl:DatatypeProperty",
    "knora-api:objectType" : {
      "@id" : "xsd:string"
    },
    "rdfs:comment" : "Represents the name of a mapping",
    "rdfs:label" : "Name of a mapping (will be part of the mapping's Iri)"
  }, {
    "@id" : "knora-api:movingImageFileValueHasDimX",
    "@type" : "owl:DatatypeProperty",
    "knora-api:objectType" : {
      "@id" : "xsd:integer"
    },
    "knora-api:subjectType" : {
      "@id" : "knora-api:MovingImageFileValue"
    },
    "rdfs:comment" : "The horizontal dimension of a moving image file value.",
    "rdfs:label" : "Moving image file value has X dimension",
    "rdfs:subPropertyOf" : {
      "@id" : "knora-api:valueHas"
    }
  }, {
    "@id" : "knora-api:movingImageFileValueHasDimY",
    "@type" : "owl:DatatypeProperty",
    "knora-api:objectType" : {
      "@id" : "xsd:integer"
    },
    "knora-api:subjectType" : {
      "@id" : "knora-api:MovingImageFileValue"
    },
    "rdfs:comment" : "The vertical dimension of a moving image file value.",
    "rdfs:label" : "Moving image file value has Y dimension",
    "rdfs:subPropertyOf" : {
      "@id" : "knora-api:valueHas"
    }
  }, {
    "@id" : "knora-api:movingImageFileValueHasDuration",
    "@type" : "owl:DatatypeProperty",
    "knora-api:objectType" : {
      "@id" : "xsd:decimal"
    },
    "knora-api:subjectType" : {
      "@id" : "knora-api:MovingImageFileValue"
    },
    "rdfs:comment" : "The duration of a moving image file value.",
    "rdfs:label" : "Moving image file value has duration",
    "rdfs:subPropertyOf" : {
      "@id" : "knora-api:valueHas"
    }
  }, {
    "@id" : "knora-api:movingImageFileValueHasFps",
    "@type" : "owl:DatatypeProperty",
    "knora-api:objectType" : {
      "@id" : "xsd:integer"
    },
    "knora-api:subjectType" : {
      "@id" : "knora-api:MovingImageFileValue"
    },
    "rdfs:comment" : "The number of frames per second in a moving image file value.",
    "rdfs:label" : "Moving image file value has frames per second",
    "rdfs:subPropertyOf" : {
      "@id" : "knora-api:valueHas"
    }
  }, {
    "@id" : "knora-api:movingImageFileValueHasQualityLevel",
    "@type" : "owl:DatatypeProperty",
    "knora-api:objectType" : {
      "@id" : "xsd:integer"
    },
    "knora-api:subjectType" : {
      "@id" : "knora-api:MovingImageFileValue"
    },
    "rdfs:comment" : "The quality level of a moving image file value.",
    "rdfs:label" : "Moving image file value has quality level",
    "rdfs:subPropertyOf" : {
      "@id" : "knora-api:valueHas"
    }
  }, {
    "@id" : "knora-api:newModificationDate",
    "@type" : "owl:DatatypeProperty",
    "knora-api:objectType" : {
      "@id" : "xsd:dateTimeStamp"
    },
    "rdfs:comment" : "Specifies the new modification date of a resource",
    "rdfs:label" : "new modification date"
  }, {
    "@id" : "knora-api:objectType",
    "@type" : "rdf:Property",
    "rdfs:comment" : "Specifies the required type of the objects of a property",
    "rdfs:label" : "Object type"
  }, {
    "@id" : "knora-api:ontologyName",
    "@type" : "owl:DatatypeProperty",
    "knora-api:objectType" : {
      "@id" : "xsd:string"
    },
    "rdfs:comment" : "Represents the short name of an ontology",
    "rdfs:label" : "ontology name"
  }, {
    "@id" : "knora-api:resourceIcon",
    "@type" : "owl:DatatypeProperty",
    "knora-api:objectType" : {
      "@id" : "xsd:string"
    },
    "knora-api:subjectType" : {
      "@id" : "owl:Class"
    }
  }, {
    "@id" : "knora-api:resourceProperty",
    "@type" : "owl:ObjectProperty",
    "knora-api:isResourceProperty" : true,
    "knora-api:subjectType" : {
      "@id" : "knora-api:Resource"
    },
    "rdfs:comment" : "The base property of properties that point from Knora resources to Knora resources or values. These properties are required to have cardinalities in the resource classes in which they are used."
  }, {
    "@id" : "knora-api:result",
    "@type" : "owl:DatatypeProperty",
    "knora-api:objectType" : {
      "@id" : "xsd:string"
    },
    "rdfs:comment" : "Provides a message indicating that an operation was successful",
    "rdfs:label" : "result"
  }, {
    "@id" : "knora-api:seqnum",
    "@type" : "owl:ObjectProperty",
    "knora-api:isResourceProperty" : true,
    "knora-api:objectType" : {
      "@id" : "knora-api:IntValue"
    },
    "rdfs:comment" : "Indicates the position of a resource within a sequence",
    "rdfs:label" : "Sequence number",
    "rdfs:subPropertyOf" : {
      "@id" : "knora-api:hasValue"
    }
  }, {
    "@id" : "knora-api:standoffTagHasEnd",
    "@type" : "owl:DatatypeProperty",
    "knora-api:objectType" : {
      "@id" : "xsd:integer"
    },
    "knora-api:subjectType" : {
      "@id" : "knora-api:StandoffTag"
    }
  }, {
    "@id" : "knora-api:standoffTagHasEndIndex",
    "@type" : "owl:DatatypeProperty",
    "knora-api:objectType" : {
      "@id" : "xsd:integer"
    },
    "knora-api:subjectType" : {
      "@id" : "knora-api:StandoffTag"
    }
  }, {
    "@id" : "knora-api:standoffTagHasEndParent",
    "@type" : "owl:ObjectProperty",
    "knora-api:objectType" : {
      "@id" : "knora-api:StandoffTag"
    },
    "knora-api:subjectType" : {
      "@id" : "knora-api:StandoffTag"
    }
  }, {
    "@id" : "knora-api:standoffTagHasInternalReference",
    "@type" : "owl:ObjectProperty",
    "knora-api:objectType" : {
      "@id" : "knora-api:StandoffTag"
    },
    "knora-api:subjectType" : {
      "@id" : "knora-api:StandoffInternalReferenceTag"
    }
  }, {
    "@id" : "knora-api:standoffTagHasLink",
    "@type" : "owl:ObjectProperty",
    "knora-api:objectType" : {
      "@id" : "knora-api:Resource"
    },
    "knora-api:subjectType" : {
      "@id" : "knora-api:StandoffLinkTag"
    }
  }, {
    "@id" : "knora-api:standoffTagHasOriginalXMLID",
    "@type" : "owl:DatatypeProperty",
    "knora-api:objectType" : {
      "@id" : "xsd:string"
    },
    "knora-api:subjectType" : {
      "@id" : "knora-api:StandoffTag"
    }
  }, {
    "@id" : "knora-api:standoffTagHasStart",
    "@type" : "owl:DatatypeProperty",
    "knora-api:objectType" : {
      "@id" : "xsd:integer"
    },
    "knora-api:subjectType" : {
      "@id" : "knora-api:StandoffTag"
    }
  }, {
    "@id" : "knora-api:standoffTagHasStartAncestor",
    "@type" : [ "owl:ObjectProperty", "owl:TransitiveProperty" ],
    "knora-api:objectType" : {
      "@id" : "knora-api:StandoffTag"
    },
    "knora-api:subjectType" : {
      "@id" : "knora-api:StandoffTag"
    }
  }, {
    "@id" : "knora-api:standoffTagHasStartIndex",
    "@type" : "owl:DatatypeProperty",
    "knora-api:objectType" : {
      "@id" : "xsd:integer"
    },
    "knora-api:subjectType" : {
      "@id" : "knora-api:StandoffTag"
    }
  }, {
    "@id" : "knora-api:standoffTagHasStartParent",
    "@type" : "owl:ObjectProperty",
    "knora-api:objectType" : {
      "@id" : "knora-api:StandoffTag"
    },
    "knora-api:subjectType" : {
      "@id" : "knora-api:StandoffTag"
    },
    "rdfs:subPropertyOf" : {
      "@id" : "knora-api:standoffTagHasStartAncestor"
    }
  }, {
    "@id" : "knora-api:standoffTagHasUUID",
    "@type" : "owl:DatatypeProperty",
    "knora-api:objectType" : {
      "@id" : "xsd:string"
    },
    "knora-api:subjectType" : {
      "@id" : "knora-api:StandoffTag"
    }
  }, {
    "@id" : "knora-api:stillImageFileValueHasDimX",
    "@type" : "owl:DatatypeProperty",
    "knora-api:objectType" : {
      "@id" : "xsd:integer"
    },
    "knora-api:subjectType" : {
      "@id" : "knora-api:StillImageFileValue"
    },
    "rdfs:comment" : "The horizontal dimension of a still image file value.",
    "rdfs:label" : "Still image file value has X dimension",
    "rdfs:subPropertyOf" : {
      "@id" : "knora-api:valueHas"
    }
  }, {
    "@id" : "knora-api:stillImageFileValueHasDimY",
    "@type" : "owl:DatatypeProperty",
    "knora-api:objectType" : {
      "@id" : "xsd:integer"
    },
    "knora-api:subjectType" : {
      "@id" : "knora-api:StillImageFileValue"
    },
    "rdfs:comment" : "The vertical dimension of a still image file value.",
    "rdfs:label" : "Still image file value has Y dimension",
    "rdfs:subPropertyOf" : {
      "@id" : "knora-api:valueHas"
    }
  }, {
    "@id" : "knora-api:stillImageFileValueHasIIIFBaseUrl",
    "@type" : "owl:DatatypeProperty",
    "knora-api:objectType" : {
      "@id" : "xsd:anyURI"
    },
    "knora-api:subjectType" : {
      "@id" : "knora-api:StillImageFileValue"
    },
    "rdfs:comment" : "The IIIF base URL of a still image file value.",
    "rdfs:label" : "Still image file value has IIIF base URL",
    "rdfs:subPropertyOf" : {
      "@id" : "knora-api:valueHas"
    }
  }, {
    "@id" : "knora-api:subjectType",
    "@type" : "rdf:Property",
    "rdfs:comment" : "Specifies the required type of the subjects of a property",
    "rdfs:label" : "Subject type"
  }, {
    "@id" : "knora-api:textValueAsHtml",
    "@type" : "owl:DatatypeProperty",
    "knora-api:objectType" : {
      "@id" : "xsd:string"
    },
    "knora-api:subjectType" : {
      "@id" : "knora-api:TextValue"
    },
    "rdfs:comment" : "A text value represented in HTML.",
    "rdfs:label" : "Text value as HTML",
    "rdfs:subPropertyOf" : {
      "@id" : "knora-api:valueHas"
    }
  }, {
    "@id" : "knora-api:textValueAsXml",
    "@type" : "owl:DatatypeProperty",
    "knora-api:objectType" : {
      "@id" : "xsd:string"
    },
    "knora-api:subjectType" : {
      "@id" : "knora-api:TextValue"
    },
    "rdfs:comment" : "A Text value represented in XML.",
    "rdfs:label" : "Text value as XML",
    "rdfs:subPropertyOf" : {
      "@id" : "knora-api:valueHas"
    }
  }, {
    "@id" : "knora-api:textValueHasLanguage",
    "@type" : "owl:DatatypeProperty",
    "knora-api:objectType" : {
      "@id" : "xsd:string"
    },
    "knora-api:subjectType" : {
      "@id" : "knora-api:TextValue"
    },
    "rdfs:comment" : "Language code attached to a text value.",
    "rdfs:label" : "text value has language",
    "rdfs:subPropertyOf" : {
      "@id" : "knora-api:valueHas"
    }
  }, {
    "@id" : "knora-api:textValueHasMapping",
    "@type" : "owl:ObjectProperty",
    "knora-api:objectType" : {
      "@id" : "knora-api:XMLToStandoffMapping"
    },
    "knora-api:subjectType" : {
      "@id" : "knora-api:TextValue"
    },
    "rdfs:comment" : "Indicates the mapping that is used to convert a text value's markup from from XML to standoff.",
    "rdfs:label" : "Text value has mapping",
    "rdfs:subPropertyOf" : {
      "@id" : "knora-api:valueHas"
    }
  }, {
    "@id" : "knora-api:textValueHasStandoff",
    "@type" : "owl:ObjectProperty",
    "knora-api:objectType" : {
      "@id" : "knora-api:StandoffTag"
    },
    "knora-api:subjectType" : {
      "@id" : "knora-api:TextValue"
    },
    "rdfs:comment" : "Standoff markup attached to a text value.",
    "rdfs:label" : "text value has standoff",
    "rdfs:subPropertyOf" : {
      "@id" : "knora-api:valueHas"
    }
  }, {
    "@id" : "knora-api:uriValueAsUri",
    "@type" : "owl:DatatypeProperty",
    "knora-api:objectType" : {
      "@id" : "xsd:anyURI"
    },
    "knora-api:subjectType" : {
      "@id" : "knora-api:UriValue"
    },
    "rdfs:comment" : "Represents the literal URI value of a UriValue.",
    "rdfs:label" : "URI value as URI",
    "rdfs:subPropertyOf" : {
      "@id" : "knora-api:valueHas"
    }
  }, {
<<<<<<< HEAD
=======
    "@id" : "knora-api:userHasPermission",
    "@type" : "owl:DatatypeProperty",
    "knora-api:objectType" : {
      "@id" : "xsd:string"
    },
    "rdfs:comment" : "Provides the requesting user's maximum permission on a resource or value.",
    "rdfs:label" : "user has permission"
  }, {
    "@id" : "knora-api:username",
    "@type" : "owl:DatatypeProperty",
    "knora-api:objectType" : {
      "@id" : "xsd:string"
    },
    "knora-api:subjectType" : {
      "@id" : "knora-api:User"
    },
    "rdfs:comment" : "The username and login name of a user of Knora"
  }, {
>>>>>>> 30321b80
    "@id" : "knora-api:valueAsString",
    "@type" : "owl:ObjectProperty",
    "knora-api:objectType" : {
      "@id" : "xsd:string"
    },
    "knora-api:subjectType" : {
      "@id" : "knora-api:Value"
    },
    "rdfs:comment" : "A plain string representation of a value"
  }, {
    "@id" : "knora-api:valueCreationDate",
    "@type" : "owl:DatatypeProperty",
    "knora-api:objectType" : {
      "@id" : "xsd:dateTimeStamp"
    },
    "knora-api:subjectType" : {
      "@id" : "knora-api:Value"
    },
    "rdfs:subPropertyOf" : {
      "@id" : "knora-api:valueHas"
    }
  }, {
    "@id" : "knora-api:valueHas",
    "@type" : "rdf:Property",
    "knora-api:subjectType" : {
      "@id" : "knora-api:ValueBase"
    }
  }, {
    "@id" : "knora-api:valueHasComment",
    "@type" : "owl:DatatypeProperty",
    "knora-api:objectType" : {
      "@id" : "xsd:string"
    },
    "knora-api:subjectType" : {
      "@id" : "knora-api:Value"
    },
    "rdfs:comment" : "A comment on a value",
    "rdfs:subPropertyOf" : {
      "@id" : "knora-api:valueHas"
    }
  }, {
    "@id" : "knora-api:versionArkUrl",
    "@type" : "owl:DatatypeProperty",
    "knora-api:objectType" : {
      "@id" : "xsd:anyURI"
    },
    "rdfs:comment" : "Provides the ARK URL of a particular version of a resource.",
    "rdfs:label" : "version ARK URL"
  }, {
    "@id" : "knora-api:versionDate",
    "@type" : "owl:DatatypeProperty",
    "knora-api:objectType" : {
      "@id" : "xsd:anyURI"
    },
    "rdfs:comment" : "Provides the date of a particular version of a resource.",
    "rdfs:label" : "version date"
  } ],
  "@id" : "http://api.knora.org/ontology/knora-api/v2",
  "@type" : "owl:Ontology",
  "knora-api:attachedToProject" : {
    "@id" : "http://www.knora.org/ontology/knora-admin#SystemProject"
  },
  "knora-api:isBuiltIn" : true,
  "rdfs:label" : "The knora-api ontology in the complex schema",
  "@context" : {
    "rdf" : "http://www.w3.org/1999/02/22-rdf-syntax-ns#",
    "knora-api" : "http://api.knora.org/ontology/knora-api/v2#",
    "knora-admin" : "http://api.knora.org/ontology/knora-admin/v2#",
    "owl" : "http://www.w3.org/2002/07/owl#",
    "salsah-gui" : "http://api.knora.org/ontology/salsah-gui/v2#",
    "rdfs" : "http://www.w3.org/2000/01/rdf-schema#",
    "xsd" : "http://www.w3.org/2001/XMLSchema#"
  }
}<|MERGE_RESOLUTION|>--- conflicted
+++ resolved
@@ -5941,8 +5941,6 @@
       "@id" : "knora-api:valueHas"
     }
   }, {
-<<<<<<< HEAD
-=======
     "@id" : "knora-api:userHasPermission",
     "@type" : "owl:DatatypeProperty",
     "knora-api:objectType" : {
@@ -5951,17 +5949,6 @@
     "rdfs:comment" : "Provides the requesting user's maximum permission on a resource or value.",
     "rdfs:label" : "user has permission"
   }, {
-    "@id" : "knora-api:username",
-    "@type" : "owl:DatatypeProperty",
-    "knora-api:objectType" : {
-      "@id" : "xsd:string"
-    },
-    "knora-api:subjectType" : {
-      "@id" : "knora-api:User"
-    },
-    "rdfs:comment" : "The username and login name of a user of Knora"
-  }, {
->>>>>>> 30321b80
     "@id" : "knora-api:valueAsString",
     "@type" : "owl:ObjectProperty",
     "knora-api:objectType" : {
