--- conflicted
+++ resolved
@@ -17,17 +17,10 @@
  * This spec is used to test the [[Project]] value objects creation.
  */
 object ProjectSpec extends ZIOSpecDefault {
-<<<<<<< HEAD
-  private val validShortCode   = "1234"
-  private val invalidShortCode = "12345"
+  private val validShortcode   = "1234"
+  private val invalidShortcode = "12345"
   private val validShortname1  = "valid-shortname"
   private val validShortname2  = "valid_1111"
-=======
-  private val validShortcode   = "1234"
-  private val invalidShortcode = "12345"
-  private val validShortName1  = "valid-shortname"
-  private val validShortName2  = "valid_1111"
->>>>>>> f01c319e
   private val validName        = "That is the project longname"
   private val validDescription = Seq(
     V2.StringLiteralV2(value = "Valid project description", language = Some("en"))
@@ -36,13 +29,8 @@
   private val validLogo     = "/fu/bar/baz.jpg"
 
   def spec = suite("ProjectSpec")(
-<<<<<<< HEAD
-    shortCodeTest,
+    shortcodeTest,
     shortnameTest,
-=======
-    shortcodeTest,
-    shortNameTest,
->>>>>>> f01c319e
     nameTest,
     projectDescriptionsTest,
     keywordsTest,
