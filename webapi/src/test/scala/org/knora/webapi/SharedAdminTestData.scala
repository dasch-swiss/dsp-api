--- conflicted
+++ resolved
@@ -143,12 +143,7 @@
             password = Some("$e0801$FGl9FDIWw+D83OeNPGmD9u2VTqIkJopIQECgmb2DSWQLS0TeKSvYoWAkbEv6KxePPlCI3CP9MmVHuvnWv8/kag==$mlegCYdGXt+ghuo8i0rLjgOiNnGDW604Q5g/v7zwBPU="), // -> "test"
             token = None,
             isActiveUser = Some(true),
-<<<<<<< HEAD
-            lang = "de",
-            projects =  List(IMAGES_PROJECT_IRI, INCUNABULA_PROJECT_IRI)
-=======
-            lang = "de"
->>>>>>> e5d72e81
+            lang = "de"
         ),
         groups = List("http://data.knora.org/groups/images-reviewer"),
         projects_info = Map(INCUNABULA_PROJECT_IRI -> incunabulaProjectInfo, IMAGES_PROJECT_IRI -> imagesProjectInfo),
@@ -207,13 +202,8 @@
             isActiveUser = Some(true),
             lang = "de"
         ),
-<<<<<<< HEAD
-        groups = List.empty[IRI],
-        projects = List("http://data.knora.org/projects/images"),
-=======
         groups = List("http://data.knora.org/groups/images-reviewer"),
         projects_info = Map(IMAGES_PROJECT_IRI -> imagesProjectInfo),
->>>>>>> e5d72e81
         sessionId = None,
         permissionData = PermissionDataV1(
             groupsPerProject = Map(
