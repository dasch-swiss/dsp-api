--- conflicted
+++ resolved
@@ -6,7 +6,8 @@
 package org.knora.webapi.messages.v2.responder.ontologymessages
 
 import akka.util.Timeout
-import org.knora.webapi.CoreSpec
+import org.knora.webapi.AsyncCoreSpec
+import org.knora.webapi.feature.FeatureFactoryConfig
 import org.knora.webapi.feature.KnoraSettingsFeatureFactoryConfig
 import org.knora.webapi.messages.util.rdf.JsonLDDocument
 import org.knora.webapi.messages.util.rdf.JsonLDUtil
@@ -19,7 +20,7 @@
 /**
  * Tests [[ChangePropertyGuiElementRequestV2Spec]].
  */
-class ChangePropertyGuiElementRequestV2Spec extends CoreSpec {
+class ChangePropertyGuiElementRequestV2Spec extends AsyncCoreSpec {
 
   "ChangePropertyGuiElementRequest" should {
     "should parse the request message correctly" in {
@@ -52,6 +53,8 @@
 
       implicit val timeout: Timeout = settings.defaultTimeout
 
+      val featureFactoryConfig: FeatureFactoryConfig = new KnoraSettingsFeatureFactoryConfig(settings)
+
       val requestingUser = SharedTestDataADM.anythingUser1
 
       val requestDoc: JsonLDDocument = JsonLDUtil.parseJsonLD(jsonRequest)
@@ -64,13 +67,8 @@
               jsonLDDocument = requestDoc,
               apiRequestID = UUID.randomUUID,
               requestingUser = requestingUser,
-<<<<<<< HEAD
-              responderManager = responderManager,
-              storeManager = storeManager,
-=======
               appActor = appActor,
               featureFactoryConfig = featureFactoryConfig,
->>>>>>> 7f556979
               settings = settings,
               log = log
             )
