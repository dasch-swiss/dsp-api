/*
 * Copyright © 2021 - 2022 Swiss National Data and Service Center for the Humanities and/or DaSCH Service Platform contributors.
 * SPDX-License-Identifier: Apache-2.0
 */

package org.knora.webapi.responders.v1

import akka.testkit._
import org.knora.webapi._
import dsp.errors.NotFoundException
import org.knora.webapi.messages.OntologyConstants
import org.knora.webapi.messages.util.MessageUtil
import org.knora.webapi.messages.v1.responder.ontologymessages._
import org.knora.webapi.sharedtestdata.SharedOntologyTestDataADM
import org.knora.webapi.sharedtestdata.SharedTestDataADM
import org.knora.webapi.sharedtestdata.SharedTestDataV1

import scala.concurrent.duration._

/**
 * Static data for testing [[OntologyResponderV1]].
 */
object OntologyResponderV1Spec {

  // A test user that prefers responses in German.
  private val userProfileWithGerman = SharedTestDataADM.incunabulaProjectAdminUser

  // A test user that prefers responses in English.
  private val userProfileWithEnglish = userProfileWithGerman.copy(lang = "en")

}

/**
 * Tests [[OntologyResponderV1]].
 */
class OntologyResponderV1Spec extends CoreSpec() with ImplicitSender {

  // The default timeout for receiving reply messages from actors.
  private val timeout = 10.seconds

  private val page = ResourceTypeResponseV1(
    restype_info = ResTypeInfoV1(
      properties = Vector(
        PropertyDefinitionV1(
          guiorder = None,
          gui_name = Some("fileupload"),
          attributes = None,
          valuetype_id = "http://www.knora.org/ontology/knora-base#StillImageFileValue",
          occurrence = "1",
          vocabulary = "http://www.knora.org/ontology/knora-base",
          description = Some("Connects a Representation to an image file"),
          label = Some("hat Bilddatei"),
          name = "http://www.knora.org/ontology/knora-base#hasStillImageFileValue",
          id = "http://www.knora.org/ontology/knora-base#hasStillImageFileValue"
        ),
        PropertyDefinitionV1(
          guiorder = Some(1),
          gui_name = Some("text"),
          attributes = Some("maxlength=8;size=8"),
          valuetype_id = "http://www.knora.org/ontology/knora-base#TextValue",
          occurrence = "0-1",
          vocabulary = "http://www.knora.org/ontology/0803/incunabula",
          description = Some("Eine eindeutige numerische Bezeichnung einer Buchseite"),
          label = Some("Seitenbezeichnung"),
          name = "http://www.knora.org/ontology/0803/incunabula#pagenum",
          id = "http://www.knora.org/ontology/0803/incunabula#pagenum"
        ),
        PropertyDefinitionV1(
          guiorder = Some(2),
          gui_name = Some("searchbox"),
          attributes = Some("restypeid=http://www.knora.org/ontology/0803/incunabula#book"),
          valuetype_id = "http://www.knora.org/ontology/knora-base#LinkValue",
          occurrence = "1",
          vocabulary = "http://www.knora.org/ontology/0803/incunabula",
          description = Some(
            "Diese Property bezeichnet eine Verbindung zu einer anderen Resource, in dem ausgesagt wird, dass die vorliegende Resource ein integraler Teil der anderen Resource ist. Zum Beispiel ist eine Buchseite ein integraler Bestandteil genau eines Buches."
          ),
          label = Some("ist ein Teil von"),
          name = "http://www.knora.org/ontology/0803/incunabula#partOf",
          id = "http://www.knora.org/ontology/0803/incunabula#partOf"
        ),
        PropertyDefinitionV1(
          guiorder = Some(2),
          gui_name = Some("richtext"),
          attributes = None,
          valuetype_id = "http://www.knora.org/ontology/knora-base#TextValue",
          occurrence = "0-1",
          vocabulary = "http://www.knora.org/ontology/0803/incunabula",
          description = Some("Beschreibung"),
          label = Some("Beschreibung (Richtext)"),
          name = "http://www.knora.org/ontology/0803/incunabula#description",
          id = "http://www.knora.org/ontology/0803/incunabula#description"
        ),
        PropertyDefinitionV1(
          guiorder = Some(3),
          gui_name = Some("spinbox"),
          attributes = Some("max=-1;min=0"),
          valuetype_id = "http://www.knora.org/ontology/knora-base#IntValue",
          occurrence = "0-1",
          vocabulary = "http://www.knora.org/ontology/0803/incunabula",
          description = Some("Diese Property bezeichnet die Position in einer geordneten Reihenfolge"),
          label = Some("Sequenznummer"),
          name = "http://www.knora.org/ontology/0803/incunabula#seqnum",
          id = "http://www.knora.org/ontology/0803/incunabula#seqnum"
        ),
        PropertyDefinitionV1(
          guiorder = Some(5),
          gui_name = Some("textarea"),
          attributes = Some("cols=60;rows=3;wrap=soft"),
          valuetype_id = "http://www.knora.org/ontology/knora-base#TextValue",
          occurrence = "0-n",
          vocabulary = "http://www.knora.org/ontology/0803/incunabula",
          description = Some("Stellt einen Verweis dar."),
          label = Some("Verweis"),
          name = "http://www.knora.org/ontology/0803/incunabula#citation",
          id = "http://www.knora.org/ontology/0803/incunabula#citation"
        ),
        PropertyDefinitionV1(
          guiorder = Some(6),
          gui_name = Some("textarea"),
          attributes = Some("rows=7;width=95%;wrap=soft"),
          valuetype_id = "http://www.knora.org/ontology/knora-base#TextValue",
          occurrence = "0-n",
          vocabulary = "http://www.knora.org/ontology/0803/incunabula",
          description = Some("Unstrukturierte Bemerkungen zu einem Objekt"),
          label = Some("Kommentar"),
          name = "http://www.knora.org/ontology/0803/incunabula#page_comment",
          id = "http://www.knora.org/ontology/0803/incunabula#page_comment"
        ),
        PropertyDefinitionV1(
          guiorder = Some(7),
          gui_name = Some("text"),
          attributes = Some("maxlength=128;size=54"),
          valuetype_id = "http://www.knora.org/ontology/knora-base#TextValue",
          occurrence = "1",
          vocabulary = "http://www.knora.org/ontology/0803/incunabula",
          description = Some("Der originale Dateiname"),
          label = Some("Urspr\u00FCnglicher Dateiname"),
          name = "http://www.knora.org/ontology/0803/incunabula#origname",
          id = "http://www.knora.org/ontology/0803/incunabula#origname"
        ),
        PropertyDefinitionV1(
          guiorder = Some(10),
          gui_name = Some("searchbox"),
          attributes = Some("numprops=1;restypeid=http://www.knora.org/ontology/0803/incunabula#Sideband"),
          valuetype_id = "http://www.knora.org/ontology/knora-base#LinkValue",
          occurrence = "0-1",
          vocabulary = "http://www.knora.org/ontology/0803/incunabula",
          description = Some("Verweis auf einen Randleistentyp"),
          label = Some("Randleistentyp links"),
          name = "http://www.knora.org/ontology/0803/incunabula#hasLeftSideband",
          id = "http://www.knora.org/ontology/0803/incunabula#hasLeftSideband"
        ),
        PropertyDefinitionV1(
          guiorder = Some(11),
          gui_name = Some("searchbox"),
          attributes = Some("numprops=1;restypeid=http://www.knora.org/ontology/0803/incunabula#Sideband"),
          valuetype_id = "http://www.knora.org/ontology/knora-base#LinkValue",
          occurrence = "0-1",
          vocabulary = "http://www.knora.org/ontology/0803/incunabula",
          description = Some("Verweis auf einen Randleistentyp"),
          label = Some("Randleistentyp rechts"),
          name = "http://www.knora.org/ontology/0803/incunabula#hasRightSideband",
          id = "http://www.knora.org/ontology/0803/incunabula#hasRightSideband"
        ),
        PropertyDefinitionV1(
          guiorder = Some(12),
          gui_name = Some("richtext"),
          attributes = None,
          valuetype_id = "http://www.knora.org/ontology/knora-base#TextValue",
          occurrence = "0-n",
          vocabulary = "http://www.knora.org/ontology/0803/incunabula",
          description = Some("Transkription"),
          label = Some("Transkription"),
          name = "http://www.knora.org/ontology/0803/incunabula#transcription",
          id = "http://www.knora.org/ontology/0803/incunabula#transcription"
        )
      ),
      iconsrc = Some("page.gif"),
      description = Some("Eine Seite ist ein Teil eines Buchs"),
      label = Some("Seite"),
      name = "http://www.knora.org/ontology/0803/incunabula#page"
    )
  )

  private val book = ResourceTypeResponseV1(
    restype_info = ResTypeInfoV1(
      properties = Vector(
        PropertyDefinitionV1(
          guiorder = Some(1),
          gui_name = Some("text"),
          attributes = Some("maxlength=255;size=80"),
          valuetype_id = "http://www.knora.org/ontology/knora-base#TextValue",
          occurrence = "1-n",
          vocabulary = "http://www.knora.org/ontology/0803/incunabula",
          description = Some("Titel"),
          label = Some("Titel"),
          name = "http://www.knora.org/ontology/0803/incunabula#title",
          id = "http://www.knora.org/ontology/0803/incunabula#title"
        ),
        PropertyDefinitionV1(
          guiorder = Some(2),
          gui_name = Some("text"),
          attributes = Some("maxlength=255;size=60"),
          valuetype_id = "http://www.knora.org/ontology/knora-base#TextValue",
          occurrence = "0-n",
          vocabulary = "http://www.knora.org/ontology/0803/incunabula",
          description = Some("Erzeuger/Autor"),
          label = Some("Creator"),
          name = "http://www.knora.org/ontology/0803/incunabula#hasAuthor",
          id = "http://www.knora.org/ontology/0803/incunabula#hasAuthor"
        ),
        PropertyDefinitionV1(
          guiorder = Some(2),
          gui_name = Some("richtext"),
          attributes = None,
          valuetype_id = "http://www.knora.org/ontology/knora-base#TextValue",
          occurrence = "0-1",
          vocabulary = "http://www.knora.org/ontology/0803/incunabula",
          description = Some("Beschreibung"),
          label = Some("Beschreibung (Richtext)"),
          name = "http://www.knora.org/ontology/0803/incunabula#description",
          id = "http://www.knora.org/ontology/0803/incunabula#description"
        ),
        PropertyDefinitionV1(
          guiorder = Some(3),
          gui_name = Some("text"),
          attributes = Some("maxlength=255;size=60"),
          valuetype_id = "http://www.knora.org/ontology/knora-base#TextValue",
          occurrence = "0-n",
          vocabulary = "http://www.knora.org/ontology/0803/incunabula",
          description = Some(
            "Ein Verlag ist ein Medienunternehmen, das Werke der Literatur, Kunst, Musik oder Wissenschaft vervielf\u00E4ltigt und verbreitet. Der Verkauf kann \u00FCber den Handel (Kunst-, Buchhandel etc.) oder durch den Verlag selbst erfolgen. Das Wort \u201Everlegen\u201C bedeutet im Mittelhochdeutschen \u201EGeld ausgeben\u201C oder \u201Eetwas auf seine Rechnung nehmen\u201C. (Wikipedia http://de.wikipedia.org/wiki/Verlag)"
          ),
          label = Some("Verleger"),
          name = "http://www.knora.org/ontology/0803/incunabula#publisher",
          id = "http://www.knora.org/ontology/0803/incunabula#publisher"
        ),
        PropertyDefinitionV1(
          guiorder = Some(4),
          gui_name = Some("text"),
          attributes = Some("maxlength=100;size=60"),
          valuetype_id = "http://www.knora.org/ontology/knora-base#TextValue",
          occurrence = "0-1",
          vocabulary = "http://www.knora.org/ontology/0803/incunabula",
          description = Some("Ort der Herausgabe"),
          label = Some("Ort der Herausgabe"),
          name = "http://www.knora.org/ontology/0803/incunabula#publoc",
          id = "http://www.knora.org/ontology/0803/incunabula#publoc"
        ),
        PropertyDefinitionV1(
          guiorder = Some(5),
          gui_name = Some("textarea"),
          attributes = Some("cols=60;rows=3;wrap=soft"),
          valuetype_id = "http://www.knora.org/ontology/knora-base#TextValue",
          occurrence = "0-n",
          vocabulary = "http://www.knora.org/ontology/0803/incunabula",
          description = Some("Stellt einen Verweis dar."),
          label = Some("Verweis"),
          name = "http://www.knora.org/ontology/0803/incunabula#citation",
          id = "http://www.knora.org/ontology/0803/incunabula#citation"
        ),
        PropertyDefinitionV1(
          guiorder = Some(5),
          gui_name = Some("date"),
          attributes = None,
          valuetype_id = "http://www.knora.org/ontology/knora-base#DateValue",
          occurrence = "0-1",
          vocabulary = "http://www.knora.org/ontology/0803/incunabula",
          description = Some("Datum der Herausgabe"),
          label = Some("Datum der Herausgabe"),
          name = "http://www.knora.org/ontology/0803/incunabula#pubdate",
          id = "http://www.knora.org/ontology/0803/incunabula#pubdate"
        ),
        PropertyDefinitionV1(
          guiorder = Some(6),
          gui_name = Some("textarea"),
          attributes = Some("cols=60;rows=4;wrap=soft"),
          valuetype_id = "http://www.knora.org/ontology/knora-base#TextValue",
          occurrence = "0-1",
          vocabulary = "http://www.knora.org/ontology/0803/incunabula",
          description = Some("Der Ort wo sich das physische Original befindet"),
          label = Some("Standort"),
          name = "http://www.knora.org/ontology/0803/incunabula#location",
          id = "http://www.knora.org/ontology/0803/incunabula#location"
        ),
        PropertyDefinitionV1(
          guiorder = Some(7),
          gui_name = Some("text"),
          attributes = Some("maxlength=200;size=60"),
          valuetype_id = "http://www.knora.org/ontology/knora-base#TextValue",
          occurrence = "0-1",
          vocabulary = "http://www.knora.org/ontology/0803/incunabula",
          description = Some("Uniform Resource Identifier"),
          label = Some("URI"),
          name = "http://www.knora.org/ontology/0803/incunabula#url",
          id = "http://www.knora.org/ontology/0803/incunabula#url"
        ),
        PropertyDefinitionV1(
          guiorder = Some(9),
          gui_name = Some("textarea"),
          attributes = Some("cols=60;rows=3;wrap=soft"),
          valuetype_id = "http://www.knora.org/ontology/knora-base#TextValue",
          occurrence = "0-1",
          vocabulary = "http://www.knora.org/ontology/0803/incunabula",
          description = Some("Generelle physische Beschreibung des Objektes wie Material, Gr\u00F6sse etc."),
          label = Some("Physische Beschreibung"),
          name = "http://www.knora.org/ontology/0803/incunabula#physical_desc",
          id = "http://www.knora.org/ontology/0803/incunabula#physical_desc"
        ),
        PropertyDefinitionV1(
          guiorder = Some(10),
          gui_name = Some("textarea"),
          attributes = Some("cols=60;rows=3;wrap=soft"),
          valuetype_id = "http://www.knora.org/ontology/knora-base#TextValue",
          occurrence = "0-n",
          vocabulary = "http://www.knora.org/ontology/0803/incunabula",
          description = Some("Eine Anmerkung zum Objekt"),
          label = Some("Anmerkung"),
          name = "http://www.knora.org/ontology/0803/incunabula#note",
          id = "http://www.knora.org/ontology/0803/incunabula#note"
        ),
        PropertyDefinitionV1(
          guiorder = Some(12),
          gui_name = Some("textarea"),
          attributes = Some("rows=7;width=95%;wrap=soft"),
          valuetype_id = "http://www.knora.org/ontology/knora-base#TextValue",
          occurrence = "0-n",
          vocabulary = "http://www.knora.org/ontology/0803/incunabula",
          description = Some("Unstrukturierte Bemerkungen zu einem Objekt"),
          label = Some("Kommentar"),
          name = "http://www.knora.org/ontology/0803/incunabula#book_comment",
          id = "http://www.knora.org/ontology/0803/incunabula#book_comment"
        )
      ),
      iconsrc = Some("book.gif"),
      description = Some("Diese Resource-Klasse beschreibt ein Buch"),
      label = Some("Buch"),
      name = "http://www.knora.org/ontology/0803/incunabula#book"
    )
  )

  private val region = ResourceTypeResponseV1(
    restype_info = ResTypeInfoV1(
      properties = Vector(
        PropertyDefinitionV1(
          guiorder = None,
          gui_name = Some("richtext"),
          attributes = None,
          valuetype_id = "http://www.knora.org/ontology/knora-base#TextValue",
          occurrence = "1-n",
          vocabulary = "http://www.knora.org/ontology/knora-base",
          description = Some("Represents a comment on a resource as a knora-base:TextValue"),
          label = Some("Kommentar"),
          name = "http://www.knora.org/ontology/knora-base#hasComment",
          id = "http://www.knora.org/ontology/knora-base#hasComment"
        ),
        PropertyDefinitionV1(
          guiorder = None,
          gui_name = Some("colorpicker"),
          attributes = Some("ncolors=8"),
          valuetype_id = "http://www.knora.org/ontology/knora-base#ColorValue",
          occurrence = "1",
          vocabulary = "http://www.knora.org/ontology/knora-base",
          description = Some("Specifies the color of a region."),
          label = Some("Farbe"),
          name = "http://www.knora.org/ontology/knora-base#hasColor",
          id = "http://www.knora.org/ontology/knora-base#hasColor"
        ),
        PropertyDefinitionV1(
          guiorder = None,
          gui_name = None,
          attributes = Some("restypeid=http://www.knora.org/ontology/knora-base#Representation"),
          valuetype_id = "http://www.knora.org/ontology/knora-base#LinkValue",
          occurrence = "1",
          vocabulary = "http://www.knora.org/ontology/knora-base",
          description = Some("Region of interest within a digital object (e.g. an image)"),
          label = Some("ist Region von"),
          name = "http://www.knora.org/ontology/knora-base#isRegionOf",
          id = "http://www.knora.org/ontology/knora-base#isRegionOf"
        ),
        PropertyDefinitionV1(
          guiorder = None,
          gui_name = Some("geometry"),
          attributes = None,
          valuetype_id = "http://www.knora.org/ontology/knora-base#GeomValue",
          occurrence = "1-n",
          vocabulary = "http://www.knora.org/ontology/knora-base",
          description = Some("Represents a geometrical shape."),
          label = Some("Geometrie"),
          name = "http://www.knora.org/ontology/knora-base#hasGeometry",
          id = "http://www.knora.org/ontology/knora-base#hasGeometry"
        )
      ),
      iconsrc = Some("region.gif"),
      description =
        Some("Represents a geometric region of a resource. The geometry is represented currently as JSON string."),
      label = Some("Region"),
      name = "http://www.knora.org/ontology/knora-base#Region"
    )
  )

  private val linkObject = ResourceTypeResponseV1(
    restype_info = ResTypeInfoV1(
      properties = Vector(
        PropertyDefinitionV1(
          guiorder = None,
          gui_name = None,
          attributes = Some("restypeid=http://www.knora.org/ontology/knora-base#Resource"),
          valuetype_id = "http://www.knora.org/ontology/knora-base#LinkValue",
          occurrence = "1-n",
          vocabulary = "http://www.knora.org/ontology/knora-base",
          description = Some("Represents a direct connection between two resources"),
          label = Some("hat Link zu"),
          name = "http://www.knora.org/ontology/knora-base#hasLinkTo",
          id = "http://www.knora.org/ontology/knora-base#hasLinkTo"
        ),
        PropertyDefinitionV1(
          guiorder = None,
          gui_name = Some("richtext"),
          attributes = None,
          valuetype_id = "http://www.knora.org/ontology/knora-base#TextValue",
          occurrence = "0-n",
          vocabulary = "http://www.knora.org/ontology/knora-base",
          description = Some("Represents a comment on a resource as a knora-base:TextValue"),
          label = Some("Kommentar"),
          name = "http://www.knora.org/ontology/knora-base#hasComment",
          id = "http://www.knora.org/ontology/knora-base#hasComment"
        )
      ),
      iconsrc = Some("link.gif"),
      description = Some("Verkn\u00FCpfung mehrerer Resourcen"),
      label = Some("Verkn\u00FCpfungsobjekt"),
      name = "http://www.knora.org/ontology/knora-base#LinkObj"
    )
  )

  private def checkResourceTypeResponseV1(received: ResourceTypeResponseV1, expected: ResourceTypeResponseV1): Unit = {
    val sortedReceivedProperties                            = received.restype_info.properties.toList.sortBy(_.id)
    val sortedExpectedProperties: Seq[PropertyDefinitionV1] = expected.restype_info.properties.toList.sortBy(_.id)

    assert(
      sortedReceivedProperties.size == sortedExpectedProperties.size,
      s"\n********** received these properties:\n${MessageUtil.toSource(sortedReceivedProperties)}\n********** expected these properties:\n${MessageUtil
        .toSource(sortedExpectedProperties)}"
    )

    sortedReceivedProperties.zip(sortedExpectedProperties).foreach {
      case (receivedProp: PropertyDefinitionV1, expectedProp: PropertyDefinitionV1) =>
        assert(
          receivedProp == expectedProp,
          s"These props do not match:\n*** Received:\n${MessageUtil
            .toSource(receivedProp)}\n*** Expected:\n${MessageUtil.toSource(expectedProp)}"
        )
    }
  }

  private val resourceTypesForNamedGraphIncunabula = ResourceTypesForNamedGraphResponseV1(
    resourcetypes = Vector(
      ResourceTypeV1(
        properties = Vector(
          PropertyTypeV1(
            label = "Publication location",
            id = "http://www.knora.org/ontology/0803/incunabula#publoc"
          ),
          PropertyTypeV1(
            label = "Creator",
            id = "http://www.knora.org/ontology/0803/incunabula#hasAuthor"
          ),
          PropertyTypeV1(
            label = "Location",
            id = "http://www.knora.org/ontology/0803/incunabula#location"
          ),
          PropertyTypeV1(
            label = "Datum der Herausgabe",
            id = "http://www.knora.org/ontology/0803/incunabula#pubdate"
          ),
          PropertyTypeV1(
            label = "Physical description",
            id = "http://www.knora.org/ontology/0803/incunabula#physical_desc"
          ),
          PropertyTypeV1(
            label = "Comment",
            id = "http://www.knora.org/ontology/0803/incunabula#book_comment"
          ),
          PropertyTypeV1(
            label = "Note",
            id = "http://www.knora.org/ontology/0803/incunabula#note"
          ),
          PropertyTypeV1(
            label = "URI",
            id = "http://www.knora.org/ontology/0803/incunabula#url"
          ),
          PropertyTypeV1(
            label = "Citation/reference",
            id = "http://www.knora.org/ontology/0803/incunabula#citation"
          ),
          PropertyTypeV1(
            label = "Publisher",
            id = "http://www.knora.org/ontology/0803/incunabula#publisher"
          ),
          PropertyTypeV1(
            label = "Title",
            id = "http://www.knora.org/ontology/0803/incunabula#title"
          ),
          PropertyTypeV1(
            label = "Description",
            id = "http://www.knora.org/ontology/0803/incunabula#description"
          )
        ),
        label = "Book",
        id = "http://www.knora.org/ontology/0803/incunabula#book"
      ),
      ResourceTypeV1(
        properties = Vector(
          PropertyTypeV1(
            label = "Randleistentyp rechts",
            id = "http://www.knora.org/ontology/0803/incunabula#hasRightSideband"
          ),
          PropertyTypeV1(
            label = "Comment",
            id = "http://www.knora.org/ontology/0803/incunabula#page_comment"
          ),
          PropertyTypeV1(
            label = "Original filename",
            id = "http://www.knora.org/ontology/0803/incunabula#origname"
          ),
          PropertyTypeV1(
            label = "Randleistentyp links",
            id = "http://www.knora.org/ontology/0803/incunabula#hasLeftSideband"
          ),
          PropertyTypeV1(
            label = "Transkription",
            id = "http://www.knora.org/ontology/0803/incunabula#transcription"
          ),
          PropertyTypeV1(
            label = "Page identifier",
            id = "http://www.knora.org/ontology/0803/incunabula#pagenum"
          ),
          PropertyTypeV1("http://www.knora.org/ontology/knora-base#hasStillImageFileValue", "has image file"),
          PropertyTypeV1(
            label = "Citation/reference",
            id = "http://www.knora.org/ontology/0803/incunabula#citation"
          ),
          PropertyTypeV1(
            label = "is a part of",
            id = "http://www.knora.org/ontology/0803/incunabula#partOf"
          ),
          PropertyTypeV1(
            label = "Sequence number",
            id = "http://www.knora.org/ontology/0803/incunabula#seqnum"
          ),
          PropertyTypeV1(
            label = "Description",
            id = "http://www.knora.org/ontology/0803/incunabula#description"
          )
        ),
        label = "Page",
        id = "http://www.knora.org/ontology/0803/incunabula#page"
      ),
      ResourceTypeV1(
        properties = Vector(
          PropertyTypeV1(
            label = "Kommentar (Richtext)",
            id = "http://www.knora.org/ontology/0803/incunabula#sideband_comment"
          ),
          PropertyTypeV1(
            label = "Title",
            id = "http://www.knora.org/ontology/0803/incunabula#sbTitle"
          ),
          PropertyTypeV1("http://www.knora.org/ontology/knora-base#hasStillImageFileValue", "has image file"),
          PropertyTypeV1(
            label = "Description",
            id = "http://www.knora.org/ontology/0803/incunabula#description"
          )
        ),
        label = "Randleiste",
        id = "http://www.knora.org/ontology/0803/incunabula#Sideband"
      ),
      ResourceTypeV1(
        properties = Vector(
          PropertyTypeV1(
            label = "Verbindung mit einem Buch",
            id = "http://www.knora.org/ontology/0803/incunabula#miscHasBook"
          ),
          PropertyTypeV1(
            label = "Farbe",
            id = "http://www.knora.org/ontology/0803/incunabula#miscHasColor"
          ),
          PropertyTypeV1(
            label = "Geometrie",
            id = "http://www.knora.org/ontology/0803/incunabula#miscHasGeometry"
          )
        ),
        label = "Sonstiges",
        id = "http://www.knora.org/ontology/0803/incunabula#misc"
      )
    )
  )

  private val vocabulariesResponseV1 = NamedGraphsResponseV1(
    vocabularies = Vector(
      NamedGraphV1( // SystemProject
        active = true,
        uri = OntologyConstants.KnoraBase.KnoraBaseOntologyIri,
        project_id = SharedTestDataV1.systemProjectInfo.id,
        description = SharedTestDataV1.systemProjectInfo.description.get,
        longname = SharedTestDataV1.systemProjectInfo.longname.get,
        shortname = SharedTestDataV1.systemProjectInfo.shortname,
        id = OntologyConstants.KnoraBase.KnoraBaseOntologyIri
      ),
      NamedGraphV1( // Incunabula
        active = true,
        uri = SharedOntologyTestDataADM.INCUNABULA_ONTOLOGY_IRI,
        project_id = SharedTestDataV1.incunabulaProjectInfo.id,
        description = SharedTestDataV1.incunabulaProjectInfo.description.get,
        longname = SharedTestDataV1.incunabulaProjectInfo.longname.get,
        shortname = SharedTestDataV1.incunabulaProjectInfo.shortname,
        id = SharedOntologyTestDataADM.INCUNABULA_ONTOLOGY_IRI
      ),
      NamedGraphV1( // BEOL
        active = true,
        uri = SharedOntologyTestDataADM.BEOL_ONTOLOGY_IRI,
        project_id = SharedTestDataV1.beolProjectInfo.id,
        description = SharedTestDataV1.beolProjectInfo.description.get,
        longname = SharedTestDataV1.beolProjectInfo.longname.get,
        shortname = SharedTestDataV1.beolProjectInfo.shortname,
        id = SharedOntologyTestDataADM.BEOL_ONTOLOGY_IRI
      ),
      NamedGraphV1( // BIBLIO
        active = true,
        uri = SharedOntologyTestDataADM.BIBLIO_ONTOLOGY_IRI,
        project_id = SharedTestDataV1.beolProjectInfo.id,
        description = SharedTestDataV1.beolProjectInfo.description.get,
        longname = SharedTestDataV1.beolProjectInfo.longname.get,
        shortname = SharedTestDataV1.beolProjectInfo.shortname,
        id = SharedOntologyTestDataADM.BIBLIO_ONTOLOGY_IRI
      ),
      NamedGraphV1( // Images
        active = true,
        uri = SharedOntologyTestDataADM.IMAGES_ONTOLOGY_IRI,
        project_id = SharedTestDataV1.imagesProjectInfo.id,
        description = SharedTestDataV1.imagesProjectInfo.description.get,
        longname = SharedTestDataV1.imagesProjectInfo.longname.get,
        shortname = SharedTestDataV1.imagesProjectInfo.shortname,
        id = SharedOntologyTestDataADM.IMAGES_ONTOLOGY_IRI
      ),
      NamedGraphV1( // Anything
        active = true,
        uri = SharedOntologyTestDataADM.ANYTHING_ONTOLOGY_IRI,
        project_id = SharedTestDataV1.anythingProjectInfo.id,
        description = SharedTestDataV1.anythingProjectInfo.description.get,
        longname = SharedTestDataV1.anythingProjectInfo.longname.get,
        shortname = SharedTestDataV1.anythingProjectInfo.shortname,
        id = SharedOntologyTestDataADM.ANYTHING_ONTOLOGY_IRI
      ),
      NamedGraphV1( // something
        shortname = SharedTestDataV1.anythingProjectInfo.shortname,
        description = SharedTestDataV1.anythingProjectInfo.description.get,
        uri = "http://www.knora.org/ontology/0001/something",
        id = "http://www.knora.org/ontology/0001/something",
        project_id = SharedTestDataV1.anythingProjectInfo.id,
        longname = SharedTestDataV1.anythingProjectInfo.longname.get,
        active = true
      ),
      NamedGraphV1( // Dokubib
        active = false,
        uri = SharedOntologyTestDataADM.DOKUBIB_ONTOLOGY_IRI,
        project_id = SharedTestDataV1.dokubibProjectInfo.id,
        description = SharedTestDataV1.dokubibProjectInfo.description.get,
        longname = SharedTestDataV1.dokubibProjectInfo.longname.get,
        shortname = SharedTestDataV1.dokubibProjectInfo.shortname,
        id = SharedOntologyTestDataADM.DOKUBIB_ONTOLOGY_IRI
      ),
      NamedGraphV1( // Webern
        active = true,
        uri = SharedOntologyTestDataADM.WEBERN_ONTOLOGY_IRI,
        project_id = SharedTestDataV1.webernProjectInfo.id,
        description = SharedTestDataV1.webernProjectInfo.description.get,
        longname = SharedTestDataV1.webernProjectInfo.longname.get,
        shortname = SharedTestDataV1.webernProjectInfo.shortname,
        id = SharedOntologyTestDataADM.WEBERN_ONTOLOGY_IRI
      )
    )
  )

  private val propertyTypesForNamedGraphIncunabula = PropertyTypesForNamedGraphResponseV1(
    properties = Vector(
      PropertyDefinitionInNamedGraphV1(
        gui_name = Some("text"),
        attributes = Some("maxlength=255;size=60"),
        valuetype_id = "http://www.knora.org/ontology/knora-base#TextValue",
        vocabulary = "http://www.knora.org/ontology/0803/incunabula",
        description = Some("Erzeuger/Autor"),
        label = Some("Creator"),
        name = "http://www.knora.org/ontology/0803/incunabula#hasAuthor",
        id = "http://www.knora.org/ontology/0803/incunabula#hasAuthor"
      ),
      PropertyDefinitionInNamedGraphV1(
        gui_name = Some("geometry"),
        attributes = None,
        valuetype_id = "http://www.knora.org/ontology/knora-base#GeomValue",
        vocabulary = "http://www.knora.org/ontology/0803/incunabula",
        description = None,
        label = Some("Geometrie"),
        name = "http://www.knora.org/ontology/0803/incunabula#miscHasGeometry",
        id = "http://www.knora.org/ontology/0803/incunabula#miscHasGeometry"
      ),
      PropertyDefinitionInNamedGraphV1(
        gui_name = Some("text"),
        attributes = Some("maxlength=255;size=80"),
        valuetype_id = "http://www.knora.org/ontology/knora-base#TextValue",
        vocabulary = "http://www.knora.org/ontology/0803/incunabula",
        description = Some("Titel"),
        label = Some("Title"),
        name = "http://www.knora.org/ontology/0803/incunabula#title",
        id = "http://www.knora.org/ontology/0803/incunabula#title"
      ),
      PropertyDefinitionInNamedGraphV1(
        gui_name = Some("textarea"),
        attributes = Some("cols=60;rows=3;wrap=soft"),
        valuetype_id = "http://www.knora.org/ontology/knora-base#TextValue",
        vocabulary = "http://www.knora.org/ontology/0803/incunabula",
        description = Some("Stellt einen Verweis dar."),
        label = Some("Citation/reference"),
        name = "http://www.knora.org/ontology/0803/incunabula#citation",
        id = "http://www.knora.org/ontology/0803/incunabula#citation"
      ),
      PropertyDefinitionInNamedGraphV1(
        gui_name = Some("richtext"),
        attributes = None,
        valuetype_id = "http://www.knora.org/ontology/knora-base#TextValue",
        vocabulary = "http://www.knora.org/ontology/0803/incunabula",
        description = Some("Unstrukturierte Bemerkungen zu einem Objekt"),
        label = Some("Kommentar (Richtext)"),
        name = "http://www.knora.org/ontology/0803/incunabula#sideband_comment",
        id = "http://www.knora.org/ontology/0803/incunabula#sideband_comment"
      ),
      PropertyDefinitionInNamedGraphV1(
        gui_name = Some("searchbox"),
        attributes = Some("restypeid=http://www.knora.org/ontology/0803/incunabula#book"),
        valuetype_id = "http://www.knora.org/ontology/knora-base#LinkValue",
        vocabulary = "http://www.knora.org/ontology/0803/incunabula",
        description = Some(
          "Diese Property bezeichnet eine Verbindung zu einer anderen Resource, in dem ausgesagt wird, dass die vorliegende Resource ein integraler Teil der anderen Resource ist. Zum Beispiel ist eine Buchseite ein integraler Bestandteil genau eines Buches."
        ),
        label = Some("is a part of"),
        name = "http://www.knora.org/ontology/0803/incunabula#partOf",
        id = "http://www.knora.org/ontology/0803/incunabula#partOf"
      ),
      PropertyDefinitionInNamedGraphV1(
        gui_name = Some("textarea"),
        attributes = Some("cols=60;rows=4;wrap=soft"),
        valuetype_id = "http://www.knora.org/ontology/knora-base#TextValue",
        vocabulary = "http://www.knora.org/ontology/0803/incunabula",
        description = Some("Der Ort wo sich das physische Original befindet"),
        label = Some("Location"),
        name = "http://www.knora.org/ontology/0803/incunabula#location",
        id = "http://www.knora.org/ontology/0803/incunabula#location"
      ),
      PropertyDefinitionInNamedGraphV1(
        gui_name = Some("colorpicker"),
        attributes = None,
        valuetype_id = "http://www.knora.org/ontology/knora-base#ColorValue",
        vocabulary = "http://www.knora.org/ontology/0803/incunabula",
        description = None,
        label = Some("Farbe"),
        name = "http://www.knora.org/ontology/0803/incunabula#miscHasColor",
        id = "http://www.knora.org/ontology/0803/incunabula#miscHasColor"
      ),
      PropertyDefinitionInNamedGraphV1(
        gui_name = Some("text"),
        attributes = Some("maxlength=255;size=80"),
        valuetype_id = "http://www.knora.org/ontology/knora-base#TextValue",
        vocabulary = "http://www.knora.org/ontology/0803/incunabula",
        description = None,
        label = Some("Title"),
        name = "http://www.knora.org/ontology/0803/incunabula#sbTitle",
        id = "http://www.knora.org/ontology/0803/incunabula#sbTitle"
      ),
      PropertyDefinitionInNamedGraphV1(
        gui_name = Some("text"),
        attributes = Some("maxlength=8;size=8"),
        valuetype_id = "http://www.knora.org/ontology/knora-base#TextValue",
        vocabulary = "http://www.knora.org/ontology/0803/incunabula",
        description = Some("A distinct identification of a book page"),
        label = Some("Page identifier"),
        name = "http://www.knora.org/ontology/0803/incunabula#pagenum",
        id = "http://www.knora.org/ontology/0803/incunabula#pagenum"
      ),
      PropertyDefinitionInNamedGraphV1(
        gui_name = Some("richtext"),
        attributes = None,
        valuetype_id = "http://www.knora.org/ontology/knora-base#TextValue",
        vocabulary = "http://www.knora.org/ontology/0803/incunabula",
        description = Some("Transkription"),
        label = Some("Transkription"),
        name = "http://www.knora.org/ontology/0803/incunabula#transcription",
        id = "http://www.knora.org/ontology/0803/incunabula#transcription"
      ),
      PropertyDefinitionInNamedGraphV1(
        gui_name = Some("text"),
        attributes = Some("maxlength=200;size=60"),
        valuetype_id = "http://www.knora.org/ontology/knora-base#TextValue",
        vocabulary = "http://www.knora.org/ontology/0803/incunabula",
        description = Some("Uniform Resource Identifier"),
        label = Some("URI"),
        name = "http://www.knora.org/ontology/0803/incunabula#url",
        id = "http://www.knora.org/ontology/0803/incunabula#url"
      ),
      PropertyDefinitionInNamedGraphV1(
        gui_name = Some("searchbox"),
        attributes = Some("restypeid=http://www.knora.org/ontology/0803/incunabula#book"),
        valuetype_id = "http://www.knora.org/ontology/knora-base#LinkValue",
        vocabulary = "http://www.knora.org/ontology/0803/incunabula",
        description = None,
        label = Some("Verbindung mit einem Buch"),
        name = "http://www.knora.org/ontology/0803/incunabula#miscHasBook",
        id = "http://www.knora.org/ontology/0803/incunabula#miscHasBook"
      ),
      PropertyDefinitionInNamedGraphV1(
        gui_name = Some("searchbox"),
        attributes = Some("numprops=1;restypeid=http://www.knora.org/ontology/0803/incunabula#Sideband"),
        valuetype_id = "http://www.knora.org/ontology/knora-base#LinkValue",
        vocabulary = "http://www.knora.org/ontology/0803/incunabula",
        description = Some("Verweis auf einen Randleistentyp"),
        label = Some("Randleistentyp rechts"),
        name = "http://www.knora.org/ontology/0803/incunabula#hasRightSideband",
        id = "http://www.knora.org/ontology/0803/incunabula#hasRightSideband"
      ),
      PropertyDefinitionInNamedGraphV1(
        gui_name = Some("textarea"),
        attributes = Some("cols=60;rows=3;wrap=soft"),
        valuetype_id = "http://www.knora.org/ontology/knora-base#TextValue",
        vocabulary = "http://www.knora.org/ontology/0803/incunabula",
        description = Some("Generelle physische Beschreibung des Objektes wie Material, Gr\u00F6sse etc."),
        label = Some("Physical description"),
        name = "http://www.knora.org/ontology/0803/incunabula#physical_desc",
        id = "http://www.knora.org/ontology/0803/incunabula#physical_desc"
      ),
      PropertyDefinitionInNamedGraphV1(
        gui_name = Some("searchbox"),
        attributes = Some("numprops=1;restypeid=http://www.knora.org/ontology/0803/incunabula#Sideband"),
        valuetype_id = "http://www.knora.org/ontology/knora-base#LinkValue",
        vocabulary = "http://www.knora.org/ontology/0803/incunabula",
        description = Some("Verweis auf einen Randleistentyp"),
        label = Some("Randleistentyp links"),
        name = "http://www.knora.org/ontology/0803/incunabula#hasLeftSideband",
        id = "http://www.knora.org/ontology/0803/incunabula#hasLeftSideband"
      ),
      PropertyDefinitionInNamedGraphV1(
        gui_name = Some("textarea"),
        attributes = Some("rows=7;width=95%;wrap=soft"),
        valuetype_id = "http://www.knora.org/ontology/knora-base#TextValue",
        vocabulary = "http://www.knora.org/ontology/0803/incunabula",
        description = Some("Unstrukturierte Bemerkungen zu einem Objekt"),
        label = Some("Comment"),
        name = "http://www.knora.org/ontology/0803/incunabula#book_comment",
        id = "http://www.knora.org/ontology/0803/incunabula#book_comment"
      ),
      PropertyDefinitionInNamedGraphV1(
        gui_name = Some("richtext"),
        attributes = None,
        valuetype_id = "http://www.knora.org/ontology/knora-base#TextValue",
        vocabulary = "http://www.knora.org/ontology/0803/incunabula",
        description = Some("Beschreibung"),
        label = Some("Beschreibung (Richtext)"),
        name = "http://www.knora.org/ontology/0803/incunabula#description",
        id = "http://www.knora.org/ontology/0803/incunabula#description"
      ),
      PropertyDefinitionInNamedGraphV1(
        gui_name = Some("textarea"),
        attributes = Some("rows=7;width=95%;wrap=soft"),
        valuetype_id = "http://www.knora.org/ontology/knora-base#TextValue",
        vocabulary = "http://www.knora.org/ontology/0803/incunabula",
        description = Some("Unstrukturierte Bemerkungen zu einem Objekt"),
        label = Some("Comment"),
        name = "http://www.knora.org/ontology/0803/incunabula#page_comment",
        id = "http://www.knora.org/ontology/0803/incunabula#page_comment"
      ),
      PropertyDefinitionInNamedGraphV1(
        gui_name = Some("text"),
        attributes = Some("maxlength=100;size=60"),
        valuetype_id = "http://www.knora.org/ontology/knora-base#TextValue",
        vocabulary = "http://www.knora.org/ontology/0803/incunabula",
        description = Some("Ort der Herausgabe"),
        label = Some("Publication location"),
        name = "http://www.knora.org/ontology/0803/incunabula#publoc",
        id = "http://www.knora.org/ontology/0803/incunabula#publoc"
      ),
      PropertyDefinitionInNamedGraphV1(
        gui_name = Some("date"),
        attributes = None,
        valuetype_id = "http://www.knora.org/ontology/knora-base#DateValue",
        vocabulary = "http://www.knora.org/ontology/0803/incunabula",
        description = Some("Datum der Herausgabe"),
        label = Some("Datum der Herausgabe"),
        name = "http://www.knora.org/ontology/0803/incunabula#pubdate",
        id = "http://www.knora.org/ontology/0803/incunabula#pubdate"
      ),
      PropertyDefinitionInNamedGraphV1(
        gui_name = Some("text"),
        attributes = Some("maxlength=128;size=54"),
        valuetype_id = "http://www.knora.org/ontology/knora-base#TextValue",
        vocabulary = "http://www.knora.org/ontology/0803/incunabula",
        description = Some("Der originale Dateiname"),
        label = Some("Urspr\u00FCnglicher Dateiname"),
        name = "http://www.knora.org/ontology/0803/incunabula#origname",
        id = "http://www.knora.org/ontology/0803/incunabula#origname"
      ),
      PropertyDefinitionInNamedGraphV1(
        gui_name = Some("text"),
        attributes = Some("maxlength=255;size=60"),
        valuetype_id = "http://www.knora.org/ontology/knora-base#TextValue",
        vocabulary = "http://www.knora.org/ontology/0803/incunabula",
        description = Some(
          "Publishing is the process of production and dissemination of literature or information \u2013 the activity of making information available for public view. In some cases authors may be their own publishers, meaning: originators and developers of content also provide media to deliver and display the content. (Wikipedia http://en.wikipedia.org/wiki/Publisher)"
        ),
        label = Some("Publisher"),
        name = "http://www.knora.org/ontology/0803/incunabula#publisher",
        id = "http://www.knora.org/ontology/0803/incunabula#publisher"
      ),
      PropertyDefinitionInNamedGraphV1(
        gui_name = Some("spinbox"),
        attributes = Some("max=-1;min=0"),
        valuetype_id = "http://www.knora.org/ontology/knora-base#IntValue",
        vocabulary = "http://www.knora.org/ontology/0803/incunabula",
        description = Some("This property stands for the position within a set of rdered items (resoucres)"),
        label = Some("Sequence number"),
        name = "http://www.knora.org/ontology/0803/incunabula#seqnum",
        id = "http://www.knora.org/ontology/0803/incunabula#seqnum"
      ),
      PropertyDefinitionInNamedGraphV1(
        gui_name = Some("textarea"),
        attributes = Some("cols=60;rows=3;wrap=soft"),
        valuetype_id = "http://www.knora.org/ontology/knora-base#TextValue",
        vocabulary = "http://www.knora.org/ontology/0803/incunabula",
        description = Some("A note concerning the object"),
        label = Some("Note"),
        name = "http://www.knora.org/ontology/0803/incunabula#note",
        id = "http://www.knora.org/ontology/0803/incunabula#note"
      )
    )
  )

  private def checkVocabularies(received: NamedGraphsResponseV1, expected: NamedGraphsResponseV1) = {

    assert(received.vocabularies.size == expected.vocabularies.size, "Vocabularies' sizes did not match.")

    received.vocabularies.sortBy(_.uri).zip(expected.vocabularies.sortBy(_.uri)).foreach {
      case (receivedVoc, expectedVoc) =>
        assert(receivedVoc.uri == expectedVoc.uri, "IRIs of vocabularies did not match")
        assert(receivedVoc.longname == expectedVoc.longname, "Names of vocabularies did not match")
    }
  }

  private def checkResourceTypesForNamedGraphResponseV1(
    received: ResourceTypesForNamedGraphResponseV1,
    expected: ResourceTypesForNamedGraphResponseV1
  ) = {
    assert(
      received.resourcetypes.size == expected.resourcetypes.size,
      s"${expected.resourcetypes.size} were expected, but ${received.resourcetypes.size} given."
    )

    received.resourcetypes.sortBy(_.id).zip(expected.resourcetypes.sortBy(_.id)).foreach {
      case (receivedResType, expectedResType) =>
        assert(receivedResType.id == expectedResType.id, s"IRIs of restypes did not match.")
        assert(receivedResType.label == expectedResType.label, s"Labels of restypes did not match.")

        receivedResType.properties.sortBy(_.id).zip(expectedResType.properties.sortBy(_.id)).foreach {
          case (receivedProp, expectedProp) =>
            assert(receivedProp.id == expectedProp.id, "IRIs of properties did not match.")
            assert(receivedProp.label == expectedProp.label, "Labels of properties did not match.")
        }
    }

  }

  private def checkPropertyTypesForNamedGraphIncunabula(
    received: PropertyTypesForNamedGraphResponseV1,
    expected: PropertyTypesForNamedGraphResponseV1
  ) = {
    assert(received.properties.size == expected.properties.size, s"Sizes of properties did not match")

    val sortedReceivedProperties = received.properties.sortBy(_.id)
    val sortedExpectedProperties = expected.properties.sortBy(_.id)

    sortedReceivedProperties.zip(sortedExpectedProperties).foreach { case (receivedProp, expectedProp) =>
      assert(receivedProp.id == expectedProp.id, "The properties' IRIs did not match.")
      assert(receivedProp.valuetype_id == expectedProp.valuetype_id, "The properties' valuetypes did not match.")
      assert(receivedProp.attributes == expectedProp.attributes, "The properties' attributes did not match.")
    }

  }

  "The ontology responder" should {
    "return the ontology information for a incunabula:page" in {
      // http://localhost:3333/v1/resourcetypes/http%3A%2F%2Fwww.knora.org%2Fontology%2Fincunabula%23page
      appActor ! ResourceTypeGetRequestV1(
        userProfile = OntologyResponderV1Spec.userProfileWithGerman,
        resourceTypeIri = "http://www.knora.org/ontology/0803/incunabula#page"
      )

      expectMsgPF(timeout) { case msg: ResourceTypeResponseV1 =>
        checkResourceTypeResponseV1(received = msg, expected = page)
      }
    }

    "return the ontology information for a incunabula:book" in {
      // http://localhost:3333/v1/resourcetypes/http%3A%2F%2Fwww.knora.org%2Fontology%2Fincunabula%23book
      appActor ! ResourceTypeGetRequestV1(
        userProfile = OntologyResponderV1Spec.userProfileWithGerman,
        resourceTypeIri = "http://www.knora.org/ontology/0803/incunabula#book"
      )

      expectMsgPF(timeout) { case msg: ResourceTypeResponseV1 =>
        checkResourceTypeResponseV1(received = msg, expected = book)
      }
    }

    "return the ontology information for a knora-base:Region" in {
      // http://localhost:3333/v1/resourcetypes/http%3A%2F%2Fwww.knora.org%2Fontology%2Fknora-base%23Region
      appActor ! ResourceTypeGetRequestV1(
        userProfile = OntologyResponderV1Spec.userProfileWithGerman,
        resourceTypeIri = "http://www.knora.org/ontology/knora-base#Region"
      )

      expectMsgPF(timeout) { case msg: ResourceTypeResponseV1 =>
        checkResourceTypeResponseV1(received = msg, expected = region)
      }
    }

    "return the ontology information for a knora-base:LinkObj" in {
      // http://localhost:3333/v1/resourcetypes/http%3A%2F%2Fwww.knora.org%2Fontology%2Fknora-base%23LinkObj
      appActor ! ResourceTypeGetRequestV1(
        userProfile = OntologyResponderV1Spec.userProfileWithGerman,
        resourceTypeIri = "http://www.knora.org/ontology/knora-base#LinkObj"
      )

      expectMsgPF(timeout) { case msg: ResourceTypeResponseV1 =>
        checkResourceTypeResponseV1(received = msg, expected = linkObject)
      }
    }

    "return an appropriate error message if a resource class is not found" in {
      // http://localhost:3333/v1/resourcetypes/http%3A%2F%2Fwww.knora.org%2Fontology%2Fincunabula%23image

      appActor ! ResourceTypeGetRequestV1(
        userProfile = OntologyResponderV1Spec.userProfileWithGerman,
        resourceTypeIri = "http://www.knora.org/ontology/0803/incunabula#image"
      )

      expectMsgPF(timeout) { case msg: akka.actor.Status.Failure =>
        msg.cause.isInstanceOf[NotFoundException] should ===(true)
      }
    }

    "return labels in the user's preferred language" in {
      appActor ! EntityInfoGetRequestV1(
        propertyIris = Set("http://www.knora.org/ontology/0803/incunabula#title"),
        userProfile = OntologyResponderV1Spec.userProfileWithGerman // irrelevant
      )

      expectMsgPF(timeout) { case msg: EntityInfoGetResponseV1 =>
        val titleContent = msg.propertyInfoMap("http://www.knora.org/ontology/0803/incunabula#title")
        titleContent.getPredicateObject(
          predicateIri = OntologyConstants.Rdfs.Label,
          preferredLangs = Some(("de", "en"))
        ) should ===(Some("Titel"))
        titleContent.getPredicateObject(
          predicateIri = OntologyConstants.Rdfs.Label,
          preferredLangs = Some(("fr", "en"))
        ) should ===(Some("Titre"))
      }
    }

    "get all the vocabularies" in {
<<<<<<< HEAD
      responderManager ! NamedGraphsGetRequestV1(
=======
      appActor ! NamedGraphsGetRequestV1(
        featureFactoryConfig = defaultFeatureFactoryConfig,
>>>>>>> 7f556979
        userADM = OntologyResponderV1Spec.userProfileWithEnglish
      )

      val receivedMsg = expectMsgType[NamedGraphsResponseV1](timeout)
      checkVocabularies(received = receivedMsg, expected = vocabulariesResponseV1)
      // receivedMsg.vocabularies should contain allElementsOf vocabulariesResponseV1.vocabularies

    }

    "get all the resource classes with their property types for incunabula named graph" in {
      appActor ! ResourceTypesForNamedGraphGetRequestV1(
        namedGraph = Some("http://www.knora.org/ontology/0803/incunabula"),
        userADM = OntologyResponderV1Spec.userProfileWithEnglish
      )

      expectMsgPF(timeout) { case msg: ResourceTypesForNamedGraphResponseV1 =>
        checkResourceTypesForNamedGraphResponseV1(received = msg, expected = resourceTypesForNamedGraphIncunabula)
      }

    }

    "get all the properties for the named graph incunabula" in {
      appActor ! PropertyTypesForNamedGraphGetRequestV1(
        namedGraph = Some("http://www.knora.org/ontology/0803/incunabula"),
        userADM = OntologyResponderV1Spec.userProfileWithEnglish
      )

      expectMsgPF(timeout) { case msg: PropertyTypesForNamedGraphResponseV1 =>
        checkPropertyTypesForNamedGraphIncunabula(received = msg, expected = propertyTypesForNamedGraphIncunabula)
      }
    }

    "get all the properties for all vocabularies" in {
      appActor ! PropertyTypesForNamedGraphGetRequestV1(
        namedGraph = None,
        userADM = OntologyResponderV1Spec.userProfileWithEnglish
      )

      expectMsgPF(timeout) { case msg: PropertyTypesForNamedGraphResponseV1 =>
        // simply checks that no error occurred when getting the property definitions for all vocabularies
        ()
      }
    }
  }
}<|MERGE_RESOLUTION|>--- conflicted
+++ resolved
@@ -1076,12 +1076,8 @@
     }
 
     "get all the vocabularies" in {
-<<<<<<< HEAD
-      responderManager ! NamedGraphsGetRequestV1(
-=======
       appActor ! NamedGraphsGetRequestV1(
         featureFactoryConfig = defaultFeatureFactoryConfig,
->>>>>>> 7f556979
         userADM = OntologyResponderV1Spec.userProfileWithEnglish
       )
 
@@ -1094,6 +1090,7 @@
     "get all the resource classes with their property types for incunabula named graph" in {
       appActor ! ResourceTypesForNamedGraphGetRequestV1(
         namedGraph = Some("http://www.knora.org/ontology/0803/incunabula"),
+        featureFactoryConfig = defaultFeatureFactoryConfig,
         userADM = OntologyResponderV1Spec.userProfileWithEnglish
       )
 
@@ -1106,6 +1103,7 @@
     "get all the properties for the named graph incunabula" in {
       appActor ! PropertyTypesForNamedGraphGetRequestV1(
         namedGraph = Some("http://www.knora.org/ontology/0803/incunabula"),
+        featureFactoryConfig = defaultFeatureFactoryConfig,
         userADM = OntologyResponderV1Spec.userProfileWithEnglish
       )
 
@@ -1117,6 +1115,7 @@
     "get all the properties for all vocabularies" in {
       appActor ! PropertyTypesForNamedGraphGetRequestV1(
         namedGraph = None,
+        featureFactoryConfig = defaultFeatureFactoryConfig,
         userADM = OntologyResponderV1Spec.userProfileWithEnglish
       )
 
