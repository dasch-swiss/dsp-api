--- conflicted
+++ resolved
@@ -56,11 +56,7 @@
     private val rootUser = SharedTestDataADM.rootUser
     private val multiuserUser = SharedTestDataADM.multiuserUser
 
-<<<<<<< HEAD
-    private val responderUnderTest = new PermissionsResponderADM(system, applicationStateActor, responderManager, storeManager)
-=======
-    val responderUnderTest = new PermissionsResponderADM(responderData)
->>>>>>> 97aca08f
+    private val responderUnderTest = new PermissionsResponderADM(responderData)
 
     /* define private method access */
     private val userAdministrativePermissionsGetADM = PrivateMethod[Future[Map[IRI, Set[PermissionADM]]]]('userAdministrativePermissionsGetADM)
