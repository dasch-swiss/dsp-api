/*
 * Copyright © 2015-2019 the contributors (see Contributors.md).
 *
 * This file is part of Knora.
 *
 * Knora is free software: you can redistribute it and/or modify
 * it under the terms of the GNU Affero General Public License as published
 * by the Free Software Foundation, either version 3 of the License, or
 * (at your option) any later version.
 *
 * Knora is distributed in the hope that it will be useful,
 * but WITHOUT ANY WARRANTY; without even the implied warranty of
 * MERCHANTABILITY or FITNESS FOR A PARTICULAR PURPOSE.  See the
 * GNU Affero General Public License for more details.
 *
 * You should have received a copy of the GNU Affero General Public
 * License along with Knora.  If not, see <http://www.gnu.org/licenses/>.
 */

package org.knora.webapi.responders.v2

import java.time.Instant
import java.util.UUID

import akka.actor.{ActorRef, Props}
import akka.testkit.ImplicitSender
import org.knora.webapi._
import org.knora.webapi.messages.admin.responder.usersmessages.UserADM
import org.knora.webapi.messages.store.triplestoremessages._
import org.knora.webapi.messages.v2.responder._
import org.knora.webapi.messages.v2.responder.resourcemessages.{CreateResourceRequestV2, CreateResourceV2, ReadResourceV2, ReadResourcesSequenceV2, ResourcesPreviewGetRequestV2}
import org.knora.webapi.messages.v2.responder.searchmessages.GravsearchRequestV2
import org.knora.webapi.messages.v2.responder.standoffmessages._
import org.knora.webapi.messages.v2.responder.valuemessages._
import org.knora.webapi.responders.v2.search.gravsearch.GravsearchParser
import org.knora.webapi.store.SipiConnectorActorName
import org.knora.webapi.store.iiif.MockSipiConnector
import org.knora.webapi.util.IriConversions._
import org.knora.webapi.util.date.{CalendarNameGregorian, DatePrecisionYear}
import org.knora.webapi.util.{KnoraIdUtil, MutableTestIri, PermissionUtilADM, SmartIri, StringFormatter}

import scala.concurrent.duration._

/**
  * Tests [[ValuesResponderV2]].
  */
class ValuesResponderV2Spec extends CoreSpec() with ImplicitSender {
    private implicit val stringFormatter: StringFormatter = StringFormatter.getGeneralInstance
    private val knoraIdUtil = new KnoraIdUtil

    private val zeitglöckleinIri = "http://rdfh.ch/0803/c5058f3a"
    private val generationeIri = "http://rdfh.ch/0803/c3f913666f"
    private val aThingIri = "http://rdfh.ch/0001/a-thing"
    private val aThingPictureIri = "http://rdfh.ch/0001/a-thing-picture"
    private val sierraIri = "http://rdfh.ch/0001/0C-0L1kORryKzJAJxxRyRQ"

    private val incunabulaUser = SharedTestDataADM.incunabulaMemberUser
    private val incunabulaCreatorUser = SharedTestDataADM.incunabulaCreatorUser
    private val anythingUser1 = SharedTestDataADM.anythingUser1
    private val anythingUser2 = SharedTestDataADM.anythingUser2

    override lazy val mockStoreConnectors: Map[String, ActorRef] = Map(SipiConnectorActorName -> system.actorOf(Props(new MockSipiConnector), SipiConnectorActorName))

    override lazy val rdfDataObjects = List(
        RdfDataObject(path = "_test_data/responders.v2.ValuesResponderV2Spec/incunabula-data.ttl", name = "http://www.knora.org/data/0803/incunabula"),
        RdfDataObject(path = "_test_data/demo_data/images-demo-data.ttl", name = "http://www.knora.org/data/00FF/images"),
        RdfDataObject(path = "_test_data/all_data/anything-data.ttl", name = "http://www.knora.org/data/0001/anything")
    )

    // The default timeout for receiving reply messages from actors.
    private val timeout = 30.seconds

    private val firstIntValueVersionIri = new MutableTestIri
    private val intValueIri = new MutableTestIri
    private val intValueIriWithCustomPermissions = new MutableTestIri
    private val zeitglöckleinCommentWithoutStandoffIri = new MutableTestIri
    private val zeitglöckleinCommentWithStandoffIri = new MutableTestIri
    private val zeitglöckleinCommentWithCommentIri = new MutableTestIri
    private val zeitglöckleinSecondCommentWithStandoffIri = new MutableTestIri
    private val lobComment1Iri = new MutableTestIri
    private val lobComment2Iri = new MutableTestIri
    private val decimalValueIri = new MutableTestIri
    private val dateValueIri = new MutableTestIri
    private val booleanValueIri = new MutableTestIri
    private val geometryValueIri = new MutableTestIri
    private val intervalValueIri = new MutableTestIri
    private val listValueIri = new MutableTestIri
    private val colorValueIri = new MutableTestIri
    private val uriValueIri = new MutableTestIri
    private val geonameValueIri = new MutableTestIri
    private val linkValueIri = new MutableTestIri
    private val standoffLinkValueIri = new MutableTestIri
    private val stillImageFileValueIri = new MutableTestIri

    private val sampleStandoff: Vector[StandoffTagV2] = Vector(
        StandoffTagV2(
            standoffTagClassIri = OntologyConstants.Standoff.StandoffBoldTag.toSmartIri,
            startPosition = 0,
            endPosition = 7,
            uuid = UUID.randomUUID(),
            originalXMLID = None,
            startIndex = 0
        ),
        StandoffTagV2(
            standoffTagClassIri = OntologyConstants.Standoff.StandoffParagraphTag.toSmartIri,
            startPosition = 0,
            endPosition = 10,
            uuid = UUID.randomUUID(),
            originalXMLID = None,
            startIndex = 1
        )
    )

    private val sampleStandoffModified: Vector[StandoffTagV2] = Vector(
        StandoffTagV2(
            standoffTagClassIri = OntologyConstants.Standoff.StandoffBoldTag.toSmartIri,
            startPosition = 1,
            endPosition = 7,
            uuid = UUID.randomUUID(),
            originalXMLID = None,
            startIndex = 0
        ),
        StandoffTagV2(
            standoffTagClassIri = OntologyConstants.Standoff.StandoffParagraphTag.toSmartIri,
            startPosition = 0,
            endPosition = 10,
            uuid = UUID.randomUUID(),
            originalXMLID = None,
            startIndex = 1
        )
    )

    private val sampleStandoffWithLink: Vector[StandoffTagV2] = Vector(
        StandoffTagV2(
            standoffTagClassIri = OntologyConstants.KnoraBase.StandoffLinkTag.toSmartIri,
            dataType = Some(StandoffDataTypeClasses.StandoffLinkTag),
            startPosition = 0,
            endPosition = 7,
            uuid = UUID.randomUUID(),
            originalXMLID = None,
            startIndex = 0,
            attributes = Vector(StandoffTagIriAttributeV2(standoffPropertyIri = OntologyConstants.KnoraBase.StandoffTagHasLink.toSmartIri, value = aThingIri)),
        ),
        StandoffTagV2(
            standoffTagClassIri = OntologyConstants.Standoff.StandoffParagraphTag.toSmartIri,
            startPosition = 0,
            endPosition = 10,
            uuid = UUID.randomUUID(),
            originalXMLID = None,
            startIndex = 1
        )
    )

    private var standardMapping: Option[MappingXMLtoStandoff] = None

    private def getResourceWithValues(resourceIri: IRI,
                                      propertyIrisForGravsearch: Seq[SmartIri],
                                      requestingUser: UserADM): ReadResourceV2 = {
        // Make a Gravsearch query from a template.
        val gravsearchQuery: String = queries.gravsearch.txt.getResourceWithSpecifiedProperties(
            resourceIri = resourceIri,
            propertyIris = propertyIrisForGravsearch
        ).toString()

        // Run the query.

        val parsedGravsearchQuery = GravsearchParser.parseQuery(gravsearchQuery)

        responderManager ! GravsearchRequestV2(
            constructQuery = parsedGravsearchQuery,
            targetSchema = ApiV2Complex,
            schemaOptions = SchemaOptions.ForStandoffWithTextValues,
            requestingUser = requestingUser
        )

        expectMsgPF(timeout) {
            case searchResponse: ReadResourcesSequenceV2 =>
                // Get the resource from the response.
                resourcesSequenceToResource(
                    requestedresourceIri = resourceIri,
                    readResourcesSequence = searchResponse,
                    requestingUser = requestingUser
                )
        }
    }

    private def getValuesFromResource(resource: ReadResourceV2,
                                      propertyIriInResult: SmartIri): Seq[ReadValueV2] = {
        resource.values.getOrElse(propertyIriInResult, throw AssertionException(s"Resource <${resource.resourceIri}> does not have property <$propertyIriInResult>"))
    }

    private def getValueFromResource(resource: ReadResourceV2,
                                     propertyIriInResult: SmartIri,
                                     expectedValueIri: IRI): ReadValueV2 = {
        val propertyValues: Seq[ReadValueV2] = getValuesFromResource(resource = resource, propertyIriInResult = propertyIriInResult)
        propertyValues.find(_.valueIri == expectedValueIri).getOrElse(throw AssertionException(s"Property <$propertyIriInResult> of resource <${resource.resourceIri}> does not have value <$expectedValueIri>"))
    }

    private def checkValueIsDeleted(resourceIri: IRI,
                                    maybePreviousLastModDate: Option[Instant],
                                    propertyIriForGravsearch: SmartIri,
                                    propertyIriInResult: SmartIri,
                                    valueIri: IRI,
                                    requestingUser: UserADM): Unit = {
        val resource = getResourceWithValues(
            resourceIri = resourceIri,
            propertyIrisForGravsearch = Seq(propertyIriForGravsearch),
            requestingUser = requestingUser
        )

        checkLastModDate(
            resourceIri = resourceIri,
            maybePreviousLastModDate = maybePreviousLastModDate,
            maybeUpdatedLastModDate = resource.lastModificationDate
        )

        val propertyValues: Seq[ReadValueV2] = getValuesFromResource(resource = resource, propertyIriInResult = propertyIriInResult)

        propertyValues.find(_.valueIri == valueIri) match {
            case Some(_) => throw AssertionException(s"Value <$valueIri was not deleted>")
            case None => ()
        }
    }

    private def checkLastModDate(resourceIri: IRI, maybePreviousLastModDate: Option[Instant], maybeUpdatedLastModDate: Option[Instant]): Unit = {
        maybeUpdatedLastModDate match {
            case Some(updatedLastModDate) =>
                maybePreviousLastModDate match {
                    case Some(previousLastModDate) => assert(updatedLastModDate.isAfter(previousLastModDate))
                    case None => ()
                }

            case None => throw AssertionException(s"Resource $resourceIri has no knora-base:lastModificationDate")
        }
    }

    private def getValue(resourceIri: IRI,
                         maybePreviousLastModDate: Option[Instant],
                         propertyIriForGravsearch: SmartIri,
                         propertyIriInResult: SmartIri,
                         expectedValueIri: IRI,
                         requestingUser: UserADM,
                         checkLastModDateChanged: Boolean = true): ReadValueV2 = {
        val resource = getResourceWithValues(
            resourceIri = resourceIri,
            propertyIrisForGravsearch = Seq(propertyIriForGravsearch),
            requestingUser = requestingUser
        )

        if (checkLastModDateChanged) {
            checkLastModDate(
                resourceIri = resourceIri,
                maybePreviousLastModDate = maybePreviousLastModDate,
                maybeUpdatedLastModDate = resource.lastModificationDate
            )
        }

        getValueFromResource(
            resource = resource,
            propertyIriInResult = propertyIriInResult,
            expectedValueIri = expectedValueIri
        )
    }

    private def resourcesSequenceToResource(requestedresourceIri: IRI, readResourcesSequence: ReadResourcesSequenceV2, requestingUser: UserADM): ReadResourceV2 = {
        if (readResourcesSequence.numberOfResources == 0) {
            throw AssertionException(s"Expected one resource, <$requestedresourceIri>, but no resources were returned")
        }

        if (readResourcesSequence.numberOfResources > 1) {
            throw AssertionException(s"More than one resource returned with IRI <$requestedresourceIri>")
        }

        val resourceInfo = readResourcesSequence.resources.head

        if (resourceInfo.resourceIri == SearchResponderV2Constants.forbiddenResourceIri) {
            throw ForbiddenException(s"User ${requestingUser.email} does not have permission to view resource <${resourceInfo.resourceIri}>")
        }

        resourceInfo.toOntologySchema(ApiV2Complex)
    }

    private def getResourceLastModificationDate(resourceIri: IRI, requestingUser: UserADM): Option[Instant] = {
        responderManager ! ResourcesPreviewGetRequestV2(resourceIris = Seq(resourceIri), targetSchema = ApiV2Complex, requestingUser = requestingUser)

        expectMsgPF(timeout) {
            case previewResponse: ReadResourcesSequenceV2 =>
                val resourcePreview: ReadResourceV2 = resourcesSequenceToResource(
                    requestedresourceIri = resourceIri,
                    readResourcesSequence = previewResponse,
                    requestingUser = requestingUser
                )

                resourcePreview.lastModificationDate
        }
    }

    private def getValueUUID(valueIri: IRI): Option[UUID] = {
        val sparqlQuery =
            s"""
              |PREFIX knora-base: <http://www.knora.org/ontology/knora-base#>
              |
              |SELECT ?valueUUID WHERE {
              |    <$valueIri> knora-base:valueHasUUID ?valueUUID .
              |}
            """.stripMargin

        storeManager ! SparqlSelectRequest(sparqlQuery)

        expectMsgPF(timeout) {
            case response: SparqlSelectResponse =>
                val rows = response.results.bindings

                if (rows.isEmpty) {
                    None
                } else if (rows.size > 1) {
                    throw AssertionException(s"Expected one value UUID, got ${rows.size}")
                } else {
                    Some(stringFormatter.base64DecodeUuid(rows.head.rowMap("valueUUID")))
                }
        }
    }

    "Load test data" in {
        responderManager ! GetMappingRequestV2(mappingIri = "http://rdfh.ch/standoff/mappings/StandardMapping", requestingUser = KnoraSystemInstances.Users.SystemUser)

        expectMsgPF(timeout) {
            case mappingResponse: GetMappingResponseV2 =>
                standardMapping = Some(mappingResponse.mapping)
        }
    }

    "The values responder" should {
        "create an integer value" in {
            // Add the value.

            val resourceIri: IRI = aThingIri
            val propertyIri: SmartIri = "http://0.0.0.0:3333/ontology/0001/anything/v2#hasInteger".toSmartIri
            val intValue = 4
            val maybeResourceLastModDate: Option[Instant] = getResourceLastModificationDate(resourceIri, anythingUser1)

            responderManager ! CreateValueRequestV2(
                CreateValueV2(
                    resourceIri = resourceIri,
                    resourceClassIri = "http://0.0.0.0:3333/ontology/0001/anything/v2#Thing".toSmartIri,
                    propertyIri = propertyIri,
                    valueContent = IntegerValueContentV2(
                        ontologySchema = ApiV2Complex,
                        valueHasInteger = intValue
                    )
                ),
                requestingUser = anythingUser1,
                apiRequestID = UUID.randomUUID
            )

            expectMsgPF(timeout) {
                case createValueResponse: CreateValueResponseV2 =>
                    intValueIri.set(createValueResponse.valueIri)
                    firstIntValueVersionIri.set(createValueResponse.valueIri)
            }

            // Read the value back to check that it was added correctly.

            val valueFromTriplestore = getValue(
                resourceIri = resourceIri,
                maybePreviousLastModDate = maybeResourceLastModDate,
                propertyIriForGravsearch = propertyIri,
                propertyIriInResult = propertyIri,
                expectedValueIri = intValueIri.get,
                requestingUser = anythingUser1
            )

            valueFromTriplestore.valueContent match {
                case savedValue: IntegerValueContentV2 => savedValue.valueHasInteger should ===(intValue)
                case _ => throw AssertionException(s"Expected integer value, got $valueFromTriplestore")
            }
        }

        "create an integer value with custom permissions" in {
            // Add the value.

            val resourceIri: IRI = aThingIri
            val propertyIri: SmartIri = "http://0.0.0.0:3333/ontology/0001/anything/v2#hasInteger".toSmartIri
            val intValue = 1
            val permissions = "CR knora-admin:Creator|V http://rdfh.ch/groups/0001/thing-searcher"
            val maybeResourceLastModDate: Option[Instant] = getResourceLastModificationDate(resourceIri, anythingUser1)

            responderManager ! CreateValueRequestV2(
                CreateValueV2(
                    resourceIri = resourceIri,
                    resourceClassIri = "http://0.0.0.0:3333/ontology/0001/anything/v2#Thing".toSmartIri,
                    propertyIri = propertyIri,
                    valueContent = IntegerValueContentV2(
                        ontologySchema = ApiV2Complex,
                        valueHasInteger = intValue
                    ),
                    permissions = Some(permissions)
                ),
                requestingUser = anythingUser1,
                apiRequestID = UUID.randomUUID
            )

            expectMsgPF(timeout) {
                case createValueResponse: CreateValueResponseV2 => intValueIriWithCustomPermissions.set(createValueResponse.valueIri)
            }

            // Read the value back to check that it was added correctly.

            val valueFromTriplestore = getValue(
                resourceIri = resourceIri,
                maybePreviousLastModDate = maybeResourceLastModDate,
                propertyIriForGravsearch = propertyIri,
                propertyIriInResult = propertyIri,
                expectedValueIri = intValueIriWithCustomPermissions.get,
                requestingUser = anythingUser1
            )

            valueFromTriplestore.valueContent match {
                case savedValue: IntegerValueContentV2 =>
                    savedValue.valueHasInteger should ===(intValue)
                    PermissionUtilADM.parsePermissions(valueFromTriplestore.permissions) should ===(PermissionUtilADM.parsePermissions(permissions))

                case _ => throw AssertionException(s"Expected integer value, got $valueFromTriplestore")
            }
        }

        "not create an integer value with syntactically invalid custom permissions" in {
            val resourceIri: IRI = aThingIri
            val propertyIri: SmartIri = "http://0.0.0.0:3333/ontology/0001/anything/v2#hasInteger".toSmartIri
            val intValue = 1024
            val permissions = "M knora-admin:Creator,V knora-admin:KnownUser"

            responderManager ! CreateValueRequestV2(
                CreateValueV2(
                    resourceIri = resourceIri,
                    resourceClassIri = "http://0.0.0.0:3333/ontology/0001/anything/v2#Thing".toSmartIri,
                    propertyIri = propertyIri,
                    valueContent = IntegerValueContentV2(
                        ontologySchema = ApiV2Complex,
                        valueHasInteger = intValue
                    ),
                    permissions = Some(permissions)
                ),
                requestingUser = anythingUser1,
                apiRequestID = UUID.randomUUID
            )

            expectMsgPF(timeout) {
                case msg: akka.actor.Status.Failure => msg.cause.isInstanceOf[BadRequestException] should ===(true)
            }

        }

        "not create an integer value with custom permissions referring to a nonexistent group" in {
            val resourceIri: IRI = aThingIri
            val propertyIri: SmartIri = "http://0.0.0.0:3333/ontology/0001/anything/v2#hasInteger".toSmartIri
            val intValue = 1024
            val permissions = "M knora-admin:Creator|V http://rdfh.ch/groups/0001/nonexistent-group"

            responderManager ! CreateValueRequestV2(
                CreateValueV2(
                    resourceIri = resourceIri,
                    resourceClassIri = "http://0.0.0.0:3333/ontology/0001/anything/v2#Thing".toSmartIri,
                    propertyIri = propertyIri,
                    valueContent = IntegerValueContentV2(
                        ontologySchema = ApiV2Complex,
                        valueHasInteger = intValue
                    ),
                    permissions = Some(permissions)
                ),
                requestingUser = anythingUser1,
                apiRequestID = UUID.randomUUID
            )

            expectMsgPF(timeout) {
                case msg: akka.actor.Status.Failure => msg.cause.isInstanceOf[NotFoundException] should ===(true)
            }
        }

        "not create a value if the user does not have modify permission on the resource" in {
            val resourceIri: IRI = aThingIri
            val propertyIri: SmartIri = "http://0.0.0.0:3333/ontology/0001/anything/v2#hasInteger".toSmartIri
            val intValue = 5

            responderManager ! CreateValueRequestV2(
                CreateValueV2(
                    resourceIri = resourceIri,
                    resourceClassIri = "http://0.0.0.0:3333/ontology/0001/anything/v2#Thing".toSmartIri,
                    propertyIri = propertyIri,
                    valueContent = IntegerValueContentV2(
                        ontologySchema = ApiV2Complex,
                        valueHasInteger = intValue
                    )
                ),
                requestingUser = incunabulaUser,
                apiRequestID = UUID.randomUUID
            )

            expectMsgPF(timeout) {
                case msg: akka.actor.Status.Failure => msg.cause.isInstanceOf[ForbiddenException] should ===(true)
            }
        }

        "not create a duplicate integer value" in {
            val resourceIri: IRI = aThingIri
            val propertyIri: SmartIri = "http://0.0.0.0:3333/ontology/0001/anything/v2#hasInteger".toSmartIri
            val intValue = 4

            responderManager ! CreateValueRequestV2(
                CreateValueV2(
                    resourceIri = resourceIri,
                    resourceClassIri = "http://0.0.0.0:3333/ontology/0001/anything/v2#Thing".toSmartIri,
                    propertyIri = propertyIri,
                    valueContent = IntegerValueContentV2(
                        ontologySchema = ApiV2Complex,
                        valueHasInteger = intValue
                    )
                ),
                requestingUser = anythingUser1,
                apiRequestID = UUID.randomUUID
            )

            expectMsgPF(timeout) {
                case msg: akka.actor.Status.Failure =>
                    msg.cause.isInstanceOf[DuplicateValueException] should ===(true)
            }
        }

        "create a text value without standoff" in {
            val valueHasString = "Comment 1a"
            val propertyIri: SmartIri = "http://0.0.0.0:3333/ontology/0803/incunabula/v2#book_comment".toSmartIri
            val maybeResourceLastModDate: Option[Instant] = getResourceLastModificationDate(zeitglöckleinIri, incunabulaUser)

            responderManager ! CreateValueRequestV2(
                CreateValueV2(
                    resourceIri = zeitglöckleinIri,
                    resourceClassIri = "http://0.0.0.0:3333/ontology/0803/incunabula/v2#book".toSmartIri,
                    propertyIri = propertyIri,
                    valueContent = TextValueContentV2(
                        ontologySchema = ApiV2Complex,
                        maybeValueHasString = Some(valueHasString)
                    )
                ),
                requestingUser = incunabulaUser,
                apiRequestID = UUID.randomUUID
            )

            expectMsgPF(timeout) {
                case createValueResponse: CreateValueResponseV2 => zeitglöckleinCommentWithoutStandoffIri.set(createValueResponse.valueIri)
            }

            // Read the value back to check that it was added correctly.

            val valueFromTriplestore = getValue(
                resourceIri = zeitglöckleinIri,
                maybePreviousLastModDate = maybeResourceLastModDate,
                propertyIriForGravsearch = propertyIri,
                propertyIriInResult = propertyIri,
                expectedValueIri = zeitglöckleinCommentWithoutStandoffIri.get,
                requestingUser = incunabulaUser
            )

            valueFromTriplestore.valueContent match {
                case savedValue: TextValueContentV2 => assert(savedValue.valueHasString.contains(valueHasString))
                case _ => throw AssertionException(s"Expected text value, got $valueFromTriplestore")
            }
        }

        "not create a duplicate text value without standoff" in {
            val valueHasString = "Comment 1a"
            val propertyIri: SmartIri = "http://0.0.0.0:3333/ontology/0803/incunabula/v2#book_comment".toSmartIri

            responderManager ! CreateValueRequestV2(
                CreateValueV2(
                    resourceIri = zeitglöckleinIri,
                    resourceClassIri = "http://0.0.0.0:3333/ontology/0803/incunabula/v2#book".toSmartIri,
                    propertyIri = propertyIri,
                    valueContent = TextValueContentV2(
                        ontologySchema = ApiV2Complex,
                        maybeValueHasString = Some(valueHasString)
                    )
                ),
                requestingUser = incunabulaUser,
                apiRequestID = UUID.randomUUID
            )

            expectMsgPF(timeout) {
                case msg: akka.actor.Status.Failure => msg.cause.isInstanceOf[DuplicateValueException] should ===(true)
            }
        }

        "create a text value with a comment" in {
            val valueHasString = "this is a text value that has a comment"
            val valueHasComment = "this is a comment"
            val propertyIri: SmartIri = "http://0.0.0.0:3333/ontology/0803/incunabula/v2#book_comment".toSmartIri
            val maybeResourceLastModDate: Option[Instant] = getResourceLastModificationDate(zeitglöckleinIri, incunabulaUser)

            responderManager ! CreateValueRequestV2(
                CreateValueV2(
                    resourceIri = zeitglöckleinIri,
                    resourceClassIri = "http://0.0.0.0:3333/ontology/0803/incunabula/v2#book".toSmartIri,
                    propertyIri = propertyIri,
                    valueContent = TextValueContentV2(
                        ontologySchema = ApiV2Complex,
                        maybeValueHasString = Some(valueHasString),
                        comment = Some(valueHasComment)
                    )
                ),
                requestingUser = incunabulaUser,
                apiRequestID = UUID.randomUUID
            )

            expectMsgPF(timeout) {
                case createValueResponse: CreateValueResponseV2 => zeitglöckleinCommentWithCommentIri.set(createValueResponse.valueIri)
            }

            // Read the value back to check that it was added correctly.

            val valueFromTriplestore = getValue(
                resourceIri = zeitglöckleinIri,
                maybePreviousLastModDate = maybeResourceLastModDate,
                propertyIriForGravsearch = propertyIri,
                propertyIriInResult = propertyIri,
                expectedValueIri = zeitglöckleinCommentWithCommentIri.get,
                requestingUser = incunabulaUser
            )

            valueFromTriplestore.valueContent match {
                case savedValue: TextValueContentV2 =>
                    assert(savedValue.valueHasString.contains(valueHasString))
                    savedValue.comment should ===(Some(valueHasComment))

                case _ => throw AssertionException(s"Expected text value, got $valueFromTriplestore")
            }
        }

        "create a text value with standoff" in {
            val valueHasString = "Comment 1aa"

            val propertyIri: SmartIri = "http://0.0.0.0:3333/ontology/0803/incunabula/v2#book_comment".toSmartIri
            val maybeResourceLastModDate: Option[Instant] = getResourceLastModificationDate(zeitglöckleinIri, incunabulaUser)

            responderManager ! CreateValueRequestV2(
                CreateValueV2(
                    resourceIri = zeitglöckleinIri,
                    resourceClassIri = "http://0.0.0.0:3333/ontology/0803/incunabula/v2#book".toSmartIri,
                    propertyIri = propertyIri,
                    valueContent = TextValueContentV2(
                        ontologySchema = ApiV2Complex,
                        maybeValueHasString = Some(valueHasString),
                        standoff = sampleStandoff,
                        mappingIri = Some("http://rdfh.ch/standoff/mappings/StandardMapping"),
                        mapping = standardMapping
                    )
                ),
                requestingUser = incunabulaUser,
                apiRequestID = UUID.randomUUID
            )

            expectMsgPF(timeout) {
                case createValueResponse: CreateValueResponseV2 => zeitglöckleinCommentWithStandoffIri.set(createValueResponse.valueIri)
            }

            // Read the value back to check that it was added correctly.

            val valueFromTriplestore = getValue(
                resourceIri = zeitglöckleinIri,
                maybePreviousLastModDate = maybeResourceLastModDate,
                propertyIriForGravsearch = propertyIri,
                propertyIriInResult = propertyIri,
                expectedValueIri = zeitglöckleinCommentWithStandoffIri.get,
                requestingUser = incunabulaUser
            )

            valueFromTriplestore.valueContent match {
                case savedValue: TextValueContentV2 =>
                    assert(savedValue.valueHasString.contains(valueHasString))
                    savedValue.standoff should ===(sampleStandoff)
                    assert(savedValue.mappingIri.contains("http://rdfh.ch/standoff/mappings/StandardMapping"))
                    assert(savedValue.mapping == standardMapping)

                case _ => throw AssertionException(s"Expected text value, got $valueFromTriplestore")
            }
        }

        "not create a duplicate text value with standoff (even if the standoff is different)" in {
            val valueHasString = "Comment 1aa"

            val propertyIri: SmartIri = "http://0.0.0.0:3333/ontology/0803/incunabula/v2#book_comment".toSmartIri

            responderManager ! CreateValueRequestV2(
                CreateValueV2(
                    resourceIri = zeitglöckleinIri,
                    resourceClassIri = "http://0.0.0.0:3333/ontology/0803/incunabula/v2#book".toSmartIri,
                    propertyIri = propertyIri,
                    valueContent = TextValueContentV2(
                        ontologySchema = ApiV2Complex,
                        maybeValueHasString = Some(valueHasString),
                        standoff = sampleStandoffModified,
                        mappingIri = Some("http://rdfh.ch/standoff/mappings/StandardMapping"),
                        mapping = standardMapping
                    )
                ),
                requestingUser = incunabulaUser,
                apiRequestID = UUID.randomUUID
            )

            expectMsgPF(timeout) {
                case msg: akka.actor.Status.Failure => msg.cause.isInstanceOf[DuplicateValueException] should ===(true)
            }
        }

        "create a decimal value" in {
            // Add the value.

            val resourceIri: IRI = aThingIri
            val propertyIri: SmartIri = "http://0.0.0.0:3333/ontology/0001/anything/v2#hasDecimal".toSmartIri
            val valueHasDecimal = BigDecimal("4.3")
            val maybeResourceLastModDate: Option[Instant] = getResourceLastModificationDate(resourceIri, anythingUser1)

            responderManager ! CreateValueRequestV2(
                CreateValueV2(
                    resourceIri = resourceIri,
                    resourceClassIri = "http://0.0.0.0:3333/ontology/0001/anything/v2#Thing".toSmartIri,
                    propertyIri = propertyIri,
                    valueContent = DecimalValueContentV2(
                        ontologySchema = ApiV2Complex,
                        valueHasDecimal = valueHasDecimal
                    )
                ),
                requestingUser = anythingUser1,
                apiRequestID = UUID.randomUUID
            )

            expectMsgPF(timeout) {
                case createValueResponse: CreateValueResponseV2 => decimalValueIri.set(createValueResponse.valueIri)
            }

            // Read the value back to check that it was added correctly.

            val valueFromTriplestore = getValue(
                resourceIri = resourceIri,
                maybePreviousLastModDate = maybeResourceLastModDate,
                propertyIriForGravsearch = propertyIri,
                propertyIriInResult = propertyIri,
                expectedValueIri = decimalValueIri.get,
                requestingUser = anythingUser1
            )

            valueFromTriplestore.valueContent match {
                case savedValue: DecimalValueContentV2 => savedValue.valueHasDecimal should ===(valueHasDecimal)
                case _ => throw AssertionException(s"Expected decimal value, got $valueFromTriplestore")
            }
        }

        "not create a duplicate decimal value" in {
            val resourceIri: IRI = aThingIri
            val propertyIri: SmartIri = "http://0.0.0.0:3333/ontology/0001/anything/v2#hasDecimal".toSmartIri
            val valueHasDecimal = BigDecimal("4.3")

            responderManager ! CreateValueRequestV2(
                CreateValueV2(
                    resourceIri = resourceIri,
                    resourceClassIri = "http://0.0.0.0:3333/ontology/0001/anything/v2#Thing".toSmartIri,
                    propertyIri = propertyIri,
                    valueContent = DecimalValueContentV2(
                        ontologySchema = ApiV2Complex,
                        valueHasDecimal = valueHasDecimal
                    )
                ),
                requestingUser = anythingUser1,
                apiRequestID = UUID.randomUUID
            )

            expectMsgPF(timeout) {
                case msg: akka.actor.Status.Failure => msg.cause.isInstanceOf[DuplicateValueException] should ===(true)
            }
        }

        "create a date value" in {
            // Add the value.

            val resourceIri: IRI = aThingIri
            val propertyIri: SmartIri = "http://0.0.0.0:3333/ontology/0001/anything/v2#hasDate".toSmartIri
            val maybeResourceLastModDate: Option[Instant] = getResourceLastModificationDate(resourceIri, anythingUser1)

            val submittedValueContent = DateValueContentV2(
                ontologySchema = ApiV2Complex,
                valueHasCalendar = CalendarNameGregorian,
                valueHasStartJDN = 2264907,
                valueHasStartPrecision = DatePrecisionYear,
                valueHasEndJDN = 2265271,
                valueHasEndPrecision = DatePrecisionYear
            )

            responderManager ! CreateValueRequestV2(
                CreateValueV2(
                    resourceIri = resourceIri,
                    resourceClassIri = "http://0.0.0.0:3333/ontology/0001/anything/v2#Thing".toSmartIri,
                    propertyIri = propertyIri,
                    valueContent = submittedValueContent
                ),
                requestingUser = anythingUser1,
                apiRequestID = UUID.randomUUID
            )

            expectMsgPF(timeout) {
                case createValueResponse: CreateValueResponseV2 => dateValueIri.set(createValueResponse.valueIri)
            }

            // Read the value back to check that it was added correctly.

            val valueFromTriplestore = getValue(
                resourceIri = resourceIri,
                maybePreviousLastModDate = maybeResourceLastModDate,
                propertyIriForGravsearch = propertyIri,
                propertyIriInResult = propertyIri,
                expectedValueIri = dateValueIri.get,
                requestingUser = anythingUser1
            )

            valueFromTriplestore.valueContent match {
                case savedValue: DateValueContentV2 =>
                    savedValue.valueHasCalendar should ===(submittedValueContent.valueHasCalendar)
                    savedValue.valueHasStartJDN should ===(submittedValueContent.valueHasStartJDN)
                    savedValue.valueHasStartPrecision should ===(submittedValueContent.valueHasStartPrecision)
                    savedValue.valueHasEndJDN should ===(submittedValueContent.valueHasEndJDN)
                    savedValue.valueHasEndPrecision should ===(submittedValueContent.valueHasEndPrecision)

                case _ => throw AssertionException(s"Expected date value, got $valueFromTriplestore")
            }
        }

        "not create a duplicate date value" in {
            val resourceIri: IRI = aThingIri
            val propertyIri: SmartIri = "http://0.0.0.0:3333/ontology/0001/anything/v2#hasDate".toSmartIri

            val submittedValueContent = DateValueContentV2(
                ontologySchema = ApiV2Complex,
                valueHasCalendar = CalendarNameGregorian,
                valueHasStartJDN = 2264907,
                valueHasStartPrecision = DatePrecisionYear,
                valueHasEndJDN = 2265271,
                valueHasEndPrecision = DatePrecisionYear
            )

            responderManager ! CreateValueRequestV2(
                CreateValueV2(
                    resourceIri = resourceIri,
                    resourceClassIri = "http://0.0.0.0:3333/ontology/0001/anything/v2#Thing".toSmartIri,
                    propertyIri = propertyIri,
                    valueContent = submittedValueContent
                ),
                requestingUser = anythingUser1,
                apiRequestID = UUID.randomUUID
            )

            expectMsgPF(timeout) {
                case msg: akka.actor.Status.Failure => msg.cause.isInstanceOf[DuplicateValueException] should ===(true)
            }
        }

        "create a boolean value" in {
            // Add the value.

            val resourceIri: IRI = aThingIri
            val propertyIri: SmartIri = "http://0.0.0.0:3333/ontology/0001/anything/v2#hasBoolean".toSmartIri
            val valueHasBoolean = true
            val maybeResourceLastModDate: Option[Instant] = getResourceLastModificationDate(resourceIri, anythingUser1)

            responderManager ! CreateValueRequestV2(
                CreateValueV2(
                    resourceIri = resourceIri,
                    resourceClassIri = "http://0.0.0.0:3333/ontology/0001/anything/v2#Thing".toSmartIri,
                    propertyIri = propertyIri,
                    valueContent = BooleanValueContentV2(
                        ontologySchema = ApiV2Complex,
                        valueHasBoolean = valueHasBoolean
                    )
                ),
                requestingUser = anythingUser1,
                apiRequestID = UUID.randomUUID
            )

            expectMsgPF(timeout) {
                case createValueResponse: CreateValueResponseV2 => booleanValueIri.set(createValueResponse.valueIri)
            }

            // Read the value back to check that it was added correctly.

            val valueFromTriplestore = getValue(
                resourceIri = resourceIri,
                maybePreviousLastModDate = maybeResourceLastModDate,
                propertyIriForGravsearch = propertyIri,
                propertyIriInResult = propertyIri,
                expectedValueIri = booleanValueIri.get,
                requestingUser = anythingUser1
            )

            valueFromTriplestore.valueContent match {
                case savedValue: BooleanValueContentV2 => savedValue.valueHasBoolean should ===(valueHasBoolean)
                case _ => throw AssertionException(s"Expected boolean value, got $valueFromTriplestore")
            }
        }

        "create a geometry value" in {
            // Add the value.

            val resourceIri: IRI = aThingIri
            val propertyIri: SmartIri = "http://0.0.0.0:3333/ontology/0001/anything/v2#hasGeometry".toSmartIri
            val valueHasGeometry = """{"status":"active","lineColor":"#ff3333","lineWidth":2,"points":[{"x":0.08098591549295775,"y":0.16741071428571427},{"x":0.7394366197183099,"y":0.7299107142857143}],"type":"rectangle","original_index":0}"""
            val maybeResourceLastModDate: Option[Instant] = getResourceLastModificationDate(resourceIri, anythingUser1)

            responderManager ! CreateValueRequestV2(
                CreateValueV2(
                    resourceIri = resourceIri,
                    resourceClassIri = "http://0.0.0.0:3333/ontology/0001/anything/v2#Thing".toSmartIri,
                    propertyIri = propertyIri,
                    valueContent = GeomValueContentV2(
                        ontologySchema = ApiV2Complex,
                        valueHasGeometry = valueHasGeometry
                    )
                ),
                requestingUser = anythingUser1,
                apiRequestID = UUID.randomUUID
            )

            expectMsgPF(timeout) {
                case createValueResponse: CreateValueResponseV2 => geometryValueIri.set(createValueResponse.valueIri)
            }

            // Read the value back to check that it was added correctly.

            val valueFromTriplestore = getValue(
                resourceIri = resourceIri,
                maybePreviousLastModDate = maybeResourceLastModDate,
                propertyIriForGravsearch = propertyIri,
                propertyIriInResult = propertyIri,
                expectedValueIri = geometryValueIri.get,
                requestingUser = anythingUser1
            )

            valueFromTriplestore.valueContent match {
                case savedValue: GeomValueContentV2 => savedValue.valueHasGeometry should ===(valueHasGeometry)
                case _ => throw AssertionException(s"Expected geometry value, got $valueFromTriplestore")
            }
        }

        "not create a duplicate geometry value" in {
            val resourceIri: IRI = aThingIri
            val propertyIri: SmartIri = "http://0.0.0.0:3333/ontology/0001/anything/v2#hasGeometry".toSmartIri
            val valueHasGeometry = """{"status":"active","lineColor":"#ff3333","lineWidth":2,"points":[{"x":0.08098591549295775,"y":0.16741071428571427},{"x":0.7394366197183099,"y":0.7299107142857143}],"type":"rectangle","original_index":0}"""

            responderManager ! CreateValueRequestV2(
                CreateValueV2(
                    resourceIri = resourceIri,
                    resourceClassIri = "http://0.0.0.0:3333/ontology/0001/anything/v2#Thing".toSmartIri,
                    propertyIri = propertyIri,
                    valueContent = GeomValueContentV2(
                        ontologySchema = ApiV2Complex,
                        valueHasGeometry = valueHasGeometry
                    )
                ),
                requestingUser = anythingUser1,
                apiRequestID = UUID.randomUUID
            )

            expectMsgPF(timeout) {
                case msg: akka.actor.Status.Failure => msg.cause.isInstanceOf[DuplicateValueException] should ===(true)
            }
        }

        "create an interval value" in {
            // Add the value.

            val resourceIri: IRI = aThingIri
            val propertyIri: SmartIri = "http://0.0.0.0:3333/ontology/0001/anything/v2#hasInterval".toSmartIri
            val valueHasIntervalStart = BigDecimal("1.2")
            val valueHasIntervalEnd = BigDecimal("3.4")
            val maybeResourceLastModDate: Option[Instant] = getResourceLastModificationDate(resourceIri, anythingUser1)

            responderManager ! CreateValueRequestV2(
                CreateValueV2(
                    resourceIri = resourceIri,
                    resourceClassIri = "http://0.0.0.0:3333/ontology/0001/anything/v2#Thing".toSmartIri,
                    propertyIri = propertyIri,
                    valueContent = IntervalValueContentV2(
                        ontologySchema = ApiV2Complex,
                        valueHasIntervalStart = valueHasIntervalStart,
                        valueHasIntervalEnd = valueHasIntervalEnd
                    )
                ),
                requestingUser = anythingUser1,
                apiRequestID = UUID.randomUUID
            )

            expectMsgPF(timeout) {
                case createValueResponse: CreateValueResponseV2 => intervalValueIri.set(createValueResponse.valueIri)
            }

            // Read the value back to check that it was added correctly.

            val valueFromTriplestore = getValue(
                resourceIri = resourceIri,
                maybePreviousLastModDate = maybeResourceLastModDate,
                propertyIriForGravsearch = propertyIri,
                propertyIriInResult = propertyIri,
                expectedValueIri = intervalValueIri.get,
                requestingUser = anythingUser1
            )

            valueFromTriplestore.valueContent match {
                case savedValue: IntervalValueContentV2 =>
                    savedValue.valueHasIntervalStart should ===(valueHasIntervalStart)
                    savedValue.valueHasIntervalEnd should ===(valueHasIntervalEnd)

                case _ => throw AssertionException(s"Expected interval value, got $valueFromTriplestore")
            }
        }

        "not create a duplicate interval value" in {
            val resourceIri: IRI = aThingIri
            val propertyIri: SmartIri = "http://0.0.0.0:3333/ontology/0001/anything/v2#hasInterval".toSmartIri
            val valueHasIntervalStart = BigDecimal("1.2")
            val valueHasIntervalEnd = BigDecimal("3.4")

            responderManager ! CreateValueRequestV2(
                CreateValueV2(
                    resourceIri = resourceIri,
                    resourceClassIri = "http://0.0.0.0:3333/ontology/0001/anything/v2#Thing".toSmartIri,
                    propertyIri = propertyIri,
                    valueContent = IntervalValueContentV2(
                        ontologySchema = ApiV2Complex,
                        valueHasIntervalStart = valueHasIntervalStart,
                        valueHasIntervalEnd = valueHasIntervalEnd
                    )
                ),
                requestingUser = anythingUser1,
                apiRequestID = UUID.randomUUID
            )

            expectMsgPF(timeout) {
                case msg: akka.actor.Status.Failure => msg.cause.isInstanceOf[DuplicateValueException] should ===(true)
            }
        }

        "create a list value" in {
            // Add the value.

            val resourceIri: IRI = aThingIri
            val propertyIri: SmartIri = "http://0.0.0.0:3333/ontology/0001/anything/v2#hasListItem".toSmartIri
            val valueHasListNode = "http://rdfh.ch/lists/0001/treeList03"
            val maybeResourceLastModDate: Option[Instant] = getResourceLastModificationDate(resourceIri, anythingUser1)

            responderManager ! CreateValueRequestV2(
                CreateValueV2(
                    resourceIri = resourceIri,
                    resourceClassIri = "http://0.0.0.0:3333/ontology/0001/anything/v2#Thing".toSmartIri,
                    propertyIri = propertyIri,
                    valueContent = HierarchicalListValueContentV2(
                        ontologySchema = ApiV2Complex,
                        valueHasListNode = valueHasListNode
                    )
                ),
                requestingUser = anythingUser1,
                apiRequestID = UUID.randomUUID
            )

            expectMsgPF(timeout) {
                case createValueResponse: CreateValueResponseV2 => listValueIri.set(createValueResponse.valueIri)
            }

            // Read the value back to check that it was added correctly.

            val valueFromTriplestore = getValue(
                resourceIri = resourceIri,
                maybePreviousLastModDate = maybeResourceLastModDate,
                propertyIriForGravsearch = propertyIri,
                propertyIriInResult = propertyIri,
                expectedValueIri = listValueIri.get,
                requestingUser = anythingUser1
            )

            valueFromTriplestore.valueContent match {
                case savedValue: HierarchicalListValueContentV2 =>
                    savedValue.valueHasListNode should ===(valueHasListNode)

                case _ => throw AssertionException(s"Expected list value, got $valueFromTriplestore")
            }
        }

        "not create a duplicate list value" in {
            val resourceIri: IRI = aThingIri
            val propertyIri: SmartIri = "http://0.0.0.0:3333/ontology/0001/anything/v2#hasListItem".toSmartIri
            val valueHasListNode = "http://rdfh.ch/lists/0001/treeList03"

            responderManager ! CreateValueRequestV2(
                CreateValueV2(
                    resourceIri = resourceIri,
                    resourceClassIri = "http://0.0.0.0:3333/ontology/0001/anything/v2#Thing".toSmartIri,
                    propertyIri = propertyIri,
                    valueContent = HierarchicalListValueContentV2(
                        ontologySchema = ApiV2Complex,
                        valueHasListNode = valueHasListNode
                    )
                ),
                requestingUser = anythingUser1,
                apiRequestID = UUID.randomUUID
            )

            expectMsgPF(timeout) {
                case msg: akka.actor.Status.Failure => msg.cause.isInstanceOf[DuplicateValueException] should ===(true)
            }
        }

        "not create a list value referring to a nonexistent list node" in {
            val resourceIri: IRI = aThingIri
            val propertyIri: SmartIri = "http://0.0.0.0:3333/ontology/0001/anything/v2#hasListItem".toSmartIri
            val valueHasListNode = "http://rdfh.ch/lists/0001/nonexistent"

            responderManager ! CreateValueRequestV2(
                CreateValueV2(
                    resourceIri = resourceIri,
                    resourceClassIri = "http://0.0.0.0:3333/ontology/0001/anything/v2#Thing".toSmartIri,
                    propertyIri = propertyIri,
                    valueContent = HierarchicalListValueContentV2(
                        ontologySchema = ApiV2Complex,
                        valueHasListNode = valueHasListNode
                    )
                ),
                requestingUser = anythingUser1,
                apiRequestID = UUID.randomUUID
            )

            expectMsgPF(timeout) {
                case msg: akka.actor.Status.Failure => msg.cause.isInstanceOf[NotFoundException] should ===(true)
            }
        }

        "create a color value" in {
            // Add the value.

            val resourceIri: IRI = aThingIri
            val propertyIri: SmartIri = "http://0.0.0.0:3333/ontology/0001/anything/v2#hasColor".toSmartIri
            val valueHasColor = "#ff3333"
            val maybeResourceLastModDate: Option[Instant] = getResourceLastModificationDate(resourceIri, anythingUser1)

            responderManager ! CreateValueRequestV2(
                CreateValueV2(
                    resourceIri = resourceIri,
                    resourceClassIri = "http://0.0.0.0:3333/ontology/0001/anything/v2#Thing".toSmartIri,
                    propertyIri = propertyIri,
                    valueContent = ColorValueContentV2(
                        ontologySchema = ApiV2Complex,
                        valueHasColor = valueHasColor
                    )
                ),
                requestingUser = anythingUser1,
                apiRequestID = UUID.randomUUID
            )

            expectMsgPF(timeout) {
                case createValueResponse: CreateValueResponseV2 => colorValueIri.set(createValueResponse.valueIri)
            }

            // Read the value back to check that it was added correctly.

            val valueFromTriplestore = getValue(
                resourceIri = resourceIri,
                maybePreviousLastModDate = maybeResourceLastModDate,
                propertyIriForGravsearch = propertyIri,
                propertyIriInResult = propertyIri,
                expectedValueIri = colorValueIri.get,
                requestingUser = anythingUser1
            )

            valueFromTriplestore.valueContent match {
                case savedValue: ColorValueContentV2 =>
                    savedValue.valueHasColor should ===(valueHasColor)

                case _ => throw AssertionException(s"Expected color value, got $valueFromTriplestore")
            }
        }

        "not create a duplicate color value" in {
            val resourceIri: IRI = aThingIri
            val propertyIri: SmartIri = "http://0.0.0.0:3333/ontology/0001/anything/v2#hasColor".toSmartIri
            val valueHasColor = "#ff3333"

            responderManager ! CreateValueRequestV2(
                CreateValueV2(
                    resourceIri = resourceIri,
                    resourceClassIri = "http://0.0.0.0:3333/ontology/0001/anything/v2#Thing".toSmartIri,
                    propertyIri = propertyIri,
                    valueContent = ColorValueContentV2(
                        ontologySchema = ApiV2Complex,
                        valueHasColor = valueHasColor
                    )
                ),
                requestingUser = anythingUser1,
                apiRequestID = UUID.randomUUID
            )

            expectMsgPF(timeout) {
                case msg: akka.actor.Status.Failure => msg.cause.isInstanceOf[DuplicateValueException] should ===(true)
            }
        }

        "create a URI value" in {
            // Add the value.

            val resourceIri: IRI = aThingIri
            val propertyIri: SmartIri = "http://0.0.0.0:3333/ontology/0001/anything/v2#hasUri".toSmartIri
            val valueHasUri = "https://www.knora.org"
            val maybeResourceLastModDate: Option[Instant] = getResourceLastModificationDate(resourceIri, anythingUser1)

            responderManager ! CreateValueRequestV2(
                CreateValueV2(
                    resourceIri = resourceIri,
                    resourceClassIri = "http://0.0.0.0:3333/ontology/0001/anything/v2#Thing".toSmartIri,
                    propertyIri = propertyIri,
                    valueContent = UriValueContentV2(
                        ontologySchema = ApiV2Complex,
                        valueHasUri = valueHasUri
                    )
                ),
                requestingUser = anythingUser1,
                apiRequestID = UUID.randomUUID
            )

            expectMsgPF(timeout) {
                case createValueResponse: CreateValueResponseV2 => uriValueIri.set(createValueResponse.valueIri)
            }

            // Read the value back to check that it was added correctly.

            val valueFromTriplestore = getValue(
                resourceIri = resourceIri,
                maybePreviousLastModDate = maybeResourceLastModDate,
                propertyIriForGravsearch = propertyIri,
                propertyIriInResult = propertyIri,
                expectedValueIri = uriValueIri.get,
                requestingUser = anythingUser1
            )

            valueFromTriplestore.valueContent match {
                case savedValue: UriValueContentV2 =>
                    savedValue.valueHasUri should ===(valueHasUri)

                case _ => throw AssertionException(s"Expected URI value, got $valueFromTriplestore")
            }
        }

        "not create a duplicate URI value" in {
            val resourceIri: IRI = aThingIri
            val propertyIri: SmartIri = "http://0.0.0.0:3333/ontology/0001/anything/v2#hasUri".toSmartIri
            val valueHasUri = "https://www.knora.org"

            responderManager ! CreateValueRequestV2(
                CreateValueV2(
                    resourceIri = resourceIri,
                    resourceClassIri = "http://0.0.0.0:3333/ontology/0001/anything/v2#Thing".toSmartIri,
                    propertyIri = propertyIri,
                    valueContent = UriValueContentV2(
                        ontologySchema = ApiV2Complex,
                        valueHasUri = valueHasUri
                    )
                ),
                requestingUser = anythingUser1,
                apiRequestID = UUID.randomUUID
            )

            expectMsgPF(timeout) {
                case msg: akka.actor.Status.Failure => msg.cause.isInstanceOf[DuplicateValueException] should ===(true)
            }
        }

        "create a geoname value" in {
            // Add the value.

            val resourceIri: IRI = aThingIri
            val propertyIri: SmartIri = "http://0.0.0.0:3333/ontology/0001/anything/v2#hasGeoname".toSmartIri
            val valueHasGeonameCode = "2661604"
            val maybeResourceLastModDate: Option[Instant] = getResourceLastModificationDate(resourceIri, anythingUser1)

            responderManager ! CreateValueRequestV2(
                CreateValueV2(
                    resourceIri = resourceIri,
                    resourceClassIri = "http://0.0.0.0:3333/ontology/0001/anything/v2#Thing".toSmartIri,
                    propertyIri = propertyIri,
                    valueContent = GeonameValueContentV2(
                        ontologySchema = ApiV2Complex,
                        valueHasGeonameCode = valueHasGeonameCode
                    )
                ),
                requestingUser = anythingUser1,
                apiRequestID = UUID.randomUUID
            )

            expectMsgPF(timeout) {
                case createValueResponse: CreateValueResponseV2 => geonameValueIri.set(createValueResponse.valueIri)
            }

            // Read the value back to check that it was added correctly.

            val valueFromTriplestore = getValue(
                resourceIri = resourceIri,
                maybePreviousLastModDate = maybeResourceLastModDate,
                propertyIriForGravsearch = propertyIri,
                propertyIriInResult = propertyIri,
                expectedValueIri = geonameValueIri.get,
                requestingUser = anythingUser1
            )

            valueFromTriplestore.valueContent match {
                case savedValue: GeonameValueContentV2 =>
                    savedValue.valueHasGeonameCode should ===(valueHasGeonameCode)

                case _ => throw AssertionException(s"Expected GeoNames value, got $valueFromTriplestore")
            }
        }

        "not create a duplicate geoname value" in {
            val resourceIri: IRI = aThingIri
            val propertyIri: SmartIri = "http://0.0.0.0:3333/ontology/0001/anything/v2#hasGeoname".toSmartIri
            val valueHasGeonameCode = "2661604"

            responderManager ! CreateValueRequestV2(
                CreateValueV2(
                    resourceIri = resourceIri,
                    resourceClassIri = "http://0.0.0.0:3333/ontology/0001/anything/v2#Thing".toSmartIri,
                    propertyIri = propertyIri,
                    valueContent = GeonameValueContentV2(
                        ontologySchema = ApiV2Complex,
                        valueHasGeonameCode = valueHasGeonameCode
                    )
                ),
                requestingUser = anythingUser1,
                apiRequestID = UUID.randomUUID
            )

            expectMsgPF(timeout) {
                case msg: akka.actor.Status.Failure => msg.cause.isInstanceOf[DuplicateValueException] should ===(true)
            }
        }

        "create a link between two resources" in {
            val resourceIri: IRI = "http://rdfh.ch/0803/cb1a74e3e2f6"
            val linkPropertyIri: SmartIri = OntologyConstants.KnoraApiV2Complex.HasLinkTo.toSmartIri
            val linkValuePropertyIri: SmartIri = OntologyConstants.KnoraApiV2Complex.HasLinkToValue.toSmartIri
            val maybeResourceLastModDate: Option[Instant] = getResourceLastModificationDate(resourceIri, incunabulaUser)

            val createValueRequest = CreateValueRequestV2(
                CreateValueV2(
                    resourceIri = resourceIri,
                    propertyIri = linkValuePropertyIri,
                    resourceClassIri = OntologyConstants.KnoraApiV2Complex.LinkObj.toSmartIri,
                    valueContent = LinkValueContentV2(
                        ontologySchema = ApiV2Complex,
                        referredResourceIri = zeitglöckleinIri
                    )
                ),
                requestingUser = incunabulaUser,
                apiRequestID = UUID.randomUUID
            )

            responderManager ! createValueRequest

            expectMsgPF(timeout) {
                case createValueResponse: CreateValueResponseV2 => linkValueIri.set(createValueResponse.valueIri)
            }

            val valueFromTriplestore = getValue(
                resourceIri = resourceIri,
                maybePreviousLastModDate = maybeResourceLastModDate,
                propertyIriForGravsearch = linkPropertyIri,
                propertyIriInResult = linkValuePropertyIri,
                expectedValueIri = linkValueIri.get,
                requestingUser = incunabulaUser
            )

            valueFromTriplestore match {
                case readLinkValueV2: ReadLinkValueV2 =>
                    readLinkValueV2.valueContent.referredResourceIri should ===(zeitglöckleinIri)
                    readLinkValueV2.valueHasRefCount should ===(1)

                case _ => throw AssertionException(s"Expected link value, got $valueFromTriplestore")
            }
        }

        "not create a duplicate link" in {
            val resourceIri: IRI = "http://rdfh.ch/0803/cb1a74e3e2f6"
            val linkValuePropertyIri: SmartIri = OntologyConstants.KnoraApiV2Complex.HasLinkToValue.toSmartIri

            val createValueRequest = CreateValueRequestV2(
                CreateValueV2(
                    resourceIri = resourceIri,
                    resourceClassIri = OntologyConstants.KnoraApiV2Complex.LinkObj.toSmartIri,
                    propertyIri = linkValuePropertyIri,
                    valueContent = LinkValueContentV2(
                        ontologySchema = ApiV2Complex,
                        referredResourceIri = zeitglöckleinIri
                    )
                ),
                requestingUser = incunabulaUser,
                apiRequestID = UUID.randomUUID
            )

            responderManager ! createValueRequest

            expectMsgPF(timeout) {
                case msg: akka.actor.Status.Failure => msg.cause.isInstanceOf[DuplicateValueException] should ===(true)
            }
        }

        "not accept a link property in a request to create a link between two resources" in {
            val resourceIri: IRI = "http://rdfh.ch/0803/cb1a74e3e2f6"
            val linkPropertyIri: SmartIri = OntologyConstants.KnoraApiV2Complex.HasLinkTo.toSmartIri

            val createValueRequest = CreateValueRequestV2(
                CreateValueV2(
                    resourceIri = resourceIri,
                    resourceClassIri = OntologyConstants.KnoraApiV2Complex.LinkObj.toSmartIri,
                    propertyIri = linkPropertyIri,
                    valueContent = LinkValueContentV2(
                        ontologySchema = ApiV2Complex,
                        referredResourceIri = zeitglöckleinIri
                    )
                ),
                requestingUser = incunabulaUser,
                apiRequestID = UUID.randomUUID
            )

            responderManager ! createValueRequest

            expectMsgPF(timeout) {
                case msg: akka.actor.Status.Failure => msg.cause.isInstanceOf[BadRequestException] should ===(true)
            }
        }

        "not create a standoff link directly" in {
            responderManager ! CreateValueRequestV2(
                CreateValueV2(
                    resourceIri = zeitglöckleinIri,
                    resourceClassIri = "http://0.0.0.0:3333/ontology/0803/incunabula/v2#book".toSmartIri,
                    propertyIri = OntologyConstants.KnoraApiV2Complex.HasStandoffLinkToValue.toSmartIri,
                    valueContent = LinkValueContentV2(
                        ontologySchema = ApiV2Complex,
                        referredResourceIri = generationeIri
                    )
                ),
                requestingUser = SharedTestDataADM.superUser,
                apiRequestID = UUID.randomUUID
            )

            expectMsgPF(timeout) {
                case msg: akka.actor.Status.Failure => msg.cause.isInstanceOf[BadRequestException] should ===(true)
            }
        }

        "not add a new value to a nonexistent resource" in {
            val resourceIri: IRI = "http://rdfh.ch/0001/nonexistent"
            val propertyIri: SmartIri = "http://0.0.0.0:3333/ontology/0001/anything/v2#hasInteger".toSmartIri
            val intValue = 6

            responderManager ! CreateValueRequestV2(
                CreateValueV2(
                    resourceIri = resourceIri,
                    resourceClassIri = "http://0.0.0.0:3333/ontology/0001/anything/v2#Thing".toSmartIri,
                    propertyIri = propertyIri,
                    valueContent = IntegerValueContentV2(
                        ontologySchema = ApiV2Complex,
                        valueHasInteger = intValue
                    )
                ),
                requestingUser = anythingUser1,
                apiRequestID = UUID.randomUUID
            )


            expectMsgPF(timeout) {
                case msg: akka.actor.Status.Failure =>
                    // msg.cause.isInstanceOf[NotFoundException] should ===(true)
                    msg.cause.isInstanceOf[NotFoundException] should ===(true)
            }
        }

        "not add a new value to a deleted resource" in {
            val resourceIri: IRI = "http://rdfh.ch/0803/9935159f67"
            val valueHasString = "Comment 2"
            val propertyIri: SmartIri = "http://0.0.0.0:3333/ontology/0803/incunabula/v2#book_comment".toSmartIri

            responderManager ! CreateValueRequestV2(
                CreateValueV2(
                    resourceIri = resourceIri,
                    resourceClassIri = "http://0.0.0.0:3333/ontology/0803/incunabula/v2#book".toSmartIri,
                    propertyIri = propertyIri,
                    valueContent = TextValueContentV2(
                        ontologySchema = ApiV2Complex,
                        maybeValueHasString = Some(valueHasString)
                    )
                ),
                requestingUser = incunabulaUser,
                apiRequestID = UUID.randomUUID
            )

            expectMsgPF(timeout) {
                case msg: akka.actor.Status.Failure =>
                    // msg.cause.isInstanceOf[NotFoundException] should ===(true)
                    msg.cause.isInstanceOf[NotFoundException] should ===(true)
            }
        }

        "not add a new value if the resource's rdf:type is not correctly given" in {
            val resourceIri: IRI = aThingIri
            val propertyIri: SmartIri = "http://0.0.0.0:3333/ontology/0001/anything/v2#hasInteger".toSmartIri
            val intValue = 2048

            responderManager ! CreateValueRequestV2(
                CreateValueV2(
                    resourceIri = resourceIri,
                    resourceClassIri = "http://0.0.0.0:3333/ontology/0803/incunabula/v2#book".toSmartIri,
                    propertyIri = propertyIri,
                    valueContent = IntegerValueContentV2(
                        ontologySchema = ApiV2Complex,
                        valueHasInteger = intValue
                    )
                ),
                requestingUser = anythingUser1,
                apiRequestID = UUID.randomUUID
            )


            expectMsgPF(timeout) {
                case msg: akka.actor.Status.Failure =>
                    msg.cause.isInstanceOf[BadRequestException] should ===(true)
            }
        }

        "not add a new value of the wrong type" in {
            val resourceIri: IRI = "http://rdfh.ch/0803/21abac2162"
            val propertyIri: SmartIri = "http://0.0.0.0:3333/ontology/0803/incunabula/v2#pubdate".toSmartIri

            responderManager ! CreateValueRequestV2(
                CreateValueV2(
                    resourceIri = resourceIri,
                    resourceClassIri = "http://0.0.0.0:3333/ontology/0803/incunabula/v2#book".toSmartIri,
                    propertyIri = propertyIri,
                    valueContent = TextValueContentV2(
                        ontologySchema = ApiV2Complex,
                        maybeValueHasString = Some("this is not a date")
                    )
                ),
                requestingUser = incunabulaUser,
                apiRequestID = UUID.randomUUID
            )

            expectMsgPF(timeout) {
                case msg: akka.actor.Status.Failure => msg.cause.isInstanceOf[OntologyConstraintException] should ===(true)
            }
        }

        "not add a new value that would violate a cardinality restriction" in {
            val resourceIri: IRI = "http://rdfh.ch/0803/4f11adaf"

            // The cardinality of incunabula:partOf in incunabula:page is 1, and page http://rdfh.ch/0803/4f11adaf is already part of a book.

            responderManager ! CreateValueRequestV2(
                CreateValueV2(
                    resourceIri = resourceIri,
                    resourceClassIri = "http://0.0.0.0:3333/ontology/0803/incunabula/v2#page".toSmartIri,
                    propertyIri = "http://0.0.0.0:3333/ontology/0803/incunabula/v2#partOfValue".toSmartIri,
                    valueContent = LinkValueContentV2(
                        ontologySchema = ApiV2Complex,
                        referredResourceIri = "http://rdfh.ch/0803/e41ab5695c"
                    )
                ),
                requestingUser = incunabulaUser,
                apiRequestID = UUID.randomUUID
            )

            expectMsgPF(timeout) {
                case msg: akka.actor.Status.Failure => msg.cause.isInstanceOf[OntologyConstraintException] should ===(true)
            }

            // The cardinality of incunabula:seqnum in incunabula:page is 0-1, and page http://rdfh.ch/0803/4f11adaf already has a seqnum.

            responderManager ! CreateValueRequestV2(
                CreateValueV2(
                    resourceIri = "http://rdfh.ch/0803/4f11adaf",
                    resourceClassIri = "http://0.0.0.0:3333/ontology/0803/incunabula/v2#page".toSmartIri,
                    propertyIri = "http://www.knora.org/ontology/0803/incunabula#seqnum".toSmartIri,
                    valueContent = IntegerValueContentV2(
                        ontologySchema = ApiV2Complex,
                        valueHasInteger = 1
                    )
                ),
                requestingUser = incunabulaUser,
                apiRequestID = UUID.randomUUID
            )

            expectMsgPF(timeout) {
                case msg: akka.actor.Status.Failure =>
                    msg.cause.isInstanceOf[OntologyConstraintException] should ===(true)
            }
        }

        "add a new text value containing a Standoff resource reference, and create a hasStandoffLinkTo direct link and a corresponding LinkValue" in {
            val resourceIri: IRI = "http://rdfh.ch/0803/21abac2162"
            val propertyIri: SmartIri = "http://0.0.0.0:3333/ontology/0803/incunabula/v2#book_comment".toSmartIri
            val valueHasString = "This comment refers to another resource"
            val maybeResourceLastModDate: Option[Instant] = getResourceLastModificationDate(resourceIri, incunabulaUser)

            val standoff = Seq(StandoffTagV2(
                dataType = Some(StandoffDataTypeClasses.StandoffLinkTag),
                standoffTagClassIri = OntologyConstants.KnoraBase.StandoffLinkTag.toSmartIri,
                startPosition = 31,
                endPosition = 39,
                attributes = Vector(StandoffTagIriAttributeV2(standoffPropertyIri = OntologyConstants.KnoraBase.StandoffTagHasLink.toSmartIri, value = zeitglöckleinIri)),
                uuid = UUID.randomUUID(),
                originalXMLID = None,
                startIndex = 0
            ))

            responderManager ! CreateValueRequestV2(
                CreateValueV2(
                    resourceIri = resourceIri,
                    resourceClassIri = "http://0.0.0.0:3333/ontology/0803/incunabula/v2#book".toSmartIri,
                    propertyIri = propertyIri,
                    valueContent = TextValueContentV2(
                        ontologySchema = ApiV2Complex,
                        maybeValueHasString = Some(valueHasString),
                        standoff = standoff,
                        mappingIri = Some("http://rdfh.ch/standoff/mappings/StandardMapping"),
                        mapping = standardMapping
                    )
                ),
                requestingUser = incunabulaUser,
                apiRequestID = UUID.randomUUID
            )

            expectMsgPF(timeout) {
                case createValueResponse: CreateValueResponseV2 => lobComment1Iri.set(createValueResponse.valueIri)
            }

            // Read the value back to check that it was added correctly.

            val updatedResource = getResourceWithValues(
                resourceIri = resourceIri,
                propertyIrisForGravsearch = Seq(propertyIri, OntologyConstants.KnoraApiV2Complex.HasStandoffLinkTo.toSmartIri),
                requestingUser = incunabulaUser
            )

            checkLastModDate(
                resourceIri = resourceIri,
                maybePreviousLastModDate = maybeResourceLastModDate,
                maybeUpdatedLastModDate = updatedResource.lastModificationDate
            )

            val textValueFromTriplestore: ReadValueV2 = getValueFromResource(
                resource = updatedResource,
                propertyIriInResult = propertyIri,
                expectedValueIri = lobComment1Iri.get
            )

            textValueFromTriplestore.valueContent match {
                case savedTextValue: TextValueContentV2 =>
                    assert(savedTextValue.valueHasString.contains(valueHasString))
                    savedTextValue.standoff should ===(standoff)
                    assert(savedTextValue.mappingIri.contains("http://rdfh.ch/standoff/mappings/StandardMapping"))
                    savedTextValue.mapping should ===(standardMapping)

                case _ => throw AssertionException(s"Expected text value, got $textValueFromTriplestore")
            }

            // Since this is the first Standoff resource reference between the source and target resources, we should
            // now have version 1 of a LinkValue (it should have no previous version), with a reference count of 1.

            val linkValuesFromTripletore: Seq[ReadValueV2] = getValuesFromResource(
                resource = updatedResource,
                propertyIriInResult = OntologyConstants.KnoraApiV2Complex.HasStandoffLinkToValue.toSmartIri
            )

            assert(linkValuesFromTripletore.size == 1)

            val linkValueFromTriplestore: ReadLinkValueV2 = linkValuesFromTripletore.head match {
                case readLinkValueV2: ReadLinkValueV2 => readLinkValueV2
                case other => throw AssertionException(s"Expected link value, got $other")
            }

            linkValueFromTriplestore.previousValueIri.isEmpty should ===(true)
            linkValueFromTriplestore.valueHasRefCount should ===(1)
            linkValueFromTriplestore.valueContent.referredResourceIri should ===(zeitglöckleinIri)
            standoffLinkValueIri.set(linkValueFromTriplestore.valueIri)
        }

        "add another new text value containing a Standoff resource reference, and make a new version of the LinkValue" in {
            val resourceIri: IRI = "http://rdfh.ch/0803/21abac2162"
            val propertyIri: SmartIri = "http://0.0.0.0:3333/ontology/0803/incunabula/v2#book_comment".toSmartIri
            val valueHasString = "This remark refers to another resource"
            val maybeResourceLastModDate: Option[Instant] = getResourceLastModificationDate(resourceIri, incunabulaUser)

            val standoff = Seq(StandoffTagV2(
                dataType = Some(StandoffDataTypeClasses.StandoffLinkTag),
                standoffTagClassIri = OntologyConstants.KnoraBase.StandoffLinkTag.toSmartIri,
                startPosition = 30,
                endPosition = 38,
                attributes = Vector(StandoffTagIriAttributeV2(standoffPropertyIri = OntologyConstants.KnoraBase.StandoffTagHasLink.toSmartIri, value = zeitglöckleinIri)),
                uuid = UUID.randomUUID(),
                originalXMLID = None,
                startIndex = 0
            ))

            responderManager ! CreateValueRequestV2(
                CreateValueV2(
                    resourceIri = resourceIri,
                    resourceClassIri = "http://0.0.0.0:3333/ontology/0803/incunabula/v2#book".toSmartIri,
                    propertyIri = propertyIri,
                    valueContent = TextValueContentV2(
                        ontologySchema = ApiV2Complex,
                        maybeValueHasString = Some(valueHasString),
                        standoff = standoff,
                        mappingIri = Some("http://rdfh.ch/standoff/mappings/StandardMapping"),
                        mapping = standardMapping
                    )
                ),
                requestingUser = incunabulaUser,
                apiRequestID = UUID.randomUUID
            )

            expectMsgPF(timeout) {
                case createValueResponse: CreateValueResponseV2 => lobComment2Iri.set(createValueResponse.valueIri)
            }

            // Read the value back to check that it was added correctly.

            val updatedResource = getResourceWithValues(
                resourceIri = resourceIri,
                propertyIrisForGravsearch = Seq(propertyIri, OntologyConstants.KnoraApiV2Complex.HasStandoffLinkTo.toSmartIri),
                requestingUser = incunabulaUser
            )

            checkLastModDate(
                resourceIri = resourceIri,
                maybePreviousLastModDate = maybeResourceLastModDate,
                maybeUpdatedLastModDate = updatedResource.lastModificationDate
            )

            val textValueFromTriplestore: ReadValueV2 = getValueFromResource(
                resource = updatedResource,
                propertyIriInResult = propertyIri,
                expectedValueIri = lobComment2Iri.get
            )

            textValueFromTriplestore.valueContent match {
                case savedTextValue: TextValueContentV2 =>
                    assert(savedTextValue.valueHasString.contains(valueHasString))
                    savedTextValue.standoff should ===(standoff)
                    assert(savedTextValue.mappingIri.contains("http://rdfh.ch/standoff/mappings/StandardMapping"))
                    savedTextValue.mapping should ===(standardMapping)

                case _ => throw AssertionException(s"Expected text value, got $textValueFromTriplestore")
            }

            // Now that we've added a different TextValue that refers to the same resource, we should have version 2
            // of the LinkValue, with a reference count of 2. It should have a previousValue pointing to the previous
            // version.

            val linkValuesFromTripletore: Seq[ReadValueV2] = getValuesFromResource(
                resource = updatedResource,
                propertyIriInResult = OntologyConstants.KnoraApiV2Complex.HasStandoffLinkToValue.toSmartIri
            )

            assert(linkValuesFromTripletore.size == 1)

            val linkValueFromTriplestore: ReadLinkValueV2 = linkValuesFromTripletore.head match {
                case readLinkValueV2: ReadLinkValueV2 => readLinkValueV2
                case other => throw AssertionException(s"Expected link value, got $other")
            }

            linkValueFromTriplestore.previousValueIri.contains(standoffLinkValueIri.get) should ===(true)
            linkValueFromTriplestore.valueHasRefCount should ===(2)
            linkValueFromTriplestore.valueContent.referredResourceIri should ===(zeitglöckleinIri)
            standoffLinkValueIri.set(linkValueFromTriplestore.valueIri)
        }

        "update an integer value" in {
            val resourceIri: IRI = aThingIri
            val propertyIri: SmartIri = "http://0.0.0.0:3333/ontology/0001/anything/v2#hasInteger".toSmartIri
            val maybeResourceLastModDate: Option[Instant] = getResourceLastModificationDate(resourceIri, anythingUser1)

            // Get the value before update.
            val previousValueFromTriplestore: ReadValueV2 = getValue(
                resourceIri = resourceIri,
                maybePreviousLastModDate = maybeResourceLastModDate,
                propertyIriForGravsearch = propertyIri,
                propertyIriInResult = propertyIri,
                expectedValueIri = intValueIri.get,
                requestingUser = anythingUser1,
                checkLastModDateChanged = false
            )

            // Update the value.

            val intValue = 5

            responderManager ! UpdateValueRequestV2(
                UpdateValueV2(
                    resourceIri = resourceIri,
                    resourceClassIri = "http://0.0.0.0:3333/ontology/0001/anything/v2#Thing".toSmartIri,
                    propertyIri = propertyIri,
                    valueIri = intValueIri.get,
                    valueContent = IntegerValueContentV2(
                        ontologySchema = ApiV2Complex,
                        valueHasInteger = intValue
                    )
                ),
                requestingUser = anythingUser1,
                apiRequestID = UUID.randomUUID
            )

            expectMsgPF(timeout) {
                case updateValueResponse: UpdateValueResponseV2 => intValueIri.set(updateValueResponse.valueIri)
            }

            // Read the value back to check that it was added correctly.

            val updatedValueFromTriplestore = getValue(
                resourceIri = resourceIri,
                maybePreviousLastModDate = maybeResourceLastModDate,
                propertyIriForGravsearch = propertyIri,
                propertyIriInResult = propertyIri,
                expectedValueIri = intValueIri.get,
                requestingUser = anythingUser1
            )

            updatedValueFromTriplestore.valueContent match {
                case savedValue: IntegerValueContentV2 =>
                    savedValue.valueHasInteger should ===(intValue)
                    updatedValueFromTriplestore.permissions should ===(previousValueFromTriplestore.permissions)

                case _ => throw AssertionException(s"Expected integer value, got $updatedValueFromTriplestore")
            }
        }

        "not update a value if an outdated value IRI is given" in {
            val resourceIri: IRI = aThingIri
            val propertyIri: SmartIri = "http://0.0.0.0:3333/ontology/0001/anything/v2#hasInteger".toSmartIri
            val intValue = 3

            responderManager ! UpdateValueRequestV2(
                UpdateValueV2(
                    resourceIri = resourceIri,
                    resourceClassIri = "http://0.0.0.0:3333/ontology/0001/anything/v2#Thing".toSmartIri,
                    propertyIri = propertyIri,
                    valueIri = firstIntValueVersionIri.get,
                    valueContent = IntegerValueContentV2(
                        ontologySchema = ApiV2Complex,
                        valueHasInteger = intValue
                    )
                ),
                requestingUser = anythingUser1,
                apiRequestID = UUID.randomUUID
            )

            expectMsgPF(timeout) {
                case msg: akka.actor.Status.Failure => msg.cause.isInstanceOf[NotFoundException] should ===(true)
            }
        }

        "update a value with custom permissions" in {
            val resourceIri: IRI = aThingIri
            val propertyIri: SmartIri = "http://0.0.0.0:3333/ontology/0001/anything/v2#hasInteger".toSmartIri
            val permissions = "CR knora-admin:Creator|V knora-admin:ProjectMember"
            val maybeResourceLastModDate: Option[Instant] = getResourceLastModificationDate(resourceIri, anythingUser1)
            val intValue = 6

            responderManager ! UpdateValueRequestV2(
                UpdateValueV2(
                    resourceIri = resourceIri,
                    resourceClassIri = "http://0.0.0.0:3333/ontology/0001/anything/v2#Thing".toSmartIri,
                    propertyIri = propertyIri,
                    valueIri = intValueIri.get,
                    valueContent = IntegerValueContentV2(
                        ontologySchema = ApiV2Complex,
                        valueHasInteger = intValue
                    ),
                    permissions = Some(permissions)
                ),
                requestingUser = anythingUser1,
                apiRequestID = UUID.randomUUID
            )

            expectMsgPF(timeout) {
                case updateValueResponse: UpdateValueResponseV2 => intValueIri.set(updateValueResponse.valueIri)
            }

            // Read the value back to check that it was added correctly.

            val updatedValueFromTriplestore = getValue(
                resourceIri = resourceIri,
                maybePreviousLastModDate = maybeResourceLastModDate,
                propertyIriForGravsearch = propertyIri,
                propertyIriInResult = propertyIri,
                expectedValueIri = intValueIri.get,
                requestingUser = anythingUser1
            )

            updatedValueFromTriplestore.valueContent match {
                case savedValue: IntegerValueContentV2 =>
                    savedValue.valueHasInteger should ===(intValue)
                    updatedValueFromTriplestore.permissions should ===(permissions)

                case _ => throw AssertionException(s"Expected integer value, got $updatedValueFromTriplestore")
            }
        }

        "not update a value with custom permissions if the requesting user does not have ChangeRightsPermission on the value" in {
            val resourceIri: IRI = aThingIri
            val propertyIri: SmartIri = "http://0.0.0.0:3333/ontology/0001/anything/v2#hasInteger".toSmartIri
            val permissions = "CR knora-admin:Creator"
            val intValue = 10

            responderManager ! UpdateValueRequestV2(
                UpdateValueV2(
                    resourceIri = resourceIri,
                    resourceClassIri = "http://0.0.0.0:3333/ontology/0001/anything/v2#Thing".toSmartIri,
                    propertyIri = propertyIri,
                    valueIri = intValueIri.get,
                    valueContent = IntegerValueContentV2(
                        ontologySchema = ApiV2Complex,
                        valueHasInteger = intValue
                    ),
                    permissions = Some(permissions)
                ),
                requestingUser = anythingUser2,
                apiRequestID = UUID.randomUUID
            )

            expectMsgPF(timeout) {
                case msg: akka.actor.Status.Failure => msg.cause.isInstanceOf[ForbiddenException] should ===(true)
            }
        }

        "not update a value with syntactically invalid custom permissions" in {
            val resourceIri: IRI = aThingIri
            val propertyIri: SmartIri = "http://0.0.0.0:3333/ontology/0001/anything/v2#hasInteger".toSmartIri
            val permissions = "M knora-admin:Creator,V knora-admin:KnownUser"
            val intValue = 7

            responderManager ! UpdateValueRequestV2(
                UpdateValueV2(
                    resourceIri = resourceIri,
                    resourceClassIri = "http://0.0.0.0:3333/ontology/0001/anything/v2#Thing".toSmartIri,
                    propertyIri = propertyIri,
                    valueIri = intValueIri.get,
                    valueContent = IntegerValueContentV2(
                        ontologySchema = ApiV2Complex,
                        valueHasInteger = intValue
                    ),
                    permissions = Some(permissions)
                ),
                requestingUser = anythingUser1,
                apiRequestID = UUID.randomUUID
            )

            expectMsgPF(timeout) {
                case msg: akka.actor.Status.Failure => msg.cause.isInstanceOf[BadRequestException] should ===(true)
            }
        }

        "not update a value with custom permissions referring to a nonexistent group" in {
            val resourceIri: IRI = aThingIri
            val propertyIri: SmartIri = "http://0.0.0.0:3333/ontology/0001/anything/v2#hasInteger".toSmartIri
            val permissions = "M knora-admin:Creator|V http://rdfh.ch/groups/0001/nonexistent-group"
            val intValue = 8

            responderManager ! UpdateValueRequestV2(
                UpdateValueV2(
                    resourceIri = resourceIri,
                    resourceClassIri = "http://0.0.0.0:3333/ontology/0001/anything/v2#Thing".toSmartIri,
                    propertyIri = propertyIri,
                    valueIri = intValueIri.get,
                    valueContent = IntegerValueContentV2(
                        ontologySchema = ApiV2Complex,
                        valueHasInteger = intValue
                    ),
                    permissions = Some(permissions)
                ),
                requestingUser = anythingUser1,
                apiRequestID = UUID.randomUUID
            )

            expectMsgPF(timeout) {
                case msg: akka.actor.Status.Failure => msg.cause.isInstanceOf[NotFoundException] should ===(true)
            }
        }

        "not update a value if the user does not have modify permission on the value" in {
            val resourceIri: IRI = aThingIri
            val propertyIri: SmartIri = "http://0.0.0.0:3333/ontology/0001/anything/v2#hasInteger".toSmartIri
            val intValue = 9

            responderManager ! UpdateValueRequestV2(
                UpdateValueV2(
                    resourceIri = resourceIri,
                    resourceClassIri = "http://0.0.0.0:3333/ontology/0001/anything/v2#Thing".toSmartIri,
                    propertyIri = propertyIri,
                    valueIri = intValueIri.get,
                    valueContent = IntegerValueContentV2(
                        ontologySchema = ApiV2Complex,
                        valueHasInteger = intValue
                    )
                ),
                requestingUser = incunabulaUser,
                apiRequestID = UUID.randomUUID
            )

            expectMsgPF(timeout) {
                case msg: akka.actor.Status.Failure => msg.cause.isInstanceOf[ForbiddenException] should ===(true)
            }
        }

        "not update an integer value, giving it the same value as another integer value of the same property" in {
            val resourceIri: IRI = aThingIri
            val propertyIri: SmartIri = "http://0.0.0.0:3333/ontology/0001/anything/v2#hasInteger".toSmartIri
            val intValue = 1

            responderManager ! UpdateValueRequestV2(
                UpdateValueV2(
                    resourceIri = resourceIri,
                    resourceClassIri = "http://0.0.0.0:3333/ontology/0001/anything/v2#Thing".toSmartIri,
                    propertyIri = propertyIri,
                    valueIri = intValueIri.get,
                    valueContent = IntegerValueContentV2(
                        ontologySchema = ApiV2Complex,
                        valueHasInteger = intValue
                    )
                ),
                requestingUser = anythingUser1,
                apiRequestID = UUID.randomUUID
            )

            expectMsgPF(timeout) {
                case msg: akka.actor.Status.Failure => msg.cause.isInstanceOf[DuplicateValueException] should ===(true)
            }
        }

        "not update an integer value without changing it" in {
            val resourceIri: IRI = aThingIri
            val propertyIri: SmartIri = "http://0.0.0.0:3333/ontology/0001/anything/v2#hasInteger".toSmartIri
            val intValue = 6

            responderManager ! UpdateValueRequestV2(
                UpdateValueV2(
                    resourceIri = resourceIri,
                    resourceClassIri = "http://0.0.0.0:3333/ontology/0001/anything/v2#Thing".toSmartIri,
                    propertyIri = propertyIri,
                    valueIri = intValueIri.get,
                    valueContent = IntegerValueContentV2(
                        ontologySchema = ApiV2Complex,
                        valueHasInteger = intValue
                    )
                ),
                requestingUser = anythingUser1,
                apiRequestID = UUID.randomUUID
            )

            expectMsgPF(timeout) {
                case msg: akka.actor.Status.Failure => msg.cause.isInstanceOf[DuplicateValueException] should ===(true)
            }
        }

        "update a text value (without submitting standoff)" in {
            val valueHasString = "This updated comment has no standoff"
            val propertyIri: SmartIri = "http://0.0.0.0:3333/ontology/0803/incunabula/v2#book_comment".toSmartIri
            val maybeResourceLastModDate: Option[Instant] = getResourceLastModificationDate(zeitglöckleinIri, incunabulaUser)

            responderManager ! UpdateValueRequestV2(
                UpdateValueV2(
                    resourceIri = zeitglöckleinIri,
                    resourceClassIri = "http://0.0.0.0:3333/ontology/0803/incunabula/v2#book".toSmartIri,
                    propertyIri = propertyIri,
                    valueIri = zeitglöckleinCommentWithoutStandoffIri.get,
                    valueContent = TextValueContentV2(
                        ontologySchema = ApiV2Complex,
                        maybeValueHasString = Some(valueHasString)
                    )
                ),
                requestingUser = incunabulaUser,
                apiRequestID = UUID.randomUUID
            )

            expectMsgPF(timeout) {
                case updateValueResponse: UpdateValueResponseV2 => zeitglöckleinCommentWithoutStandoffIri.set(updateValueResponse.valueIri)
            }

            // Read the value back to check that it was added correctly.

            val valueFromTriplestore = getValue(
                resourceIri = zeitglöckleinIri,
                maybePreviousLastModDate = maybeResourceLastModDate,
                propertyIriForGravsearch = propertyIri,
                propertyIriInResult = propertyIri,
                expectedValueIri = zeitglöckleinCommentWithoutStandoffIri.get,
                requestingUser = incunabulaUser
            )

            valueFromTriplestore.valueContent match {
                case savedValue: TextValueContentV2 => assert(savedValue.valueHasString.contains(valueHasString))
                case _ => throw AssertionException(s"Expected text value, got $valueFromTriplestore")
            }
        }

        "update a text value (submitting standoff)" in {
            val valueHasString = "Comment 1ab"

            val propertyIri: SmartIri = "http://0.0.0.0:3333/ontology/0803/incunabula/v2#book_comment".toSmartIri
            val maybeResourceLastModDate: Option[Instant] = getResourceLastModificationDate(zeitglöckleinIri, incunabulaUser)

            responderManager ! UpdateValueRequestV2(
                UpdateValueV2(
                    resourceIri = zeitglöckleinIri,
                    resourceClassIri = "http://0.0.0.0:3333/ontology/0803/incunabula/v2#book".toSmartIri,
                    propertyIri = propertyIri,
                    valueIri = zeitglöckleinCommentWithStandoffIri.get,
                    valueContent = TextValueContentV2(
                        ontologySchema = ApiV2Complex,
                        maybeValueHasString = Some(valueHasString),
                        standoff = sampleStandoffWithLink,
                        mappingIri = Some("http://rdfh.ch/standoff/mappings/StandardMapping"),
                        mapping = standardMapping
                    )
                ),
                requestingUser = incunabulaUser,
                apiRequestID = UUID.randomUUID
            )

            expectMsgPF(timeout) {
                case updateValueResponse: UpdateValueResponseV2 => zeitglöckleinCommentWithStandoffIri.set(updateValueResponse.valueIri)
            }

            // Read the value back to check that it was added correctly.

            val valueFromTriplestore = getValue(
                resourceIri = zeitglöckleinIri,
                maybePreviousLastModDate = maybeResourceLastModDate,
                propertyIriForGravsearch = propertyIri,
                propertyIriInResult = propertyIri,
                expectedValueIri = zeitglöckleinCommentWithStandoffIri.get,
                requestingUser = incunabulaUser
            )

            valueFromTriplestore.valueContent match {
                case savedValue: TextValueContentV2 =>
                    assert(savedValue.valueHasString.contains(valueHasString))
                    savedValue.standoff should ===(sampleStandoffWithLink)
                    assert(savedValue.mappingIri.contains("http://rdfh.ch/standoff/mappings/StandardMapping"))
                    savedValue.mapping should ===(standardMapping)

                case _ => throw AssertionException(s"Expected text value, got $valueFromTriplestore")
            }


            // There should be a link value for a standoff link.

            val resource = getResourceWithValues(
                resourceIri = zeitglöckleinIri,
                propertyIrisForGravsearch = Seq(OntologyConstants.KnoraApiV2Complex.HasStandoffLinkTo.toSmartIri),
                requestingUser = incunabulaUser
            )

            val standoffLinkValues: Seq[ReadValueV2] = getValuesFromResource(
                resource = resource,
                propertyIriInResult = OntologyConstants.KnoraApiV2Complex.HasStandoffLinkToValue.toSmartIri
            )

            assert(standoffLinkValues.size == 1)
            val standoffLinkValueFromTriplestore = standoffLinkValues.head

            standoffLinkValueFromTriplestore.valueContent match {
                case linkValueContentV2: LinkValueContentV2 =>
                    standoffLinkValueIri.set(standoffLinkValueFromTriplestore.valueIri)
                    assert(linkValueContentV2.referredResourceIri == aThingIri)

                case _ => throw AssertionException(s"Expected a link value, got $standoffLinkValueFromTriplestore")
            }
        }

        "not update a text value, duplicating an existing text value (without submitting standoff)" in {
            val valueHasString = "this is a text value that has a comment"
            val propertyIri: SmartIri = "http://0.0.0.0:3333/ontology/0803/incunabula/v2#book_comment".toSmartIri

            responderManager ! UpdateValueRequestV2(
                UpdateValueV2(
                    resourceIri = zeitglöckleinIri,
                    resourceClassIri = "http://0.0.0.0:3333/ontology/0803/incunabula/v2#book".toSmartIri,
                    propertyIri = propertyIri,
                    valueIri = zeitglöckleinCommentWithoutStandoffIri.get,
                    valueContent = TextValueContentV2(
                        ontologySchema = ApiV2Complex,
                        maybeValueHasString = Some(valueHasString)
                    )
                ),
                requestingUser = incunabulaUser,
                apiRequestID = UUID.randomUUID
            )

            expectMsgPF(timeout) {
                case msg: akka.actor.Status.Failure => msg.cause.isInstanceOf[DuplicateValueException] should ===(true)
            }
        }

        "create a second text value with standoff" in {
            val valueHasString = "Comment 1ac"

            val propertyIri: SmartIri = "http://0.0.0.0:3333/ontology/0803/incunabula/v2#book_comment".toSmartIri
            val maybeResourceLastModDate: Option[Instant] = getResourceLastModificationDate(zeitglöckleinIri, incunabulaUser)

            responderManager ! CreateValueRequestV2(
                CreateValueV2(
                    resourceIri = zeitglöckleinIri,
                    resourceClassIri = "http://0.0.0.0:3333/ontology/0803/incunabula/v2#book".toSmartIri,
                    propertyIri = propertyIri,
                    valueContent = TextValueContentV2(
                        ontologySchema = ApiV2Complex,
                        maybeValueHasString = Some(valueHasString),
                        standoff = sampleStandoff,
                        mappingIri = Some("http://rdfh.ch/standoff/mappings/StandardMapping"),
                        mapping = standardMapping
                    )
                ),
                requestingUser = incunabulaUser,
                apiRequestID = UUID.randomUUID
            )

            expectMsgPF(timeout) {
                case createValueResponse: CreateValueResponseV2 => zeitglöckleinSecondCommentWithStandoffIri.set(createValueResponse.valueIri)
            }

            // Read the value back to check that it was added correctly.

            val valueFromTriplestore = getValue(
                resourceIri = zeitglöckleinIri,
                maybePreviousLastModDate = maybeResourceLastModDate,
                propertyIriForGravsearch = propertyIri,
                propertyIriInResult = propertyIri,
                expectedValueIri = zeitglöckleinSecondCommentWithStandoffIri.get,
                requestingUser = incunabulaUser
            )

            valueFromTriplestore.valueContent match {
                case savedValue: TextValueContentV2 =>
                    assert(savedValue.valueHasString.contains(valueHasString))
                    savedValue.standoff should ===(sampleStandoff)
                    assert(savedValue.mappingIri.contains("http://rdfh.ch/standoff/mappings/StandardMapping"))
                    savedValue.mapping should ===(standardMapping)

                case _ => throw AssertionException(s"Expected text value, got $valueFromTriplestore")
            }
        }

        "not update a text value, duplicating an existing text value (submitting standoff)" in {
            val valueHasString = "Comment 1ac"

            val propertyIri: SmartIri = "http://0.0.0.0:3333/ontology/0803/incunabula/v2#book_comment".toSmartIri

            responderManager ! UpdateValueRequestV2(
                UpdateValueV2(
                    resourceIri = zeitglöckleinIri,
                    resourceClassIri = "http://0.0.0.0:3333/ontology/0803/incunabula/v2#book".toSmartIri,
                    propertyIri = propertyIri,
                    valueIri = zeitglöckleinCommentWithStandoffIri.get,
                    valueContent = TextValueContentV2(
                        ontologySchema = ApiV2Complex,
                        maybeValueHasString = Some(valueHasString),
                        standoff = sampleStandoff,
                        mappingIri = Some("http://rdfh.ch/standoff/mappings/StandardMapping"),
                        mapping = standardMapping
                    )
                ),
                requestingUser = incunabulaUser,
                apiRequestID = UUID.randomUUID
            )

            expectMsgPF(timeout) {
                case msg: akka.actor.Status.Failure => msg.cause.isInstanceOf[DuplicateValueException] should ===(true)
            }
        }

        "update a text value, changing only the standoff" in {
            val valueHasString = "Comment 1ac"

            val propertyIri: SmartIri = "http://0.0.0.0:3333/ontology/0803/incunabula/v2#book_comment".toSmartIri
            val maybeResourceLastModDate: Option[Instant] = getResourceLastModificationDate(zeitglöckleinIri, incunabulaUser)

            responderManager ! UpdateValueRequestV2(
                UpdateValueV2(
                    resourceIri = zeitglöckleinIri,
                    resourceClassIri = "http://0.0.0.0:3333/ontology/0803/incunabula/v2#book".toSmartIri,
                    propertyIri = propertyIri,
                    valueIri = zeitglöckleinSecondCommentWithStandoffIri.get,
                    valueContent = TextValueContentV2(
                        ontologySchema = ApiV2Complex,
                        maybeValueHasString = Some(valueHasString),
                        standoff = sampleStandoffModified,
                        mappingIri = Some("http://rdfh.ch/standoff/mappings/StandardMapping"),
                        mapping = standardMapping
                    )
                ),
                requestingUser = incunabulaUser,
                apiRequestID = UUID.randomUUID
            )


            expectMsgPF(timeout) {
                case updateValueResponse: UpdateValueResponseV2 => zeitglöckleinSecondCommentWithStandoffIri.set(updateValueResponse.valueIri)
            }

            // Read the value back to check that it was added correctly.

            val valueFromTriplestore = getValue(
                resourceIri = zeitglöckleinIri,
                maybePreviousLastModDate = maybeResourceLastModDate,
                propertyIriForGravsearch = propertyIri,
                propertyIriInResult = propertyIri,
                expectedValueIri = zeitglöckleinSecondCommentWithStandoffIri.get,
                requestingUser = incunabulaUser
            )

            valueFromTriplestore.valueContent match {
                case savedValue: TextValueContentV2 =>
                    assert(savedValue.valueHasString.contains(valueHasString))
                    savedValue.standoff should ===(sampleStandoffModified)
                    assert(savedValue.mappingIri.contains("http://rdfh.ch/standoff/mappings/StandardMapping"))
                    savedValue.mapping should ===(standardMapping)

                case _ => throw AssertionException(s"Expected text value, got $valueFromTriplestore")
            }
        }

        "not update a text value so it differs only from an existing value in that it has different standoff" in {
            val valueHasString = "Comment 1ac"

            val propertyIri: SmartIri = "http://0.0.0.0:3333/ontology/0803/incunabula/v2#book_comment".toSmartIri

            responderManager ! UpdateValueRequestV2(
                UpdateValueV2(
                    resourceIri = zeitglöckleinIri,
                    resourceClassIri = "http://0.0.0.0:3333/ontology/0803/incunabula/v2#book".toSmartIri,
                    propertyIri = propertyIri,
                    valueIri = zeitglöckleinCommentWithStandoffIri.get,
                    valueContent = TextValueContentV2(
                        ontologySchema = ApiV2Complex,
                        maybeValueHasString = Some(valueHasString),
                        standoff = sampleStandoffModified,
                        mappingIri = Some("http://rdfh.ch/standoff/mappings/StandardMapping"),
                        mapping = standardMapping
                    )
                ),
                requestingUser = incunabulaUser,
                apiRequestID = UUID.randomUUID
            )

            expectMsgPF(timeout) {
                case msg: akka.actor.Status.Failure => msg.cause.isInstanceOf[DuplicateValueException] should ===(true)
            }
        }

        "not update a text value without changing it (without submitting standoff)" in {
            val valueHasString = "This updated comment has no standoff"
            val propertyIri: SmartIri = "http://0.0.0.0:3333/ontology/0803/incunabula/v2#book_comment".toSmartIri

            responderManager ! UpdateValueRequestV2(
                UpdateValueV2(
                    resourceIri = zeitglöckleinIri,
                    resourceClassIri = "http://0.0.0.0:3333/ontology/0803/incunabula/v2#book".toSmartIri,
                    propertyIri = propertyIri,
                    valueIri = zeitglöckleinCommentWithoutStandoffIri.get,
                    valueContent = TextValueContentV2(
                        ontologySchema = ApiV2Complex,
                        maybeValueHasString = Some(valueHasString)
                    )
                ),
                requestingUser = incunabulaUser,
                apiRequestID = UUID.randomUUID
            )

            expectMsgPF(timeout) {
                case msg: akka.actor.Status.Failure => msg.cause.isInstanceOf[DuplicateValueException] should ===(true)
            }
        }

        "update a decimal value" in {
            val resourceIri: IRI = aThingIri
            val propertyIri: SmartIri = "http://0.0.0.0:3333/ontology/0001/anything/v2#hasDecimal".toSmartIri
            val valueHasDecimal = BigDecimal("3.1415926")
            val maybeResourceLastModDate: Option[Instant] = getResourceLastModificationDate(resourceIri, anythingUser1)

            responderManager ! UpdateValueRequestV2(
                UpdateValueV2(
                    resourceIri = resourceIri,
                    resourceClassIri = "http://0.0.0.0:3333/ontology/0001/anything/v2#Thing".toSmartIri,
                    propertyIri = propertyIri,
                    valueIri = decimalValueIri.get,
                    valueContent = DecimalValueContentV2(
                        ontologySchema = ApiV2Complex,
                        valueHasDecimal = valueHasDecimal
                    )
                ),
                requestingUser = anythingUser1,
                apiRequestID = UUID.randomUUID
            )

            expectMsgPF(timeout) {
                case updateValueResponse: UpdateValueResponseV2 => decimalValueIri.set(updateValueResponse.valueIri)
            }

            // Read the value back to check that it was added correctly.

            val valueFromTriplestore = getValue(
                resourceIri = resourceIri,
                maybePreviousLastModDate = maybeResourceLastModDate,
                propertyIriForGravsearch = propertyIri,
                propertyIriInResult = propertyIri,
                expectedValueIri = decimalValueIri.get,
                requestingUser = anythingUser1
            )

            valueFromTriplestore.valueContent match {
                case savedValue: DecimalValueContentV2 => savedValue.valueHasDecimal should ===(valueHasDecimal)
                case _ => throw AssertionException(s"Expected decimal value, got $valueFromTriplestore")
            }
        }

        "not update a decimal value without changing it" in {
            val resourceIri: IRI = aThingIri
            val propertyIri: SmartIri = "http://0.0.0.0:3333/ontology/0001/anything/v2#hasDecimal".toSmartIri
            val valueHasDecimal = BigDecimal("3.1415926")

            responderManager ! UpdateValueRequestV2(
                UpdateValueV2(
                    resourceIri = resourceIri,
                    resourceClassIri = "http://0.0.0.0:3333/ontology/0001/anything/v2#Thing".toSmartIri,
                    propertyIri = propertyIri,
                    valueIri = decimalValueIri.get,
                    valueContent = DecimalValueContentV2(
                        ontologySchema = ApiV2Complex,
                        valueHasDecimal = valueHasDecimal
                    )
                ),
                requestingUser = anythingUser1,
                apiRequestID = UUID.randomUUID
            )

            expectMsgPF(timeout) {
                case msg: akka.actor.Status.Failure => msg.cause.isInstanceOf[DuplicateValueException] should ===(true)
            }
        }

        "update a date value" in {
            val resourceIri: IRI = aThingIri
            val propertyIri: SmartIri = "http://0.0.0.0:3333/ontology/0001/anything/v2#hasDate".toSmartIri
            val maybeResourceLastModDate: Option[Instant] = getResourceLastModificationDate(resourceIri, anythingUser1)

            val submittedValueContent = DateValueContentV2(
                ontologySchema = ApiV2Complex,
                valueHasCalendar = CalendarNameGregorian,
                valueHasStartJDN = 2264908,
                valueHasStartPrecision = DatePrecisionYear,
                valueHasEndJDN = 2265272,
                valueHasEndPrecision = DatePrecisionYear
            )

            responderManager ! UpdateValueRequestV2(
                UpdateValueV2(
                    resourceIri = resourceIri,
                    resourceClassIri = "http://0.0.0.0:3333/ontology/0001/anything/v2#Thing".toSmartIri,
                    propertyIri = propertyIri,
                    valueIri = dateValueIri.get,
                    valueContent = submittedValueContent
                ),
                requestingUser = anythingUser1,
                apiRequestID = UUID.randomUUID
            )

            expectMsgPF(timeout) {
                case updateValueResponse: UpdateValueResponseV2 => dateValueIri.set(updateValueResponse.valueIri)
            }

            // Read the value back to check that it was added correctly.

            val valueFromTriplestore = getValue(
                resourceIri = resourceIri,
                maybePreviousLastModDate = maybeResourceLastModDate,
                propertyIriForGravsearch = propertyIri,
                propertyIriInResult = propertyIri,
                expectedValueIri = dateValueIri.get,
                requestingUser = anythingUser1
            )

            valueFromTriplestore.valueContent match {
                case savedValue: DateValueContentV2 =>
                    savedValue.valueHasCalendar should ===(submittedValueContent.valueHasCalendar)
                    savedValue.valueHasStartJDN should ===(submittedValueContent.valueHasStartJDN)
                    savedValue.valueHasStartPrecision should ===(submittedValueContent.valueHasStartPrecision)
                    savedValue.valueHasEndJDN should ===(submittedValueContent.valueHasEndJDN)
                    savedValue.valueHasEndPrecision should ===(submittedValueContent.valueHasEndPrecision)

                case _ => throw AssertionException(s"Expected date value, got $valueFromTriplestore")
            }
        }

        "not update a date value without changing it" in {
            val resourceIri: IRI = aThingIri
            val propertyIri: SmartIri = "http://0.0.0.0:3333/ontology/0001/anything/v2#hasDate".toSmartIri

            val submittedValueContent = DateValueContentV2(
                ontologySchema = ApiV2Complex,
                valueHasCalendar = CalendarNameGregorian,
                valueHasStartJDN = 2264908,
                valueHasStartPrecision = DatePrecisionYear,
                valueHasEndJDN = 2265272,
                valueHasEndPrecision = DatePrecisionYear
            )

            responderManager ! UpdateValueRequestV2(
                UpdateValueV2(
                    resourceIri = resourceIri,
                    resourceClassIri = "http://0.0.0.0:3333/ontology/0001/anything/v2#Thing".toSmartIri,
                    propertyIri = propertyIri,
                    valueIri = dateValueIri.get,
                    valueContent = submittedValueContent
                ),
                requestingUser = anythingUser1,
                apiRequestID = UUID.randomUUID
            )

            expectMsgPF(timeout) {
                case msg: akka.actor.Status.Failure => msg.cause.isInstanceOf[DuplicateValueException] should ===(true)
            }
        }

        "update a boolean value" in {
            val resourceIri: IRI = aThingIri
            val propertyIri: SmartIri = "http://0.0.0.0:3333/ontology/0001/anything/v2#hasBoolean".toSmartIri
            val valueHasBoolean = false
            val maybeResourceLastModDate: Option[Instant] = getResourceLastModificationDate(resourceIri, anythingUser1)

            responderManager ! UpdateValueRequestV2(
                UpdateValueV2(
                    resourceIri = resourceIri,
                    resourceClassIri = "http://0.0.0.0:3333/ontology/0001/anything/v2#Thing".toSmartIri,
                    propertyIri = propertyIri,
                    valueIri = booleanValueIri.get,
                    valueContent = BooleanValueContentV2(
                        ontologySchema = ApiV2Complex,
                        valueHasBoolean = valueHasBoolean
                    )
                ),
                requestingUser = anythingUser1,
                apiRequestID = UUID.randomUUID
            )

            expectMsgPF(timeout) {
                case updateValueResponse: UpdateValueResponseV2 => booleanValueIri.set(updateValueResponse.valueIri)
            }

            // Read the value back to check that it was added correctly.

            val valueFromTriplestore = getValue(
                resourceIri = resourceIri,
                maybePreviousLastModDate = maybeResourceLastModDate,
                propertyIriForGravsearch = propertyIri,
                propertyIriInResult = propertyIri,
                expectedValueIri = booleanValueIri.get,
                requestingUser = anythingUser1
            )

            valueFromTriplestore.valueContent match {
                case savedValue: BooleanValueContentV2 => savedValue.valueHasBoolean should ===(valueHasBoolean)
                case _ => throw AssertionException(s"Expected boolean value, got $valueFromTriplestore")
            }
        }

        "not update a boolean value without changing it" in {
            val resourceIri: IRI = aThingIri
            val propertyIri: SmartIri = "http://0.0.0.0:3333/ontology/0001/anything/v2#hasBoolean".toSmartIri
            val valueHasBoolean = false

            responderManager ! UpdateValueRequestV2(
                UpdateValueV2(
                    resourceIri = resourceIri,
                    resourceClassIri = "http://0.0.0.0:3333/ontology/0001/anything/v2#Thing".toSmartIri,
                    propertyIri = propertyIri,
                    valueIri = booleanValueIri.get,
                    valueContent = BooleanValueContentV2(
                        ontologySchema = ApiV2Complex,
                        valueHasBoolean = valueHasBoolean
                    )
                ),
                requestingUser = anythingUser1,
                apiRequestID = UUID.randomUUID
            )

            expectMsgPF(timeout) {
                case msg: akka.actor.Status.Failure => msg.cause.isInstanceOf[DuplicateValueException] should ===(true)
            }
        }

        "update a geometry value" in {
            val resourceIri: IRI = aThingIri
            val propertyIri: SmartIri = "http://0.0.0.0:3333/ontology/0001/anything/v2#hasGeometry".toSmartIri
            val valueHasGeometry = """{"status":"active","lineColor":"#ff3334","lineWidth":2,"points":[{"x":0.08098591549295775,"y":0.16741071428571427},{"x":0.7394366197183099,"y":0.7299107142857143}],"type":"rectangle","original_index":0}"""
            val maybeResourceLastModDate: Option[Instant] = getResourceLastModificationDate(resourceIri, anythingUser1)

            responderManager ! UpdateValueRequestV2(
                UpdateValueV2(
                    resourceIri = resourceIri,
                    resourceClassIri = "http://0.0.0.0:3333/ontology/0001/anything/v2#Thing".toSmartIri,
                    propertyIri = propertyIri,
                    valueIri = geometryValueIri.get,
                    valueContent = GeomValueContentV2(
                        ontologySchema = ApiV2Complex,
                        valueHasGeometry = valueHasGeometry
                    )
                ),
                requestingUser = anythingUser1,
                apiRequestID = UUID.randomUUID
            )

            expectMsgPF(timeout) {
                case updateValueResponse: UpdateValueResponseV2 => geometryValueIri.set(updateValueResponse.valueIri)
            }

            // Read the value back to check that it was added correctly.

            val valueFromTriplestore = getValue(
                resourceIri = resourceIri,
                maybePreviousLastModDate = maybeResourceLastModDate,
                propertyIriForGravsearch = propertyIri,
                propertyIriInResult = propertyIri,
                expectedValueIri = geometryValueIri.get,
                requestingUser = anythingUser1
            )

            valueFromTriplestore.valueContent match {
                case savedValue: GeomValueContentV2 => savedValue.valueHasGeometry should ===(valueHasGeometry)
                case _ => throw AssertionException(s"Expected geometry value, got $valueFromTriplestore")
            }
        }

        "not update a geometry value without changing it" in {
            val resourceIri: IRI = aThingIri
            val propertyIri: SmartIri = "http://0.0.0.0:3333/ontology/0001/anything/v2#hasGeometry".toSmartIri
            val valueHasGeometry = """{"status":"active","lineColor":"#ff3334","lineWidth":2,"points":[{"x":0.08098591549295775,"y":0.16741071428571427},{"x":0.7394366197183099,"y":0.7299107142857143}],"type":"rectangle","original_index":0}"""

            responderManager ! UpdateValueRequestV2(
                UpdateValueV2(
                    resourceIri = resourceIri,
                    resourceClassIri = "http://0.0.0.0:3333/ontology/0001/anything/v2#Thing".toSmartIri,
                    propertyIri = propertyIri,
                    valueIri = geometryValueIri.get,
                    valueContent = GeomValueContentV2(
                        ontologySchema = ApiV2Complex,
                        valueHasGeometry = valueHasGeometry
                    )
                ),
                requestingUser = anythingUser1,
                apiRequestID = UUID.randomUUID
            )

            expectMsgPF(timeout) {
                case msg: akka.actor.Status.Failure => msg.cause.isInstanceOf[DuplicateValueException] should ===(true)
            }
        }

        "update an interval value" in {
            val resourceIri: IRI = aThingIri
            val propertyIri: SmartIri = "http://0.0.0.0:3333/ontology/0001/anything/v2#hasInterval".toSmartIri
            val valueHasIntervalStart = BigDecimal("1.23")
            val valueHasIntervalEnd = BigDecimal("3.45")
            val maybeResourceLastModDate: Option[Instant] = getResourceLastModificationDate(resourceIri, anythingUser1)

            responderManager ! UpdateValueRequestV2(
                UpdateValueV2(
                    resourceIri = resourceIri,
                    resourceClassIri = "http://0.0.0.0:3333/ontology/0001/anything/v2#Thing".toSmartIri,
                    propertyIri = propertyIri,
                    valueIri = intervalValueIri.get,
                    valueContent = IntervalValueContentV2(
                        ontologySchema = ApiV2Complex,
                        valueHasIntervalStart = valueHasIntervalStart,
                        valueHasIntervalEnd = valueHasIntervalEnd
                    )
                ),
                requestingUser = anythingUser1,
                apiRequestID = UUID.randomUUID
            )

            expectMsgPF(timeout) {
                case updateValueResponse: UpdateValueResponseV2 => intervalValueIri.set(updateValueResponse.valueIri)
            }

            // Read the value back to check that it was added correctly.

            val valueFromTriplestore = getValue(
                resourceIri = resourceIri,
                maybePreviousLastModDate = maybeResourceLastModDate,
                propertyIriForGravsearch = propertyIri,
                propertyIriInResult = propertyIri,
                expectedValueIri = intervalValueIri.get,
                requestingUser = anythingUser1
            )

            valueFromTriplestore.valueContent match {
                case savedValue: IntervalValueContentV2 =>
                    savedValue.valueHasIntervalStart should ===(valueHasIntervalStart)
                    savedValue.valueHasIntervalEnd should ===(valueHasIntervalEnd)

                case _ => throw AssertionException(s"Expected interval value, got $valueFromTriplestore")
            }
        }

        "not update an interval value without changing it" in {
            val resourceIri: IRI = aThingIri
            val propertyIri: SmartIri = "http://0.0.0.0:3333/ontology/0001/anything/v2#hasInterval".toSmartIri
            val valueHasIntervalStart = BigDecimal("1.23")
            val valueHasIntervalEnd = BigDecimal("3.45")

            responderManager ! UpdateValueRequestV2(
                UpdateValueV2(
                    resourceIri = resourceIri,
                    resourceClassIri = "http://0.0.0.0:3333/ontology/0001/anything/v2#Thing".toSmartIri,
                    propertyIri = propertyIri,
                    valueIri = intervalValueIri.get,
                    valueContent = IntervalValueContentV2(
                        ontologySchema = ApiV2Complex,
                        valueHasIntervalStart = valueHasIntervalStart,
                        valueHasIntervalEnd = valueHasIntervalEnd
                    )
                ),
                requestingUser = anythingUser1,
                apiRequestID = UUID.randomUUID
            )

            expectMsgPF(timeout) {
                case msg: akka.actor.Status.Failure => msg.cause.isInstanceOf[DuplicateValueException] should ===(true)
            }
        }

        "update a list value" in {
            val resourceIri: IRI = aThingIri
            val propertyIri: SmartIri = "http://0.0.0.0:3333/ontology/0001/anything/v2#hasListItem".toSmartIri
            val valueHasListNode = "http://rdfh.ch/lists/0001/treeList02"
            val maybeResourceLastModDate: Option[Instant] = getResourceLastModificationDate(resourceIri, anythingUser1)

            responderManager ! UpdateValueRequestV2(
                UpdateValueV2(
                    resourceIri = resourceIri,
                    resourceClassIri = "http://0.0.0.0:3333/ontology/0001/anything/v2#Thing".toSmartIri,
                    propertyIri = propertyIri,
                    valueIri = listValueIri.get,
                    valueContent = HierarchicalListValueContentV2(
                        ontologySchema = ApiV2Complex,
                        valueHasListNode = valueHasListNode
                    )
                ),
                requestingUser = anythingUser1,
                apiRequestID = UUID.randomUUID
            )

            expectMsgPF(timeout) {
                case updateValueResponse: UpdateValueResponseV2 => listValueIri.set(updateValueResponse.valueIri)
            }

            // Read the value back to check that it was added correctly.

            val valueFromTriplestore = getValue(
                resourceIri = resourceIri,
                maybePreviousLastModDate = maybeResourceLastModDate,
                propertyIriForGravsearch = propertyIri,
                propertyIriInResult = propertyIri,
                expectedValueIri = listValueIri.get,
                requestingUser = anythingUser1
            )

            valueFromTriplestore.valueContent match {
                case savedValue: HierarchicalListValueContentV2 =>
                    savedValue.valueHasListNode should ===(valueHasListNode)

                case _ => throw AssertionException(s"Expected list value, got $valueFromTriplestore")
            }
        }

        "not update a list value without changing it" in {
            val resourceIri: IRI = aThingIri
            val propertyIri: SmartIri = "http://0.0.0.0:3333/ontology/0001/anything/v2#hasListItem".toSmartIri
            val valueHasListNode = "http://rdfh.ch/lists/0001/treeList02"

            responderManager ! UpdateValueRequestV2(
                UpdateValueV2(
                    resourceIri = resourceIri,
                    resourceClassIri = "http://0.0.0.0:3333/ontology/0001/anything/v2#Thing".toSmartIri,
                    propertyIri = propertyIri,
                    valueIri = listValueIri.get,
                    valueContent = HierarchicalListValueContentV2(
                        ontologySchema = ApiV2Complex,
                        valueHasListNode = valueHasListNode
                    )
                ),
                requestingUser = anythingUser1,
                apiRequestID = UUID.randomUUID
            )

            expectMsgPF(timeout) {
                case msg: akka.actor.Status.Failure => msg.cause.isInstanceOf[DuplicateValueException] should ===(true)
            }
        }

        "not update a list value with the IRI of a nonexistent list node" in {
            val resourceIri: IRI = aThingIri
            val propertyIri: SmartIri = "http://0.0.0.0:3333/ontology/0001/anything/v2#hasListItem".toSmartIri
            val valueHasListNode = "http://rdfh.ch/lists/0001/nonexistent"

            responderManager ! UpdateValueRequestV2(
                UpdateValueV2(
                    resourceIri = resourceIri,
                    resourceClassIri = "http://0.0.0.0:3333/ontology/0001/anything/v2#Thing".toSmartIri,
                    propertyIri = propertyIri,
                    valueIri = listValueIri.get,
                    valueContent = HierarchicalListValueContentV2(
                        ontologySchema = ApiV2Complex,
                        valueHasListNode = valueHasListNode
                    )
                ),
                requestingUser = anythingUser1,
                apiRequestID = UUID.randomUUID
            )

            expectMsgPF(timeout) {
                case msg: akka.actor.Status.Failure => msg.cause.isInstanceOf[NotFoundException] should ===(true)
            }
        }

        "update a color value" in {
            val resourceIri: IRI = aThingIri
            val propertyIri: SmartIri = "http://0.0.0.0:3333/ontology/0001/anything/v2#hasColor".toSmartIri
            val valueHasColor = "#ff3334"
            val maybeResourceLastModDate: Option[Instant] = getResourceLastModificationDate(resourceIri, anythingUser1)

            responderManager ! UpdateValueRequestV2(
                UpdateValueV2(
                    resourceIri = resourceIri,
                    resourceClassIri = "http://0.0.0.0:3333/ontology/0001/anything/v2#Thing".toSmartIri,
                    propertyIri = propertyIri,
                    valueIri = colorValueIri.get,
                    valueContent = ColorValueContentV2(
                        ontologySchema = ApiV2Complex,
                        valueHasColor = valueHasColor
                    )
                ),
                requestingUser = anythingUser1,
                apiRequestID = UUID.randomUUID
            )

            expectMsgPF(timeout) {
                case updateValueResponse: UpdateValueResponseV2 => colorValueIri.set(updateValueResponse.valueIri)
            }

            // Read the value back to check that it was added correctly.

            val valueFromTriplestore = getValue(
                resourceIri = resourceIri,
                maybePreviousLastModDate = maybeResourceLastModDate,
                propertyIriForGravsearch = propertyIri,
                propertyIriInResult = propertyIri,
                expectedValueIri = colorValueIri.get,
                requestingUser = anythingUser1
            )

            valueFromTriplestore.valueContent match {
                case savedValue: ColorValueContentV2 =>
                    savedValue.valueHasColor should ===(valueHasColor)

                case _ => throw AssertionException(s"Expected color value, got $valueFromTriplestore")
            }
        }

        "not update a color value without changing it" in {
            val resourceIri: IRI = aThingIri
            val propertyIri: SmartIri = "http://0.0.0.0:3333/ontology/0001/anything/v2#hasColor".toSmartIri
            val valueHasColor = "#ff3334"

            responderManager ! UpdateValueRequestV2(
                UpdateValueV2(
                    resourceIri = resourceIri,
                    resourceClassIri = "http://0.0.0.0:3333/ontology/0001/anything/v2#Thing".toSmartIri,
                    propertyIri = propertyIri,
                    valueIri = colorValueIri.get,
                    valueContent = ColorValueContentV2(
                        ontologySchema = ApiV2Complex,
                        valueHasColor = valueHasColor
                    )
                ),
                requestingUser = anythingUser1,
                apiRequestID = UUID.randomUUID
            )

            expectMsgPF(timeout) {
                case msg: akka.actor.Status.Failure => msg.cause.isInstanceOf[DuplicateValueException] should ===(true)
            }
        }

        "update a URI value" in {
            val resourceIri: IRI = aThingIri
            val propertyIri: SmartIri = "http://0.0.0.0:3333/ontology/0001/anything/v2#hasUri".toSmartIri
            val valueHasUri = "https://en.wikipedia.org"
            val maybeResourceLastModDate: Option[Instant] = getResourceLastModificationDate(resourceIri, anythingUser1)

            responderManager ! UpdateValueRequestV2(
                UpdateValueV2(
                    resourceIri = resourceIri,
                    resourceClassIri = "http://0.0.0.0:3333/ontology/0001/anything/v2#Thing".toSmartIri,
                    propertyIri = propertyIri,
                    valueIri = uriValueIri.get,
                    valueContent = UriValueContentV2(
                        ontologySchema = ApiV2Complex,
                        valueHasUri = valueHasUri
                    )
                ),
                requestingUser = anythingUser1,
                apiRequestID = UUID.randomUUID
            )

            expectMsgPF(timeout) {
                case updateValueResponse: UpdateValueResponseV2 => uriValueIri.set(updateValueResponse.valueIri)
            }

            // Read the value back to check that it was added correctly.

            val valueFromTriplestore = getValue(
                resourceIri = resourceIri,
                maybePreviousLastModDate = maybeResourceLastModDate,
                propertyIriForGravsearch = propertyIri,
                propertyIriInResult = propertyIri,
                expectedValueIri = uriValueIri.get,
                requestingUser = anythingUser1
            )

            valueFromTriplestore.valueContent match {
                case savedValue: UriValueContentV2 =>
                    savedValue.valueHasUri should ===(valueHasUri)

                case _ => throw AssertionException(s"Expected URI value, got $valueFromTriplestore")
            }
        }

        "not update a URI value without changing it" in {
            val resourceIri: IRI = aThingIri
            val propertyIri: SmartIri = "http://0.0.0.0:3333/ontology/0001/anything/v2#hasUri".toSmartIri
            val valueHasUri = "https://en.wikipedia.org"

            responderManager ! UpdateValueRequestV2(
                UpdateValueV2(
                    resourceIri = resourceIri,
                    resourceClassIri = "http://0.0.0.0:3333/ontology/0001/anything/v2#Thing".toSmartIri,
                    propertyIri = propertyIri,
                    valueIri = uriValueIri.get,
                    valueContent = UriValueContentV2(
                        ontologySchema = ApiV2Complex,
                        valueHasUri = valueHasUri
                    )
                ),
                requestingUser = anythingUser1,
                apiRequestID = UUID.randomUUID
            )

            expectMsgPF(timeout) {
                case msg: akka.actor.Status.Failure => msg.cause.isInstanceOf[DuplicateValueException] should ===(true)
            }
        }

        "update a geoname value" in {
            val resourceIri: IRI = aThingIri
            val propertyIri: SmartIri = "http://0.0.0.0:3333/ontology/0001/anything/v2#hasGeoname".toSmartIri
            val valueHasGeonameCode = "2988507"
            val maybeResourceLastModDate: Option[Instant] = getResourceLastModificationDate(resourceIri, anythingUser1)

            responderManager ! UpdateValueRequestV2(
                UpdateValueV2(
                    resourceIri = resourceIri,
                    resourceClassIri = "http://0.0.0.0:3333/ontology/0001/anything/v2#Thing".toSmartIri,
                    propertyIri = propertyIri,
                    valueIri = geonameValueIri.get,
                    valueContent = GeonameValueContentV2(
                        ontologySchema = ApiV2Complex,
                        valueHasGeonameCode = valueHasGeonameCode
                    )
                ),
                requestingUser = anythingUser1,
                apiRequestID = UUID.randomUUID
            )

            expectMsgPF(timeout) {
                case updateValueResponse: UpdateValueResponseV2 => geonameValueIri.set(updateValueResponse.valueIri)
            }

            // Read the value back to check that it was added correctly.

            val valueFromTriplestore = getValue(
                resourceIri = resourceIri,
                maybePreviousLastModDate = maybeResourceLastModDate,
                propertyIriForGravsearch = propertyIri,
                propertyIriInResult = propertyIri,
                expectedValueIri = geonameValueIri.get,
                requestingUser = anythingUser1
            )

            valueFromTriplestore.valueContent match {
                case savedValue: GeonameValueContentV2 =>
                    savedValue.valueHasGeonameCode should ===(valueHasGeonameCode)

                case _ => throw AssertionException(s"Expected GeoNames value, got $valueFromTriplestore")
            }
        }

        "not update a geoname value without changing it" in {
            val resourceIri: IRI = aThingIri
            val propertyIri: SmartIri = "http://0.0.0.0:3333/ontology/0001/anything/v2#hasGeoname".toSmartIri
            val valueHasGeonameCode = "2988507"

            responderManager ! UpdateValueRequestV2(
                UpdateValueV2(
                    resourceIri = resourceIri,
                    resourceClassIri = "http://0.0.0.0:3333/ontology/0001/anything/v2#Thing".toSmartIri,
                    propertyIri = propertyIri,
                    valueIri = geonameValueIri.get,
                    valueContent = GeonameValueContentV2(
                        ontologySchema = ApiV2Complex,
                        valueHasGeonameCode = valueHasGeonameCode
                    )
                ),
                requestingUser = anythingUser1,
                apiRequestID = UUID.randomUUID
            )

            expectMsgPF(timeout) {
                case msg: akka.actor.Status.Failure => msg.cause.isInstanceOf[DuplicateValueException] should ===(true)
            }
        }

        "update a link between two resources" in {
            val resourceIri: IRI = "http://rdfh.ch/0803/cb1a74e3e2f6"
            val linkPropertyIri: SmartIri = OntologyConstants.KnoraApiV2Complex.HasLinkTo.toSmartIri
            val linkValuePropertyIri: SmartIri = OntologyConstants.KnoraApiV2Complex.HasLinkToValue.toSmartIri
            val maybeResourceLastModDate: Option[Instant] = getResourceLastModificationDate(resourceIri, incunabulaUser)

            val updateValueRequest = UpdateValueRequestV2(
                UpdateValueV2(
                    resourceIri = resourceIri,
                    resourceClassIri = OntologyConstants.KnoraApiV2Complex.LinkObj.toSmartIri,
                    propertyIri = linkValuePropertyIri,
                    valueIri = linkValueIri.get,
                    valueContent = LinkValueContentV2(
                        ontologySchema = ApiV2Complex,
                        referredResourceIri = generationeIri
                    )
                ),
                requestingUser = incunabulaUser,
                apiRequestID = UUID.randomUUID
            )

            responderManager ! updateValueRequest

            expectMsgPF(timeout) {
                case updateValueResponse: UpdateValueResponseV2 => linkValueIri.set(updateValueResponse.valueIri)
            }

            val valueFromTriplestore = getValue(
                resourceIri = resourceIri,
                maybePreviousLastModDate = maybeResourceLastModDate,
                propertyIriForGravsearch = linkPropertyIri,
                propertyIriInResult = linkValuePropertyIri,
                expectedValueIri = linkValueIri.get,
                requestingUser = incunabulaUser
            )

            valueFromTriplestore match {
                case readLinkValueV2: ReadLinkValueV2 =>
                    readLinkValueV2.valueContent.referredResourceIri should ===(generationeIri)
                    readLinkValueV2.valueHasRefCount should ===(1)

                case _ => throw AssertionException(s"Expected link value, got $valueFromTriplestore")
            }
        }

        "not update a link without changing it" in {
            val resourceIri: IRI = "http://rdfh.ch/0803/cb1a74e3e2f6"
            val linkValuePropertyIri: SmartIri = OntologyConstants.KnoraApiV2Complex.HasLinkToValue.toSmartIri

            val updateValueRequest = UpdateValueRequestV2(
                UpdateValueV2(
                    resourceIri = resourceIri,
                    resourceClassIri = OntologyConstants.KnoraApiV2Complex.LinkObj.toSmartIri,
                    propertyIri = linkValuePropertyIri,
                    valueIri = linkValueIri.get,
                    valueContent = LinkValueContentV2(
                        ontologySchema = ApiV2Complex,
                        referredResourceIri = generationeIri
                    )
                ),
                requestingUser = incunabulaUser,
                apiRequestID = UUID.randomUUID
            )

            responderManager ! updateValueRequest

            expectMsgPF(timeout) {
                case msg: akka.actor.Status.Failure => msg.cause.isInstanceOf[DuplicateValueException] should ===(true)
            }
        }

        "not update a standoff link directly" in {
            responderManager ! UpdateValueRequestV2(
                UpdateValueV2(
                    resourceIri = zeitglöckleinIri,
                    resourceClassIri = "http://0.0.0.0:3333/ontology/0803/incunabula/v2#book".toSmartIri,
                    propertyIri = OntologyConstants.KnoraApiV2Complex.HasStandoffLinkToValue.toSmartIri,
                    valueIri = zeitglöckleinCommentWithStandoffIri.get,
                    valueContent = LinkValueContentV2(
                        ontologySchema = ApiV2Complex,
                        referredResourceIri = generationeIri
                    )
                ),
                requestingUser = SharedTestDataADM.superUser,
                apiRequestID = UUID.randomUUID
            )

            expectMsgPF(timeout) {
                case msg: akka.actor.Status.Failure => msg.cause.isInstanceOf[BadRequestException] should ===(true)
            }
        }

        "not update a still image file value without changing it" in {
            val resourceIri: IRI = aThingPictureIri
            stillImageFileValueIri.set("http://rdfh.ch/0001/a-thing-picture/values/file1")

            val valueContent = StillImageFileValueContentV2(
                ontologySchema = ApiV2Complex,
                fileValue = FileValueV2(
                    internalFilename = "B1D0OkEgfFp-Cew2Seur7Wi.jp2",
                    internalMimeType = "image/jp2",
                    originalFilename = "test.tiff",
                    originalMimeType = "image/tiff"
                ),
                dimX = 512,
                dimY = 256
            )

            val updateValueRequest = UpdateValueRequestV2(
                UpdateValueV2(
                    resourceIri = resourceIri,
                    resourceClassIri = "http://0.0.0.0:3333/ontology/0001/anything/v2#ThingPicture".toSmartIri,
                    propertyIri = OntologyConstants.KnoraApiV2Complex.HasStillImageFileValue.toSmartIri,
                    valueIri = stillImageFileValueIri.get,
                    valueContent = valueContent
                ),
                requestingUser = anythingUser1,
                apiRequestID = UUID.randomUUID
            )

            responderManager ! updateValueRequest

            expectMsgPF(timeout) {
                case msg: akka.actor.Status.Failure => msg.cause.isInstanceOf[DuplicateValueException] should ===(true)
            }
        }

        "update a still image file value" in {
            val resourceIri: IRI = aThingPictureIri
            val propertyIri: SmartIri = OntologyConstants.KnoraApiV2Complex.HasStillImageFileValue.toSmartIri
            val maybeResourceLastModDate: Option[Instant] = getResourceLastModificationDate(resourceIri, anythingUser1)

            // Get the value before update.
            val previousValueFromTriplestore: ReadValueV2 = getValue(
                resourceIri = resourceIri,
                maybePreviousLastModDate = maybeResourceLastModDate,
                propertyIriForGravsearch = propertyIri,
                propertyIriInResult = propertyIri,
                expectedValueIri = stillImageFileValueIri.get,
                requestingUser = anythingUser1,
                checkLastModDateChanged = false
            )

            // Update the value.

            val valueContent = StillImageFileValueContentV2(
                ontologySchema = ApiV2Complex,
                fileValue = FileValueV2(
                    internalFilename = "updated-filename.jp2",
                    internalMimeType = "image/jp2",
                    originalFilename = "test.tiff",
                    originalMimeType = "image/tiff"
                ),
                dimX = 512,
                dimY = 256
            )

            responderManager ! UpdateValueRequestV2(
                UpdateValueV2(
                    resourceIri = resourceIri,
                    resourceClassIri = "http://0.0.0.0:3333/ontology/0001/anything/v2#ThingPicture".toSmartIri,
                    propertyIri = propertyIri,
                    valueIri = stillImageFileValueIri.get,
                    valueContent = valueContent
                ),
                requestingUser = anythingUser1,
                apiRequestID = UUID.randomUUID
            )

            expectMsgPF(timeout) {
                case updateValueResponse: UpdateValueResponseV2 => stillImageFileValueIri.set(updateValueResponse.valueIri)
            }

            // Read the value back to check that it was added correctly.

            val updatedValueFromTriplestore = getValue(
                resourceIri = resourceIri,
                maybePreviousLastModDate = maybeResourceLastModDate,
                propertyIriForGravsearch = propertyIri,
                propertyIriInResult = propertyIri,
                expectedValueIri = stillImageFileValueIri.get,
                requestingUser = anythingUser1
            )

            updatedValueFromTriplestore.valueContent match {
                case savedValue: StillImageFileValueContentV2 =>
                    savedValue should ===(valueContent)
                    updatedValueFromTriplestore.permissions should ===(previousValueFromTriplestore.permissions)

                case _ => throw AssertionException(s"Expected still image file value, got $updatedValueFromTriplestore")
            }

        }

        "not return a Sipi error if Sipi fails to delete a temporary file when Knora rejects a request" in {
            val resourceIri: IRI = aThingPictureIri
            val propertyIri: SmartIri = OntologyConstants.KnoraApiV2Complex.HasStillImageFileValue.toSmartIri

            val valueContent = StillImageFileValueContentV2(
                ontologySchema = ApiV2Complex,
                fileValue = FileValueV2(
                    internalFilename = MockSipiConnector.FAILURE_FILENAME, // tells the mock Sipi responder to simulate failure
                    internalMimeType = "image/jp2",
                    originalFilename = "test.tiff",
                    originalMimeType = "image/tiff"
                ),
                dimX = 512,
                dimY = 256
            )

            // Knora will reject this request.
            responderManager ! UpdateValueRequestV2(
                UpdateValueV2(
                    resourceIri = resourceIri,
                    resourceClassIri = "http://0.0.0.0:3333/ontology/0001/anything/v2#ThingPicture".toSmartIri,
                    propertyIri = propertyIri,
                    valueIri = stillImageFileValueIri.get,
                    valueContent = valueContent
                ),
                requestingUser = incunabulaUser, // this user doesn't have the necessary permission
                apiRequestID = UUID.randomUUID
            )

            expectMsgPF(timeout) {
                case msg: akka.actor.Status.Failure =>
                    msg.cause.isInstanceOf[ForbiddenException] should ===(true)
            }
        }

        "return a Sipi error if Sipi fails to move a file to permanent storage" in {
            val resourceIri: IRI = aThingPictureIri
            val propertyIri: SmartIri = OntologyConstants.KnoraApiV2Complex.HasStillImageFileValue.toSmartIri

            val valueContent = StillImageFileValueContentV2(
                ontologySchema = ApiV2Complex,
                fileValue = FileValueV2(
                    internalFilename = MockSipiConnector.FAILURE_FILENAME, // tells the mock Sipi responder to simulate failure
                    internalMimeType = "image/jp2",
                    originalFilename = "test.tiff",
                    originalMimeType = "image/tiff"
                ),
                dimX = 512,
                dimY = 256
            )

            // Knora will accept this request, but the mock Sipi responder will say it failed to move the file to permanent storage.
            responderManager ! UpdateValueRequestV2(
                UpdateValueV2(
                    resourceIri = resourceIri,
                    resourceClassIri = "http://0.0.0.0:3333/ontology/0001/anything/v2#ThingPicture".toSmartIri,
                    propertyIri = propertyIri,
                    valueIri = stillImageFileValueIri.get,
                    valueContent = valueContent
                ),
                requestingUser = anythingUser1,
                apiRequestID = UUID.randomUUID
            )

            expectMsgPF(timeout) {
                case msg: akka.actor.Status.Failure =>
                    msg.cause.isInstanceOf[SipiException] should ===(true)
            }
        }

        "not delete a value if the requesting user does not have DeletePermission on the value" in {
            val resourceIri: IRI = aThingIri
            // #toSmartIri
            val propertyIri: SmartIri = "http://0.0.0.0:3333/ontology/0001/anything/v2#hasInteger".toSmartIri
            // #toSmartIri

            responderManager ! DeleteValueRequestV2(
                resourceIri = resourceIri,
                resourceClassIri = "http://0.0.0.0:3333/ontology/0001/anything/v2#Thing".toSmartIri,
                propertyIri = propertyIri,
                valueIri = intValueIri.get,
                valueTypeIri = OntologyConstants.KnoraApiV2Complex.IntValue.toSmartIri,
                deleteComment = Some("this value was incorrect"),
                requestingUser = anythingUser2,
                apiRequestID = UUID.randomUUID
            )

            expectMsgPF(timeout) {
                case msg: akka.actor.Status.Failure => msg.cause.isInstanceOf[ForbiddenException] should ===(true)
            }
        }

        "delete an integer value" in {
            val resourceIri: IRI = aThingIri
            val propertyIri: SmartIri = "http://0.0.0.0:3333/ontology/0001/anything/v2#hasInteger".toSmartIri
            val maybeResourceLastModDate: Option[Instant] = getResourceLastModificationDate(resourceIri, anythingUser1)

            responderManager ! DeleteValueRequestV2(
                resourceIri = resourceIri,
                resourceClassIri = "http://0.0.0.0:3333/ontology/0001/anything/v2#Thing".toSmartIri,
                propertyIri = propertyIri,
                valueIri = intValueIri.get,
                valueTypeIri = OntologyConstants.KnoraApiV2Complex.IntValue.toSmartIri,
                deleteComment = Some("this value was incorrect"),
                requestingUser = anythingUser1,
                apiRequestID = UUID.randomUUID
            )

            expectMsgType[SuccessResponseV2](timeout)

            checkValueIsDeleted(resourceIri = resourceIri,
                maybePreviousLastModDate = maybeResourceLastModDate,
                propertyIriForGravsearch = propertyIri,
                propertyIriInResult = propertyIri,
                valueIri = intValueIri.get,
                requestingUser = anythingUser1)
        }

        "not delete a standoff link directly" in {
            responderManager ! DeleteValueRequestV2(
                resourceIri = zeitglöckleinIri,
                resourceClassIri = "http://0.0.0.0:3333/ontology/0803/incunabula/v2#book".toSmartIri,
                propertyIri = OntologyConstants.KnoraApiV2Complex.HasStandoffLinkToValue.toSmartIri,
                valueIri = standoffLinkValueIri.get,
                valueTypeIri = OntologyConstants.KnoraApiV2Complex.LinkValue.toSmartIri,
                requestingUser = SharedTestDataADM.superUser,
                apiRequestID = UUID.randomUUID
            )

            expectMsgPF(timeout) {
                case msg: akka.actor.Status.Failure => msg.cause.isInstanceOf[BadRequestException] should ===(true)
            }
        }

        "delete a text value with a standoff link" in {
            val propertyIri: SmartIri = "http://0.0.0.0:3333/ontology/0803/incunabula/v2#book_comment".toSmartIri
            val maybeResourceLastModDate: Option[Instant] = getResourceLastModificationDate(zeitglöckleinIri, incunabulaUser)

            responderManager ! DeleteValueRequestV2(
                resourceIri = zeitglöckleinIri,
                resourceClassIri = "http://0.0.0.0:3333/ontology/0803/incunabula/v2#book".toSmartIri,
                propertyIri = propertyIri,
                valueIri = zeitglöckleinCommentWithStandoffIri.get,
                valueTypeIri = OntologyConstants.KnoraApiV2Complex.TextValue.toSmartIri,
                deleteComment = Some("this value was incorrect"),
                requestingUser = incunabulaUser,
                apiRequestID = UUID.randomUUID
            )

            expectMsgType[SuccessResponseV2](timeout)

            checkValueIsDeleted(resourceIri = zeitglöckleinIri,
                maybePreviousLastModDate = maybeResourceLastModDate,
                propertyIriForGravsearch = propertyIri,
                propertyIriInResult = propertyIri,
                valueIri = zeitglöckleinCommentWithStandoffIri.get,
                requestingUser = incunabulaUser)

            // There should be no standoff link values left in the resource.

            val resource = getResourceWithValues(
                resourceIri = zeitglöckleinIri,
                propertyIrisForGravsearch = Seq(OntologyConstants.KnoraApiV2Complex.HasStandoffLinkTo.toSmartIri),
                requestingUser = incunabulaUser
            )

            assert(resource.values.get(OntologyConstants.KnoraApiV2Complex.HasStandoffLinkToValue.toSmartIri).isEmpty)
        }

        "delete a link between two resources" in {
            val resourceIri: IRI = "http://rdfh.ch/0803/cb1a74e3e2f6"
            val linkPropertyIri: SmartIri = OntologyConstants.KnoraApiV2Complex.HasLinkTo.toSmartIri
            val linkValuePropertyIri: SmartIri = OntologyConstants.KnoraApiV2Complex.HasLinkToValue.toSmartIri
            val maybeResourceLastModDate: Option[Instant] = getResourceLastModificationDate(resourceIri, anythingUser1)

            responderManager ! DeleteValueRequestV2(
                resourceIri = resourceIri,
                resourceClassIri = OntologyConstants.KnoraApiV2Complex.LinkObj.toSmartIri,
                propertyIri = linkValuePropertyIri,
                valueIri = linkValueIri.get,
                valueTypeIri = OntologyConstants.KnoraApiV2Complex.LinkValue.toSmartIri,
                requestingUser = incunabulaUser,
                apiRequestID = UUID.randomUUID
            )

            expectMsgType[SuccessResponseV2](timeout)

            checkValueIsDeleted(resourceIri = resourceIri,
                maybePreviousLastModDate = maybeResourceLastModDate,
                propertyIriForGravsearch = linkPropertyIri,
                propertyIriInResult = linkValuePropertyIri,
                valueIri = intValueIri.get,
                requestingUser = anythingUser1)
        }

        "not delete a value if the property's cardinality doesn't allow it" in {
            val propertyIri: SmartIri = "http://0.0.0.0:3333/ontology/0803/incunabula/v2#title".toSmartIri

            responderManager ! DeleteValueRequestV2(
                resourceIri = zeitglöckleinIri,
                resourceClassIri = "http://0.0.0.0:3333/ontology/0803/incunabula/v2#book".toSmartIri,
                propertyIri = propertyIri,
                valueIri = "http://rdfh.ch/0803/c5058f3a/values/c3295339",
                valueTypeIri = OntologyConstants.KnoraApiV2Complex.TextValue.toSmartIri,
                requestingUser = incunabulaCreatorUser,
                apiRequestID = UUID.randomUUID
            )

            expectMsgPF(timeout) {
                case msg: akka.actor.Status.Failure => msg.cause.isInstanceOf[OntologyConstraintException] should ===(true)
            }
        }

<<<<<<< HEAD
        "not accept custom value permissions that would give the requesting user a higher permission on a value than the default" in {
            val resourceIri: IRI = knoraIdUtil.makeRandomResourceIri(SharedTestDataADM.imagesProject.shortcode)

            val inputResource = CreateResourceV2(
                resourceIri = resourceIri,
                resourceClassIri = "http://0.0.0.0:3333/ontology/00FF/images/v2#bildformat".toSmartIri,
                label = "test bildformat",
                values = Map.empty,
                projectADM = SharedTestDataADM.imagesProject,
                permissions = Some("M knora-admin:ProjectMember")
            )

            responderManager ! CreateResourceRequestV2(
                createResource = inputResource,
                requestingUser = SharedTestDataADM.imagesUser01,
                apiRequestID = UUID.randomUUID
            )

            expectMsgClass(timeout, classOf[ReadResourcesSequenceV2])

            val propertyIri: SmartIri = "http://0.0.0.0:3333/ontology/00FF/images/v2#stueckzahl".toSmartIri

            responderManager ! CreateValueRequestV2(
                CreateValueV2(
                    resourceIri = resourceIri,
                    resourceClassIri = "http://0.0.0.0:3333/ontology/00FF/images/v2#bildformat".toSmartIri,
                    propertyIri = propertyIri,
                    valueContent = IntegerValueContentV2(
                        ontologySchema = ApiV2Complex,
                        valueHasInteger = 5,
                        comment = Some("this is the number five")
                    ),
                    permissions = Some("CR knora-admin:Creator")
                ),
                requestingUser = SharedTestDataADM.imagesReviewerUser,
                apiRequestID = UUID.randomUUID
            )


            expectMsgPF(timeout) {
                case msg: akka.actor.Status.Failure =>
                    msg.cause.isInstanceOf[ForbiddenException] should ===(true)
            }
        }

        "accept custom value permissions that would give the requesting user a higher permission on a value than the default if the user is a system admin" in {
            val resourceIri: IRI = knoraIdUtil.makeRandomResourceIri(SharedTestDataADM.imagesProject.shortcode)

            val inputResource = CreateResourceV2(
                resourceIri = resourceIri,
                resourceClassIri = "http://0.0.0.0:3333/ontology/00FF/images/v2#bildformat".toSmartIri,
                label = "test bildformat",
                values = Map.empty,
                projectADM = SharedTestDataADM.imagesProject,
                permissions = Some("M knora-admin:ProjectMember")
            )

            responderManager ! CreateResourceRequestV2(
                createResource = inputResource,
                requestingUser = SharedTestDataADM.imagesUser01,
                apiRequestID = UUID.randomUUID
            )

            expectMsgClass(timeout, classOf[ReadResourcesSequenceV2])

            val propertyIri: SmartIri = "http://0.0.0.0:3333/ontology/00FF/images/v2#stueckzahl".toSmartIri

            responderManager ! CreateValueRequestV2(
                CreateValueV2(
                    resourceIri = resourceIri,
                    resourceClassIri = "http://0.0.0.0:3333/ontology/00FF/images/v2#bildformat".toSmartIri,
                    propertyIri = propertyIri,
                    valueContent = IntegerValueContentV2(
                        ontologySchema = ApiV2Complex,
                        valueHasInteger = 5,
                        comment = Some("this is the number five")
                    ),
                    permissions = Some("CR knora-admin:Creator")
                ),
                requestingUser = SharedTestDataADM.rootUser,
                apiRequestID = UUID.randomUUID
            )


            expectMsgClass(classOf[CreateValueResponseV2])
        }

        "accept custom value permissions that would give the requesting user a higher permission on a value than the default if the user is a project admin" in {
            val resourceIri: IRI = knoraIdUtil.makeRandomResourceIri(SharedTestDataADM.imagesProject.shortcode)

            val inputResource = CreateResourceV2(
                resourceIri = resourceIri,
                resourceClassIri = "http://0.0.0.0:3333/ontology/00FF/images/v2#bildformat".toSmartIri,
                label = "test bildformat",
                values = Map.empty,
                projectADM = SharedTestDataADM.imagesProject,
                permissions = Some("M knora-admin:ProjectMember")
            )

            responderManager ! CreateResourceRequestV2(
                createResource = inputResource,
                requestingUser = SharedTestDataADM.imagesUser01,
                apiRequestID = UUID.randomUUID
            )

            expectMsgClass(timeout, classOf[ReadResourcesSequenceV2])

            val propertyIri: SmartIri = "http://0.0.0.0:3333/ontology/00FF/images/v2#stueckzahl".toSmartIri

            responderManager ! CreateValueRequestV2(
                CreateValueV2(
                    resourceIri = resourceIri,
                    resourceClassIri = "http://0.0.0.0:3333/ontology/00FF/images/v2#bildformat".toSmartIri,
                    propertyIri = propertyIri,
                    valueContent = IntegerValueContentV2(
                        ontologySchema = ApiV2Complex,
                        valueHasInteger = 5,
                        comment = Some("this is the number five")
                    ),
                    permissions = Some("CR knora-admin:Creator")
                ),
                requestingUser = SharedTestDataADM.imagesUser01,
                apiRequestID = UUID.randomUUID
            )


            expectMsgClass(classOf[CreateValueResponseV2])
=======

        "create and update text values with standoff links, managing value UUIDs correctly" in {
            val resourceClassIri: SmartIri = "http://0.0.0.0:3333/ontology/0001/anything/v2#Thing".toSmartIri
            val propertyIri: SmartIri = "http://0.0.0.0:3333/ontology/0001/anything/v2#hasRichtext".toSmartIri

            // Create a text value with a standoff link.

            responderManager ! CreateValueRequestV2(
                CreateValueV2(
                    resourceIri = sierraIri,
                    resourceClassIri = resourceClassIri,
                    propertyIri = propertyIri,
                    valueContent = TextValueContentV2(
                        ontologySchema = ApiV2Complex,
                        maybeValueHasString = Some("Comment 1 for UUID checking"),
                        standoff = sampleStandoffWithLink,
                        mappingIri = Some("http://rdfh.ch/standoff/mappings/StandardMapping"),
                        mapping = standardMapping
                    )
                ),
                requestingUser = anythingUser1,
                apiRequestID = UUID.randomUUID
            )

            val textValue1Iri: IRI = expectMsgPF(timeout) {
                case createValueResponse: CreateValueResponseV2 => createValueResponse.valueIri
            }

            val resourceVersion1: ReadResourceV2 = getResourceWithValues(
                resourceIri = sierraIri,
                propertyIrisForGravsearch = Seq(
                    propertyIri,
                    OntologyConstants.KnoraApiV2Complex.HasStandoffLinkTo.toSmartIri
                ),
                requestingUser = anythingUser1
            )

            // Get the UUIDs of the text value and of the standoff link value.
            val textValue1: ReadValueV2 = resourceVersion1.values(propertyIri).head
            assert(textValue1.valueIri == textValue1Iri)
            assert(getValueUUID(textValue1.valueIri).contains(textValue1.valueHasUUID))
            val standoffLinkValueVersion1: ReadLinkValueV2 = resourceVersion1.values(OntologyConstants.KnoraApiV2Complex.HasStandoffLinkToValue.toSmartIri).head.asInstanceOf[ReadLinkValueV2]
            assert(getValueUUID(standoffLinkValueVersion1.valueIri).contains(standoffLinkValueVersion1.valueHasUUID))
            assert(standoffLinkValueVersion1.valueHasRefCount == 1)

            // Create a second text value with the same standoff link.

            responderManager ! CreateValueRequestV2(
                CreateValueV2(
                    resourceIri = sierraIri,
                    resourceClassIri = resourceClassIri,
                    propertyIri = propertyIri,
                    valueContent = TextValueContentV2(
                        ontologySchema = ApiV2Complex,
                        maybeValueHasString = Some("Comment 2 for UUID checking"),
                        standoff = sampleStandoffWithLink,
                        mappingIri = Some("http://rdfh.ch/standoff/mappings/StandardMapping"),
                        mapping = standardMapping
                    )
                ),
                requestingUser = anythingUser1,
                apiRequestID = UUID.randomUUID
            )

            val textValue2Version1Iri: IRI = expectMsgPF(timeout) {
                case createValueResponse: CreateValueResponseV2 => createValueResponse.valueIri
            }

            val resourceVersion2: ReadResourceV2 = getResourceWithValues(
                resourceIri = sierraIri,
                propertyIrisForGravsearch = Seq(
                    propertyIri,
                    OntologyConstants.KnoraApiV2Complex.HasStandoffLinkTo.toSmartIri
                ),
                requestingUser = anythingUser1
            )

            // Get the second text value's UUID.
            val textValue2Version1: ReadValueV2 = resourceVersion2.values(propertyIri).find(_.valueIri == textValue2Version1Iri).getOrElse(throw AssertionException("Value not found"))
            assert(getValueUUID(textValue2Version1.valueIri).contains(textValue2Version1.valueHasUUID))

            // We should have a new version of the standoff link value, containing the UUID that was in the previous version.
            val standoffLinkValueVersion2: ReadLinkValueV2 = resourceVersion2.values(OntologyConstants.KnoraApiV2Complex.HasStandoffLinkToValue.toSmartIri).head.asInstanceOf[ReadLinkValueV2]
            assert(standoffLinkValueVersion2.previousValueIri.contains(standoffLinkValueVersion1.valueIri))
            assert(standoffLinkValueVersion2.valueHasUUID == standoffLinkValueVersion1.valueHasUUID)
            assert(getValueUUID(standoffLinkValueVersion2.valueIri).contains(standoffLinkValueVersion2.valueHasUUID))
            assert(standoffLinkValueVersion2.valueHasRefCount == 2)

            // The previous version of the standoff link value should have no UUID.
            assert(getValueUUID(standoffLinkValueVersion1.valueIri).isEmpty)

            // Update the second text value.

            responderManager ! UpdateValueRequestV2(
                UpdateValueV2(
                    resourceIri = sierraIri,
                    resourceClassIri = resourceClassIri,
                    propertyIri = propertyIri,
                    valueIri = textValue2Version1Iri,
                    valueContent = TextValueContentV2(
                        ontologySchema = ApiV2Complex,
                        maybeValueHasString = Some("Comment 3 for UUID checking"),
                        standoff = sampleStandoffWithLink,
                        mappingIri = Some("http://rdfh.ch/standoff/mappings/StandardMapping"),
                        mapping = standardMapping
                    )
                ),
                requestingUser = anythingUser1,
                apiRequestID = UUID.randomUUID
            )

            val textValue2Version2Iri = expectMsgPF(timeout) {
                case updateValueResponse: UpdateValueResponseV2 => updateValueResponse.valueIri
            }

            val resourceVersion3: ReadResourceV2 = getResourceWithValues(
                resourceIri = sierraIri,
                propertyIrisForGravsearch = Seq(
                    propertyIri,
                    OntologyConstants.KnoraApiV2Complex.HasStandoffLinkTo.toSmartIri
                ),
                requestingUser = anythingUser1
            )

            // We should now have a new version of the second text value, containing the UUID that was in the previous version.
            val textValue2Version2: ReadValueV2 = resourceVersion3.values(propertyIri).find(_.valueIri == textValue2Version2Iri).getOrElse(throw AssertionException("Value not found"))
            assert(getValueUUID(textValue2Version2.valueIri).contains(textValue2Version2.valueHasUUID))
            assert(textValue2Version2.previousValueIri.contains(textValue2Version1.valueIri))

            // The previous version of the second text value should have no UUID.
            assert(getValueUUID(textValue2Version1.valueIri).isEmpty)

            // We should not have a new version of the standoff link value.
            assert(resourceVersion3.values(OntologyConstants.KnoraApiV2Complex.HasStandoffLinkToValue.toSmartIri).head.valueIri == standoffLinkValueVersion2.valueIri)
>>>>>>> 9f99af11
        }
    }
}<|MERGE_RESOLUTION|>--- conflicted
+++ resolved
@@ -37,7 +37,7 @@
 import org.knora.webapi.store.iiif.MockSipiConnector
 import org.knora.webapi.util.IriConversions._
 import org.knora.webapi.util.date.{CalendarNameGregorian, DatePrecisionYear}
-import org.knora.webapi.util.{KnoraIdUtil, MutableTestIri, PermissionUtilADM, SmartIri, StringFormatter}
+import org.knora.webapi.util.{MutableTestIri, PermissionUtilADM, SmartIri, StringFormatter}
 
 import scala.concurrent.duration._
 
@@ -46,7 +46,6 @@
   */
 class ValuesResponderV2Spec extends CoreSpec() with ImplicitSender {
     private implicit val stringFormatter: StringFormatter = StringFormatter.getGeneralInstance
-    private val knoraIdUtil = new KnoraIdUtil
 
     private val zeitglöckleinIri = "http://rdfh.ch/0803/c5058f3a"
     private val generationeIri = "http://rdfh.ch/0803/c3f913666f"
@@ -3457,9 +3456,8 @@
             }
         }
 
-<<<<<<< HEAD
         "not accept custom value permissions that would give the requesting user a higher permission on a value than the default" in {
-            val resourceIri: IRI = knoraIdUtil.makeRandomResourceIri(SharedTestDataADM.imagesProject.shortcode)
+            val resourceIri: IRI = stringFormatter.makeRandomResourceIri(SharedTestDataADM.imagesProject.shortcode)
 
             val inputResource = CreateResourceV2(
                 resourceIri = resourceIri,
@@ -3504,7 +3502,7 @@
         }
 
         "accept custom value permissions that would give the requesting user a higher permission on a value than the default if the user is a system admin" in {
-            val resourceIri: IRI = knoraIdUtil.makeRandomResourceIri(SharedTestDataADM.imagesProject.shortcode)
+            val resourceIri: IRI = stringFormatter.makeRandomResourceIri(SharedTestDataADM.imagesProject.shortcode)
 
             val inputResource = CreateResourceV2(
                 resourceIri = resourceIri,
@@ -3546,7 +3544,7 @@
         }
 
         "accept custom value permissions that would give the requesting user a higher permission on a value than the default if the user is a project admin" in {
-            val resourceIri: IRI = knoraIdUtil.makeRandomResourceIri(SharedTestDataADM.imagesProject.shortcode)
+            val resourceIri: IRI = stringFormatter.makeRandomResourceIri(SharedTestDataADM.imagesProject.shortcode)
 
             val inputResource = CreateResourceV2(
                 resourceIri = resourceIri,
@@ -3585,7 +3583,7 @@
 
 
             expectMsgClass(classOf[CreateValueResponseV2])
-=======
+        }
 
         "create and update text values with standoff links, managing value UUIDs correctly" in {
             val resourceClassIri: SmartIri = "http://0.0.0.0:3333/ontology/0001/anything/v2#Thing".toSmartIri
@@ -3720,7 +3718,6 @@
 
             // We should not have a new version of the standoff link value.
             assert(resourceVersion3.values(OntologyConstants.KnoraApiV2Complex.HasStandoffLinkToValue.toSmartIri).head.valueIri == standoffLinkValueVersion2.valueIri)
->>>>>>> 9f99af11
         }
     }
 }