/*
 * Copyright © 2015 Lukas Rosenthaler, Benjamin Geer, Ivan Subotic,
 * Tobias Schweizer, André Kilchenmann, and André Fatton.
 *
 * This file is part of Knora.
 *
 * Knora is free software: you can redistribute it and/or modify
 * it under the terms of the GNU Affero General Public License as published
 * by the Free Software Foundation, either version 3 of the License, or
 * (at your option) any later version.
 *
 * Knora is distributed in the hope that it will be useful,
 * but WITHOUT ANY WARRANTY; without even the implied warranty of
 * MERCHANTABILITY or FITNESS FOR A PARTICULAR PURPOSE.  See the
 * GNU Affero General Public License for more details.
 *
 * You should have received a copy of the GNU Affero General Public
 * License along with Knora.  If not, see <http://www.gnu.org/licenses/>.
 */

package org.knora.webapi.responders.v1

import java.util.UUID

import akka.actor.Props
import akka.testkit.{ImplicitSender, TestActorRef}
import org.knora.webapi._
import org.knora.webapi.messages.v1.responder.resourcemessages._
import org.knora.webapi.messages.v1.responder.sipimessages.SipiResponderConversionFileRequestV1
import org.knora.webapi.messages.v1.responder.usermessages.{UserDataV1, UserProfileV1}
import org.knora.webapi.messages.v1.responder.valuemessages._
import org.knora.webapi.messages.v1.store.triplestoremessages._
import org.knora.webapi.responders._
import org.knora.webapi.store._
import org.knora.webapi.util._

import scala.concurrent.duration._

/**
  * Static data for testing [[ResourcesResponderV1]].
  */
object ResourcesResponderV1Spec {

    private val incunabulaUser = UserProfileV1(
        projects = Vector("http://data.knora.org/projects/77275339"),
        groups = Nil,
        userData = UserDataV1(
            email = Some("test@test.ch"),
            lastname = Some("Test"),
            firstname = Some("User"),
            username = Some("testuser"),
            token = None,
            user_id = Some("http://data.knora.org/users/b83acc5f05"),
            lang = "de"
        )
    )

    private val anythingUser1 = UserProfileV1(
        projects = Vector("http://data.knora.org/projects/anything"),
        groups = Nil,
        userData = UserDataV1(
            user_id = Some("http://data.knora.org/users/9XBCrDV3SRa7kS1WwynB4Q"),
            lang = "de"
        )
    )

    private val anythingUser2 = UserProfileV1(
        projects = Vector("http://data.knora.org/projects/anything"),
        groups = Nil,
        userData = UserDataV1(
            user_id = Some("http://data.knora.org/users/BhkfBc3hTeS_IDo-JgXRbQ"),
            lang = "de"
        )
    )

    val ReiseInsHeiligelandThreeValues = ResourceSearchResponseV1(
        resources = Vector(ResourceSearchResultRowV1(
            id = "http://data.knora.org/2a6221216701",
            value = Vector("Reise ins Heilige Land", "Reysen und wanderschafften durch das Gelobte Land", "Itinerarius"),
            rights = Some(6)
        )),
        userdata = UserDataV1(
            password = None,
            email = Some("test@test.ch"),
            lastname = Some("Test"),
            firstname = Some("User"),
            username = Some("testuser"),
            token = None,
            user_id = Some("http://data.knora.org/users/b83acc5f05"),
            lang = "de"
        )
    )

    val ReiseInsHeiligelandOneValueRestrictedToBook = ResourceSearchResponseV1(
        resources = Vector(ResourceSearchResultRowV1(
            id = "http://data.knora.org/2a6221216701",
            value = Vector("Reise ins Heilige Land"),
            rights = Some(6)
        )),
        userdata = UserDataV1(
            password = None,
            email = Some("test@test.ch"),
            lastname = Some("Test"),
            firstname = Some("User"),
            username = Some("testuser"),
            token = None,
            user_id = Some("http://data.knora.org/users/b83acc5f05"),
            lang = "de"
        )
    )

    private val propertiesGetResponseV1Region = PropertiesGetResponseV1(
        PropsGetV1(
            Vector(
                PropertyGetV1(
                    "http://www.knora.org/ontology/knora-base#hasComment",
                    Some("Kommentar"),
                    Some("http://www.knora.org/ontology/knora-base#TextValue"),
                    Some("textval"),
                    Some("richtext"),
                    "",
                    "0",
                    Vector(
                        PropertyGetValueV1(
                            None,
                            "",
                            "Siehe Seite c5v",
                            TextValueV1("Siehe Seite c5v", Map(), Vector()),
                            "http://data.knora.org/021ec18f1735/values/8a96c303338201",
                            None,
                            None))),
                PropertyGetV1(
                    "http://www.knora.org/ontology/knora-base#hasColor",
                    Some("Farbe"),
                    Some(
                        "http://www.knora.org/ontology/knora-base#ColorValue"),
                    Some("textval"),
                    Some("colorpicker"),
                    "ncolors=8",
                    "0",
                    Vector(
                        PropertyGetValueV1(
                            None,
                            "",
                            "#ff3333",
                            ColorValueV1("#ff3333"),
                            "http://data.knora.org/021ec18f1735/values/10ea6976338201",
                            None,
                            None))),
                PropertyGetV1(
                    "http://www.knora.org/ontology/knora-base#hasGeometry",
                    Some("Geometrie"),
                    Some("http://www.knora.org/ontology/knora-base#GeomValue"),
                    Some("textval"),
                    Some("geometry"),
                    "width=95%;rows=4;wrap=soft",
                    "0",
                    Vector(
                        PropertyGetValueV1(
                            None,
                            "",
                            "{\"status\":\"active\",\"lineColor\":\"#ff3333\",\"lineWidth\":2,\"points\":[{\"x\":0.08098591549295775,\"y\":0.16741071428571427},{\"x\":0.7394366197183099,\"y\":0.7299107142857143}],\"type\":\"rectangle\",\"original_index\":0}",
                            GeomValueV1("{\"status\":\"active\",\"lineColor\":\"#ff3333\",\"lineWidth\":2,\"points\":[{\"x\":0.08098591549295775,\"y\":0.16741071428571427},{\"x\":0.7394366197183099,\"y\":0.7299107142857143}],\"type\":\"rectangle\",\"original_index\":0}"),
                            "http://data.knora.org/021ec18f1735/values/4dc0163d338201",
                            None,
                            None))),
                PropertyGetV1(
                    "http://www.knora.org/ontology/knora-base#isRegionOf",
                    Some("is Region von"),
                    Some("http://www.knora.org/ontology/knora-base#LinkValue"),
                    Some("textval"),
                    None,
                    "restypeid=http://www.knora.org/ontology/knora-base#Representation",
                    "0",
                    Vector(
                        PropertyGetValueV1(
                            None,
                            "",
                            "http://data.knora.org/9d626dc76c03",
                            LinkV1(
                                "http://data.knora.org/9d626dc76c03",
                                Some("u1r"),
                                Some(
                                    "http://www.knora.org/ontology/incunabula#page"),
                                None,
                                None),
                            "http://data.knora.org/021ec18f1735/values/fbcb88bf-cd16-4b7b-b843-51e17c0669d7",
                            None,
                            None))))))

    private val hasOtherThingIncomingLink = IncomingV1(
        value = Some("A thing that only project members can see"),
        resinfo = ResourceInfoV1(
            regions = None,
            firstproperty = Some("A thing that only project members can see"),
            value_of = 0,
            lastmod = "0000-00-00 00:00:00",
            resclass_has_location = false,
            resclass_name = "object",
            locdata = None,
            locations = None,
            preview = None,
            restype_iconsrc = Some("http://localhost:3335/project-icons/anything/thing.png"),
            restype_description = Some("Diese Resource-Klasse beschreibt ein Ding"),
            restype_label = Some("Ding"),
            restype_name = Some("http://www.knora.org/ontology/anything#Thing"),
            restype_id = "http://www.knora.org/ontology/anything#Thing",
            person_id = "http://data.knora.org/users/9XBCrDV3SRa7kS1WwynB4Q",
            project_id = "http://data.knora.org/projects/anything"
        ),
        ext_res_id = ExternalResourceIDV1(
            pid = "http://www.knora.org/ontology/anything#hasOtherThing",
            id = "http://data.knora.org/project-thing-1"
        )
    )

    private val hasStandoffLinkToIncomingLink = IncomingV1(
        value = Some("A thing that only project members can see"),
        resinfo = ResourceInfoV1(
            regions = None,
            firstproperty = Some("A thing that only project members can see"),
            value_of = 0,
            lastmod = "0000-00-00 00:00:00",
            resclass_has_location = false,
            resclass_name = "object",
            locdata = None,
            locations = None,
            preview = None,
            restype_iconsrc = Some("http://localhost:3335/project-icons/anything/thing.png"),
            restype_description = Some("Diese Resource-Klasse beschreibt ein Ding"),
            restype_label = Some("Ding"),
            restype_name = Some("http://www.knora.org/ontology/anything#Thing"),
            restype_id = "http://www.knora.org/ontology/anything#Thing",
            person_id = "http://data.knora.org/users/9XBCrDV3SRa7kS1WwynB4Q",
            project_id = "http://data.knora.org/projects/anything"
        ),
        ext_res_id = ExternalResourceIDV1(
            pid = "http://www.knora.org/ontology/knora-base#hasStandoffLinkTo",
            id = "http://data.knora.org/project-thing-1"
        )
    )

    private val hasOtherThingOutgoingLink = PropertyV1(
        locations = Nil,
        value_rights = Vector(Some(8)),
        value_firstprops = Vector(Some("Another thing that only project members can see")),
        value_iconsrcs = Vector(Some("http://localhost:3335/project-icons/anything/thing.png")),
        value_restype = Vector(Some("Ding")),
        comments = Vector(""),
        value_ids = Vector("http://data.knora.org/project-thing-1/values/0"),
        values = Vector(LinkV1(
            valueResourceClassIcon = Some("http://localhost:3335/project-icons/anything/thing.png"),
            valueResourceClassLabel = Some("Ding"),
            valueResourceClass = Some("http://www.knora.org/ontology/anything#Thing"),
            valueLabel = Some("Another thing that only project members can see"),
            targetResourceIri = "http://data.knora.org/project-thing-2"
        )),
        occurrence = Some("0-n"),
        attributes = "restypeid=http://www.knora.org/ontology/anything#Thing",
        label = Some("Ein anderes Ding"),
        is_annotation = "0",
        guielement = Some("searchbox"),
        guiorder = Some(1),
        valuetype_id = Some("http://www.knora.org/ontology/knora-base#LinkValue"),
        regular_property = 1,
        pid = "http://www.knora.org/ontology/anything#hasOtherThing"
    )

    private val hasStandoffLinkToOutgoingLink = PropertyV1(
        locations = Nil,
        value_rights = Vector(Some(2)),
        value_firstprops = Vector(Some("Another thing that only project members can see")),
        value_iconsrcs = Vector(Some("http://localhost:3335/project-icons/anything/thing.png")),
        value_restype = Vector(Some("Ding")),
        comments = Vector(""),
        value_ids = Vector("http://data.knora.org/project-thing-1/values/1"),
        values = Vector(LinkV1(
            valueResourceClassIcon = Some("http://localhost:3335/project-icons/anything/thing.png"),
            valueResourceClassLabel = Some("Ding"),
            valueResourceClass = Some("http://www.knora.org/ontology/anything#Thing"),
            valueLabel = Some("Another thing that only project members can see"),
            targetResourceIri = "http://data.knora.org/project-thing-2"
        )),
        occurrence = None,
        attributes = "restypeid=http://www.knora.org/ontology/knora-base#Resource",
        label = Some("hat Standoff Link zu"),
        is_annotation = "0",
        guielement = None,
        guiorder = None,
        valuetype_id = Some("http://www.knora.org/ontology/knora-base#LinkValue"),
        regular_property = 1,
        pid = "http://www.knora.org/ontology/knora-base#hasStandoffLinkTo"
    )

}


/**
  * Tests [[ResourcesResponderV1]].
  */
class ResourcesResponderV1Spec extends CoreSpec() with ImplicitSender {
    import ResourcesResponderV1Spec._

    // Construct the actors needed for this test.
    private val actorUnderTest = TestActorRef[ResourcesResponderV1]

    val responderManager = system.actorOf(Props(new TestResponderManagerV1(Map(SIPI_ROUTER_ACTOR_NAME -> system.actorOf(Props(new MockSipiResponderV1))))), name = RESPONDER_MANAGER_ACTOR_NAME)

    private val storeManager = system.actorOf(Props(new StoreManager with LiveActorMaker), name = STORE_MANAGER_ACTOR_NAME)

    val rdfDataObjects = List(
        RdfDataObject(path = "../knora-ontologies/knora-base.ttl", name = "http://www.knora.org/ontology/knora-base"),
        RdfDataObject(path = "../knora-ontologies/knora-dc.ttl", name = "http://www.knora.org/ontology/dc"),
        RdfDataObject(path = "../knora-ontologies/salsah-gui.ttl", name = "http://www.knora.org/ontology/salsah-gui"),
        RdfDataObject(path = "_test_data/ontologies/incunabula-onto.ttl", name = "http://www.knora.org/ontology/incunabula"),
        RdfDataObject(path = "_test_data/all_data/incunabula-data.ttl", name = "http://www.knora.org/data/incunabula"),
        RdfDataObject(path = "_test_data/ontologies/anything-onto.ttl", name = "http://www.knora.org/ontology/anything"),
        RdfDataObject(path = "_test_data/all_data/anything-data.ttl", name = "http://www.knora.org/data/anything")
    )

    // The default timeout for receiving reply messages from actors.
    private val timeout = 60.seconds

    private val newBookResourceIri = new MutableTestIri
    private val newPageResourceIri = new MutableTestIri

    private def compareResourceFullResponses(received: ResourceFullResponseV1, expected: ResourceFullResponseV1): Unit = {
        // println(MessageUtil.toSource(received))

        assert(received.access == expected.access, "access does not match")
        assert(received.userdata == expected.userdata, "userdata does not match")
        assert(received.resinfo == expected.resinfo, "resinfo does not match")
        assert(received.resdata == expected.resdata, "resdata does not match")
        assert(received.incoming == expected.incoming, "incoming does not match")

        val sortedReceivedProps = received.props.get.properties.sortBy(_.pid)
        val sortedExpectedProps = expected.props.get.properties.sortBy(_.pid)

        assert(sortedReceivedProps.length == sortedExpectedProps.length, s"\n********** expected these properties:\n${MessageUtil.toSource(sortedExpectedProps)}\n********** received these properties:\n${MessageUtil.toSource(sortedReceivedProps)}")

        sortedExpectedProps.zip(sortedReceivedProps).foreach {
            case (expectedProp: PropertyV1, receivedProp: PropertyV1) =>

                // sort property attributes
                val expectedPropWithSortedAttr = expectedProp.copy(
                    attributes = expectedProp.attributes.sorted
                )

                val receivedPropWithSortedAttr = receivedProp.copy(
                    attributes = receivedProp.attributes.sorted
                )

                assert(receivedPropWithSortedAttr == expectedPropWithSortedAttr, s"These props do not match:\n********** Expected:\n${MessageUtil.toSource(expectedProp)}\n********** Received:\n${MessageUtil.toSource(receivedProp)}")
        }
    }

    private def compareResourceCompoundContextResponses(received: ResourceContextResponseV1, expected: ResourceContextResponseV1): Unit = {
        val receivedContext = received.resource_context
        val expectedContext = expected.resource_context

        assert(receivedContext.firstprop == expectedContext.firstprop, "firstprop does not match")
        assert(receivedContext.context == expectedContext.context, "context does not match")
        assert(receivedContext.preview == expectedContext.preview, "preview does not match")
        assert(receivedContext.locations.nonEmpty, "no locations given")
        assert(receivedContext.locations.get.size == 402, "the length of locations did not match")
        assert(receivedContext.locations.get.head == ResourcesResponderV1SpecContextData.expectedFirstLocationOfBookResourceContextResponse, "first location did not match")
        assert(receivedContext.canonical_res_id == expectedContext.canonical_res_id, "canonical_res_id does not match")
        assert(receivedContext.region == expectedContext.region, "region does not match")
        assert(receivedContext.res_id == expectedContext.res_id, "res_id does not match")
    }

    private def compareResourcePartOfContextResponses(received: ResourceContextResponseV1, expected: ResourceContextResponseV1): Unit = {
        val receivedContext = received.resource_context
        val expectedContext = expected.resource_context

        assert(receivedContext.resinfo == expectedContext.resinfo, "resinfo does not match")
        assert(receivedContext.parent_res_id == expectedContext.parent_res_id, "parent_res_id does not match")
        assert(receivedContext.context == expectedContext.context, "context does not match")
        assert(receivedContext.canonical_res_id == expectedContext.canonical_res_id, "canonical_res_id does not match")
        assert(receivedContext.parent_resinfo == expectedContext.parent_resinfo, "parent_resinfo does not match")
    }


    private def compareResourceSearchResults(received: ResourceSearchResponseV1, expected: ResourceSearchResponseV1): Unit = {

        assert(received.resources == expected.resources, "resources did not match")
    }

    private def checkResourceCreation(received: ResourceCreateResponseV1, expected: Map[IRI, Seq[ApiValueV1]]): Unit = {
        // sort values by their string representation
        val sortedValuesReceived: Map[IRI, Seq[ResourceCreateValueResponseV1]] = received.results.map {
            case (propIri, propValues: Seq[ResourceCreateValueResponseV1]) => (propIri, propValues.sortBy {
                valueObject: ResourceCreateValueResponseV1 =>
                    val stringValue = valueObject.value.textval.map {
                        case (valType: LiteralValueType.Value, value: String) => value // get string and ignore value type
                    }.head // each value is represented by a map consisting of only one item (e.g. string -> "book title")
                    stringValue
            })
        }

        // sort values by their string representation
        val sortedValuesExpected: Map[IRI, Seq[ResourceCreateValueResponseV1]] = expected.map {
            case (propIri, propValues) => (propIri, propValues.sortBy(_.toString))
        }.map {
            // turn the expected ApiValueV1s in ResourceCreateValueResponseV1 (these are returned by the actor).
            case (propIri: IRI, propValues: Seq[ApiValueV1]) =>
                (propIri, propValues.map {
                    case (propValue: ApiValueV1) =>
                        val valueResponse = CreateValueResponseV1(
                            value = propValue,
                            rights = 6,
                            id = "http://www.knora.org/test/values/test",
                            userdata = incunabulaUser.userData
                        )

                        // convert CreateValueResponseV1 to a ResourceCreateValueResponseV1
                        MessageUtil.convertCreateValueResponseV1ToResourceCreateValueResponseV1(
                            resourceIri = "http://www.knora.org/test",
                            ownerIri = "http://data.knora.org/users/b83acc5f05",
                            propertyIri = propIri,
                            valueResponse = valueResponse
                        )
                })
        }

        // compare expected and received values
        sortedValuesExpected.foreach {
            case (propIri, propValuesExpected) =>
                (propValuesExpected, sortedValuesReceived(propIri)).zipped.foreach {
                    case (expected: ResourceCreateValueResponseV1, received: ResourceCreateValueResponseV1) =>
                        assert(received.value.textval == expected.value.textval, "textval did not match")
                        assert(received.value.ival == expected.value.ival, "ival did not match")
                        assert(received.value.dval == expected.value.dval, "dval did not match")
                        assert(received.value.dateval1 == expected.value.dateval1, "dateval1 did not match")
                        assert(received.value.dateval2 == expected.value.dateval2, "dateval2 did not match")
                        assert(received.value.calendar == expected.value.calendar, "calendar did not match")
                        assert(received.value.dateprecision1 == expected.value.dateprecision1, "dateprecision1 did not match")
                        assert(received.value.dateprecision2 == expected.value.dateprecision2, "dateprecision2 did not match")
                        assert(received.value.timeval1 == expected.value.timeval1, "timeval1 did not match")
                        assert(received.value.timeval2 == expected.value.timeval2, "timeval2 did not match")
                }
        }

    }

    private def getLastModificationDate(resourceIri: IRI): Option[String] = {
        val lastModSparqlQuery = queries.sparql.v1.txt.getLastModificationDate(
            triplestore = settings.triplestoreType,
            resourceIri = resourceIri
        ).toString()

        storeManager ! SparqlSelectRequest(lastModSparqlQuery)

        expectMsgPF(timeout) {
            case response: SparqlSelectResponse =>
                val rows = response.results.bindings
                assert(rows.size <= 1, s"Resource $resourceIri has more than one instance of knora-base:lastModificationDate")

                if (rows.size == 1) {
                    Some(rows.head.rowMap("lastModificationDate"))
                } else {
                    None
                }
        }
    }

<<<<<<< HEAD
    private val propertiesGetResponseV1Region = PropertiesGetResponseV1(
        PropsGetV1(
            Vector(
                PropertyGetV1(
                    "http://www.knora.org/ontology/knora-base#hasComment",
                    Some("Kommentar"),
                    Some("http://www.knora.org/ontology/knora-base#TextValue"),
                    Some("textval"),
                    Some("richtext"),
                    "",
                    "0",
                    Vector(
                        PropertyGetValueV1(
                            None,
                            "",
                            "Siehe Seite c5v",
                            TextValueV1("Siehe Seite c5v", Map(), Vector()),
                            "http://data.knora.org/021ec18f1735/values/8a96c303338201",
                            None,
                            None))),
                PropertyGetV1(
                    "http://www.knora.org/ontology/knora-base#hasColor",
                    Some("Farbe"),
                    Some(
                        "http://www.knora.org/ontology/knora-base#ColorValue"),
                    Some("textval"),
                    Some("colorpicker"),
                    "ncolors=8",
                    "0",
                    Vector(
                        PropertyGetValueV1(
                            None,
                            "",
                            "#ff3333",
                            ColorValueV1("#ff3333"),
                            "http://data.knora.org/021ec18f1735/values/10ea6976338201",
                            None,
                            None))),
                PropertyGetV1(
                    "http://www.knora.org/ontology/knora-base#hasGeometry",
                    Some("Geometrie"),
                    Some("http://www.knora.org/ontology/knora-base#GeomValue"),
                    Some("textval"),
                    Some("geometry"),
                    "width=95%;rows=4;wrap=soft",
                    "0",
                    Vector(
                        PropertyGetValueV1(
                            None,
                            "",
                            "{\"status\":\"active\",\"lineColor\":\"#ff3333\",\"lineWidth\":2,\"points\":[{\"x\":0.08098591549295775,\"y\":0.16741071428571427},{\"x\":0.7394366197183099,\"y\":0.7299107142857143}],\"type\":\"rectangle\",\"original_index\":0}",
                            GeomValueV1("{\"status\":\"active\",\"lineColor\":\"#ff3333\",\"lineWidth\":2,\"points\":[{\"x\":0.08098591549295775,\"y\":0.16741071428571427},{\"x\":0.7394366197183099,\"y\":0.7299107142857143}],\"type\":\"rectangle\",\"original_index\":0}"),
                            "http://data.knora.org/021ec18f1735/values/4dc0163d338201",
                            None,
                            None))),
                PropertyGetV1(
                    "http://www.knora.org/ontology/knora-base#isRegionOf",
                    Some("is Region von"),
                    Some("http://www.knora.org/ontology/knora-base#LinkValue"),
                    Some("textval"),
                    None,
                    "restypeid=http://www.knora.org/ontology/knora-base#Representation",
                    "0",
                    Vector(
                        PropertyGetValueV1(
                            None,
                            "",
                            "http://data.knora.org/9d626dc76c03",
                            LinkV1(
                                "http://data.knora.org/9d626dc76c03",
                                Some("u1r"),
                                Some(
                                    "http://www.knora.org/ontology/incunabula#page"),
                                None,
                                None),
                            "http://data.knora.org/021ec18f1735/values/fbcb88bf-cd16-4b7b-b843-51e17c0669d7",
                            None,
                            None))))), userdata = ResourcesResponderV1Spec.userProfile.userData)


    private def comparePropertiesGetResponse(received: PropertiesGetResponseV1, expected: PropertiesGetResponseV1) = {
=======
    private def comparePropertiesGetResponse(received: PropertiesGetResponseV1, expected: PropertiesGetResponseV1): Unit = {
>>>>>>> 7153fbaa

        assert(received.properties.properties.length == expected.properties.properties.length, "The length of given properties is not correct.")

        expected.properties.properties.sortBy {
            // sort by property Iri
            prop => prop.pid
        }.zip(received.properties.properties.sortBy {
            prop => prop.pid
        }).foreach {
            case (expectedProp: PropertyGetV1, receivedProp: PropertyGetV1) =>

                // sort the values of each property
                val expectedPropValuesSorted = expectedProp.values.sortBy(values => values.textval)

                val receivedPropValuesSorted = receivedProp.values.sortBy(values => values.textval)

                // create PropertyGetV1 with sorted values
                val expectedPropSorted = expectedProp.copy(
                    values = expectedPropValuesSorted
                )

                val receivedPropSorted = receivedProp.copy(
                    values = receivedPropValuesSorted
                )

                assert(receivedPropSorted == expectedPropSorted, "Property did not match")
        }
    }

    private def comparePageContextRegionResponse(received: ResourceContextResponseV1): Unit = {

        assert(received.resource_context.resinfo.nonEmpty)

        assert(received.resource_context.resinfo.get.regions.nonEmpty)

        assert(received.resource_context.resinfo.get.regions.get.length == 2, "Number of given regions is not correct.")

        val regions: Seq[PropsGetForRegionV1] = received.resource_context.resinfo.get.regions.get

        val region1 = regions.filter {
            region => region.res_id == "http://data.knora.org/021ec18f1735"
        }

        val region2 = regions.filter {
            region => region.res_id == "http://data.knora.org/b6b64a62b006"
        }

        assert(region1.length == 1, "No region found with Iri 'http://data.knora.org/021ec18f1735'")

        assert(region2.length == 1, "No region found with Iri 'http://data.knora.org/b6b64a62b006'")

    }

    private def compareNewPageContextResponse(received: ResourceContextResponseV1): Unit = {

        assert(received.resource_context.resinfo.nonEmpty)

        // check that there is a preview
        assert(received.resource_context.resinfo.get.preview.nonEmpty)

        assert(received.resource_context.resinfo.get.locations.nonEmpty)

        // check that there are 7 locations
        assert(received.resource_context.resinfo.get.locations.get.length == 7)

    }

    "Load test data" in {
        storeManager ! ResetTriplestoreContent(rdfDataObjects)
        expectMsg(300.seconds, ResetTriplestoreContentACK())
    }

    "The resources responder" should {
        "return a full description of the book 'Zeitglöcklein des Lebens und Leidens Christi' in the Incunabula test data" in {
            // http://localhost:3333/v1/resources/http%3A%2F%2Fdata.knora.org%2Fc5058f3a
            actorUnderTest ! ResourceFullGetRequestV1(iri = "http://data.knora.org/c5058f3a", userProfile = incunabulaUser)

            expectMsgPF(timeout) {
                case response: ResourceFullResponseV1 => compareResourceFullResponses(received = response, expected = ResourcesResponderV1SpecFullData.expectedBookResourceFullResponse)
            }
        }

        "return a full description of the first page of the book 'Zeitglöcklein des Lebens und Leidens Christi' in the Incunabula test data" in {
            // http://localhost:3333/v1/resources/http%3A%2F%2Fdata.knora.org%2F8a0b1e75
            actorUnderTest ! ResourceFullGetRequestV1(iri = "http://data.knora.org/8a0b1e75", userProfile = incunabulaUser)

            expectMsgPF(timeout) {
                case response: ResourceFullResponseV1 => compareResourceFullResponses(received = response, expected = ResourcesResponderV1SpecFullData.expectedPageResourceFullResponse)
            }
        }

        "return a region with a comment containing standoff information (disabled because of issue 17)" ignore {
            // http://localhost:3333/v1/resources/http%3A%2F%2Fdata.knora.org%2F047db418ae06
            actorUnderTest ! ResourceFullGetRequestV1(iri = "http://data.knora.org/047db418ae06", userProfile = incunabulaUser)

            expectMsgPF(timeout) {
                case response: ResourceFullResponseV1 =>
                    // compareResourceFullResponses(received = response, expected = ResourcesResponderV1SpecFullData.expectedRegionFullResource)
            }
        }

        "return the context (describing 402 pages) of the book 'Zeitglöcklein des Lebens und Leidens Christi' in the Incunabula test data" in {
            // http://localhost:3333/v1/resources/http%3A%2F%2Fdata.knora.org%2Fc5058f3a?reqtype=context&resinfo=true
            actorUnderTest ! ResourceContextGetRequestV1(iri = "http://data.knora.org/c5058f3a", resinfo = true, userProfile = incunabulaUser)

            expectMsgPF(timeout) {
                case response: ResourceContextResponseV1 => compareResourceCompoundContextResponses(received = response, expected = ResourcesResponderV1SpecContextData.expectedBookResourceContextResponse)
            }
        }

        "return the context of a page of the book 'Zeitglöcklein des Lebens und Leidens Christi' in the Incunabula test data" in {
            // http://localhost:3333/v1/resources/http%3A%2F%2Fdata.knora.org%2F8a0b1e75?reqtype=context&resinfo=true
            actorUnderTest ! ResourceContextGetRequestV1(iri = "http://data.knora.org/8a0b1e75", resinfo = true, userProfile = incunabulaUser)

            expectMsgPF(timeout) {
                case response: ResourceContextResponseV1 => compareResourcePartOfContextResponses(received = response, expected = ResourcesResponderV1SpecContextData.expectedPageResourceContextResponse)
            }
        }

        "return 1 resource containing 'Reise in' in its label with three of its values" in {
            // http://localhost:3333/v1/resources?searchstr=Reise+in&numprops=3&limit=11&restype_id=-1
            actorUnderTest ! ResourceSearchGetRequestV1(
                searchString = "Reise in",
                numberOfProps = 3,
                limitOfResults = 11,
                resourceTypeIri = None,
                userProfile = incunabulaUser
            )

            expectMsgPF(timeout) {
                case response: ResourceSearchResponseV1 => compareResourceSearchResults(received = response, expected = ReiseInsHeiligelandThreeValues)
            }
        }

        "return 1 resource of type incunabula:book containing 'Reis' in its label with its label (first property)" in {
            // http://localhost:3333/v1/resources?searchstr=Reis&numprops=1&limit=11&restype_id=http%3A%2F%2Fwww.knora.org%2Fontology%2Fincunabula%23book
            actorUnderTest ! ResourceSearchGetRequestV1(
                searchString = "Reis",
                numberOfProps = 1,
                limitOfResults = 11,
                resourceTypeIri = Some("http://www.knora.org/ontology/incunabula#book"),
                userProfile = incunabulaUser
            )

            expectMsgPF(timeout) {
                case response: ResourceSearchResponseV1 => compareResourceSearchResults(received = response, expected = ReiseInsHeiligelandOneValueRestrictedToBook)
            }
        }

        "return 27 resources containing 'Narrenschiff' in their label" in {
            //http://localhost:3333/v1/resources?searchstr=Narrenschiff&numprops=4&limit=100&restype_id=-1

            // This query is going to return also resources of knora-baseLinkObj with a knora-base:hasComment.
            // Because this resource is directly defined in knora-base, its property knora-base:hasComment
            // has no guiOrder (normally, the guiOrder is defined in project specific ontologies) which used to cause problems in the SPARQL query.
            // Now, the guiOrder was made optional in the SPARQL query, and this test ensures that the query works as expected.

            actorUnderTest ! ResourceSearchGetRequestV1(
                searchString = "Narrenschiff",
                numberOfProps = 4,
                limitOfResults = 100,
                userProfile = incunabulaUser,
                resourceTypeIri = None
            )

            expectMsgPF(timeout) {
                case response: ResourceSearchResponseV1 =>
                    assert(response.resources.size == 27, s"expected 27 resources")
            }
        }

        "return 3 resources containing 'Narrenschiff' in their label of type incunabula:book" in {
            //http://localhost:3333/v1/resources?searchstr=Narrenschiff&numprops=3&limit=100&restype_id=-1

            actorUnderTest ! ResourceSearchGetRequestV1(
                searchString = "Narrenschiff",
                numberOfProps = 3,
                limitOfResults = 100,
                userProfile = incunabulaUser,
                resourceTypeIri = Some("http://www.knora.org/ontology/incunabula#book")
            )

            expectMsgPF(timeout) {
                case response: ResourceSearchResponseV1 =>
                    assert(response.resources.size == 3, s"expected 3 resources")
            }
        }

        "not create a resource when too many values are submitted for a property" in {
            // An incunabula:misc allows at most one color value.
            val valuesToBeCreated = Map(
                "http://www.knora.org/ontology/incunabula#miscHasColor" -> Vector(
                    CreateValueV1WithComment(ColorValueV1("#000000")),
                    CreateValueV1WithComment(ColorValueV1("#FFFFFF"))
                )
            )

            val resourceCreateRequest = ResourceCreateRequestV1(
                resourceTypeIri = "http://www.knora.org/ontology/incunabula#misc",
                label = "Test-Misc",
                projectIri = "http://data.knora.org/projects/77275339",
                values = valuesToBeCreated,
                userProfile = incunabulaUser,
                apiRequestID = UUID.randomUUID
            )

            actorUnderTest ! resourceCreateRequest

            expectMsgPF(timeout) {
                case msg: akka.actor.Status.Failure => msg.cause.isInstanceOf[OntologyConstraintException] should ===(true)
            }
        }

        "not create a resource when a required value is not submitted" in {
            // Title and publoc are required but missing

            val author = Vector(
                CreateValueV1WithComment(TextValueV1(utf8str = "Franciscus de Retza"), None)
            )

            val pubdate = Vector(
                DateValueV1(
                    dateval1 = "1487",
                    dateval2 = "1490",
                    calendar = KnoraCalendarV1.JULIAN
                )
            )

            val valuesToBeCreated = Map(
                "http://www.knora.org/ontology/incunabula#hasAuthor" -> author,
                "http://www.knora.org/ontology/incunabula#pubdate" -> pubdate.map(date => CreateValueV1WithComment(DateUtilV1.dateValueV1ToJulianDayCountValueV1(date), None))
            )

            val resourceCreateRequest = ResourceCreateRequestV1(
                resourceTypeIri = "http://www.knora.org/ontology/incunabula#book",
                label = "Test-Book",
                projectIri = "http://data.knora.org/projects/77275339",
                values = valuesToBeCreated,
                userProfile = incunabulaUser,
                apiRequestID = UUID.randomUUID
            )

            actorUnderTest ! resourceCreateRequest

            expectMsgPF(timeout) {
                case msg: akka.actor.Status.Failure => msg.cause.isInstanceOf[OntologyConstraintException] should ===(true)
            }
        }

        "create a new resource of type incunabula:book with values" in {

            val title1 = TextValueV1("A beautiful book")

            val citation1 = TextValueV1("ein Zitat")
            val citation2 = TextValueV1(
                utf8str = "This citation refers to another resource",
                textattr = Map(
                    "bold" -> Vector(StandoffPositionV1(
                        start = 5,
                        end = 13
                    )),
                    StandoffConstantsV1.LINK_ATTR -> Vector(StandoffPositionV1(
                        start = 32,
                        end = 40,
                        resid = Some("http://data.knora.org/c5058f3a")
                    ))
                ),
                resource_reference = Vector("http://data.knora.org/c5058f3a")
            )
            val citation3 = TextValueV1("und noch eines")
            val citation4 = TextValueV1("noch ein letztes")

            val publoc = TextValueV1("Entenhausen")

            val pubdateRequest = DateUtilV1.createJDCValueV1FromDateString("GREGORIAN:2015-12-03")
            val pubdateResponse = DateValueV1(dateval1 = "2015-12-03", dateval2 = "2015-12-03", calendar = KnoraCalendarV1.GREGORIAN)

            val valuesToBeCreated: Map[IRI, Seq[CreateValueV1WithComment]] = Map(
                "http://www.knora.org/ontology/incunabula#title" -> Vector(CreateValueV1WithComment(title1)),
                "http://www.knora.org/ontology/incunabula#pubdate" -> Vector(CreateValueV1WithComment(pubdateRequest)),
                "http://www.knora.org/ontology/incunabula#citation" -> Vector(
                    CreateValueV1WithComment(citation4, None),
                    CreateValueV1WithComment(citation1, None),
                    CreateValueV1WithComment(citation3, None),
                    CreateValueV1WithComment(citation2, None)
                ),
                "http://www.knora.org/ontology/incunabula#publoc" -> Vector(CreateValueV1WithComment(publoc))
            )

            val valuesExpected = Map(
                "http://www.knora.org/ontology/incunabula#title" -> Vector(title1),
                "http://www.knora.org/ontology/incunabula#pubdate" -> Vector(pubdateResponse),
                "http://www.knora.org/ontology/incunabula#citation" -> Vector(citation3, citation1, citation4, citation2),
                "http://www.knora.org/ontology/incunabula#publoc" -> Vector(publoc)
            )


            actorUnderTest ! ResourceCreateRequestV1(
                resourceTypeIri = "http://www.knora.org/ontology/incunabula#book",
                label = "Test-Book",
                projectIri = "http://data.knora.org/projects/77275339",
                values = valuesToBeCreated,
                userProfile = incunabulaUser,
                apiRequestID = UUID.randomUUID
            )

            expectMsgPF(timeout) {
                case response: ResourceCreateResponseV1 =>
                    newBookResourceIri.set(response.res_id)
                    checkResourceCreation(received = response, expected = valuesExpected)
            }

            // Check that the resource doesn't have more than one lastModificationDate.
            getLastModificationDate(newBookResourceIri.get)

            // See if we can query the resource.

            actorUnderTest ! ResourceFullGetRequestV1(iri = newBookResourceIri.get, userProfile = incunabulaUser)

            expectMsgPF(timeout) {
                case response: ResourceFullResponseV1 => () // If we got a ResourceFullResponseV1, the operation succeeded.
            }
        }

        "create an incunabula:page with a resource pointer" in {
            val recto = TextValueV1("recto")
            val origname = TextValueV1("Blatt")
            val seqnum = IntegerValueV1(1)

            val fileValueFull = StillImageFileValueV1(
                internalMimeType = "image/jp2",
                internalFilename = "gaga.jpg",
                originalFilename = "test.jpg",
                originalMimeType = Some("image/jpg"),
                dimX = 1000,
                dimY = 1000,
                qualityLevel = 100,
                qualityName = Some("full"),
                isPreview = false
            )

            val fileValueThumb = StillImageFileValueV1(
                internalMimeType = "image/jpeg",
                internalFilename = "gaga.jpg",
                originalFilename = "test.jpg",
                originalMimeType = Some("image/jpg"),
                dimX = 100,
                dimY = 100,
                qualityLevel = 10,
                qualityName = Some("thumbnail"),
                isPreview = true
            )

            val book = newBookResourceIri.get

            val valuesToBeCreated = Map(
                "http://www.knora.org/ontology/incunabula#hasRightSideband" -> Vector(CreateValueV1WithComment(LinkUpdateV1(targetResourceIri = "http://data.knora.org/482a33d65c36"))),
                "http://www.knora.org/ontology/incunabula#pagenum" -> Vector(CreateValueV1WithComment(recto)),
                "http://www.knora.org/ontology/incunabula#partOf" -> Vector(CreateValueV1WithComment(LinkUpdateV1(book))),
                "http://www.knora.org/ontology/incunabula#origname" -> Vector(CreateValueV1WithComment(origname)),
                "http://www.knora.org/ontology/incunabula#seqnum" -> Vector(CreateValueV1WithComment(seqnum))
            )

            val expected = Map(
                "http://www.knora.org/ontology/incunabula#hasRightSideband" -> Vector(LinkV1(targetResourceIri = "http://data.knora.org/482a33d65c36", valueResourceClass = Some("http://www.knora.org/ontology/incunabula#Sideband"))),
                "http://www.knora.org/ontology/incunabula#pagenum" -> Vector(recto),
                "http://www.knora.org/ontology/incunabula#partOf" -> Vector(LinkV1(book)),
                "http://www.knora.org/ontology/incunabula#origname" -> Vector(origname),
                "http://www.knora.org/ontology/incunabula#seqnum" -> Vector(seqnum),
                OntologyConstants.KnoraBase.HasStillImageFileValue -> Vector(fileValueFull, fileValueThumb)
            )

            actorUnderTest ! ResourceCreateRequestV1(
                resourceTypeIri = "http://www.knora.org/ontology/incunabula#page",
                label = "Test-Page",
                projectIri = "http://data.knora.org/projects/77275339",
                values = valuesToBeCreated,
                file = Some(SipiResponderConversionFileRequestV1(
                    originalFilename = "test.jpg",
                    originalMimeType = "image/jpeg",
                    filename = "./test_server/images/Chlaus.jpg",
                    userProfile = incunabulaUser
                )),
                userProfile = incunabulaUser,
                apiRequestID = UUID.randomUUID
            )

            expectMsgPF(timeout) {
                case response: ResourceCreateResponseV1 =>
                    newPageResourceIri.set(response.res_id)
                    checkResourceCreation(received = response, expected = expected)
            }
        }

        "get the context of a newly created incunabula:page and check its locations" in {

            val resIri: IRI = newPageResourceIri.get

            val pageGetContext = ResourceContextGetRequestV1(
                iri = resIri,
                resinfo = true,
                userProfile = incunabulaUser
            )

            actorUnderTest ! pageGetContext

            expectMsgPF(timeout) {
                case response: ResourceContextResponseV1 =>
                    compareNewPageContextResponse(received = response)
            }
        }

        "mark a resource as deleted" in {
            val lastModBeforeUpdate = getLastModificationDate(newPageResourceIri.get)

            val resourceDeleteRequest = ResourceDeleteRequestV1(
                resourceIri = newPageResourceIri.get,
                deleteComment = Some("This page was deleted as a test"),
                userProfile = incunabulaUser,
                apiRequestID = UUID.randomUUID
            )

            actorUnderTest ! resourceDeleteRequest

            expectMsg(timeout, ResourceDeleteResponseV1(id = newPageResourceIri.get, userdata = incunabulaUser.userData))

            // Check that the resource is marked as deleted.
            actorUnderTest ! ResourceInfoGetRequestV1(iri = newPageResourceIri.get, userProfile = incunabulaUser)

            expectMsgPF(timeout) {
                case msg: akka.actor.Status.Failure => msg.cause.isInstanceOf[NotFoundException] should ===(true)
            }

            // Check that the resource's last modification date got updated.
            val lastModAfterUpdate = getLastModificationDate(newPageResourceIri.get)
            lastModBeforeUpdate != lastModAfterUpdate should ===(true)
        }

        "get the properties of a resource" in {

            val propertiesGetRequest = PropertiesGetRequestV1(
                "http://data.knora.org/021ec18f1735",
                incunabulaUser
            )

            actorUnderTest ! propertiesGetRequest

            expectMsgPF(timeout) {
                case response: PropertiesGetResponseV1 => comparePropertiesGetResponse(received = response, expected = propertiesGetResponseV1Region)
            }
        }

        "get the regions of a page pointed to by regions" in {

            val resourceContextPage = ResourceContextGetRequestV1(iri = "http://data.knora.org/9d626dc76c03", resinfo = true, userProfile = incunabulaUser)

            actorUnderTest ! resourceContextPage

            expectMsgPF(timeout) {
                case response: ResourceContextResponseV1 => comparePageContextRegionResponse(received = response)
            }
        }

        "show incoming standoff links if the user has view permission on both resources, but show other incoming links only if the user also has view permission on the link" in {
            // The link's owner, anythingUser1, should see the hasOtherThing link as well as the hasStandoffLinkTo link.

            actorUnderTest ! ResourceFullGetRequestV1(iri = "http://data.knora.org/project-thing-2", userProfile = anythingUser1)

            expectMsgPF(timeout) {
                case response: ResourceFullResponseV1 =>
                    response.incoming.size should ===(2)
                    response.incoming.contains(hasStandoffLinkToIncomingLink) should ===(true)
                    response.incoming.contains(hasOtherThingIncomingLink) should ===(true)
            }

            // But another user should see only the hasStandoffLinkTo link.

            actorUnderTest ! ResourceFullGetRequestV1(iri = "http://data.knora.org/project-thing-2", userProfile = anythingUser2)

            expectMsgPF(timeout) {
                case response: ResourceFullResponseV1 =>
                    response.incoming.contains(hasStandoffLinkToIncomingLink) should ===(true)
                    response.incoming.contains(hasOtherThingIncomingLink) should ===(false)
            }
        }

        "show outgoing standoff links if the user has view permission on both resources, but show other outgoing links only if the user also has view permission on the link" in {
            // The link's owner, anythingUser1, should see the hasOtherThing link as well as the hasStandoffLinkTo link.

            actorUnderTest ! ResourceFullGetRequestV1(iri = "http://data.knora.org/project-thing-1", userProfile = anythingUser1)

            expectMsgPF(timeout) {
                case response: ResourceFullResponseV1 =>
                    val linkProps = response.props.get.properties.filter {
                        prop => prop.values.nonEmpty && prop.valuetype_id.get != OntologyConstants.KnoraBase.TextValue
                    }

                    linkProps.size should ===(2)
                    linkProps.contains(hasStandoffLinkToOutgoingLink) should ===(true)
                    linkProps.contains(hasOtherThingOutgoingLink) should ===(true)
            }

            // But another user should see only the hasStandoffLinkTo link.

            actorUnderTest ! ResourceFullGetRequestV1(iri = "http://data.knora.org/project-thing-1", userProfile = anythingUser2)

            expectMsgPF(timeout) {
                case response: ResourceFullResponseV1 =>
                    val linkProps = response.props.get.properties.filter {
                        prop => prop.values.nonEmpty && prop.valuetype_id.get != OntologyConstants.KnoraBase.TextValue
                    }

                    linkProps.size should ===(1)
                    linkProps.contains(hasStandoffLinkToOutgoingLink) should ===(true)
                    linkProps.contains(hasOtherThingOutgoingLink) should ===(false)
            }
        }

        "show a contained resource in a context request only if the user has permission to see the containing resource, the contained resource, and the link value" in {
            // The owner of the resources and the link should see two contained resources.

            actorUnderTest ! ResourceContextGetRequestV1(iri = "http://data.knora.org/containing-thing", resinfo = true, userProfile = anythingUser1)

            expectMsgPF(timeout) {
                case response: ResourceContextResponseV1 =>
                    response.resource_context.res_id should ===(Some(Vector(
                        "http://data.knora.org/contained-thing-1",
                        "http://data.knora.org/contained-thing-2"
                    )))
            }

            // Another user in the project, who doesn't have permission to see the second link, should see only one contained resource.

            actorUnderTest ! ResourceContextGetRequestV1(iri = "http://data.knora.org/containing-thing", resinfo = true, userProfile = anythingUser2)

            expectMsgPF(timeout) {
                case response: ResourceContextResponseV1 =>
                    response.resource_context.res_id should ===(Some(Vector("http://data.knora.org/contained-thing-1")))
            }

            // A user who's not in the project shouldn't see any contained resources.

            actorUnderTest ! ResourceContextGetRequestV1(iri = "http://data.knora.org/containing-thing", resinfo = true, userProfile = incunabulaUser)

            expectMsgPF(timeout) {
                case response: ResourceContextResponseV1 =>
                    response.resource_context.res_id should ===(None)
            }
        }
    }
}<|MERGE_RESOLUTION|>--- conflicted
+++ resolved
@@ -186,7 +186,7 @@
                                 None),
                             "http://data.knora.org/021ec18f1735/values/fbcb88bf-cd16-4b7b-b843-51e17c0669d7",
                             None,
-                            None))))))
+                            None))))), userdata = incunabulaUser.userData)
 
     private val hasOtherThingIncomingLink = IncomingV1(
         value = Some("A thing that only project members can see"),
@@ -464,91 +464,7 @@
         }
     }
 
-<<<<<<< HEAD
-    private val propertiesGetResponseV1Region = PropertiesGetResponseV1(
-        PropsGetV1(
-            Vector(
-                PropertyGetV1(
-                    "http://www.knora.org/ontology/knora-base#hasComment",
-                    Some("Kommentar"),
-                    Some("http://www.knora.org/ontology/knora-base#TextValue"),
-                    Some("textval"),
-                    Some("richtext"),
-                    "",
-                    "0",
-                    Vector(
-                        PropertyGetValueV1(
-                            None,
-                            "",
-                            "Siehe Seite c5v",
-                            TextValueV1("Siehe Seite c5v", Map(), Vector()),
-                            "http://data.knora.org/021ec18f1735/values/8a96c303338201",
-                            None,
-                            None))),
-                PropertyGetV1(
-                    "http://www.knora.org/ontology/knora-base#hasColor",
-                    Some("Farbe"),
-                    Some(
-                        "http://www.knora.org/ontology/knora-base#ColorValue"),
-                    Some("textval"),
-                    Some("colorpicker"),
-                    "ncolors=8",
-                    "0",
-                    Vector(
-                        PropertyGetValueV1(
-                            None,
-                            "",
-                            "#ff3333",
-                            ColorValueV1("#ff3333"),
-                            "http://data.knora.org/021ec18f1735/values/10ea6976338201",
-                            None,
-                            None))),
-                PropertyGetV1(
-                    "http://www.knora.org/ontology/knora-base#hasGeometry",
-                    Some("Geometrie"),
-                    Some("http://www.knora.org/ontology/knora-base#GeomValue"),
-                    Some("textval"),
-                    Some("geometry"),
-                    "width=95%;rows=4;wrap=soft",
-                    "0",
-                    Vector(
-                        PropertyGetValueV1(
-                            None,
-                            "",
-                            "{\"status\":\"active\",\"lineColor\":\"#ff3333\",\"lineWidth\":2,\"points\":[{\"x\":0.08098591549295775,\"y\":0.16741071428571427},{\"x\":0.7394366197183099,\"y\":0.7299107142857143}],\"type\":\"rectangle\",\"original_index\":0}",
-                            GeomValueV1("{\"status\":\"active\",\"lineColor\":\"#ff3333\",\"lineWidth\":2,\"points\":[{\"x\":0.08098591549295775,\"y\":0.16741071428571427},{\"x\":0.7394366197183099,\"y\":0.7299107142857143}],\"type\":\"rectangle\",\"original_index\":0}"),
-                            "http://data.knora.org/021ec18f1735/values/4dc0163d338201",
-                            None,
-                            None))),
-                PropertyGetV1(
-                    "http://www.knora.org/ontology/knora-base#isRegionOf",
-                    Some("is Region von"),
-                    Some("http://www.knora.org/ontology/knora-base#LinkValue"),
-                    Some("textval"),
-                    None,
-                    "restypeid=http://www.knora.org/ontology/knora-base#Representation",
-                    "0",
-                    Vector(
-                        PropertyGetValueV1(
-                            None,
-                            "",
-                            "http://data.knora.org/9d626dc76c03",
-                            LinkV1(
-                                "http://data.knora.org/9d626dc76c03",
-                                Some("u1r"),
-                                Some(
-                                    "http://www.knora.org/ontology/incunabula#page"),
-                                None,
-                                None),
-                            "http://data.knora.org/021ec18f1735/values/fbcb88bf-cd16-4b7b-b843-51e17c0669d7",
-                            None,
-                            None))))), userdata = ResourcesResponderV1Spec.userProfile.userData)
-
-
-    private def comparePropertiesGetResponse(received: PropertiesGetResponseV1, expected: PropertiesGetResponseV1) = {
-=======
     private def comparePropertiesGetResponse(received: PropertiesGetResponseV1, expected: PropertiesGetResponseV1): Unit = {
->>>>>>> 7153fbaa
 
         assert(received.properties.properties.length == expected.properties.properties.length, "The length of given properties is not correct.")
 
