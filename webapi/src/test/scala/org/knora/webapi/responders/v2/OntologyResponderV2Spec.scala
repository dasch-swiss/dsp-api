/*
 * Copyright © 2015-2019 the contributors (see Contributors.md).
 *
 * This file is part of Knora.
 *
 * Knora is free software: you can redistribute it and/or modify
 * it under the terms of the GNU Affero General Public License as published
 * by the Free Software Foundation, either version 3 of the License, or
 * (at your option) any later version.
 *
 * Knora is distributed in the hope that it will be useful,
 * but WITHOUT ANY WARRANTY; without even the implied warranty of
 * MERCHANTABILITY or FITNESS FOR A PARTICULAR PURPOSE.  See the
 * GNU Affero General Public License for more details.
 *
 * You should have received a copy of the GNU Affero General Public
 * License along with Knora.  If not, see <http://www.gnu.org/licenses/>.
 */

package org.knora.webapi.responders.v2

import java.time.Instant
import java.util.UUID

import akka.testkit.ImplicitSender
import org.knora.webapi._
import org.knora.webapi.messages.store.triplestoremessages._
import org.knora.webapi.messages.v2.responder.SuccessResponseV2
import org.knora.webapi.messages.v2.responder.ontologymessages.Cardinality.KnoraCardinalityInfo
import org.knora.webapi.messages.v2.responder.ontologymessages._
import org.knora.webapi.util.IriConversions._
import org.knora.webapi.util.{MutableTestIri, SmartIri, StringFormatter}

import scala.concurrent.duration._
import scala.language.postfixOps
/**
  * Tests [[OntologyResponderV2]].
  */
class OntologyResponderV2Spec extends CoreSpec() with ImplicitSender {

    private implicit val stringFormatter: StringFormatter = StringFormatter.getGeneralInstance

    private val imagesUser = SharedTestDataADM.imagesUser01
    private val imagesProjectIri = SharedTestDataADM.IMAGES_PROJECT_IRI.toSmartIri

    private val anythingAdminUser = SharedTestDataADM.anythingAdminUser
    private val anythingNonAdminUser = SharedTestDataADM.anythingUser1
    private val anythingProjectIri = SharedTestDataADM.ANYTHING_PROJECT_IRI.toSmartIri

    private val exampleSharedOntology = RdfDataObject(path = "_test_data/ontologies/example-box.ttl", name = "http://www.knora.org/ontology/shared/example-box")
    private val anythingData = RdfDataObject(path = "_test_data/all_data/anything-data.ttl", name = "http://www.knora.org/data/0001/anything")

    // The default timeout for receiving reply messages from actors.
    private val timeout = 10.seconds

    private val fooIri = new MutableTestIri
    private var fooLastModDate: Instant = Instant.now

    private val chairIri = new MutableTestIri
    private var chairLastModDate: Instant = Instant.now

    private val ExampleSharedOntologyIri = "http://api.knora.org/ontology/shared/example-box/v2".toSmartIri
    private val IncunabulaOntologyIri = "http://0.0.0.0:3333/ontology/0803/incunabula/v2".toSmartIri
    private val AnythingOntologyIri = "http://0.0.0.0:3333/ontology/0001/anything/v2".toSmartIri
    private var anythingLastModDate: Instant = Instant.now

    private val printErrorMessages = false

    override lazy val rdfDataObjects: Seq[RdfDataObject] = List(exampleSharedOntology, anythingData)

    private def customLoadTestData(rdfDataObjs: List[RdfDataObject], expectOK: Boolean = false): Unit = {
        storeManager ! ResetTriplestoreContent(rdfDataObjs)
        expectMsg(5 minutes, ResetTriplestoreContentACK())

        responderManager ! LoadOntologiesRequestV2(KnoraSystemInstances.Users.SystemUser)

        if (expectOK) {
            expectMsgType[SuccessResponseV2](10.seconds)
        }
    }
    
    "The ontology responder v2" should {
        "not allow a user to create an ontology if they are not a sysadmin or an admin in the ontology's project" in {
            responderManager ! CreateOntologyRequestV2(
                ontologyName = "foo",
                projectIri = imagesProjectIri,
                label = "The foo ontology",
                apiRequestID = UUID.randomUUID,
                requestingUser = SharedTestDataADM.imagesUser02
            )

            expectMsgPF(timeout) {
                case msg: akka.actor.Status.Failure =>
                    if (printErrorMessages) println(msg.cause.getMessage)
                    msg.cause.isInstanceOf[ForbiddenException] should ===(true)
            }
        }

        "create an empty ontology called 'foo' with a project code" in {
            responderManager ! CreateOntologyRequestV2(
                ontologyName = "foo",
                projectIri = imagesProjectIri,
                label = "The foo ontology",
                apiRequestID = UUID.randomUUID,
                requestingUser = imagesUser
            )

            val response = expectMsgType[ReadOntologyMetadataV2](timeout)
            assert(response.ontologies.size == 1)
            val metadata = response.ontologies.head
            assert(metadata.ontologyIri.toString == "http://www.knora.org/ontology/00FF/foo")
            fooIri.set(metadata.ontologyIri.toOntologySchema(ApiV2Complex).toString)
            fooLastModDate = metadata.lastModificationDate.getOrElse(throw AssertionException(s"${metadata.ontologyIri} has no last modification date"))
        }

        "change the metadata of 'foo'" in {
            val newLabel = "The modified foo ontology"

            responderManager ! ChangeOntologyMetadataRequestV2(
                ontologyIri = fooIri.get.toSmartIri,
                label = newLabel,
                lastModificationDate = fooLastModDate,
                apiRequestID = UUID.randomUUID,
                requestingUser = imagesUser
            )

            val response = expectMsgType[ReadOntologyMetadataV2](timeout)
            assert(response.ontologies.size == 1)
            val metadata = response.ontologies.head
            assert(metadata.ontologyIri.toString == "http://www.knora.org/ontology/00FF/foo")
            assert(metadata.label.contains(newLabel))
            val newFooLastModDate = metadata.lastModificationDate.getOrElse(throw AssertionException(s"${metadata.ontologyIri} has no last modification date"))
            assert(newFooLastModDate.isAfter(fooLastModDate))
            fooLastModDate = newFooLastModDate
        }

        "not create 'foo' again" in {
            responderManager ! CreateOntologyRequestV2(
                ontologyName = "foo",
                projectIri = imagesProjectIri,
                label = "The foo ontology",
                apiRequestID = UUID.randomUUID,
                requestingUser = imagesUser
            )

            expectMsgPF(timeout) {
                case msg: akka.actor.Status.Failure =>
                    if (printErrorMessages) println(msg.cause.getMessage)
                    msg.cause.isInstanceOf[BadRequestException] should ===(true)
            }
        }

        "not delete an ontology that doesn't exist" in {
            responderManager ! DeleteOntologyRequestV2(
                ontologyIri = "http://0.0.0.0:3333/ontology/1234/nonexistent/v2".toSmartIri,
                lastModificationDate = fooLastModDate,
                apiRequestID = UUID.randomUUID,
                requestingUser = imagesUser
            )

            expectMsgPF(timeout) {
                case msg: akka.actor.Status.Failure =>
                    if (printErrorMessages) println(msg.cause.getMessage)
                    msg.cause.isInstanceOf[NotFoundException] should ===(true)
            }
        }

        "not allow a user to delete an ontology if they are not a sysadmin or an admin in the ontology's project" in {
            responderManager ! DeleteOntologyRequestV2(
                ontologyIri = fooIri.get.toSmartIri,
                lastModificationDate = fooLastModDate,
                apiRequestID = UUID.randomUUID,
                requestingUser = SharedTestDataADM.imagesUser02
            )

            expectMsgPF(timeout) {
                case msg: akka.actor.Status.Failure =>
                    if (printErrorMessages) println(msg.cause.getMessage)
                    msg.cause.isInstanceOf[ForbiddenException] should ===(true)
            }
        }

        "delete the 'foo' ontology" in {
            responderManager ! DeleteOntologyRequestV2(
                ontologyIri = fooIri.get.toSmartIri,
                lastModificationDate = fooLastModDate,
                apiRequestID = UUID.randomUUID,
                requestingUser = imagesUser
            )

            expectMsgType[SuccessResponseV2](timeout)

            // Request the metadata of all ontologies to check that 'foo' isn't listed.

            responderManager ! OntologyMetadataGetByProjectRequestV2(
                requestingUser = imagesUser
            )

            val cachedMetadataResponse = expectMsgType[ReadOntologyMetadataV2](timeout)
            assert(!cachedMetadataResponse.ontologies.exists(_.ontologyIri == fooIri.get.toSmartIri))

            // Reload the ontologies from the triplestore and check again.

            responderManager ! LoadOntologiesRequestV2(KnoraSystemInstances.Users.SystemUser)
            expectMsgType[SuccessResponseV2](10.seconds)

            responderManager ! OntologyMetadataGetByProjectRequestV2(
                requestingUser = imagesUser
            )

            val loadedMetadataResponse = expectMsgType[ReadOntologyMetadataV2](timeout)
            assert(!loadedMetadataResponse.ontologies.exists(_.ontologyIri == fooIri.get.toSmartIri))
        }

        "not delete the 'anything' ontology, because it is used in data and in the 'something' ontology" in {
            responderManager ! OntologyMetadataGetByProjectRequestV2(
                projectIris = Set(anythingProjectIri),
                requestingUser = anythingAdminUser
            )

            val metadataResponse = expectMsgType[ReadOntologyMetadataV2](timeout)
            assert(metadataResponse.ontologies.size == 2)
            anythingLastModDate = metadataResponse.toOntologySchema(ApiV2Complex).ontologies.find(_.ontologyIri == AnythingOntologyIri).get.lastModificationDate.get

            responderManager ! DeleteOntologyRequestV2(
                ontologyIri = AnythingOntologyIri,
                lastModificationDate = anythingLastModDate,
                apiRequestID = UUID.randomUUID,
                requestingUser = anythingAdminUser
            )

            expectMsgPF(timeout) {
                case msg: akka.actor.Status.Failure =>
                    val cause: Throwable = msg.cause
                    val errorMsg: String = cause.getMessage
                    if (printErrorMessages) println(errorMsg)
                    cause.isInstanceOf[BadRequestException] should ===(true)

                    val expectedSubjects = Set(
                        "<http://rdfh.ch/0001/a-thing>", // rdf:type anything:Thing
                        "<http://rdfh.ch/0001/a-blue-thing>", // rdf:type anything:BlueThing, a subclass of anything:Thing
                        "<http://www.knora.org/ontology/0001/something#Something>", // a subclass of anything:Thing in another ontology
                        "<http://www.knora.org/ontology/0001/something#hasOtherSomething>" // a subproperty of anything:hasOtherThing in another ontology
                    )

                    expectedSubjects.forall(s => errorMsg.contains(s)) should ===(true)
            }
        }


        "not create an ontology called 'rdfs'" in {
            responderManager ! CreateOntologyRequestV2(
                ontologyName = "rdfs",
                projectIri = imagesProjectIri,
                label = "The rdfs ontology",
                apiRequestID = UUID.randomUUID,
                requestingUser = imagesUser
            )

            expectMsgPF(timeout) {
                case msg: akka.actor.Status.Failure =>
                    if (printErrorMessages) println(msg.cause.getMessage)
                    msg.cause.isInstanceOf[BadRequestException] should ===(true)
            }

        }

        "not create an ontology called '0000'" in {
            responderManager ! CreateOntologyRequestV2(
                ontologyName = "0000",
                projectIri = imagesProjectIri,
                label = "The 0000 ontology",
                apiRequestID = UUID.randomUUID,
                requestingUser = imagesUser
            )

            expectMsgPF(timeout) {
                case msg: akka.actor.Status.Failure =>
                    if (printErrorMessages) println(msg.cause.getMessage)
                    msg.cause.isInstanceOf[BadRequestException] should ===(true)
            }

        }

        "not create an ontology called '-foo'" in {
            responderManager ! CreateOntologyRequestV2(
                ontologyName = "-foo",
                projectIri = imagesProjectIri,
                label = "The -foo ontology",
                apiRequestID = UUID.randomUUID,
                requestingUser = imagesUser
            )

            expectMsgPF(timeout) {
                case msg: akka.actor.Status.Failure =>
                    if (printErrorMessages) println(msg.cause.getMessage)
                    msg.cause.isInstanceOf[BadRequestException] should ===(true)
            }

        }

        "not create an ontology called 'v3'" in {
            responderManager ! CreateOntologyRequestV2(
                ontologyName = "v3",
                projectIri = imagesProjectIri,
                label = "The v3 ontology",
                apiRequestID = UUID.randomUUID,
                requestingUser = imagesUser
            )

            expectMsgPF(timeout) {
                case msg: akka.actor.Status.Failure =>
                    if (printErrorMessages) println(msg.cause.getMessage)
                    msg.cause.isInstanceOf[BadRequestException] should ===(true)
            }

        }

        "not create an ontology called 'ontology'" in {
            responderManager ! CreateOntologyRequestV2(
                ontologyName = "ontology",
                projectIri = imagesProjectIri,
                label = "The ontology ontology",
                apiRequestID = UUID.randomUUID,
                requestingUser = imagesUser
            )

            expectMsgPF(timeout) {
                case msg: akka.actor.Status.Failure =>
                    if (printErrorMessages) println(msg.cause.getMessage)
                    msg.cause.isInstanceOf[BadRequestException] should ===(true)
            }

        }

        "not create an ontology called 'knora'" in {
            responderManager ! CreateOntologyRequestV2(
                ontologyName = "knora",
                projectIri = imagesProjectIri,
                label = "The wrong knora ontology",
                apiRequestID = UUID.randomUUID,
                requestingUser = imagesUser
            )

            expectMsgPF(timeout) {
                case msg: akka.actor.Status.Failure =>
                    if (printErrorMessages) println(msg.cause.getMessage)
                    msg.cause.isInstanceOf[BadRequestException] should ===(true)
            }

        }

        "not create an ontology called 'simple'" in {
            responderManager ! CreateOntologyRequestV2(
                ontologyName = "simple",
                projectIri = imagesProjectIri,
                label = "The simple ontology",
                apiRequestID = UUID.randomUUID,
                requestingUser = imagesUser
            )

            expectMsgPF(timeout) {
                case msg: akka.actor.Status.Failure =>
                    if (printErrorMessages) println(msg.cause.getMessage)
                    msg.cause.isInstanceOf[BadRequestException] should ===(true)
            }

        }

        "not create an ontology called 'shared'" in {
            responderManager ! CreateOntologyRequestV2(
                ontologyName = "shared",
                projectIri = imagesProjectIri,
                label = "The invalid shared ontology",
                apiRequestID = UUID.randomUUID,
                requestingUser = imagesUser
            )

            expectMsgPF(timeout) {
                case msg: akka.actor.Status.Failure =>
                    if (printErrorMessages) println(msg.cause.getMessage)
                    msg.cause.isInstanceOf[BadRequestException] should ===(true)
            }

        }

        "not create a shared ontology in the wrong project" in {
            responderManager ! CreateOntologyRequestV2(
                ontologyName = "misplaced",
                projectIri = imagesProjectIri,
                isShared = true,
                label = "The invalid shared ontology",
                apiRequestID = UUID.randomUUID,
                requestingUser = imagesUser
            )

            expectMsgPF(timeout) {
                case msg: akka.actor.Status.Failure =>
                    if (printErrorMessages) println(msg.cause.getMessage)
                    msg.cause.isInstanceOf[BadRequestException] should ===(true)
            }
        }

        "not create a non-shared ontology in the shared ontologies project" in {
            responderManager ! CreateOntologyRequestV2(
                ontologyName = "misplaced",
                projectIri = OntologyConstants.KnoraAdmin.DefaultSharedOntologiesProject.toSmartIri,
                label = "The invalid non-shared ontology",
                apiRequestID = UUID.randomUUID,
                requestingUser = SharedTestDataADM.superUser
            )

            expectMsgPF(timeout) {
                case msg: akka.actor.Status.Failure =>
                    if (printErrorMessages) println(msg.cause.getMessage)
                    msg.cause.isInstanceOf[BadRequestException] should ===(true)
            }
        }

        "create a shared ontology" in {
            responderManager ! CreateOntologyRequestV2(
                ontologyName = "chair",
                projectIri = OntologyConstants.KnoraAdmin.DefaultSharedOntologiesProject.toSmartIri,
                isShared = true,
                label = "a chaired ontology",
                apiRequestID = UUID.randomUUID,
                requestingUser = SharedTestDataADM.superUser
            )

            val response = expectMsgType[ReadOntologyMetadataV2](timeout)
            assert(response.ontologies.size == 1)
            val metadata = response.ontologies.head
            assert(metadata.ontologyIri.toString == "http://www.knora.org/ontology/shared/chair")
            chairIri.set(metadata.ontologyIri.toOntologySchema(ApiV2Complex).toString)
            chairLastModDate = metadata.lastModificationDate.getOrElse(throw AssertionException(s"${metadata.ontologyIri} has no last modification date"))
        }

        "not allow a user to create a property if they are not a sysadmin or an admin in the ontology's project" in {

            responderManager ! OntologyMetadataGetByProjectRequestV2(
                projectIris = Set(anythingProjectIri),
                requestingUser = anythingNonAdminUser
            )

            val metadataResponse = expectMsgType[ReadOntologyMetadataV2](timeout)
            assert(metadataResponse.ontologies.size == 2)
            anythingLastModDate = metadataResponse.toOntologySchema(ApiV2Complex).ontologies.find(_.ontologyIri == AnythingOntologyIri).get.lastModificationDate.get

            val propertyIri = AnythingOntologyIri.makeEntityIri("hasName")

            val propertyInfoContent = PropertyInfoContentV2(
                propertyIri = propertyIri,
                predicates = Map(
                    OntologyConstants.Rdf.Type.toSmartIri -> PredicateInfoV2(
                        predicateIri = OntologyConstants.Rdf.Type.toSmartIri,
                        objects = Seq(SmartIriLiteralV2(OntologyConstants.Owl.ObjectProperty.toSmartIri))
                    ),
                    OntologyConstants.KnoraApiV2Complex.SubjectType.toSmartIri -> PredicateInfoV2(
                        predicateIri = OntologyConstants.KnoraApiV2Complex.SubjectType.toSmartIri,
                        objects = Seq(SmartIriLiteralV2(AnythingOntologyIri.makeEntityIri("Thing")))
                    ),
                    OntologyConstants.KnoraApiV2Complex.ObjectType.toSmartIri -> PredicateInfoV2(
                        predicateIri = OntologyConstants.KnoraApiV2Complex.ObjectType.toSmartIri,
                        objects = Seq(SmartIriLiteralV2(OntologyConstants.KnoraApiV2Complex.TextValue.toSmartIri))
                    ),
                    OntologyConstants.Rdfs.Label.toSmartIri -> PredicateInfoV2(
                        predicateIri = OntologyConstants.Rdfs.Label.toSmartIri,
                        objects = Seq(
                            StringLiteralV2("has name", Some("en")),
                            StringLiteralV2("hat Namen", Some("de"))
                        )
                    ),
                    OntologyConstants.Rdfs.Comment.toSmartIri -> PredicateInfoV2(
                        predicateIri = OntologyConstants.Rdfs.Comment.toSmartIri,
                        objects = Seq(
                            StringLiteralV2("The name of a Thing", Some("en")),
                            StringLiteralV2("Der Name eines Dinges", Some("de"))
                        )
                    )
                ),
                subPropertyOf = Set(OntologyConstants.KnoraApiV2Complex.HasValue.toSmartIri, OntologyConstants.SchemaOrg.Name.toSmartIri),
                ontologySchema = ApiV2Complex
            )

            responderManager ! CreatePropertyRequestV2(
                propertyInfoContent = propertyInfoContent,
                lastModificationDate = anythingLastModDate,
                apiRequestID = UUID.randomUUID,
                requestingUser = anythingNonAdminUser
            )

            expectMsgPF(timeout) {
                case msg: akka.actor.Status.Failure =>
                    if (printErrorMessages) println(msg.cause.getMessage)
                    msg.cause.isInstanceOf[ForbiddenException] should ===(true)
            }
        }

        "create a property anything:hasName as a subproperty of knora-api:hasValue and schema:name" in {

            responderManager ! OntologyMetadataGetByProjectRequestV2(
                projectIris = Set(anythingProjectIri),
                requestingUser = anythingAdminUser
            )

            val metadataResponse = expectMsgType[ReadOntologyMetadataV2](timeout)
            assert(metadataResponse.ontologies.size == 2)
            anythingLastModDate = metadataResponse.toOntologySchema(ApiV2Complex).ontologies.find(_.ontologyIri == AnythingOntologyIri).get.lastModificationDate.get

            val propertyIri = AnythingOntologyIri.makeEntityIri("hasName")

            val propertyInfoContent = PropertyInfoContentV2(
                propertyIri = propertyIri,
                predicates = Map(
                    OntologyConstants.Rdf.Type.toSmartIri -> PredicateInfoV2(
                        predicateIri = OntologyConstants.Rdf.Type.toSmartIri,
                        objects = Seq(SmartIriLiteralV2(OntologyConstants.Owl.ObjectProperty.toSmartIri))
                    ),
                    OntologyConstants.KnoraApiV2Complex.SubjectType.toSmartIri -> PredicateInfoV2(
                        predicateIri = OntologyConstants.KnoraApiV2Complex.SubjectType.toSmartIri,
                        objects = Seq(SmartIriLiteralV2(AnythingOntologyIri.makeEntityIri("Thing")))
                    ),
                    OntologyConstants.KnoraApiV2Complex.ObjectType.toSmartIri -> PredicateInfoV2(
                        predicateIri = OntologyConstants.KnoraApiV2Complex.ObjectType.toSmartIri,
                        objects = Seq(SmartIriLiteralV2(OntologyConstants.KnoraApiV2Complex.TextValue.toSmartIri))
                    ),
                    OntologyConstants.Rdfs.Label.toSmartIri -> PredicateInfoV2(
                        predicateIri = OntologyConstants.Rdfs.Label.toSmartIri,
                        objects = Seq(
                            StringLiteralV2("has name", Some("en")),
                            StringLiteralV2("hat Namen", Some("de"))
                        )
                    ),
                    OntologyConstants.Rdfs.Comment.toSmartIri -> PredicateInfoV2(
                        predicateIri = OntologyConstants.Rdfs.Comment.toSmartIri,
                        objects = Seq(
                            StringLiteralV2("The name of a Thing", Some("en")),
                            StringLiteralV2("Der Name eines Dinges", Some("de"))
                        )
                    )
                ),
                subPropertyOf = Set(OntologyConstants.KnoraApiV2Complex.HasValue.toSmartIri, OntologyConstants.SchemaOrg.Name.toSmartIri),
                ontologySchema = ApiV2Complex
            )

            responderManager ! CreatePropertyRequestV2(
                propertyInfoContent = propertyInfoContent,
                lastModificationDate = anythingLastModDate,
                apiRequestID = UUID.randomUUID,
                requestingUser = anythingAdminUser
            )

            expectMsgPF(timeout) {
                case msg: ReadOntologyV2 =>
                    val externalOntology = msg.toOntologySchema(ApiV2Complex)
                    val property = externalOntology.properties(propertyIri)
                    property.entityInfoContent should ===(propertyInfoContent)
                    val metadata = externalOntology.ontologyMetadata
                    val newAnythingLastModDate = metadata.lastModificationDate.getOrElse(throw AssertionException(s"${metadata.ontologyIri} has no last modification date"))
                    assert(newAnythingLastModDate.isAfter(anythingLastModDate))
                    anythingLastModDate = newAnythingLastModDate
            }

            // Reload the ontology cache and see if we get the same result.

            responderManager ! LoadOntologiesRequestV2(KnoraSystemInstances.Users.SystemUser)
            expectMsgType[SuccessResponseV2](10.seconds)

            responderManager ! PropertiesGetRequestV2(
                propertyIris = Set(propertyIri),
                allLanguages = true,
                requestingUser = anythingAdminUser
            )

            expectMsgPF(timeout) {
                case msg: ReadOntologyV2 =>
                    val externalOntology = msg.toOntologySchema(ApiV2Complex)
                    assert(externalOntology.properties.size == 1)
                    val readPropertyInfo: ReadPropertyInfoV2 = externalOntology.properties.values.head
                    readPropertyInfo.entityInfoContent should ===(propertyInfoContent)
            }
        }

        "create a link property in the 'anything' ontology, and automatically create the corresponding link value property" in {

            responderManager ! OntologyMetadataGetByProjectRequestV2(
                projectIris = Set(anythingProjectIri),
                requestingUser = anythingAdminUser
            )

            val metadataResponse = expectMsgType[ReadOntologyMetadataV2](timeout)
            assert(metadataResponse.ontologies.size == 2)
            anythingLastModDate = metadataResponse.toOntologySchema(ApiV2Complex).ontologies.find(_.ontologyIri == AnythingOntologyIri).get.lastModificationDate.get

            val propertyIri = AnythingOntologyIri.makeEntityIri("hasInterestingThing")

            val propertyInfoContent = PropertyInfoContentV2(
                propertyIri = propertyIri,
                predicates = Map(
                    OntologyConstants.Rdf.Type.toSmartIri -> PredicateInfoV2(
                        predicateIri = OntologyConstants.Rdf.Type.toSmartIri,
                        objects = Seq(SmartIriLiteralV2(OntologyConstants.Owl.ObjectProperty.toSmartIri))
                    ),
                    OntologyConstants.KnoraApiV2Complex.SubjectType.toSmartIri -> PredicateInfoV2(
                        predicateIri = OntologyConstants.KnoraApiV2Complex.SubjectType.toSmartIri,
                        objects = Seq(SmartIriLiteralV2(AnythingOntologyIri.makeEntityIri("Thing")))
                    ),
                    OntologyConstants.KnoraApiV2Complex.ObjectType.toSmartIri -> PredicateInfoV2(
                        predicateIri = OntologyConstants.KnoraApiV2Complex.ObjectType.toSmartIri,
                        objects = Seq(SmartIriLiteralV2(AnythingOntologyIri.makeEntityIri("Thing")))
                    ),
                    OntologyConstants.Rdfs.Label.toSmartIri -> PredicateInfoV2(
                        predicateIri = OntologyConstants.Rdfs.Label.toSmartIri,
                        objects = Seq(
                            StringLiteralV2("has interesting thing", Some("en"))
                        )
                    ),
                    OntologyConstants.Rdfs.Comment.toSmartIri -> PredicateInfoV2(
                        predicateIri = OntologyConstants.Rdfs.Comment.toSmartIri,
                        objects = Seq(
                            StringLiteralV2("an interesting Thing", Some("en"))
                        )
                    )
                ),
                subPropertyOf = Set(OntologyConstants.KnoraApiV2Complex.HasLinkTo.toSmartIri),
                ontologySchema = ApiV2Complex
            )

            responderManager ! CreatePropertyRequestV2(
                propertyInfoContent = propertyInfoContent,
                lastModificationDate = anythingLastModDate,
                apiRequestID = UUID.randomUUID,
                requestingUser = anythingAdminUser
            )

            expectMsgPF(timeout) {
                case msg: ReadOntologyV2 =>
                    val externalOntology = msg.toOntologySchema(ApiV2Complex)
                    val property = externalOntology.properties(propertyIri)
                    assert(property.isLinkProp)
                    assert(!property.isLinkValueProp)
                    externalOntology.properties(propertyIri).entityInfoContent should ===(propertyInfoContent)
                    val metadata = externalOntology.ontologyMetadata
                    val newAnythingLastModDate = metadata.lastModificationDate.getOrElse(throw AssertionException(s"${metadata.ontologyIri} has no last modification date"))
                    assert(newAnythingLastModDate.isAfter(anythingLastModDate))
                    anythingLastModDate = newAnythingLastModDate
            }

            // Check that the link value property was created.

            val linkValuePropIri = propertyIri.fromLinkPropToLinkValueProp

            responderManager ! PropertiesGetRequestV2(
                propertyIris = Set(linkValuePropIri),
                allLanguages = true,
                requestingUser = anythingAdminUser
            )

            expectMsgPF(timeout) {
                case msg: ReadOntologyV2 =>
                    val externalOntology = msg.toOntologySchema(ApiV2Complex)
                    assert(externalOntology.properties.size == 1)
                    val readPropertyInfo: ReadPropertyInfoV2 = externalOntology.properties.values.head
                    assert(readPropertyInfo.entityInfoContent.propertyIri == linkValuePropIri)
                    assert(!readPropertyInfo.isLinkProp)
                    assert(readPropertyInfo.isLinkValueProp)
            }

            // Reload the ontology cache and see if we get the same result.

            responderManager ! LoadOntologiesRequestV2(KnoraSystemInstances.Users.SystemUser)
            expectMsgType[SuccessResponseV2](10.seconds)

            responderManager ! PropertiesGetRequestV2(
                propertyIris = Set(propertyIri),
                allLanguages = true,
                requestingUser = anythingAdminUser
            )

            expectMsgPF(timeout) {
                case msg: ReadOntologyV2 =>
                    val externalOntology = msg.toOntologySchema(ApiV2Complex)
                    assert(externalOntology.properties.size == 1)
                    val readPropertyInfo: ReadPropertyInfoV2 = externalOntology.properties.values.head
                    assert(readPropertyInfo.isLinkProp)
                    assert(!readPropertyInfo.isLinkValueProp)
                    readPropertyInfo.entityInfoContent should ===(propertyInfoContent)
            }

            responderManager ! PropertiesGetRequestV2(
                propertyIris = Set(linkValuePropIri),
                allLanguages = true,
                requestingUser = anythingAdminUser
            )

            expectMsgPF(timeout) {
                case msg: ReadOntologyV2 =>
                    val externalOntology = msg.toOntologySchema(ApiV2Complex)
                    assert(externalOntology.properties.size == 1)
                    val readPropertyInfo: ReadPropertyInfoV2 = externalOntology.properties.values.head
                    assert(readPropertyInfo.entityInfoContent.propertyIri == linkValuePropIri)
                    assert(!readPropertyInfo.isLinkProp)
                    assert(readPropertyInfo.isLinkValueProp)
            }

        }

        "not create a property without an rdf:type" in {

            val propertyIri = AnythingOntologyIri.makeEntityIri("wrongProperty")

            val propertyInfoContent = PropertyInfoContentV2(
                propertyIri = propertyIri,
                predicates = Map(
                    OntologyConstants.KnoraApiV2Complex.SubjectType.toSmartIri -> PredicateInfoV2(
                        predicateIri = OntologyConstants.KnoraApiV2Complex.SubjectType.toSmartIri,
                        objects = Seq(SmartIriLiteralV2(AnythingOntologyIri.makeEntityIri("Thing")))
                    ),
                    OntologyConstants.KnoraApiV2Complex.ObjectType.toSmartIri -> PredicateInfoV2(
                        predicateIri = OntologyConstants.KnoraApiV2Complex.ObjectType.toSmartIri,
                        objects = Seq(SmartIriLiteralV2(OntologyConstants.KnoraApiV2Complex.TextValue.toSmartIri))
                    ),
                    OntologyConstants.Rdfs.Label.toSmartIri -> PredicateInfoV2(
                        predicateIri = OntologyConstants.Rdfs.Label.toSmartIri,
                        objects = Seq(
                            StringLiteralV2("wrong property", Some("en"))
                        )
                    ),
                    OntologyConstants.Rdfs.Comment.toSmartIri -> PredicateInfoV2(
                        predicateIri = OntologyConstants.Rdfs.Comment.toSmartIri,
                        objects = Seq(
                            StringLiteralV2("An invalid property definition", Some("en"))
                        )
                    )
                ),
                subPropertyOf = Set(OntologyConstants.KnoraApiV2Complex.HasValue.toSmartIri),
                ontologySchema = ApiV2Complex
            )

            responderManager ! CreatePropertyRequestV2(
                propertyInfoContent = propertyInfoContent,
                lastModificationDate = anythingLastModDate,
                apiRequestID = UUID.randomUUID,
                requestingUser = anythingAdminUser
            )

            expectMsgPF(timeout) {
                case msg: akka.actor.Status.Failure =>
                    if (printErrorMessages) println(msg.cause.getMessage)
                    msg.cause.isInstanceOf[BadRequestException] should ===(true)
            }
        }

        "not create a property with the wrong rdf:type" in {

            val propertyIri = AnythingOntologyIri.makeEntityIri("wrongProperty")

            val propertyInfoContent = PropertyInfoContentV2(
                propertyIri = propertyIri,
                predicates = Map(
                    OntologyConstants.Rdf.Type.toSmartIri -> PredicateInfoV2(
                        predicateIri = OntologyConstants.Rdf.Type.toSmartIri,
                        objects = Seq(SmartIriLiteralV2(OntologyConstants.Owl.Class.toSmartIri))
                    ),
                    OntologyConstants.KnoraApiV2Complex.SubjectType.toSmartIri -> PredicateInfoV2(
                        predicateIri = OntologyConstants.KnoraApiV2Complex.SubjectType.toSmartIri,
                        objects = Seq(SmartIriLiteralV2(AnythingOntologyIri.makeEntityIri("Thing")))
                    ),
                    OntologyConstants.KnoraApiV2Complex.ObjectType.toSmartIri -> PredicateInfoV2(
                        predicateIri = OntologyConstants.KnoraApiV2Complex.ObjectType.toSmartIri,
                        objects = Seq(SmartIriLiteralV2(OntologyConstants.KnoraApiV2Complex.TextValue.toSmartIri))
                    ),
                    OntologyConstants.Rdfs.Label.toSmartIri -> PredicateInfoV2(
                        predicateIri = OntologyConstants.Rdfs.Label.toSmartIri,
                        objects = Seq(
                            StringLiteralV2("wrong property", Some("en"))
                        )
                    ),
                    OntologyConstants.Rdfs.Comment.toSmartIri -> PredicateInfoV2(
                        predicateIri = OntologyConstants.Rdfs.Comment.toSmartIri,
                        objects = Seq(
                            StringLiteralV2("An invalid property definition", Some("en"))
                        )
                    )
                ),
                subPropertyOf = Set(OntologyConstants.KnoraApiV2Complex.HasValue.toSmartIri),
                ontologySchema = ApiV2Complex
            )

            responderManager ! CreatePropertyRequestV2(
                propertyInfoContent = propertyInfoContent,
                lastModificationDate = anythingLastModDate,
                apiRequestID = UUID.randomUUID,
                requestingUser = anythingAdminUser
            )

            expectMsgPF(timeout) {
                case msg: akka.actor.Status.Failure =>
                    if (printErrorMessages) println(msg.cause.getMessage)
                    msg.cause.isInstanceOf[BadRequestException] should ===(true)
            }
        }

        "not create a property that already exists" in {

            val propertyIri = AnythingOntologyIri.makeEntityIri("hasInteger")

            val propertyInfoContent = PropertyInfoContentV2(
                propertyIri = propertyIri,
                predicates = Map(
                    OntologyConstants.Rdf.Type.toSmartIri -> PredicateInfoV2(
                        predicateIri = OntologyConstants.Rdf.Type.toSmartIri,
                        objects = Seq(SmartIriLiteralV2(OntologyConstants.Owl.ObjectProperty.toSmartIri))
                    ),
                    OntologyConstants.KnoraApiV2Complex.SubjectType.toSmartIri -> PredicateInfoV2(
                        predicateIri = OntologyConstants.KnoraApiV2Complex.SubjectType.toSmartIri,
                        objects = Seq(SmartIriLiteralV2(AnythingOntologyIri.makeEntityIri("Thing")))
                    ),
                    OntologyConstants.KnoraApiV2Complex.ObjectType.toSmartIri -> PredicateInfoV2(
                        predicateIri = OntologyConstants.KnoraApiV2Complex.ObjectType.toSmartIri,
                        objects = Seq(SmartIriLiteralV2(OntologyConstants.KnoraApiV2Complex.IntValue.toSmartIri))
                    ),
                    OntologyConstants.Rdfs.Label.toSmartIri -> PredicateInfoV2(
                        predicateIri = OntologyConstants.Rdfs.Label.toSmartIri,
                        objects = Seq(
                            StringLiteralV2("wrong property", Some("en"))
                        )
                    ),
                    OntologyConstants.Rdfs.Comment.toSmartIri -> PredicateInfoV2(
                        predicateIri = OntologyConstants.Rdfs.Comment.toSmartIri,
                        objects = Seq(
                            StringLiteralV2("An invalid property definition", Some("en"))
                        )
                    )
                ),
                subPropertyOf = Set(OntologyConstants.KnoraApiV2Complex.HasValue.toSmartIri),
                ontologySchema = ApiV2Complex
            )

            responderManager ! CreatePropertyRequestV2(
                propertyInfoContent = propertyInfoContent,
                lastModificationDate = anythingLastModDate,
                apiRequestID = UUID.randomUUID,
                requestingUser = anythingAdminUser
            )

            expectMsgPF(timeout) {
                case msg: akka.actor.Status.Failure =>
                    if (printErrorMessages) println(msg.cause.getMessage)
                    msg.cause.isInstanceOf[BadRequestException] should ===(true)
            }
        }

        "not create a property with a nonexistent Knora superproperty" in {

            val propertyIri = AnythingOntologyIri.makeEntityIri("wrongProperty")

            val propertyInfoContent = PropertyInfoContentV2(
                propertyIri = propertyIri,
                predicates = Map(
                    OntologyConstants.Rdf.Type.toSmartIri -> PredicateInfoV2(
                        predicateIri = OntologyConstants.Rdf.Type.toSmartIri,
                        objects = Seq(SmartIriLiteralV2(OntologyConstants.Owl.ObjectProperty.toSmartIri))
                    ),
                    OntologyConstants.KnoraApiV2Complex.SubjectType.toSmartIri -> PredicateInfoV2(
                        predicateIri = OntologyConstants.KnoraApiV2Complex.SubjectType.toSmartIri,
                        objects = Seq(SmartIriLiteralV2(AnythingOntologyIri.makeEntityIri("Thing")))
                    ),
                    OntologyConstants.KnoraApiV2Complex.ObjectType.toSmartIri -> PredicateInfoV2(
                        predicateIri = OntologyConstants.KnoraApiV2Complex.ObjectType.toSmartIri,
                        objects = Seq(SmartIriLiteralV2(OntologyConstants.KnoraApiV2Complex.IntValue.toSmartIri))
                    ),
                    OntologyConstants.Rdfs.Label.toSmartIri -> PredicateInfoV2(
                        predicateIri = OntologyConstants.Rdfs.Label.toSmartIri,
                        objects = Seq(
                            StringLiteralV2("wrong property", Some("en"))
                        )
                    ),
                    OntologyConstants.Rdfs.Comment.toSmartIri -> PredicateInfoV2(
                        predicateIri = OntologyConstants.Rdfs.Comment.toSmartIri,
                        objects = Seq(
                            StringLiteralV2("An invalid property definition", Some("en"))
                        )
                    )
                ),
                subPropertyOf = Set(AnythingOntologyIri.makeEntityIri("nonexistentProperty")),
                ontologySchema = ApiV2Complex
            )

            responderManager ! CreatePropertyRequestV2(
                propertyInfoContent = propertyInfoContent,
                lastModificationDate = anythingLastModDate,
                apiRequestID = UUID.randomUUID,
                requestingUser = anythingAdminUser
            )

            expectMsgPF(timeout) {
                case msg: akka.actor.Status.Failure =>
                    if (printErrorMessages) println(msg.cause.getMessage)
                    msg.cause.isInstanceOf[BadRequestException] should ===(true)
            }
        }

        "not create a property that is not a subproperty of knora-api:hasValue or knora-api:hasLinkTo" in {

            val propertyIri = AnythingOntologyIri.makeEntityIri("wrongProperty")

            val propertyInfoContent = PropertyInfoContentV2(
                propertyIri = propertyIri,
                predicates = Map(
                    OntologyConstants.Rdf.Type.toSmartIri -> PredicateInfoV2(
                        predicateIri = OntologyConstants.Rdf.Type.toSmartIri,
                        objects = Seq(SmartIriLiteralV2(OntologyConstants.Owl.ObjectProperty.toSmartIri))
                    ),
                    OntologyConstants.KnoraApiV2Complex.SubjectType.toSmartIri -> PredicateInfoV2(
                        predicateIri = OntologyConstants.KnoraApiV2Complex.SubjectType.toSmartIri,
                        objects = Seq(SmartIriLiteralV2(AnythingOntologyIri.makeEntityIri("Thing")))
                    ),
                    OntologyConstants.KnoraApiV2Complex.ObjectType.toSmartIri -> PredicateInfoV2(
                        predicateIri = OntologyConstants.KnoraApiV2Complex.ObjectType.toSmartIri,
                        objects = Seq(SmartIriLiteralV2(OntologyConstants.KnoraApiV2Complex.TextValue.toSmartIri))
                    ),
                    OntologyConstants.Rdfs.Label.toSmartIri -> PredicateInfoV2(
                        predicateIri = OntologyConstants.Rdfs.Label.toSmartIri,
                        objects = Seq(
                            StringLiteralV2("wrong property", Some("en"))
                        )
                    ),
                    OntologyConstants.Rdfs.Comment.toSmartIri -> PredicateInfoV2(
                        predicateIri = OntologyConstants.Rdfs.Comment.toSmartIri,
                        objects = Seq(
                            StringLiteralV2("An invalid property definition", Some("en"))
                        )
                    )
                ),
                subPropertyOf = Set("http://xmlns.com/foaf/0.1/name".toSmartIri),
                ontologySchema = ApiV2Complex
            )

            responderManager ! CreatePropertyRequestV2(
                propertyInfoContent = propertyInfoContent,
                lastModificationDate = anythingLastModDate,
                apiRequestID = UUID.randomUUID,
                requestingUser = anythingAdminUser
            )

            expectMsgPF(timeout) {
                case msg: akka.actor.Status.Failure =>
                    if (printErrorMessages) println(msg.cause.getMessage)
                    msg.cause.isInstanceOf[BadRequestException] should ===(true)
            }
        }

        "not create a property that is a subproperty of both knora-api:hasValue and knora-api:hasLinkTo" in {

            val propertyIri = AnythingOntologyIri.makeEntityIri("wrongProperty")

            val propertyInfoContent = PropertyInfoContentV2(
                propertyIri = propertyIri,
                predicates = Map(
                    OntologyConstants.Rdf.Type.toSmartIri -> PredicateInfoV2(
                        predicateIri = OntologyConstants.Rdf.Type.toSmartIri,
                        objects = Seq(SmartIriLiteralV2(OntologyConstants.Owl.ObjectProperty.toSmartIri))
                    ),
                    OntologyConstants.KnoraApiV2Complex.SubjectType.toSmartIri -> PredicateInfoV2(
                        predicateIri = OntologyConstants.KnoraApiV2Complex.SubjectType.toSmartIri,
                        objects = Seq(SmartIriLiteralV2(AnythingOntologyIri.makeEntityIri("Thing")))
                    ),
                    OntologyConstants.KnoraApiV2Complex.ObjectType.toSmartIri -> PredicateInfoV2(
                        predicateIri = OntologyConstants.KnoraApiV2Complex.ObjectType.toSmartIri,
                        objects = Seq(SmartIriLiteralV2(OntologyConstants.KnoraApiV2Complex.TextValue.toSmartIri))
                    ),
                    OntologyConstants.Rdfs.Label.toSmartIri -> PredicateInfoV2(
                        predicateIri = OntologyConstants.Rdfs.Label.toSmartIri,
                        objects = Seq(
                            StringLiteralV2("wrong property", Some("en"))
                        )
                    ),
                    OntologyConstants.Rdfs.Comment.toSmartIri -> PredicateInfoV2(
                        predicateIri = OntologyConstants.Rdfs.Comment.toSmartIri,
                        objects = Seq(
                            StringLiteralV2("An invalid property definition", Some("en"))
                        )
                    )
                ),
                subPropertyOf = Set(
                    AnythingOntologyIri.makeEntityIri("hasText"),
                    AnythingOntologyIri.makeEntityIri("hasOtherThing")
                ),
                ontologySchema = ApiV2Complex
            )

            responderManager ! CreatePropertyRequestV2(
                propertyInfoContent = propertyInfoContent,
                lastModificationDate = anythingLastModDate,
                apiRequestID = UUID.randomUUID,
                requestingUser = anythingAdminUser
            )

            expectMsgPF(timeout) {
                case msg: akka.actor.Status.Failure =>
                    if (printErrorMessages) println(msg.cause.getMessage)
                    msg.cause.isInstanceOf[BadRequestException] should ===(true)
            }
        }

        "not create a property with a knora-base:subjectType that refers to a nonexistent class" in {

            val propertyIri = AnythingOntologyIri.makeEntityIri("wrongProperty")

            val propertyInfoContent = PropertyInfoContentV2(
                propertyIri = propertyIri,
                predicates = Map(
                    OntologyConstants.Rdf.Type.toSmartIri -> PredicateInfoV2(
                        predicateIri = OntologyConstants.Rdf.Type.toSmartIri,
                        objects = Seq(SmartIriLiteralV2(OntologyConstants.Owl.ObjectProperty.toSmartIri))
                    ),
                    OntologyConstants.KnoraApiV2Complex.SubjectType.toSmartIri -> PredicateInfoV2(
                        predicateIri = OntologyConstants.KnoraApiV2Complex.SubjectType.toSmartIri,
                        objects = Seq(SmartIriLiteralV2(AnythingOntologyIri.makeEntityIri("NonexistentClass")))
                    ),
                    OntologyConstants.KnoraApiV2Complex.ObjectType.toSmartIri -> PredicateInfoV2(
                        predicateIri = OntologyConstants.KnoraApiV2Complex.ObjectType.toSmartIri,
                        objects = Seq(SmartIriLiteralV2(OntologyConstants.KnoraApiV2Complex.TextValue.toSmartIri))
                    ),
                    OntologyConstants.Rdfs.Label.toSmartIri -> PredicateInfoV2(
                        predicateIri = OntologyConstants.Rdfs.Label.toSmartIri,
                        objects = Seq(
                            StringLiteralV2("wrong property", Some("en"))
                        )
                    ),
                    OntologyConstants.Rdfs.Comment.toSmartIri -> PredicateInfoV2(
                        predicateIri = OntologyConstants.Rdfs.Comment.toSmartIri,
                        objects = Seq(
                            StringLiteralV2("An invalid property definition", Some("en"))
                        )
                    )
                ),
                subPropertyOf = Set(OntologyConstants.KnoraApiV2Complex.HasValue.toSmartIri),
                ontologySchema = ApiV2Complex
            )

            responderManager ! CreatePropertyRequestV2(
                propertyInfoContent = propertyInfoContent,
                lastModificationDate = anythingLastModDate,
                apiRequestID = UUID.randomUUID,
                requestingUser = anythingAdminUser
            )

            expectMsgPF(timeout) {
                case msg: akka.actor.Status.Failure =>
                    if (printErrorMessages) println(msg.cause.getMessage)
                    msg.cause.isInstanceOf[BadRequestException] should ===(true)
            }
        }

        "not create a property with a knora-base:objectType that refers to a nonexistent class" in {

            val propertyIri = AnythingOntologyIri.makeEntityIri("wrongProperty")

            val propertyInfoContent = PropertyInfoContentV2(
                propertyIri = propertyIri,
                predicates = Map(
                    OntologyConstants.Rdf.Type.toSmartIri -> PredicateInfoV2(
                        predicateIri = OntologyConstants.Rdf.Type.toSmartIri,
                        objects = Seq(SmartIriLiteralV2(OntologyConstants.Owl.ObjectProperty.toSmartIri))
                    ),
                    OntologyConstants.KnoraApiV2Complex.SubjectType.toSmartIri -> PredicateInfoV2(
                        predicateIri = OntologyConstants.KnoraApiV2Complex.SubjectType.toSmartIri,
                        objects = Seq(SmartIriLiteralV2(AnythingOntologyIri.makeEntityIri("Thing")))
                    ),
                    OntologyConstants.KnoraApiV2Complex.ObjectType.toSmartIri -> PredicateInfoV2(
                        predicateIri = OntologyConstants.KnoraApiV2Complex.ObjectType.toSmartIri,
                        objects = Seq(SmartIriLiteralV2((OntologyConstants.KnoraApiV2Complex.KnoraApiV2PrefixExpansion + "NonexistentClass").toSmartIri))
                    ),
                    OntologyConstants.Rdfs.Label.toSmartIri -> PredicateInfoV2(
                        predicateIri = OntologyConstants.Rdfs.Label.toSmartIri,
                        objects = Seq(
                            StringLiteralV2("wrong property", Some("en"))
                        )
                    ),
                    OntologyConstants.Rdfs.Comment.toSmartIri -> PredicateInfoV2(
                        predicateIri = OntologyConstants.Rdfs.Comment.toSmartIri,
                        objects = Seq(
                            StringLiteralV2("An invalid property definition", Some("en"))
                        )
                    )
                ),
                subPropertyOf = Set(OntologyConstants.KnoraApiV2Complex.HasValue.toSmartIri),
                ontologySchema = ApiV2Complex
            )

            responderManager ! CreatePropertyRequestV2(
                propertyInfoContent = propertyInfoContent,
                lastModificationDate = anythingLastModDate,
                apiRequestID = UUID.randomUUID,
                requestingUser = anythingAdminUser
            )

            expectMsgPF(timeout) {
                case msg: akka.actor.Status.Failure =>
                    if (printErrorMessages) println(msg.cause.getMessage)
                    msg.cause.isInstanceOf[BadRequestException] should ===(true)
            }
        }

        "not create a subproperty of anything:hasInteger with a knora-base:subjectType of knora-api:Representation" in {

            val propertyIri = AnythingOntologyIri.makeEntityIri("wrongProperty")

            val propertyInfoContent = PropertyInfoContentV2(
                propertyIri = propertyIri,
                predicates = Map(
                    OntologyConstants.Rdf.Type.toSmartIri -> PredicateInfoV2(
                        predicateIri = OntologyConstants.Rdf.Type.toSmartIri,
                        objects = Seq(SmartIriLiteralV2(OntologyConstants.Owl.ObjectProperty.toSmartIri))
                    ),
                    OntologyConstants.KnoraApiV2Complex.SubjectType.toSmartIri -> PredicateInfoV2(
                        predicateIri = OntologyConstants.KnoraApiV2Complex.SubjectType.toSmartIri,
                        objects = Seq(SmartIriLiteralV2(OntologyConstants.KnoraApiV2Complex.Representation.toSmartIri))
                    ),
                    OntologyConstants.KnoraApiV2Complex.ObjectType.toSmartIri -> PredicateInfoV2(
                        predicateIri = OntologyConstants.KnoraApiV2Complex.ObjectType.toSmartIri,
                        objects = Seq(SmartIriLiteralV2(OntologyConstants.KnoraApiV2Complex.TextValue.toSmartIri))
                    ),
                    OntologyConstants.Rdfs.Label.toSmartIri -> PredicateInfoV2(
                        predicateIri = OntologyConstants.Rdfs.Label.toSmartIri,
                        objects = Seq(
                            StringLiteralV2("wrong property", Some("en"))
                        )
                    ),
                    OntologyConstants.Rdfs.Comment.toSmartIri -> PredicateInfoV2(
                        predicateIri = OntologyConstants.Rdfs.Comment.toSmartIri,
                        objects = Seq(
                            StringLiteralV2("An invalid property definition", Some("en"))
                        )
                    )
                ),
                subPropertyOf = Set(AnythingOntologyIri.makeEntityIri("hasInteger")),
                ontologySchema = ApiV2Complex
            )

            responderManager ! CreatePropertyRequestV2(
                propertyInfoContent = propertyInfoContent,
                lastModificationDate = anythingLastModDate,
                apiRequestID = UUID.randomUUID,
                requestingUser = anythingAdminUser
            )

            expectMsgPF(timeout) {
                case msg: akka.actor.Status.Failure =>
                    if (printErrorMessages) println(msg.cause.getMessage)
                    msg.cause.isInstanceOf[BadRequestException] should ===(true)
            }
        }

        "not create a file value property" in {

            val propertyIri = AnythingOntologyIri.makeEntityIri("wrongProperty")

            val propertyInfoContent = PropertyInfoContentV2(
                propertyIri = propertyIri,
                predicates = Map(
                    OntologyConstants.Rdf.Type.toSmartIri -> PredicateInfoV2(
                        predicateIri = OntologyConstants.Rdf.Type.toSmartIri,
                        objects = Seq(SmartIriLiteralV2(OntologyConstants.Owl.ObjectProperty.toSmartIri))
                    ),
                    OntologyConstants.KnoraApiV2Complex.SubjectType.toSmartIri -> PredicateInfoV2(
                        predicateIri = OntologyConstants.KnoraApiV2Complex.SubjectType.toSmartIri,
                        objects = Seq(SmartIriLiteralV2(AnythingOntologyIri.makeEntityIri("Thing")))
                    ),
                    OntologyConstants.KnoraApiV2Complex.ObjectType.toSmartIri -> PredicateInfoV2(
                        predicateIri = OntologyConstants.KnoraApiV2Complex.ObjectType.toSmartIri,
                        objects = Seq(SmartIriLiteralV2(OntologyConstants.KnoraApiV2Complex.FileValue.toSmartIri))
                    ),
                    OntologyConstants.Rdfs.Label.toSmartIri -> PredicateInfoV2(
                        predicateIri = OntologyConstants.Rdfs.Label.toSmartIri,
                        objects = Seq(
                            StringLiteralV2("wrong property", Some("en"))
                        )
                    ),
                    OntologyConstants.Rdfs.Comment.toSmartIri -> PredicateInfoV2(
                        predicateIri = OntologyConstants.Rdfs.Comment.toSmartIri,
                        objects = Seq(
                            StringLiteralV2("An invalid property definition", Some("en"))
                        )
                    )
                ),
                subPropertyOf = Set(OntologyConstants.KnoraApiV2Complex.HasFileValue.toSmartIri),
                ontologySchema = ApiV2Complex
            )

            responderManager ! CreatePropertyRequestV2(
                propertyInfoContent = propertyInfoContent,
                lastModificationDate = anythingLastModDate,
                apiRequestID = UUID.randomUUID,
                requestingUser = anythingAdminUser
            )

            expectMsgPF(timeout) {
                case msg: akka.actor.Status.Failure =>
                    if (printErrorMessages) println(msg.cause.getMessage)
                    msg.cause.isInstanceOf[BadRequestException] should ===(true)
            }
        }

        "not directly create a link value property" in {

            val propertyIri = AnythingOntologyIri.makeEntityIri("wrongProperty")

            val propertyInfoContent = PropertyInfoContentV2(
                propertyIri = propertyIri,
                predicates = Map(
                    OntologyConstants.Rdf.Type.toSmartIri -> PredicateInfoV2(
                        predicateIri = OntologyConstants.Rdf.Type.toSmartIri,
                        objects = Seq(SmartIriLiteralV2(OntologyConstants.Owl.ObjectProperty.toSmartIri))
                    ),
                    OntologyConstants.KnoraApiV2Complex.SubjectType.toSmartIri -> PredicateInfoV2(
                        predicateIri = OntologyConstants.KnoraApiV2Complex.SubjectType.toSmartIri,
                        objects = Seq(SmartIriLiteralV2(AnythingOntologyIri.makeEntityIri("Thing")))
                    ),
                    OntologyConstants.KnoraApiV2Complex.ObjectType.toSmartIri -> PredicateInfoV2(
                        predicateIri = OntologyConstants.KnoraApiV2Complex.ObjectType.toSmartIri,
                        objects = Seq(SmartIriLiteralV2(OntologyConstants.KnoraApiV2Complex.LinkValue.toSmartIri))
                    ),
                    OntologyConstants.Rdfs.Label.toSmartIri -> PredicateInfoV2(
                        predicateIri = OntologyConstants.Rdfs.Label.toSmartIri,
                        objects = Seq(
                            StringLiteralV2("wrong property", Some("en"))
                        )
                    ),
                    OntologyConstants.Rdfs.Comment.toSmartIri -> PredicateInfoV2(
                        predicateIri = OntologyConstants.Rdfs.Comment.toSmartIri,
                        objects = Seq(
                            StringLiteralV2("An invalid property definition", Some("en"))
                        )
                    )
                ),
                subPropertyOf = Set(OntologyConstants.KnoraApiV2Complex.HasLinkToValue.toSmartIri),
                ontologySchema = ApiV2Complex
            )

            responderManager ! CreatePropertyRequestV2(
                propertyInfoContent = propertyInfoContent,
                lastModificationDate = anythingLastModDate,
                apiRequestID = UUID.randomUUID,
                requestingUser = anythingAdminUser
            )

            expectMsgPF(timeout) {
                case msg: akka.actor.Status.Failure =>
                    if (printErrorMessages) println(msg.cause.getMessage)
                    msg.cause.isInstanceOf[BadRequestException] should ===(true)
            }
        }

        "not directly create a property with a knora-api:objectType of knora-api:LinkValue" in {

            val propertyIri = AnythingOntologyIri.makeEntityIri("wrongProperty")

            val propertyInfoContent = PropertyInfoContentV2(
                propertyIri = propertyIri,
                predicates = Map(
                    OntologyConstants.Rdf.Type.toSmartIri -> PredicateInfoV2(
                        predicateIri = OntologyConstants.Rdf.Type.toSmartIri,
                        objects = Seq(SmartIriLiteralV2(OntologyConstants.Owl.ObjectProperty.toSmartIri))
                    ),
                    OntologyConstants.KnoraApiV2Complex.SubjectType.toSmartIri -> PredicateInfoV2(
                        predicateIri = OntologyConstants.KnoraApiV2Complex.SubjectType.toSmartIri,
                        objects = Seq(SmartIriLiteralV2(AnythingOntologyIri.makeEntityIri("Thing")))
                    ),
                    OntologyConstants.KnoraApiV2Complex.ObjectType.toSmartIri -> PredicateInfoV2(
                        predicateIri = OntologyConstants.KnoraApiV2Complex.ObjectType.toSmartIri,
                        objects = Seq(SmartIriLiteralV2(OntologyConstants.KnoraApiV2Complex.LinkValue.toSmartIri))
                    ),
                    OntologyConstants.Rdfs.Label.toSmartIri -> PredicateInfoV2(
                        predicateIri = OntologyConstants.Rdfs.Label.toSmartIri,
                        objects = Seq(
                            StringLiteralV2("wrong property", Some("en"))
                        )
                    ),
                    OntologyConstants.Rdfs.Comment.toSmartIri -> PredicateInfoV2(
                        predicateIri = OntologyConstants.Rdfs.Comment.toSmartIri,
                        objects = Seq(
                            StringLiteralV2("An invalid property definition", Some("en"))
                        )
                    )
                ),
                subPropertyOf = Set(OntologyConstants.KnoraApiV2Complex.HasValue.toSmartIri),
                ontologySchema = ApiV2Complex
            )

            responderManager ! CreatePropertyRequestV2(
                propertyInfoContent = propertyInfoContent,
                lastModificationDate = anythingLastModDate,
                apiRequestID = UUID.randomUUID,
                requestingUser = anythingAdminUser
            )

            expectMsgPF(timeout) {
                case msg: akka.actor.Status.Failure =>
                    if (printErrorMessages) println(msg.cause.getMessage)
                    msg.cause.isInstanceOf[BadRequestException] should ===(true)
            }
        }

        "not create a property with a knora-api:objectType of xsd:string" in {

            val propertyIri = AnythingOntologyIri.makeEntityIri("wrongProperty")

            val propertyInfoContent = PropertyInfoContentV2(
                propertyIri = propertyIri,
                predicates = Map(
                    OntologyConstants.Rdf.Type.toSmartIri -> PredicateInfoV2(
                        predicateIri = OntologyConstants.Rdf.Type.toSmartIri,
                        objects = Seq(SmartIriLiteralV2(OntologyConstants.Owl.ObjectProperty.toSmartIri))
                    ),
                    OntologyConstants.KnoraApiV2Complex.SubjectType.toSmartIri -> PredicateInfoV2(
                        predicateIri = OntologyConstants.KnoraApiV2Complex.SubjectType.toSmartIri,
                        objects = Seq(SmartIriLiteralV2(AnythingOntologyIri.makeEntityIri("Thing")))
                    ),
                    OntologyConstants.KnoraApiV2Complex.ObjectType.toSmartIri -> PredicateInfoV2(
                        predicateIri = OntologyConstants.KnoraApiV2Complex.ObjectType.toSmartIri,
                        objects = Seq(SmartIriLiteralV2(OntologyConstants.Xsd.String.toSmartIri))
                    ),
                    OntologyConstants.Rdfs.Label.toSmartIri -> PredicateInfoV2(
                        predicateIri = OntologyConstants.Rdfs.Label.toSmartIri,
                        objects = Seq(
                            StringLiteralV2("wrong property", Some("en"))
                        )
                    ),
                    OntologyConstants.Rdfs.Comment.toSmartIri -> PredicateInfoV2(
                        predicateIri = OntologyConstants.Rdfs.Comment.toSmartIri,
                        objects = Seq(
                            StringLiteralV2("An invalid property definition", Some("en"))
                        )
                    )
                ),
                subPropertyOf = Set(OntologyConstants.KnoraApiV2Complex.HasValue.toSmartIri),
                ontologySchema = ApiV2Complex
            )

            responderManager ! CreatePropertyRequestV2(
                propertyInfoContent = propertyInfoContent,
                lastModificationDate = anythingLastModDate,
                apiRequestID = UUID.randomUUID,
                requestingUser = anythingAdminUser
            )

            expectMsgPF(timeout) {
                case msg: akka.actor.Status.Failure =>
                    if (printErrorMessages) println(msg.cause.getMessage)
                    msg.cause.isInstanceOf[BadRequestException] should ===(true)
            }
        }

        "not create a property whose object type is knora-api:StillImageFileValue" in {

            val propertyIri = AnythingOntologyIri.makeEntityIri("wrongProperty")

            val propertyInfoContent = PropertyInfoContentV2(
                propertyIri = propertyIri,
                predicates = Map(
                    OntologyConstants.Rdf.Type.toSmartIri -> PredicateInfoV2(
                        predicateIri = OntologyConstants.Rdf.Type.toSmartIri,
                        objects = Seq(SmartIriLiteralV2(OntologyConstants.Owl.ObjectProperty.toSmartIri))
                    ),
                    OntologyConstants.KnoraApiV2Complex.SubjectType.toSmartIri -> PredicateInfoV2(
                        predicateIri = OntologyConstants.KnoraApiV2Complex.SubjectType.toSmartIri,
                        objects = Seq(SmartIriLiteralV2(AnythingOntologyIri.makeEntityIri("Thing")))
                    ),
                    OntologyConstants.KnoraApiV2Complex.ObjectType.toSmartIri -> PredicateInfoV2(
                        predicateIri = OntologyConstants.KnoraApiV2Complex.ObjectType.toSmartIri,
                        objects = Seq(SmartIriLiteralV2(OntologyConstants.KnoraApiV2Complex.StillImageFileValue.toSmartIri))
                    ),
                    OntologyConstants.Rdfs.Label.toSmartIri -> PredicateInfoV2(
                        predicateIri = OntologyConstants.Rdfs.Label.toSmartIri,
                        objects = Seq(
                            StringLiteralV2("wrong property", Some("en"))
                        )
                    ),
                    OntologyConstants.Rdfs.Comment.toSmartIri -> PredicateInfoV2(
                        predicateIri = OntologyConstants.Rdfs.Comment.toSmartIri,
                        objects = Seq(
                            StringLiteralV2("An invalid property definition", Some("en"))
                        )
                    )
                ),
                subPropertyOf = Set(OntologyConstants.KnoraApiV2Complex.HasValue.toSmartIri),
                ontologySchema = ApiV2Complex
            )

            responderManager ! CreatePropertyRequestV2(
                propertyInfoContent = propertyInfoContent,
                lastModificationDate = anythingLastModDate,
                apiRequestID = UUID.randomUUID,
                requestingUser = anythingAdminUser
            )

            expectMsgPF(timeout) {
                case msg: akka.actor.Status.Failure =>
                    if (printErrorMessages) println(msg.cause.getMessage)
                    msg.cause.isInstanceOf[BadRequestException] should ===(true)
            }
        }

        "not create a property whose object type is a Knora resource class if the property isn't a subproperty of knora-api:hasLinkValue" in {

            val propertyIri = AnythingOntologyIri.makeEntityIri("wrongProperty")

            val propertyInfoContent = PropertyInfoContentV2(
                propertyIri = propertyIri,
                predicates = Map(
                    OntologyConstants.Rdf.Type.toSmartIri -> PredicateInfoV2(
                        predicateIri = OntologyConstants.Rdf.Type.toSmartIri,
                        objects = Seq(SmartIriLiteralV2(OntologyConstants.Owl.ObjectProperty.toSmartIri))
                    ),
                    OntologyConstants.KnoraApiV2Complex.SubjectType.toSmartIri -> PredicateInfoV2(
                        predicateIri = OntologyConstants.KnoraApiV2Complex.SubjectType.toSmartIri,
                        objects = Seq(SmartIriLiteralV2(AnythingOntologyIri.makeEntityIri("Thing")))
                    ),
                    OntologyConstants.KnoraApiV2Complex.ObjectType.toSmartIri -> PredicateInfoV2(
                        predicateIri = OntologyConstants.KnoraApiV2Complex.ObjectType.toSmartIri,
                        objects = Seq(SmartIriLiteralV2(AnythingOntologyIri.makeEntityIri("Thing")))
                    ),
                    OntologyConstants.Rdfs.Label.toSmartIri -> PredicateInfoV2(
                        predicateIri = OntologyConstants.Rdfs.Label.toSmartIri,
                        objects = Seq(
                            StringLiteralV2("wrong property", Some("en"))
                        )
                    ),
                    OntologyConstants.Rdfs.Comment.toSmartIri -> PredicateInfoV2(
                        predicateIri = OntologyConstants.Rdfs.Comment.toSmartIri,
                        objects = Seq(
                            StringLiteralV2("An invalid property definition", Some("en"))
                        )
                    )
                ),
                subPropertyOf = Set(OntologyConstants.KnoraApiV2Complex.HasValue.toSmartIri),
                ontologySchema = ApiV2Complex
            )

            responderManager ! CreatePropertyRequestV2(
                propertyInfoContent = propertyInfoContent,
                lastModificationDate = anythingLastModDate,
                apiRequestID = UUID.randomUUID,
                requestingUser = anythingAdminUser
            )

            expectMsgPF(timeout) {
                case msg: akka.actor.Status.Failure =>
                    if (printErrorMessages) println(msg.cause.getMessage)
                    msg.cause.isInstanceOf[BadRequestException] should ===(true)
            }
        }

        "not create a link property whose object type is knora-api:TextValue" in {

            val propertyIri = AnythingOntologyIri.makeEntityIri("wrongProperty")

            val propertyInfoContent = PropertyInfoContentV2(
                propertyIri = propertyIri,
                predicates = Map(
                    OntologyConstants.Rdf.Type.toSmartIri -> PredicateInfoV2(
                        predicateIri = OntologyConstants.Rdf.Type.toSmartIri,
                        objects = Seq(SmartIriLiteralV2(OntologyConstants.Owl.ObjectProperty.toSmartIri))
                    ),
                    OntologyConstants.KnoraApiV2Complex.SubjectType.toSmartIri -> PredicateInfoV2(
                        predicateIri = OntologyConstants.KnoraApiV2Complex.SubjectType.toSmartIri,
                        objects = Seq(SmartIriLiteralV2(AnythingOntologyIri.makeEntityIri("Thing")))
                    ),
                    OntologyConstants.KnoraApiV2Complex.ObjectType.toSmartIri -> PredicateInfoV2(
                        predicateIri = OntologyConstants.KnoraApiV2Complex.ObjectType.toSmartIri,
                        objects = Seq(SmartIriLiteralV2(OntologyConstants.KnoraApiV2Complex.TextValue.toSmartIri))
                    ),
                    OntologyConstants.Rdfs.Label.toSmartIri -> PredicateInfoV2(
                        predicateIri = OntologyConstants.Rdfs.Label.toSmartIri,
                        objects = Seq(
                            StringLiteralV2("wrong property", Some("en"))
                        )
                    ),
                    OntologyConstants.Rdfs.Comment.toSmartIri -> PredicateInfoV2(
                        predicateIri = OntologyConstants.Rdfs.Comment.toSmartIri,
                        objects = Seq(
                            StringLiteralV2("An invalid property definition", Some("en"))
                        )
                    )
                ),
                subPropertyOf = Set(OntologyConstants.KnoraApiV2Complex.HasLinkTo.toSmartIri),
                ontologySchema = ApiV2Complex
            )

            responderManager ! CreatePropertyRequestV2(
                propertyInfoContent = propertyInfoContent,
                lastModificationDate = anythingLastModDate,
                apiRequestID = UUID.randomUUID,
                requestingUser = anythingAdminUser
            )

            expectMsgPF(timeout) {
                case msg: akka.actor.Status.Failure =>
                    if (printErrorMessages) println(msg.cause.getMessage)
                    msg.cause.isInstanceOf[BadRequestException] should ===(true)
            }
        }

        "not create a subproperty of anything:hasText with a knora-api:objectType of knora-api:IntegerValue" in {

            val propertyIri = AnythingOntologyIri.makeEntityIri("wrongProperty")

            val propertyInfoContent = PropertyInfoContentV2(
                propertyIri = propertyIri,
                predicates = Map(
                    OntologyConstants.Rdf.Type.toSmartIri -> PredicateInfoV2(
                        predicateIri = OntologyConstants.Rdf.Type.toSmartIri,
                        objects = Seq(SmartIriLiteralV2(OntologyConstants.Owl.ObjectProperty.toSmartIri))
                    ),
                    OntologyConstants.KnoraApiV2Complex.SubjectType.toSmartIri -> PredicateInfoV2(
                        predicateIri = OntologyConstants.KnoraApiV2Complex.SubjectType.toSmartIri,
                        objects = Seq(SmartIriLiteralV2(AnythingOntologyIri.makeEntityIri("Thing")))
                    ),
                    OntologyConstants.KnoraApiV2Complex.ObjectType.toSmartIri -> PredicateInfoV2(
                        predicateIri = OntologyConstants.KnoraApiV2Complex.ObjectType.toSmartIri,
                        objects = Seq(SmartIriLiteralV2(OntologyConstants.KnoraApiV2Complex.IntValue.toSmartIri))
                    ),
                    OntologyConstants.Rdfs.Label.toSmartIri -> PredicateInfoV2(
                        predicateIri = OntologyConstants.Rdfs.Label.toSmartIri,
                        objects = Seq(
                            StringLiteralV2("wrong property", Some("en"))
                        )
                    ),
                    OntologyConstants.Rdfs.Comment.toSmartIri -> PredicateInfoV2(
                        predicateIri = OntologyConstants.Rdfs.Comment.toSmartIri,
                        objects = Seq(
                            StringLiteralV2("An invalid property definition", Some("en"))
                        )
                    )
                ),
                subPropertyOf = Set(AnythingOntologyIri.makeEntityIri("hasText")),
                ontologySchema = ApiV2Complex
            )

            responderManager ! CreatePropertyRequestV2(
                propertyInfoContent = propertyInfoContent,
                lastModificationDate = anythingLastModDate,
                apiRequestID = UUID.randomUUID,
                requestingUser = anythingAdminUser
            )

            expectMsgPF(timeout) {
                case msg: akka.actor.Status.Failure =>
                    if (printErrorMessages) println(msg.cause.getMessage)
                    msg.cause.isInstanceOf[BadRequestException] should ===(true)
            }

        }

        "not create a subproperty of anything:hasBlueThing with a knora-api:objectType of anything:Thing" in {

            val propertyIri = AnythingOntologyIri.makeEntityIri("wrongProperty")

            val propertyInfoContent = PropertyInfoContentV2(
                propertyIri = propertyIri,
                predicates = Map(
                    OntologyConstants.Rdf.Type.toSmartIri -> PredicateInfoV2(
                        predicateIri = OntologyConstants.Rdf.Type.toSmartIri,
                        objects = Seq(SmartIriLiteralV2(OntologyConstants.Owl.ObjectProperty.toSmartIri))
                    ),
                    OntologyConstants.KnoraApiV2Complex.SubjectType.toSmartIri -> PredicateInfoV2(
                        predicateIri = OntologyConstants.KnoraApiV2Complex.SubjectType.toSmartIri,
                        objects = Seq(SmartIriLiteralV2(AnythingOntologyIri.makeEntityIri("Thing")))
                    ),
                    OntologyConstants.KnoraApiV2Complex.ObjectType.toSmartIri -> PredicateInfoV2(
                        predicateIri = OntologyConstants.KnoraApiV2Complex.ObjectType.toSmartIri,
                        objects = Seq(SmartIriLiteralV2(AnythingOntologyIri.makeEntityIri("Thing")))
                    ),
                    OntologyConstants.Rdfs.Label.toSmartIri -> PredicateInfoV2(
                        predicateIri = OntologyConstants.Rdfs.Label.toSmartIri,
                        objects = Seq(
                            StringLiteralV2("wrong property", Some("en"))
                        )
                    ),
                    OntologyConstants.Rdfs.Comment.toSmartIri -> PredicateInfoV2(
                        predicateIri = OntologyConstants.Rdfs.Comment.toSmartIri,
                        objects = Seq(
                            StringLiteralV2("An invalid property definition", Some("en"))
                        )
                    )
                ),
                subPropertyOf = Set(AnythingOntologyIri.makeEntityIri("hasBlueThing")),
                ontologySchema = ApiV2Complex
            )

            responderManager ! CreatePropertyRequestV2(
                propertyInfoContent = propertyInfoContent,
                lastModificationDate = anythingLastModDate,
                apiRequestID = UUID.randomUUID,
                requestingUser = anythingAdminUser
            )

            expectMsgPF(timeout) {
                case msg: akka.actor.Status.Failure =>
                    if (printErrorMessages) println(msg.cause.getMessage)
                    msg.cause.isInstanceOf[BadRequestException] should ===(true)
            }

        }

        "not create a property with an invalid salsah-gui:guiAttribute (invalid integer)" in {

            val propertyIri = AnythingOntologyIri.makeEntityIri("wrongProperty")

            val propertyInfoContent = PropertyInfoContentV2(
                propertyIri = propertyIri,
                predicates = Map(
                    OntologyConstants.Rdf.Type.toSmartIri -> PredicateInfoV2(
                        predicateIri = OntologyConstants.Rdf.Type.toSmartIri,
                        objects = Seq(SmartIriLiteralV2(OntologyConstants.Owl.ObjectProperty.toSmartIri))
                    ),
                    OntologyConstants.KnoraApiV2Complex.SubjectType.toSmartIri -> PredicateInfoV2(
                        predicateIri = OntologyConstants.KnoraApiV2Complex.SubjectType.toSmartIri,
                        objects = Seq(SmartIriLiteralV2(AnythingOntologyIri.makeEntityIri("Thing")))
                    ),
                    OntologyConstants.KnoraApiV2Complex.ObjectType.toSmartIri -> PredicateInfoV2(
                        predicateIri = OntologyConstants.KnoraApiV2Complex.ObjectType.toSmartIri,
                        objects = Seq(SmartIriLiteralV2(OntologyConstants.KnoraApiV2Complex.TextValue.toSmartIri))
                    ),
                    OntologyConstants.Rdfs.Label.toSmartIri -> PredicateInfoV2(
                        predicateIri = OntologyConstants.Rdfs.Label.toSmartIri,
                        objects = Seq(
                            StringLiteralV2("wrong property", Some("en"))
                        )
                    ),
                    OntologyConstants.Rdfs.Comment.toSmartIri -> PredicateInfoV2(
                        predicateIri = OntologyConstants.Rdfs.Comment.toSmartIri,
                        objects = Seq(
                            StringLiteralV2("An invalid property definition", Some("en"))
                        )
                    ),
                    OntologyConstants.SalsahGuiApiV2WithValueObjects.GuiElementProp.toSmartIri -> PredicateInfoV2(
                        predicateIri = OntologyConstants.SalsahGuiApiV2WithValueObjects.GuiElementProp.toSmartIri,
                        objects = Seq(SmartIriLiteralV2("http://api.knora.org/ontology/salsah-gui/v2#Textarea".toSmartIri))
                    ),
                    OntologyConstants.SalsahGuiApiV2WithValueObjects.GuiAttribute.toSmartIri -> PredicateInfoV2(
                        predicateIri = OntologyConstants.SalsahGuiApiV2WithValueObjects.GuiAttribute.toSmartIri,
                        objects = Seq(StringLiteralV2("rows=10"), StringLiteralV2("cols=80.5"))
                    )
                ),
                subPropertyOf = Set(OntologyConstants.KnoraApiV2Complex.HasValue.toSmartIri),
                ontologySchema = ApiV2Complex
            )

            responderManager ! CreatePropertyRequestV2(
                propertyInfoContent = propertyInfoContent,
                lastModificationDate = anythingLastModDate,
                apiRequestID = UUID.randomUUID,
                requestingUser = anythingAdminUser
            )

            expectMsgPF(timeout) {
                case msg: akka.actor.Status.Failure =>
                    if (printErrorMessages) println(msg.cause.getMessage)
                    msg.cause.isInstanceOf[BadRequestException] should ===(true)
            }
        }

        "not create a property with an invalid salsah-gui:guiAttribute (wrong enumerated value)" in {

            val propertyIri = AnythingOntologyIri.makeEntityIri("wrongProperty")

            val propertyInfoContent = PropertyInfoContentV2(
                propertyIri = propertyIri,
                predicates = Map(
                    OntologyConstants.Rdf.Type.toSmartIri -> PredicateInfoV2(
                        predicateIri = OntologyConstants.Rdf.Type.toSmartIri,
                        objects = Seq(SmartIriLiteralV2(OntologyConstants.Owl.ObjectProperty.toSmartIri))
                    ),
                    OntologyConstants.KnoraApiV2Complex.SubjectType.toSmartIri -> PredicateInfoV2(
                        predicateIri = OntologyConstants.KnoraApiV2Complex.SubjectType.toSmartIri,
                        objects = Seq(SmartIriLiteralV2(AnythingOntologyIri.makeEntityIri("Thing")))
                    ),
                    OntologyConstants.KnoraApiV2Complex.ObjectType.toSmartIri -> PredicateInfoV2(
                        predicateIri = OntologyConstants.KnoraApiV2Complex.ObjectType.toSmartIri,
                        objects = Seq(SmartIriLiteralV2(OntologyConstants.KnoraApiV2Complex.TextValue.toSmartIri))
                    ),
                    OntologyConstants.Rdfs.Label.toSmartIri -> PredicateInfoV2(
                        predicateIri = OntologyConstants.Rdfs.Label.toSmartIri,
                        objects = Seq(
                            StringLiteralV2("wrong property", Some("en"))
                        )
                    ),
                    OntologyConstants.Rdfs.Comment.toSmartIri -> PredicateInfoV2(
                        predicateIri = OntologyConstants.Rdfs.Comment.toSmartIri,
                        objects = Seq(
                            StringLiteralV2("An invalid property definition", Some("en"))
                        )
                    ),
                    OntologyConstants.SalsahGuiApiV2WithValueObjects.GuiElementProp.toSmartIri -> PredicateInfoV2(
                        predicateIri = OntologyConstants.SalsahGuiApiV2WithValueObjects.GuiElementProp.toSmartIri,
                        objects = Seq(SmartIriLiteralV2("http://api.knora.org/ontology/salsah-gui/v2#Textarea".toSmartIri))
                    ),
                    OntologyConstants.SalsahGuiApiV2WithValueObjects.GuiAttribute.toSmartIri -> PredicateInfoV2(
                        predicateIri = OntologyConstants.SalsahGuiApiV2WithValueObjects.GuiAttribute.toSmartIri,
                        objects = Seq(StringLiteralV2("rows=10"), StringLiteralV2("cols=80"), StringLiteralV2("wrap=wrong"))
                    )
                ),
                subPropertyOf = Set(OntologyConstants.KnoraApiV2Complex.HasValue.toSmartIri),
                ontologySchema = ApiV2Complex
            )

            responderManager ! CreatePropertyRequestV2(
                propertyInfoContent = propertyInfoContent,
                lastModificationDate = anythingLastModDate,
                apiRequestID = UUID.randomUUID,
                requestingUser = anythingAdminUser
            )

            expectMsgPF(timeout) {
                case msg: akka.actor.Status.Failure =>
                    if (printErrorMessages) println(msg.cause.getMessage)
                    msg.cause.isInstanceOf[BadRequestException] should ===(true)
            }
        }

        "not allow a user to change the labels of a property if they are not a sysadmin or an admin in the ontology's project" in {

            val propertyIri = AnythingOntologyIri.makeEntityIri("hasName")

            val newObjects = Seq(
                StringLiteralV2("has name", Some("en")),
                StringLiteralV2("a nom", Some("fr")),
                StringLiteralV2("hat Namen", Some("de"))
            )

            responderManager ! ChangePropertyLabelsOrCommentsRequestV2(
                propertyIri = propertyIri,
                predicateToUpdate = OntologyConstants.Rdfs.Label.toSmartIri,
                newObjects = newObjects,
                lastModificationDate = anythingLastModDate,
                apiRequestID = UUID.randomUUID,
                requestingUser = anythingNonAdminUser
            )

            expectMsgPF(timeout) {
                case msg: akka.actor.Status.Failure =>
                    if (printErrorMessages) println(msg.cause.getMessage)
                    msg.cause.isInstanceOf[ForbiddenException] should ===(true)
            }

        }

        "change the labels of a property" in {
            val propertyIri = AnythingOntologyIri.makeEntityIri("hasName")

            val newObjects = Seq(
                StringLiteralV2("has name", Some("en")),
                StringLiteralV2("a nom", Some("fr")),
                StringLiteralV2("hat Namen", Some("de"))
            )

            responderManager ! ChangePropertyLabelsOrCommentsRequestV2(
                propertyIri = propertyIri,
                predicateToUpdate = OntologyConstants.Rdfs.Label.toSmartIri,
                newObjects = newObjects,
                lastModificationDate = anythingLastModDate,
                apiRequestID = UUID.randomUUID,
                requestingUser = anythingAdminUser
            )

            expectMsgPF(timeout) {
                case msg: ReadOntologyV2 =>
                    val externalOntology = msg.toOntologySchema(ApiV2Complex)
                    assert(externalOntology.properties.size == 1)
                    val readPropertyInfo = externalOntology.properties(propertyIri)
                    readPropertyInfo.entityInfoContent.predicates(OntologyConstants.Rdfs.Label.toSmartIri).objects should ===(newObjects)

                    val metadata = externalOntology.ontologyMetadata
                    val newAnythingLastModDate = metadata.lastModificationDate.getOrElse(throw AssertionException(s"${metadata.ontologyIri} has no last modification date"))
                    assert(newAnythingLastModDate.isAfter(anythingLastModDate))
                    anythingLastModDate = newAnythingLastModDate
            }
        }

        "not allow a user to change the comments of a property if they are not a sysadmin or an admin in the ontology's project" in {

            val propertyIri = AnythingOntologyIri.makeEntityIri("hasName")

            val newObjects = Seq(
                StringLiteralV2("The name of a Thing", Some("en")),
                StringLiteralV2("Le nom d\\'une chose", Some("fr")), // This is SPARQL-escaped as it would be if taken from a JSON-LD request.
                StringLiteralV2("Der Name eines Dinges", Some("de"))
            )

            responderManager ! ChangePropertyLabelsOrCommentsRequestV2(
                propertyIri = propertyIri,
                predicateToUpdate = OntologyConstants.Rdfs.Comment.toSmartIri,
                newObjects = newObjects,
                lastModificationDate = anythingLastModDate,
                apiRequestID = UUID.randomUUID,
                requestingUser = anythingNonAdminUser
            )

            expectMsgPF(timeout) {
                case msg: akka.actor.Status.Failure =>
                    if (printErrorMessages) println(msg.cause.getMessage)
                    msg.cause.isInstanceOf[ForbiddenException] should ===(true)
            }

        }

        "change the comments of a property" in {
            val propertyIri = AnythingOntologyIri.makeEntityIri("hasName")

            val newObjects = Seq(
                StringLiteralV2("The name of a Thing", Some("en")),
                StringLiteralV2("Le nom d\\'une chose", Some("fr")), // This is SPARQL-escaped as it would be if taken from a JSON-LD request.
                StringLiteralV2("Der Name eines Dinges", Some("de"))
            )

            // Make an unescaped copy of the new comments, because this is how we will receive them in the API response.
            val newObjectsUnescaped = newObjects.map {
                case StringLiteralV2(text, lang) => StringLiteralV2(stringFormatter.fromSparqlEncodedString(text), lang)
            }

            responderManager ! ChangePropertyLabelsOrCommentsRequestV2(
                propertyIri = propertyIri,
                predicateToUpdate = OntologyConstants.Rdfs.Comment.toSmartIri,
                newObjects = newObjects,
                lastModificationDate = anythingLastModDate,
                apiRequestID = UUID.randomUUID,
                requestingUser = anythingAdminUser
            )

            expectMsgPF(timeout) {
                case msg: ReadOntologyV2 =>
                    val externalOntology = msg.toOntologySchema(ApiV2Complex)
                    assert(externalOntology.properties.size == 1)
                    val readPropertyInfo = externalOntology.properties(propertyIri)
                    readPropertyInfo.entityInfoContent.predicates(OntologyConstants.Rdfs.Comment.toSmartIri).objects should ===(newObjectsUnescaped)

                    val metadata = externalOntology.ontologyMetadata
                    val newAnythingLastModDate = metadata.lastModificationDate.getOrElse(throw AssertionException(s"${metadata.ontologyIri} has no last modification date"))
                    assert(newAnythingLastModDate.isAfter(anythingLastModDate))
                    anythingLastModDate = newAnythingLastModDate
            }
        }

        "not allow a user to create a class if they are not a sysadmin or an admin in the ontology's project" in {

            val classIri = AnythingOntologyIri.makeEntityIri("WildThing")

            val classInfoContent = ClassInfoContentV2(
                classIri = classIri,
                predicates = Map(
                    OntologyConstants.Rdf.Type.toSmartIri -> PredicateInfoV2(
                        predicateIri = OntologyConstants.Rdf.Type.toSmartIri,
                        objects = Seq(SmartIriLiteralV2(OntologyConstants.Owl.Class.toSmartIri))
                    ),
                    OntologyConstants.Rdfs.Label.toSmartIri -> PredicateInfoV2(
                        predicateIri = OntologyConstants.Rdfs.Label.toSmartIri,
                        objects = Seq(StringLiteralV2("wild thing", Some("en")))
                    ),
                    OntologyConstants.Rdfs.Comment.toSmartIri -> PredicateInfoV2(
                        predicateIri = OntologyConstants.Rdfs.Comment.toSmartIri,
                        objects = Seq(StringLiteralV2("A thing that is wild", Some("en")))
                    )
                ),
                directCardinalities = Map(
                    AnythingOntologyIri.makeEntityIri("hasName") -> KnoraCardinalityInfo(Cardinality.MayHaveOne),
                    AnythingOntologyIri.makeEntityIri("hasInteger") -> KnoraCardinalityInfo(cardinality = Cardinality.MayHaveOne, guiOrder = Some(20))
                ),
                subClassOf = Set(AnythingOntologyIri.makeEntityIri("Thing")),
                ontologySchema = ApiV2Complex
            )

            responderManager ! CreateClassRequestV2(
                classInfoContent = classInfoContent,
                lastModificationDate = anythingLastModDate,
                apiRequestID = UUID.randomUUID,
                requestingUser = anythingNonAdminUser
            )

            expectMsgPF(timeout) {
                case msg: akka.actor.Status.Failure => msg.cause.isInstanceOf[ForbiddenException] should ===(true)
            }

        }

        "not allow a user to create a class with cardinalities both on property P and on a subproperty of P" in {

            val classIri = AnythingOntologyIri.makeEntityIri("InvalidThing")

            val classInfoContent = ClassInfoContentV2(
                classIri = classIri,
                predicates = Map(
                    OntologyConstants.Rdf.Type.toSmartIri -> PredicateInfoV2(
                        predicateIri = OntologyConstants.Rdf.Type.toSmartIri,
                        objects = Seq(SmartIriLiteralV2(OntologyConstants.Owl.Class.toSmartIri))
                    ),
                    OntologyConstants.Rdfs.Label.toSmartIri -> PredicateInfoV2(
                        predicateIri = OntologyConstants.Rdfs.Label.toSmartIri,
                        objects = Seq(StringLiteralV2("invalid thing", Some("en")))
                    ),
                    OntologyConstants.Rdfs.Comment.toSmartIri -> PredicateInfoV2(
                        predicateIri = OntologyConstants.Rdfs.Comment.toSmartIri,
                        objects = Seq(StringLiteralV2("A thing that is invalid", Some("en")))
                    )
                ),
                directCardinalities = Map(
                    AnythingOntologyIri.makeEntityIri("hasOtherThing") -> KnoraCardinalityInfo(Cardinality.MustHaveOne),
                    AnythingOntologyIri.makeEntityIri("hasBlueThing") -> KnoraCardinalityInfo(cardinality = Cardinality.MustHaveOne)
                ),
                subClassOf = Set(AnythingOntologyIri.makeEntityIri("Thing")),
                ontologySchema = ApiV2Complex
            )

            responderManager ! CreateClassRequestV2(
                classInfoContent = classInfoContent,
                lastModificationDate = anythingLastModDate,
                apiRequestID = UUID.randomUUID,
                requestingUser = anythingAdminUser
            )

            expectMsgPF(timeout) {
                case msg: akka.actor.Status.Failure =>
                    if (printErrorMessages) println(msg.cause.getMessage)
                    msg.cause.isInstanceOf[BadRequestException] should ===(true)
            }

        }

        "not allow the user to submit a direct cardinality on anything:hasInterestingThingValue" in {
            val classIri = AnythingOntologyIri.makeEntityIri("WildThing")

            val classInfoContent = ClassInfoContentV2(
                classIri = classIri,
                predicates = Map(
                    OntologyConstants.Rdf.Type.toSmartIri -> PredicateInfoV2(
                        predicateIri = OntologyConstants.Rdf.Type.toSmartIri,
                        objects = Seq(SmartIriLiteralV2(OntologyConstants.Owl.Class.toSmartIri))
                    ),
                    OntologyConstants.Rdfs.Label.toSmartIri -> PredicateInfoV2(
                        predicateIri = OntologyConstants.Rdfs.Label.toSmartIri,
                        objects = Seq(StringLiteralV2("wild thing", Some("en")))
                    ),
                    OntologyConstants.Rdfs.Comment.toSmartIri -> PredicateInfoV2(
                        predicateIri = OntologyConstants.Rdfs.Comment.toSmartIri,
                        objects = Seq(StringLiteralV2("A thing that is wild", Some("en")))
                    )
                ),
                directCardinalities = Map(
                    AnythingOntologyIri.makeEntityIri("hasInterestingThingValue") -> KnoraCardinalityInfo(Cardinality.MayHaveOne)
                ),
                subClassOf = Set(AnythingOntologyIri.makeEntityIri("Thing")),
                ontologySchema = ApiV2Complex
            )

            responderManager ! CreateClassRequestV2(
                classInfoContent = classInfoContent,
                lastModificationDate = anythingLastModDate,
                apiRequestID = UUID.randomUUID,
                requestingUser = anythingAdminUser
            )

            expectMsgPF(timeout) {
                case msg: akka.actor.Status.Failure =>
                    if (printErrorMessages) println(msg.cause.getMessage)
                    msg.cause.isInstanceOf[BadRequestException] should ===(true)
            }
        }

        "create a class anything:CardinalityThing cardinalities on anything:hasInterestingThing and anything:hasInterestingThingValue" in {
            val classIri = AnythingOntologyIri.makeEntityIri("CardinalityThing")

            val classInfoContent = ClassInfoContentV2(
                classIri = classIri,
                predicates = Map(
                    OntologyConstants.Rdf.Type.toSmartIri -> PredicateInfoV2(
                        predicateIri = OntologyConstants.Rdf.Type.toSmartIri,
                        objects = Seq(SmartIriLiteralV2(OntologyConstants.Owl.Class.toSmartIri))
                    ),
                    OntologyConstants.Rdfs.Label.toSmartIri -> PredicateInfoV2(
                        predicateIri = OntologyConstants.Rdfs.Label.toSmartIri,
                        objects = Seq(StringLiteralV2("thing with cardinalities", Some("en")))
                    ),
                    OntologyConstants.Rdfs.Comment.toSmartIri -> PredicateInfoV2(
                        predicateIri = OntologyConstants.Rdfs.Comment.toSmartIri,
                        objects = Seq(StringLiteralV2("A thing that has cardinalities", Some("en")))
                    )
                ),
                directCardinalities = Map(
                    AnythingOntologyIri.makeEntityIri("hasInterestingThing") -> KnoraCardinalityInfo(Cardinality.MayHaveOne)
                ),
                subClassOf = Set(AnythingOntologyIri.makeEntityIri("Thing")),
                ontologySchema = ApiV2Complex
            )

            responderManager ! CreateClassRequestV2(
                classInfoContent = classInfoContent,
                lastModificationDate = anythingLastModDate,
                apiRequestID = UUID.randomUUID,
                requestingUser = anythingAdminUser
            )

            expectMsgPF(timeout) {
                case msg: ReadOntologyV2 =>
                    val externalOntology = msg.toOntologySchema(ApiV2Complex)
                    assert(externalOntology.classes.size == 1)
                    val readClassInfo = externalOntology.classes(classIri)
                    Set(AnythingOntologyIri.makeEntityIri("hasInterestingThing"), AnythingOntologyIri.makeEntityIri("hasInterestingThingValue")).subsetOf(readClassInfo.allResourcePropertyCardinalities.keySet) should ===(true)

                    val metadata = externalOntology.ontologyMetadata
                    val newAnythingLastModDate = metadata.lastModificationDate.getOrElse(throw AssertionException(s"${metadata.ontologyIri} has no last modification date"))
                    assert(newAnythingLastModDate.isAfter(anythingLastModDate))
                    anythingLastModDate = newAnythingLastModDate
            }
        }

        "delete the class anything:CardinalityThing" in {
            val classIri = AnythingOntologyIri.makeEntityIri("CardinalityThing")

            responderManager ! DeleteClassRequestV2(
                classIri = classIri,
                lastModificationDate = anythingLastModDate,
                apiRequestID = UUID.randomUUID,
                requestingUser = anythingAdminUser
            )

            expectMsgPF(timeout) {
                case msg: ReadOntologyMetadataV2 =>
                    assert(msg.ontologies.size == 1)
                    val metadata = msg.ontologies.head
                    val newAnythingLastModDate = metadata.lastModificationDate.getOrElse(throw AssertionException(s"${metadata.ontologyIri} has no last modification date"))
                    assert(newAnythingLastModDate.isAfter(anythingLastModDate))
                    anythingLastModDate = newAnythingLastModDate
            }
        }

        "create a class anything:WildThing that is a subclass of anything:Thing, with a direct cardinality for anything:hasName, overriding the cardinality for anything:hasInteger" in {
            val classIri = AnythingOntologyIri.makeEntityIri("WildThing")

            val classInfoContent = ClassInfoContentV2(
                classIri = classIri,
                predicates = Map(
                    OntologyConstants.Rdf.Type.toSmartIri -> PredicateInfoV2(
                        predicateIri = OntologyConstants.Rdf.Type.toSmartIri,
                        objects = Seq(SmartIriLiteralV2(OntologyConstants.Owl.Class.toSmartIri))
                    ),
                    OntologyConstants.Rdfs.Label.toSmartIri -> PredicateInfoV2(
                        predicateIri = OntologyConstants.Rdfs.Label.toSmartIri,
                        objects = Seq(StringLiteralV2("wild thing", Some("en")))
                    ),
                    OntologyConstants.Rdfs.Comment.toSmartIri -> PredicateInfoV2(
                        predicateIri = OntologyConstants.Rdfs.Comment.toSmartIri,
                        objects = Seq(StringLiteralV2("A thing that is wild", Some("en")))
                    )
                ),
                directCardinalities = Map(
                    AnythingOntologyIri.makeEntityIri("hasName") -> KnoraCardinalityInfo(Cardinality.MayHaveOne),
                    AnythingOntologyIri.makeEntityIri("hasInteger") -> KnoraCardinalityInfo(cardinality = Cardinality.MayHaveOne, guiOrder = Some(20))
                ),
                subClassOf = Set(AnythingOntologyIri.makeEntityIri("Thing")),
                ontologySchema = ApiV2Complex
            )

            responderManager ! CreateClassRequestV2(
                classInfoContent = classInfoContent,
                lastModificationDate = anythingLastModDate,
                apiRequestID = UUID.randomUUID,
                requestingUser = anythingAdminUser
            )

            val expectedProperties: Set[SmartIri] = Set(
                "http://0.0.0.0:3333/ontology/0001/anything/v2#isPartOfOtherThing",
                "http://0.0.0.0:3333/ontology/0001/anything/v2#hasDate",
                "http://0.0.0.0:3333/ontology/0001/anything/v2#isPartOfOtherThingValue",
                "http://0.0.0.0:3333/ontology/0001/anything/v2#hasOtherThingValue",
                "http://0.0.0.0:3333/ontology/0001/anything/v2#hasUri",
                "http://0.0.0.0:3333/ontology/0001/anything/v2#hasGeometry",
                "http://0.0.0.0:3333/ontology/0001/anything/v2#hasRichtext",
                "http://0.0.0.0:3333/ontology/0001/anything/v2#hasDecimal",
                "http://0.0.0.0:3333/ontology/0001/anything/v2#hasListItem",
                "http://0.0.0.0:3333/ontology/0001/anything/v2#hasThingDocumentValue",
                "http://0.0.0.0:3333/ontology/0001/anything/v2#hasThingPictureValue",
                "http://0.0.0.0:3333/ontology/0001/anything/v2#hasColor",
                "http://0.0.0.0:3333/ontology/0001/anything/v2#hasThingPicture",
                "http://0.0.0.0:3333/ontology/0001/anything/v2#hasName",
                "http://0.0.0.0:3333/ontology/0001/anything/v2#hasOtherListItem",
                "http://0.0.0.0:3333/ontology/0001/anything/v2#hasInterval",
<<<<<<< HEAD
                "http://0.0.0.0:3333/ontology/0001/anything/v2#hasTimeStamp",
                "http://0.0.0.0:3333/ontology/0001/anything/v2#hasListItem",
                "http://0.0.0.0:3333/ontology/0001/anything/v2#isPartOfOtherThingValue",
                "http://0.0.0.0:3333/ontology/0001/anything/v2#hasUri"
=======
                "http://api.knora.org/ontology/knora-api/v2#hasStandoffLinkTo",
                "http://0.0.0.0:3333/ontology/0001/anything/v2#hasGeoname",
                "http://0.0.0.0:3333/ontology/0001/anything/v2#hasText",
                "http://0.0.0.0:3333/ontology/0001/anything/v2#hasBoolean",
                "http://api.knora.org/ontology/knora-api/v2#hasStandoffLinkToValue",
                "http://0.0.0.0:3333/ontology/0001/anything/v2#hasInteger",
                "http://0.0.0.0:3333/ontology/0001/anything/v2#hasThingDocument",
                "http://0.0.0.0:3333/ontology/0001/anything/v2#hasOtherThing"
>>>>>>> 4204ff7f
            ).map(_.toSmartIri)

            val expectedAllBaseClasses: Set[SmartIri] = Set(
                "http://api.knora.org/ontology/knora-api/v2#Resource".toSmartIri,
                "http://0.0.0.0:3333/ontology/0001/anything/v2#Thing".toSmartIri,
                "http://0.0.0.0:3333/ontology/0001/anything/v2#WildThing".toSmartIri
            )

            expectMsgPF(timeout) {
                case msg: ReadOntologyV2 =>
                    val externalOntology = msg.toOntologySchema(ApiV2Complex)
                    assert(externalOntology.classes.size == 1)
                    val readClassInfo = externalOntology.classes(classIri)
                    readClassInfo.allBaseClasses should ===(expectedAllBaseClasses)
                    readClassInfo.entityInfoContent should ===(classInfoContent)
                    readClassInfo.inheritedCardinalities.keySet.contains("http://0.0.0.0:3333/ontology/0001/anything/v2#hasInteger".toSmartIri) should ===(false)
                    readClassInfo.allResourcePropertyCardinalities.keySet should ===(expectedProperties)

                    val metadata = externalOntology.ontologyMetadata
                    val newAnythingLastModDate = metadata.lastModificationDate.getOrElse(throw AssertionException(s"${metadata.ontologyIri} has no last modification date"))
                    assert(newAnythingLastModDate.isAfter(anythingLastModDate))
                    anythingLastModDate = newAnythingLastModDate
            }
        }

        "create a class anything:Nothing with no properties" in {
            val classIri = AnythingOntologyIri.makeEntityIri("Nothing")

            val classInfoContent = ClassInfoContentV2(
                classIri = classIri,
                predicates = Map(
                    OntologyConstants.Rdf.Type.toSmartIri -> PredicateInfoV2(
                        predicateIri = OntologyConstants.Rdf.Type.toSmartIri,
                        objects = Seq(SmartIriLiteralV2(OntologyConstants.Owl.Class.toSmartIri))
                    ),
                    OntologyConstants.Rdfs.Label.toSmartIri -> PredicateInfoV2(
                        predicateIri = OntologyConstants.Rdfs.Label.toSmartIri,
                        objects = Seq(
                            StringLiteralV2("nothing", Some("en")),
                            StringLiteralV2("Nichts", Some("de"))
                        )
                    ),
                    OntologyConstants.Rdfs.Comment.toSmartIri -> PredicateInfoV2(
                        predicateIri = OntologyConstants.Rdfs.Comment.toSmartIri,
                        objects = Seq(
                            StringLiteralV2("Represents nothing", Some("en")),
                            StringLiteralV2("Stellt nichts dar", Some("de"))
                        )
                    )
                ),
                subClassOf = Set(OntologyConstants.KnoraApiV2Complex.Resource.toSmartIri),
                ontologySchema = ApiV2Complex
            )

            responderManager ! CreateClassRequestV2(
                classInfoContent = classInfoContent,
                lastModificationDate = anythingLastModDate,
                apiRequestID = UUID.randomUUID,
                requestingUser = anythingAdminUser
            )

            val expectedProperties = Set(
                "http://api.knora.org/ontology/knora-api/v2#hasStandoffLinkTo",
                "http://api.knora.org/ontology/knora-api/v2#hasStandoffLinkToValue"
            ).map(_.toSmartIri)

            expectMsgPF(timeout) {
                case msg: ReadOntologyV2 =>
                    val externalOntology = msg.toOntologySchema(ApiV2Complex)
                    assert(externalOntology.classes.size == 1)
                    val readClassInfo = externalOntology.classes(classIri)
                    readClassInfo.entityInfoContent should ===(classInfoContent)
                    readClassInfo.allResourcePropertyCardinalities.keySet should ===(expectedProperties)

                    val metadata = externalOntology.ontologyMetadata
                    val newAnythingLastModDate = metadata.lastModificationDate.getOrElse(throw AssertionException(s"${metadata.ontologyIri} has no last modification date"))
                    assert(newAnythingLastModDate.isAfter(anythingLastModDate))
                    anythingLastModDate = newAnythingLastModDate
            }
        }

        "not allow a user to change the labels of a class if they are not a sysadmin or an admin in the ontology's project" in {

            val classIri = AnythingOntologyIri.makeEntityIri("Nothing")

            val newObjects = Seq(
                StringLiteralV2("nothing", Some("en")),
                StringLiteralV2("rien", Some("fr"))
            )

            responderManager ! ChangeClassLabelsOrCommentsRequestV2(
                classIri = classIri,
                predicateToUpdate = OntologyConstants.Rdfs.Label.toSmartIri,
                newObjects = newObjects,
                lastModificationDate = anythingLastModDate,
                apiRequestID = UUID.randomUUID,
                requestingUser = anythingNonAdminUser
            )

            expectMsgPF(timeout) {
                case msg: akka.actor.Status.Failure => msg.cause.isInstanceOf[ForbiddenException] should ===(true)
            }

        }

        "change the labels of a class" in {
            val classIri = AnythingOntologyIri.makeEntityIri("Nothing")

            val newObjects = Seq(
                StringLiteralV2("nothing", Some("en")),
                StringLiteralV2("rien", Some("fr"))
            )

            responderManager ! ChangeClassLabelsOrCommentsRequestV2(
                classIri = classIri,
                predicateToUpdate = OntologyConstants.Rdfs.Label.toSmartIri,
                newObjects = newObjects,
                lastModificationDate = anythingLastModDate,
                apiRequestID = UUID.randomUUID,
                requestingUser = anythingAdminUser
            )

            expectMsgPF(timeout) {
                case msg: ReadOntologyV2 =>
                    val externalOntology = msg.toOntologySchema(ApiV2Complex)
                    assert(externalOntology.classes.size == 1)
                    val readClassInfo = externalOntology.classes(classIri)
                    readClassInfo.entityInfoContent.predicates(OntologyConstants.Rdfs.Label.toSmartIri).objects should ===(newObjects)

                    val metadata = externalOntology.ontologyMetadata
                    val newAnythingLastModDate = metadata.lastModificationDate.getOrElse(throw AssertionException(s"${metadata.ontologyIri} has no last modification date"))
                    assert(newAnythingLastModDate.isAfter(anythingLastModDate))
                    anythingLastModDate = newAnythingLastModDate
            }
        }

        "not allow a user to change the comments of a class if they are not a sysadmin or an admin in the ontology's project" in {

            val classIri = AnythingOntologyIri.makeEntityIri("Nothing")

            val newObjects = Seq(
                StringLiteralV2("Represents nothing", Some("en")),
                StringLiteralV2("ne représente rien", Some("fr"))
            )

            responderManager ! ChangeClassLabelsOrCommentsRequestV2(
                classIri = classIri,
                predicateToUpdate = OntologyConstants.Rdfs.Comment.toSmartIri,
                newObjects = newObjects,
                lastModificationDate = anythingLastModDate,
                apiRequestID = UUID.randomUUID,
                requestingUser = anythingNonAdminUser
            )

            expectMsgPF(timeout) {
                case msg: akka.actor.Status.Failure => msg.cause.isInstanceOf[ForbiddenException] should ===(true)
            }

        }

        "change the comments of a class" in {
            val classIri = AnythingOntologyIri.makeEntityIri("Nothing")

            val newObjects = Seq(
                StringLiteralV2("Represents nothing", Some("en")),
                StringLiteralV2("ne représente rien", Some("fr"))
            )

            // Make an unescaped copy of the new comments, because this is how we will receive them in the API response.
            val newObjectsUnescaped = newObjects.map {
                case StringLiteralV2(text, lang) => StringLiteralV2(stringFormatter.fromSparqlEncodedString(text), lang)
            }

            responderManager ! ChangeClassLabelsOrCommentsRequestV2(
                classIri = classIri,
                predicateToUpdate = OntologyConstants.Rdfs.Comment.toSmartIri,
                newObjects = newObjects,
                lastModificationDate = anythingLastModDate,
                apiRequestID = UUID.randomUUID,
                requestingUser = anythingAdminUser
            )

            expectMsgPF(timeout) {
                case msg: ReadOntologyV2 =>
                    val externalOntology = msg.toOntologySchema(ApiV2Complex)
                    assert(externalOntology.classes.size == 1)
                    val readClassInfo = externalOntology.classes(classIri)
                    readClassInfo.entityInfoContent.predicates(OntologyConstants.Rdfs.Comment.toSmartIri).objects should ===(newObjectsUnescaped)

                    val metadata = externalOntology.ontologyMetadata
                    val newAnythingLastModDate = metadata.lastModificationDate.getOrElse(throw AssertionException(s"${metadata.ontologyIri} has no last modification date"))
                    assert(newAnythingLastModDate.isAfter(anythingLastModDate))
                    anythingLastModDate = newAnythingLastModDate
            }
        }

        "not create a class with the wrong rdf:type" in {
            val classIri = AnythingOntologyIri.makeEntityIri("WrongClass")

            val classInfoContent = ClassInfoContentV2(
                classIri = classIri,
                predicates = Map(
                    OntologyConstants.Rdf.Type.toSmartIri -> PredicateInfoV2(
                        predicateIri = OntologyConstants.Rdf.Type.toSmartIri,
                        objects = Seq(SmartIriLiteralV2(OntologyConstants.Owl.ObjectProperty.toSmartIri))
                    ),
                    OntologyConstants.Rdfs.Label.toSmartIri -> PredicateInfoV2(
                        predicateIri = OntologyConstants.Rdfs.Label.toSmartIri,
                        objects = Seq(
                            StringLiteralV2("wrong class", Some("en"))
                        )
                    ),
                    OntologyConstants.Rdfs.Comment.toSmartIri -> PredicateInfoV2(
                        predicateIri = OntologyConstants.Rdfs.Comment.toSmartIri,
                        objects = Seq(
                            StringLiteralV2("An invalid class definition", Some("en"))
                        )
                    )
                ),
                subClassOf = Set(OntologyConstants.KnoraApiV2Complex.Resource.toSmartIri),
                ontologySchema = ApiV2Complex
            )

            responderManager ! CreateClassRequestV2(
                classInfoContent = classInfoContent,
                lastModificationDate = anythingLastModDate,
                apiRequestID = UUID.randomUUID,
                requestingUser = anythingAdminUser
            )

            expectMsgPF(timeout) {
                case msg: akka.actor.Status.Failure =>
                    if (printErrorMessages) println(msg.cause.getMessage)
                    msg.cause.isInstanceOf[BadRequestException] should ===(true)
            }
        }

        "not create a class that already exists" in {
            val classIri = AnythingOntologyIri.makeEntityIri("Thing")

            val classInfoContent = ClassInfoContentV2(
                classIri = classIri,
                predicates = Map(
                    OntologyConstants.Rdf.Type.toSmartIri -> PredicateInfoV2(
                        predicateIri = OntologyConstants.Rdf.Type.toSmartIri,
                        objects = Seq(SmartIriLiteralV2(OntologyConstants.Owl.Class.toSmartIri))
                    ),
                    OntologyConstants.Rdfs.Label.toSmartIri -> PredicateInfoV2(
                        predicateIri = OntologyConstants.Rdfs.Label.toSmartIri,
                        objects = Seq(
                            StringLiteralV2("wrong class", Some("en"))
                        )
                    ),
                    OntologyConstants.Rdfs.Comment.toSmartIri -> PredicateInfoV2(
                        predicateIri = OntologyConstants.Rdfs.Comment.toSmartIri,
                        objects = Seq(
                            StringLiteralV2("An invalid class definition", Some("en"))
                        )
                    )
                ),
                subClassOf = Set(OntologyConstants.KnoraApiV2Complex.Resource.toSmartIri),
                ontologySchema = ApiV2Complex
            )

            responderManager ! CreateClassRequestV2(
                classInfoContent = classInfoContent,
                lastModificationDate = anythingLastModDate,
                apiRequestID = UUID.randomUUID,
                requestingUser = anythingAdminUser
            )

            expectMsgPF(timeout) {
                case msg: akka.actor.Status.Failure =>
                    if (printErrorMessages) println(msg.cause.getMessage)
                    msg.cause.isInstanceOf[BadRequestException] should ===(true)
            }
        }

        "not create a class with a nonexistent base class" in {
            val classIri = AnythingOntologyIri.makeEntityIri("WrongClass")

            val classInfoContent = ClassInfoContentV2(
                classIri = classIri,
                predicates = Map(
                    OntologyConstants.Rdf.Type.toSmartIri -> PredicateInfoV2(
                        predicateIri = OntologyConstants.Rdf.Type.toSmartIri,
                        objects = Seq(SmartIriLiteralV2(OntologyConstants.Owl.Class.toSmartIri))
                    ),
                    OntologyConstants.Rdfs.Label.toSmartIri -> PredicateInfoV2(
                        predicateIri = OntologyConstants.Rdfs.Label.toSmartIri,
                        objects = Seq(
                            StringLiteralV2("wrong class", Some("en"))
                        )
                    ),
                    OntologyConstants.Rdfs.Comment.toSmartIri -> PredicateInfoV2(
                        predicateIri = OntologyConstants.Rdfs.Comment.toSmartIri,
                        objects = Seq(
                            StringLiteralV2("An invalid class definition", Some("en"))
                        )
                    )
                ),
                subClassOf = Set(AnythingOntologyIri.makeEntityIri("NonexistentClass")),
                ontologySchema = ApiV2Complex
            )

            responderManager ! CreateClassRequestV2(
                classInfoContent = classInfoContent,
                lastModificationDate = anythingLastModDate,
                apiRequestID = UUID.randomUUID,
                requestingUser = anythingAdminUser
            )

            expectMsgPF(timeout) {
                case msg: akka.actor.Status.Failure =>
                    if (printErrorMessages) println(msg.cause.getMessage)
                    msg.cause.isInstanceOf[BadRequestException] should ===(true)
            }
        }

        "not create a class that is not a subclass of knora-api:Resource" in {
            val classIri = AnythingOntologyIri.makeEntityIri("WrongClass")

            val classInfoContent = ClassInfoContentV2(
                classIri = classIri,
                predicates = Map(
                    OntologyConstants.Rdf.Type.toSmartIri -> PredicateInfoV2(
                        predicateIri = OntologyConstants.Rdf.Type.toSmartIri,
                        objects = Seq(SmartIriLiteralV2(OntologyConstants.Owl.Class.toSmartIri))
                    ),
                    OntologyConstants.Rdfs.Label.toSmartIri -> PredicateInfoV2(
                        predicateIri = OntologyConstants.Rdfs.Label.toSmartIri,
                        objects = Seq(
                            StringLiteralV2("wrong class", Some("en"))
                        )
                    ),
                    OntologyConstants.Rdfs.Comment.toSmartIri -> PredicateInfoV2(
                        predicateIri = OntologyConstants.Rdfs.Comment.toSmartIri,
                        objects = Seq(
                            StringLiteralV2("An invalid class definition", Some("en"))
                        )
                    )
                ),
                subClassOf = Set("http://xmlns.com/foaf/0.1/Person".toSmartIri),
                ontologySchema = ApiV2Complex
            )

            responderManager ! CreateClassRequestV2(
                classInfoContent = classInfoContent,
                lastModificationDate = anythingLastModDate,
                apiRequestID = UUID.randomUUID,
                requestingUser = anythingAdminUser
            )

            expectMsgPF(timeout) {
                case msg: akka.actor.Status.Failure =>
                    if (printErrorMessages) println(msg.cause.getMessage)
                    msg.cause.isInstanceOf[BadRequestException] should ===(true)
            }
        }

        "not create a class with a cardinality for a Knora property that doesn't exist" in {
            val classIri = AnythingOntologyIri.makeEntityIri("WrongClass")

            val classInfoContent = ClassInfoContentV2(
                classIri = classIri,
                predicates = Map(
                    OntologyConstants.Rdf.Type.toSmartIri -> PredicateInfoV2(
                        predicateIri = OntologyConstants.Rdf.Type.toSmartIri,
                        objects = Seq(SmartIriLiteralV2(OntologyConstants.Owl.Class.toSmartIri))
                    ),
                    OntologyConstants.Rdfs.Label.toSmartIri -> PredicateInfoV2(
                        predicateIri = OntologyConstants.Rdfs.Label.toSmartIri,
                        objects = Seq(
                            StringLiteralV2("wrong class", Some("en"))
                        )
                    ),
                    OntologyConstants.Rdfs.Comment.toSmartIri -> PredicateInfoV2(
                        predicateIri = OntologyConstants.Rdfs.Comment.toSmartIri,
                        objects = Seq(
                            StringLiteralV2("An invalid class definition", Some("en"))
                        )
                    )
                ),
                directCardinalities = Map(AnythingOntologyIri.makeEntityIri("nonexistentProperty") -> KnoraCardinalityInfo(Cardinality.MayHaveOne)),
                subClassOf = Set(OntologyConstants.KnoraApiV2Complex.Resource.toSmartIri),
                ontologySchema = ApiV2Complex
            )

            responderManager ! CreateClassRequestV2(
                classInfoContent = classInfoContent,
                lastModificationDate = anythingLastModDate,
                apiRequestID = UUID.randomUUID,
                requestingUser = anythingAdminUser
            )

            expectMsgPF(timeout) {
                case msg: akka.actor.Status.Failure =>
                    if (printErrorMessages) println(msg.cause.getMessage)
                    msg.cause.isInstanceOf[NotFoundException] should ===(true)
            }
        }

        "not create a class that has a cardinality for anything:hasInteger but is not a subclass of anything:Thing" in {
            val classIri = AnythingOntologyIri.makeEntityIri("WrongClass")

            val classInfoContent = ClassInfoContentV2(
                classIri = classIri,
                predicates = Map(
                    OntologyConstants.Rdf.Type.toSmartIri -> PredicateInfoV2(
                        predicateIri = OntologyConstants.Rdf.Type.toSmartIri,
                        objects = Seq(SmartIriLiteralV2(OntologyConstants.Owl.Class.toSmartIri))
                    ),
                    OntologyConstants.Rdfs.Label.toSmartIri -> PredicateInfoV2(
                        predicateIri = OntologyConstants.Rdfs.Label.toSmartIri,
                        objects = Seq(
                            StringLiteralV2("wrong class", Some("en"))
                        )
                    ),
                    OntologyConstants.Rdfs.Comment.toSmartIri -> PredicateInfoV2(
                        predicateIri = OntologyConstants.Rdfs.Comment.toSmartIri,
                        objects = Seq(
                            StringLiteralV2("An invalid class definition", Some("en"))
                        )
                    )
                ),
                directCardinalities = Map(AnythingOntologyIri.makeEntityIri("hasInteger") -> KnoraCardinalityInfo(Cardinality.MayHaveOne)),
                subClassOf = Set(OntologyConstants.KnoraApiV2Complex.Resource.toSmartIri),
                ontologySchema = ApiV2Complex
            )

            responderManager ! CreateClassRequestV2(
                classInfoContent = classInfoContent,
                lastModificationDate = anythingLastModDate,
                apiRequestID = UUID.randomUUID,
                requestingUser = anythingAdminUser
            )

            expectMsgPF(timeout) {
                case msg: akka.actor.Status.Failure =>
                    if (printErrorMessages) println(msg.cause.getMessage)
                    msg.cause.isInstanceOf[BadRequestException] should ===(true)
            }
        }

        "create a subclass of anything:Thing that has cardinality 1 for anything:hasBoolean" in {
            val classIri = AnythingOntologyIri.makeEntityIri("RestrictiveThing")

            val classInfoContent = ClassInfoContentV2(
                classIri = classIri,
                predicates = Map(
                    OntologyConstants.Rdf.Type.toSmartIri -> PredicateInfoV2(
                        predicateIri = OntologyConstants.Rdf.Type.toSmartIri,
                        objects = Seq(SmartIriLiteralV2(OntologyConstants.Owl.Class.toSmartIri))
                    ),
                    OntologyConstants.Rdfs.Label.toSmartIri -> PredicateInfoV2(
                        predicateIri = OntologyConstants.Rdfs.Label.toSmartIri,
                        objects = Seq(
                            StringLiteralV2("restrictive thing", Some("en"))
                        )
                    ),
                    OntologyConstants.Rdfs.Comment.toSmartIri -> PredicateInfoV2(
                        predicateIri = OntologyConstants.Rdfs.Comment.toSmartIri,
                        objects = Seq(
                            StringLiteralV2("A more restrictive Thing", Some("en"))
                        )
                    )
                ),
                directCardinalities = Map(AnythingOntologyIri.makeEntityIri("hasBoolean") -> KnoraCardinalityInfo(Cardinality.MustHaveOne)),
                subClassOf = Set(AnythingOntologyIri.makeEntityIri("Thing")),
                ontologySchema = ApiV2Complex
            )

            responderManager ! CreateClassRequestV2(
                classInfoContent = classInfoContent,
                lastModificationDate = anythingLastModDate,
                apiRequestID = UUID.randomUUID,
                requestingUser = anythingAdminUser
            )

            expectMsgPF(timeout) {
                case msg: ReadOntologyV2 =>
                    val externalOntology = msg.toOntologySchema(ApiV2Complex)
                    assert(externalOntology.classes.size == 1)
                    val readClassInfo = externalOntology.classes(classIri)
                    readClassInfo.entityInfoContent should ===(classInfoContent)
                    readClassInfo.allCardinalities(AnythingOntologyIri.makeEntityIri("hasBoolean")).cardinality should ===(Cardinality.MustHaveOne)

                    val metadata = externalOntology.ontologyMetadata
                    val newAnythingLastModDate = metadata.lastModificationDate.getOrElse(throw AssertionException(s"${metadata.ontologyIri} has no last modification date"))
                    assert(newAnythingLastModDate.isAfter(anythingLastModDate))
                    anythingLastModDate = newAnythingLastModDate
            }
        }

        "not create a subclass of anything:Thing that has cardinality 0-n for anything:hasBoolean" in {
            val classIri = AnythingOntologyIri.makeEntityIri("WrongClass")

            val classInfoContent = ClassInfoContentV2(
                classIri = classIri,
                predicates = Map(
                    OntologyConstants.Rdf.Type.toSmartIri -> PredicateInfoV2(
                        predicateIri = OntologyConstants.Rdf.Type.toSmartIri,
                        objects = Seq(SmartIriLiteralV2(OntologyConstants.Owl.Class.toSmartIri))
                    ),
                    OntologyConstants.Rdfs.Label.toSmartIri -> PredicateInfoV2(
                        predicateIri = OntologyConstants.Rdfs.Label.toSmartIri,
                        objects = Seq(
                            StringLiteralV2("wrong class", Some("en"))
                        )
                    ),
                    OntologyConstants.Rdfs.Comment.toSmartIri -> PredicateInfoV2(
                        predicateIri = OntologyConstants.Rdfs.Comment.toSmartIri,
                        objects = Seq(
                            StringLiteralV2("An invalid class definition", Some("en"))
                        )
                    )
                ),
                directCardinalities = Map(AnythingOntologyIri.makeEntityIri("hasBoolean") -> KnoraCardinalityInfo(Cardinality.MayHaveMany)),
                subClassOf = Set(AnythingOntologyIri.makeEntityIri("Thing")),
                ontologySchema = ApiV2Complex
            )

            responderManager ! CreateClassRequestV2(
                classInfoContent = classInfoContent,
                lastModificationDate = anythingLastModDate,
                apiRequestID = UUID.randomUUID,
                requestingUser = anythingAdminUser
            )

            expectMsgPF(timeout) {
                case msg: akka.actor.Status.Failure =>
                    if (printErrorMessages) println(msg.cause.getMessage)
                    msg.cause.isInstanceOf[BadRequestException] should ===(true)
            }
        }

        "reject a request to delete a link value property directly" in {

            val hasInterestingThingValue = AnythingOntologyIri.makeEntityIri("hasInterestingThingValue")

            responderManager ! DeletePropertyRequestV2(
                propertyIri = hasInterestingThingValue,
                lastModificationDate = anythingLastModDate,
                apiRequestID = UUID.randomUUID,
                requestingUser = anythingAdminUser
            )

            expectMsgPF(timeout) {
                case msg: akka.actor.Status.Failure =>
                    if (printErrorMessages) println(msg.cause.getMessage)
                    msg.cause.isInstanceOf[BadRequestException] should ===(true)
            }

        }

        "delete a link property and automatically delete the corresponding link value property" in {

            val linkPropIri = AnythingOntologyIri.makeEntityIri("hasInterestingThing")

            responderManager ! DeletePropertyRequestV2(
                propertyIri = linkPropIri,
                lastModificationDate = anythingLastModDate,
                apiRequestID = UUID.randomUUID,
                requestingUser = anythingAdminUser
            )

            expectMsgPF(timeout) {
                case msg: ReadOntologyMetadataV2 =>
                    assert(msg.ontologies.size == 1)
                    val metadata = msg.ontologies.head
                    val newAnythingLastModDate = metadata.lastModificationDate.getOrElse(throw AssertionException(s"${metadata.ontologyIri} has no last modification date"))
                    assert(newAnythingLastModDate.isAfter(anythingLastModDate))
                    anythingLastModDate = newAnythingLastModDate
            }

            // Check that both properties were deleted.

            val linkPropGetRequest = PropertiesGetRequestV2(
                propertyIris = Set(linkPropIri),
                allLanguages = true,
                requestingUser = anythingAdminUser
            )

            val linkValuePropIri = linkPropIri.fromLinkPropToLinkValueProp

            val linkValuePropGetRequest = PropertiesGetRequestV2(
                propertyIris = Set(linkValuePropIri),
                allLanguages = true,
                requestingUser = anythingAdminUser
            )

            responderManager ! linkPropGetRequest

            expectMsgPF(timeout) {
                case msg: akka.actor.Status.Failure =>
                    if (printErrorMessages) println(msg.cause.getMessage)
                    msg.cause.isInstanceOf[NotFoundException] should ===(true)
            }

            responderManager ! linkValuePropGetRequest

            expectMsgPF(timeout) {
                case msg: akka.actor.Status.Failure =>
                    if (printErrorMessages) println(msg.cause.getMessage)
                    msg.cause.isInstanceOf[NotFoundException] should ===(true)
            }

            // Reload the ontology cache and see if we get the same result.

            responderManager ! LoadOntologiesRequestV2(KnoraSystemInstances.Users.SystemUser)
            expectMsgType[SuccessResponseV2](10.seconds)

            responderManager ! linkPropGetRequest

            expectMsgPF(timeout) {
                case msg: akka.actor.Status.Failure =>
                    if (printErrorMessages) println(msg.cause.getMessage)
                    msg.cause.isInstanceOf[NotFoundException] should ===(true)
            }

            responderManager ! linkValuePropGetRequest

            expectMsgPF(timeout) {
                case msg: akka.actor.Status.Failure =>
                    if (printErrorMessages) println(msg.cause.getMessage)
                    msg.cause.isInstanceOf[NotFoundException] should ===(true)
            }

        }

        "create a property anything:hasNothingness with knora-api:subjectType anything:Nothing" in {
            val propertyIri = AnythingOntologyIri.makeEntityIri("hasNothingness")

            val propertyInfoContent = PropertyInfoContentV2(
                propertyIri = propertyIri,
                predicates = Map(
                    OntologyConstants.Rdf.Type.toSmartIri -> PredicateInfoV2(
                        predicateIri = OntologyConstants.Rdf.Type.toSmartIri,
                        objects = Seq(SmartIriLiteralV2(OntologyConstants.Owl.ObjectProperty.toSmartIri))
                    ),
                    OntologyConstants.KnoraApiV2Complex.SubjectType.toSmartIri -> PredicateInfoV2(
                        predicateIri = OntologyConstants.KnoraApiV2Complex.SubjectType.toSmartIri,
                        objects = Seq(SmartIriLiteralV2(AnythingOntologyIri.makeEntityIri("Nothing")))
                    ),
                    OntologyConstants.KnoraApiV2Complex.ObjectType.toSmartIri -> PredicateInfoV2(
                        predicateIri = OntologyConstants.KnoraApiV2Complex.ObjectType.toSmartIri,
                        objects = Seq(SmartIriLiteralV2(OntologyConstants.KnoraApiV2Complex.BooleanValue.toSmartIri))
                    ),
                    OntologyConstants.Rdfs.Label.toSmartIri -> PredicateInfoV2(
                        predicateIri = OntologyConstants.Rdfs.Label.toSmartIri,
                        objects = Seq(
                            StringLiteralV2("has nothingness", Some("en")),
                            StringLiteralV2("hat Nichtsein", Some("de"))
                        )
                    ),
                    OntologyConstants.Rdfs.Comment.toSmartIri -> PredicateInfoV2(
                        predicateIri = OntologyConstants.Rdfs.Comment.toSmartIri,
                        objects = Seq(
                            StringLiteralV2("Indicates whether a Nothing has nothingness", Some("en")),
                            StringLiteralV2("Anzeigt, ob ein Nichts Nichtsein hat", Some("de"))
                        )
                    ),
                    OntologyConstants.SalsahGuiApiV2WithValueObjects.GuiElementProp.toSmartIri -> PredicateInfoV2(
                        predicateIri = OntologyConstants.SalsahGuiApiV2WithValueObjects.GuiElementProp.toSmartIri,
                        objects = Seq(SmartIriLiteralV2("http://api.knora.org/ontology/salsah-gui/v2#Checkbox".toSmartIri))
                    )
                ),
                subPropertyOf = Set(OntologyConstants.KnoraApiV2Complex.HasValue.toSmartIri),
                ontologySchema = ApiV2Complex
            )

            responderManager ! CreatePropertyRequestV2(
                propertyInfoContent = propertyInfoContent,
                lastModificationDate = anythingLastModDate,
                apiRequestID = UUID.randomUUID,
                requestingUser = anythingAdminUser
            )

            expectMsgPF(timeout) {
                case msg: ReadOntologyV2 =>
                    val externalOntology = msg.toOntologySchema(ApiV2Complex)
                    assert(externalOntology.properties.size == 1)
                    val property = externalOntology.properties(propertyIri)
                    property.entityInfoContent should ===(propertyInfoContent)

                    val metadata = externalOntology.ontologyMetadata
                    val newAnythingLastModDate = metadata.lastModificationDate.getOrElse(throw AssertionException(s"${metadata.ontologyIri} has no last modification date"))
                    assert(newAnythingLastModDate.isAfter(anythingLastModDate))
                    anythingLastModDate = newAnythingLastModDate
            }
        }

        "not create a property called anything:Thing, because that IRI is already used for a class" in {
            val propertyIri = AnythingOntologyIri.makeEntityIri("Thing")

            val propertyInfoContent = PropertyInfoContentV2(
                propertyIri = propertyIri,
                predicates = Map(
                    OntologyConstants.Rdf.Type.toSmartIri -> PredicateInfoV2(
                        predicateIri = OntologyConstants.Rdf.Type.toSmartIri,
                        objects = Seq(SmartIriLiteralV2(OntologyConstants.Owl.ObjectProperty.toSmartIri))
                    ),
                    OntologyConstants.KnoraApiV2Complex.SubjectType.toSmartIri -> PredicateInfoV2(
                        predicateIri = OntologyConstants.KnoraApiV2Complex.SubjectType.toSmartIri,
                        objects = Seq(SmartIriLiteralV2(AnythingOntologyIri.makeEntityIri("Nothing")))
                    ),
                    OntologyConstants.KnoraApiV2Complex.ObjectType.toSmartIri -> PredicateInfoV2(
                        predicateIri = OntologyConstants.KnoraApiV2Complex.ObjectType.toSmartIri,
                        objects = Seq(SmartIriLiteralV2(OntologyConstants.KnoraApiV2Complex.BooleanValue.toSmartIri))
                    ),
                    OntologyConstants.Rdfs.Label.toSmartIri -> PredicateInfoV2(
                        predicateIri = OntologyConstants.Rdfs.Label.toSmartIri,
                        objects = Seq(
                            StringLiteralV2("wrong property", Some("en"))
                        )
                    ),
                    OntologyConstants.Rdfs.Comment.toSmartIri -> PredicateInfoV2(
                        predicateIri = OntologyConstants.Rdfs.Comment.toSmartIri,
                        objects = Seq(
                            StringLiteralV2("An invalid property definition", Some("en"))
                        )
                    )
                ),
                subPropertyOf = Set(OntologyConstants.KnoraApiV2Complex.HasValue.toSmartIri),
                ontologySchema = ApiV2Complex
            )

            responderManager ! CreatePropertyRequestV2(
                propertyInfoContent = propertyInfoContent,
                lastModificationDate = anythingLastModDate,
                apiRequestID = UUID.randomUUID,
                requestingUser = anythingAdminUser
            )

            expectMsgPF(timeout) {
                case msg: akka.actor.Status.Failure =>
                    if (printErrorMessages) println(msg.cause.getMessage)
                    msg.cause.isInstanceOf[BadRequestException] should ===(true)
            }
        }

        "not create a class called anything:hasNothingness, because that IRI is already used for a property" in {
            val classIri = AnythingOntologyIri.makeEntityIri("hasNothingness")

            val classInfoContent = ClassInfoContentV2(
                classIri = classIri,
                predicates = Map(
                    OntologyConstants.Rdf.Type.toSmartIri -> PredicateInfoV2(
                        predicateIri = OntologyConstants.Rdf.Type.toSmartIri,
                        objects = Seq(SmartIriLiteralV2(OntologyConstants.Owl.Class.toSmartIri))
                    ),
                    OntologyConstants.Rdfs.Label.toSmartIri -> PredicateInfoV2(
                        predicateIri = OntologyConstants.Rdfs.Label.toSmartIri,
                        objects = Seq(
                            StringLiteralV2("wrong class", Some("en"))
                        )
                    ),
                    OntologyConstants.Rdfs.Comment.toSmartIri -> PredicateInfoV2(
                        predicateIri = OntologyConstants.Rdfs.Comment.toSmartIri,
                        objects = Seq(
                            StringLiteralV2("An invalid class definition", Some("en"))
                        )
                    )
                ),
                subClassOf = Set(OntologyConstants.KnoraApiV2Complex.Resource.toSmartIri),
                ontologySchema = ApiV2Complex
            )

            responderManager ! CreateClassRequestV2(
                classInfoContent = classInfoContent,
                lastModificationDate = anythingLastModDate,
                apiRequestID = UUID.randomUUID,
                requestingUser = anythingAdminUser
            )

            expectMsgPF(timeout) {
                case msg: akka.actor.Status.Failure =>
                    if (printErrorMessages) println(msg.cause.getMessage)
                    msg.cause.isInstanceOf[BadRequestException] should ===(true)
            }
        }

        "create a class anything:Void as a subclass of anything:Nothing" in {
            val classIri = AnythingOntologyIri.makeEntityIri("Void")

            val classInfoContent = ClassInfoContentV2(
                classIri = classIri,
                predicates = Map(
                    OntologyConstants.Rdf.Type.toSmartIri -> PredicateInfoV2(
                        predicateIri = OntologyConstants.Rdf.Type.toSmartIri,
                        objects = Seq(SmartIriLiteralV2(OntologyConstants.Owl.Class.toSmartIri))
                    ),
                    OntologyConstants.Rdfs.Label.toSmartIri -> PredicateInfoV2(
                        predicateIri = OntologyConstants.Rdfs.Label.toSmartIri,
                        objects = Seq(StringLiteralV2("void", Some("en")))
                    ),
                    OntologyConstants.Rdfs.Comment.toSmartIri -> PredicateInfoV2(
                        predicateIri = OntologyConstants.Rdfs.Comment.toSmartIri,
                        objects = Seq(StringLiteralV2("Represents a void", Some("en")))
                    )
                ),
                subClassOf = Set(AnythingOntologyIri.makeEntityIri("Nothing")),
                ontologySchema = ApiV2Complex
            )

            responderManager ! CreateClassRequestV2(
                classInfoContent = classInfoContent,
                lastModificationDate = anythingLastModDate,
                apiRequestID = UUID.randomUUID,
                requestingUser = anythingAdminUser
            )

            expectMsgPF(timeout) {
                case msg: ReadOntologyV2 =>
                    val externalOntology = msg.toOntologySchema(ApiV2Complex)
                    assert(externalOntology.classes.size == 1)
                    val readClassInfo = externalOntology.classes(classIri)
                    readClassInfo.entityInfoContent should ===(classInfoContent)

                    val metadata = externalOntology.ontologyMetadata
                    val newAnythingLastModDate = metadata.lastModificationDate.getOrElse(throw AssertionException(s"${metadata.ontologyIri} has no last modification date"))
                    assert(newAnythingLastModDate.isAfter(anythingLastModDate))
                    anythingLastModDate = newAnythingLastModDate
            }
        }

        "not add a cardinality to the class anything:Nothing, because it has a subclass" in {
            val classIri = AnythingOntologyIri.makeEntityIri("Nothing")

            val classInfoContent = ClassInfoContentV2(
                classIri = classIri,
                predicates = Map(
                    OntologyConstants.Rdf.Type.toSmartIri -> PredicateInfoV2(
                        predicateIri = OntologyConstants.Rdf.Type.toSmartIri,
                        objects = Seq(SmartIriLiteralV2(OntologyConstants.Owl.Class.toSmartIri))
                    )
                ),
                directCardinalities = Map(
                    AnythingOntologyIri.makeEntityIri("hasNothingness") -> KnoraCardinalityInfo(Cardinality.MayHaveOne)
                ),
                ontologySchema = ApiV2Complex
            )

            responderManager ! AddCardinalitiesToClassRequestV2(
                classInfoContent = classInfoContent,
                lastModificationDate = anythingLastModDate,
                apiRequestID = UUID.randomUUID,
                requestingUser = anythingAdminUser
            )

            expectMsgPF(timeout) {
                case msg: akka.actor.Status.Failure =>
                    if (printErrorMessages) println(msg.cause.getMessage)
                    msg.cause.isInstanceOf[BadRequestException] should ===(true)
            }
        }

        "not allow a user to delete a class if they are not a sysadmin or an admin in the ontology's project" in {
            val classIri = AnythingOntologyIri.makeEntityIri("Void")

            responderManager ! DeleteClassRequestV2(
                classIri = classIri,
                lastModificationDate = anythingLastModDate,
                apiRequestID = UUID.randomUUID,
                requestingUser = anythingNonAdminUser
            )

            expectMsgPF(timeout) {
                case msg: akka.actor.Status.Failure => msg.cause.isInstanceOf[ForbiddenException] should ===(true)
            }
        }


        "delete the class anything:Void" in {
            val classIri = AnythingOntologyIri.makeEntityIri("Void")

            responderManager ! DeleteClassRequestV2(
                classIri = classIri,
                lastModificationDate = anythingLastModDate,
                apiRequestID = UUID.randomUUID,
                requestingUser = anythingAdminUser
            )

            expectMsgPF(timeout) {
                case msg: ReadOntologyMetadataV2 =>
                    assert(msg.ontologies.size == 1)
                    val metadata = msg.ontologies.head
                    val newAnythingLastModDate = metadata.lastModificationDate.getOrElse(throw AssertionException(s"${metadata.ontologyIri} has no last modification date"))
                    assert(newAnythingLastModDate.isAfter(anythingLastModDate))
                    anythingLastModDate = newAnythingLastModDate
            }
        }

        "not allow a user to add a cardinality to a class if they are not a sysadmin or an admin in the user's project" in {

            val classIri = AnythingOntologyIri.makeEntityIri("Nothing")

            val classInfoContent = ClassInfoContentV2(
                classIri = classIri,
                predicates = Map(
                    OntologyConstants.Rdf.Type.toSmartIri -> PredicateInfoV2(
                        predicateIri = OntologyConstants.Rdf.Type.toSmartIri,
                        objects = Seq(SmartIriLiteralV2(OntologyConstants.Owl.Class.toSmartIri))
                    )
                ),
                directCardinalities = Map(
                    AnythingOntologyIri.makeEntityIri("hasNothingness") -> KnoraCardinalityInfo(cardinality = Cardinality.MayHaveOne, guiOrder = Some(0))
                ),
                ontologySchema = ApiV2Complex
            )

            responderManager ! AddCardinalitiesToClassRequestV2(
                classInfoContent = classInfoContent,
                lastModificationDate = anythingLastModDate,
                apiRequestID = UUID.randomUUID,
                requestingUser = anythingNonAdminUser
            )

            expectMsgPF(timeout) {
                case msg: akka.actor.Status.Failure => msg.cause.isInstanceOf[ForbiddenException] should ===(true)
            }

        }

        "create a link property, anything:hasOtherNothing, and add a cardinality for it to the class anything:Nothing" in {
            val classIri = AnythingOntologyIri.makeEntityIri("Nothing")
            val propertyIri = AnythingOntologyIri.makeEntityIri("hasOtherNothing")

            val propertyInfoContent = PropertyInfoContentV2(
                propertyIri = propertyIri,
                predicates = Map(
                    OntologyConstants.Rdf.Type.toSmartIri -> PredicateInfoV2(
                        predicateIri = OntologyConstants.Rdf.Type.toSmartIri,
                        objects = Seq(SmartIriLiteralV2(OntologyConstants.Owl.ObjectProperty.toSmartIri))
                    ),
                    OntologyConstants.KnoraApiV2Complex.SubjectType.toSmartIri -> PredicateInfoV2(
                        predicateIri = OntologyConstants.KnoraApiV2Complex.SubjectType.toSmartIri,
                        objects = Seq(SmartIriLiteralV2(classIri))
                    ),
                    OntologyConstants.KnoraApiV2Complex.ObjectType.toSmartIri -> PredicateInfoV2(
                        predicateIri = OntologyConstants.KnoraApiV2Complex.ObjectType.toSmartIri,
                        objects = Seq(SmartIriLiteralV2(classIri))
                    ),
                    OntologyConstants.Rdfs.Label.toSmartIri -> PredicateInfoV2(
                        predicateIri = OntologyConstants.Rdfs.Label.toSmartIri,
                        objects = Seq(
                            StringLiteralV2("has other nothing", Some("en"))
                        )
                    ),
                    OntologyConstants.Rdfs.Comment.toSmartIri -> PredicateInfoV2(
                        predicateIri = OntologyConstants.Rdfs.Comment.toSmartIri,
                        objects = Seq(
                            StringLiteralV2("Indicates whether a Nothing has another Nothing", Some("en"))
                        )
                    )
                ),
                subPropertyOf = Set(OntologyConstants.KnoraApiV2Complex.HasLinkTo.toSmartIri),
                ontologySchema = ApiV2Complex
            )

            responderManager ! CreatePropertyRequestV2(
                propertyInfoContent = propertyInfoContent,
                lastModificationDate = anythingLastModDate,
                apiRequestID = UUID.randomUUID,
                requestingUser = anythingAdminUser
            )

            expectMsgPF(timeout) {
                case msg: ReadOntologyV2 =>
                    val externalOntology = msg.toOntologySchema(ApiV2Complex)
                    val metadata = externalOntology.ontologyMetadata
                    val newAnythingLastModDate = metadata.lastModificationDate.getOrElse(throw AssertionException(s"${metadata.ontologyIri} has no last modification date"))
                    assert(newAnythingLastModDate.isAfter(anythingLastModDate))
                    anythingLastModDate = newAnythingLastModDate
            }

            val classInfoContent = ClassInfoContentV2(
                classIri = classIri,
                predicates = Map(
                    OntologyConstants.Rdf.Type.toSmartIri -> PredicateInfoV2(
                        predicateIri = OntologyConstants.Rdf.Type.toSmartIri,
                        objects = Seq(SmartIriLiteralV2(OntologyConstants.Owl.Class.toSmartIri))
                    )
                ),
                directCardinalities = Map(
                    propertyIri -> KnoraCardinalityInfo(cardinality = Cardinality.MayHaveOne, guiOrder = Some(0))
                ),
                ontologySchema = ApiV2Complex
            )

            responderManager ! AddCardinalitiesToClassRequestV2(
                classInfoContent = classInfoContent,
                lastModificationDate = anythingLastModDate,
                apiRequestID = UUID.randomUUID,
                requestingUser = anythingAdminUser
            )

            val expectedDirectCardinalities = Map(
                propertyIri -> KnoraCardinalityInfo(cardinality = Cardinality.MayHaveOne, guiOrder = Some(0)),
                propertyIri.fromLinkPropToLinkValueProp -> KnoraCardinalityInfo(cardinality = Cardinality.MayHaveOne, guiOrder = Some(0))
            )

            val expectedProperties = Set(
                OntologyConstants.KnoraApiV2Complex.HasStandoffLinkTo.toSmartIri,
                OntologyConstants.KnoraApiV2Complex.HasStandoffLinkToValue.toSmartIri,
                propertyIri,
                propertyIri.fromLinkPropToLinkValueProp
            )

            val expectedAllBaseClasses: Set[SmartIri] = Set(
                "http://api.knora.org/ontology/knora-api/v2#Resource".toSmartIri,
                "http://0.0.0.0:3333/ontology/0001/anything/v2#Nothing".toSmartIri
            )

            expectMsgPF(timeout) {
                case msg: ReadOntologyV2 =>
                    val externalOntology = msg.toOntologySchema(ApiV2Complex)
                    assert(externalOntology.classes.size == 1)
                    val readClassInfo = externalOntology.classes(classIri)
                    assert(readClassInfo.allBaseClasses == expectedAllBaseClasses)
                    readClassInfo.entityInfoContent.directCardinalities should ===(expectedDirectCardinalities)
                    readClassInfo.allResourcePropertyCardinalities.keySet should ===(expectedProperties)

                    val metadata = externalOntology.ontologyMetadata
                    val newAnythingLastModDate = metadata.lastModificationDate.getOrElse(throw AssertionException(s"${metadata.ontologyIri} has no last modification date"))
                    assert(newAnythingLastModDate.isAfter(anythingLastModDate))
                    anythingLastModDate = newAnythingLastModDate
            }
        }

        "add a cardinality for the property anything:hasNothingness to the class anything:Nothing" in {
            val classIri = AnythingOntologyIri.makeEntityIri("Nothing")

            val classInfoContent = ClassInfoContentV2(
                classIri = classIri,
                predicates = Map(
                    OntologyConstants.Rdf.Type.toSmartIri -> PredicateInfoV2(
                        predicateIri = OntologyConstants.Rdf.Type.toSmartIri,
                        objects = Seq(SmartIriLiteralV2(OntologyConstants.Owl.Class.toSmartIri))
                    )
                ),
                directCardinalities = Map(
                    AnythingOntologyIri.makeEntityIri("hasNothingness") -> KnoraCardinalityInfo(cardinality = Cardinality.MayHaveOne, guiOrder = Some(0))
                ),
                ontologySchema = ApiV2Complex
            )

            responderManager ! AddCardinalitiesToClassRequestV2(
                classInfoContent = classInfoContent,
                lastModificationDate = anythingLastModDate,
                apiRequestID = UUID.randomUUID,
                requestingUser = anythingAdminUser
            )

            val expectedDirectCardinalities = Map(
                AnythingOntologyIri.makeEntityIri("hasOtherNothing") -> KnoraCardinalityInfo(cardinality = Cardinality.MayHaveOne, guiOrder = Some(0)),
                AnythingOntologyIri.makeEntityIri("hasOtherNothingValue") -> KnoraCardinalityInfo(cardinality = Cardinality.MayHaveOne, guiOrder = Some(0)),
                AnythingOntologyIri.makeEntityIri("hasNothingness") -> KnoraCardinalityInfo(cardinality = Cardinality.MayHaveOne, guiOrder = Some(0))
            )

            val expectedProperties = Set(
                OntologyConstants.KnoraApiV2Complex.HasStandoffLinkTo.toSmartIri,
                OntologyConstants.KnoraApiV2Complex.HasStandoffLinkToValue.toSmartIri,
                AnythingOntologyIri.makeEntityIri("hasOtherNothing"),
                AnythingOntologyIri.makeEntityIri("hasOtherNothingValue"),
                AnythingOntologyIri.makeEntityIri("hasNothingness")
            )

            expectMsgPF(timeout) {
                case msg: ReadOntologyV2 =>
                    val externalOntology = msg.toOntologySchema(ApiV2Complex)
                    assert(externalOntology.classes.size == 1)
                    val readClassInfo = externalOntology.classes(classIri)
                    readClassInfo.entityInfoContent.directCardinalities should ===(expectedDirectCardinalities)
                    readClassInfo.allResourcePropertyCardinalities.keySet should ===(expectedProperties)

                    val metadata = externalOntology.ontologyMetadata
                    val newAnythingLastModDate = metadata.lastModificationDate.getOrElse(throw AssertionException(s"${metadata.ontologyIri} has no last modification date"))
                    assert(newAnythingLastModDate.isAfter(anythingLastModDate))
                    anythingLastModDate = newAnythingLastModDate
            }
        }

        "not add a cardinality for property anything:hasName to class anything:BlueThing, because the class is used in data" in {
            val classIri = AnythingOntologyIri.makeEntityIri("BlueThing")

            val classInfoContent = ClassInfoContentV2(
                classIri = classIri,
                predicates = Map(
                    OntologyConstants.Rdf.Type.toSmartIri -> PredicateInfoV2(
                        predicateIri = OntologyConstants.Rdf.Type.toSmartIri,
                        objects = Seq(SmartIriLiteralV2(OntologyConstants.Owl.Class.toSmartIri))
                    )
                ),
                directCardinalities = Map(
                    AnythingOntologyIri.makeEntityIri("hasName") -> KnoraCardinalityInfo(Cardinality.MayHaveOne)
                ),
                ontologySchema = ApiV2Complex
            )

            responderManager ! AddCardinalitiesToClassRequestV2(
                classInfoContent = classInfoContent,
                lastModificationDate = anythingLastModDate,
                apiRequestID = UUID.randomUUID,
                requestingUser = anythingAdminUser
            )

            expectMsgPF(timeout) {
                case msg: akka.actor.Status.Failure =>
                    if (printErrorMessages) println(msg.cause.getMessage)
                    msg.cause.isInstanceOf[BadRequestException] should ===(true)
            }
        }

        "create a property anything:hasEmptiness with knora-api:subjectType anything:Nothing" in {
            val propertyIri = AnythingOntologyIri.makeEntityIri("hasEmptiness")

            val propertyInfoContent = PropertyInfoContentV2(
                propertyIri = propertyIri,
                predicates = Map(
                    OntologyConstants.Rdf.Type.toSmartIri -> PredicateInfoV2(
                        predicateIri = OntologyConstants.Rdf.Type.toSmartIri,
                        objects = Seq(SmartIriLiteralV2(OntologyConstants.Owl.ObjectProperty.toSmartIri))
                    ),
                    OntologyConstants.KnoraApiV2Complex.SubjectType.toSmartIri -> PredicateInfoV2(
                        predicateIri = OntologyConstants.KnoraApiV2Complex.SubjectType.toSmartIri,
                        objects = Seq(SmartIriLiteralV2(AnythingOntologyIri.makeEntityIri("Nothing")))
                    ),
                    OntologyConstants.KnoraApiV2Complex.ObjectType.toSmartIri -> PredicateInfoV2(
                        predicateIri = OntologyConstants.KnoraApiV2Complex.ObjectType.toSmartIri,
                        objects = Seq(SmartIriLiteralV2(OntologyConstants.KnoraApiV2Complex.BooleanValue.toSmartIri))
                    ),
                    OntologyConstants.Rdfs.Label.toSmartIri -> PredicateInfoV2(
                        predicateIri = OntologyConstants.Rdfs.Label.toSmartIri,
                        objects = Seq(
                            StringLiteralV2("has emptiness", Some("en")),
                            StringLiteralV2("hat Leerheit", Some("de"))
                        )
                    ),
                    OntologyConstants.Rdfs.Comment.toSmartIri -> PredicateInfoV2(
                        predicateIri = OntologyConstants.Rdfs.Comment.toSmartIri,
                        objects = Seq(
                            StringLiteralV2("Indicates whether a Nothing has emptiness", Some("en")),
                            StringLiteralV2("Anzeigt, ob ein Nichts Leerheit hat", Some("de"))
                        )
                    )
                ),
                subPropertyOf = Set(OntologyConstants.KnoraApiV2Complex.HasValue.toSmartIri),
                ontologySchema = ApiV2Complex
            )

            responderManager ! CreatePropertyRequestV2(
                propertyInfoContent = propertyInfoContent,
                lastModificationDate = anythingLastModDate,
                apiRequestID = UUID.randomUUID,
                requestingUser = anythingAdminUser
            )

            expectMsgPF(timeout) {
                case msg: ReadOntologyV2 =>
                    val externalOntology = msg.toOntologySchema(ApiV2Complex)
                    assert(externalOntology.properties.size == 1)
                    val property = externalOntology.properties(propertyIri)

                    property.entityInfoContent should ===(propertyInfoContent)
                    val metadata = externalOntology.ontologyMetadata
                    val newAnythingLastModDate = metadata.lastModificationDate.getOrElse(throw AssertionException(s"${metadata.ontologyIri} has no last modification date"))
                    assert(newAnythingLastModDate.isAfter(anythingLastModDate))
                    anythingLastModDate = newAnythingLastModDate
            }
        }

        "add a cardinality for the property anything:hasEmptiness to the class anything:Nothing" in {
            val classIri = AnythingOntologyIri.makeEntityIri("Nothing")

            val classInfoContent = ClassInfoContentV2(
                classIri = classIri,
                predicates = Map(
                    OntologyConstants.Rdf.Type.toSmartIri -> PredicateInfoV2(
                        predicateIri = OntologyConstants.Rdf.Type.toSmartIri,
                        objects = Seq(SmartIriLiteralV2(OntologyConstants.Owl.Class.toSmartIri))
                    )
                ),
                directCardinalities = Map(
                    AnythingOntologyIri.makeEntityIri("hasEmptiness") -> KnoraCardinalityInfo(cardinality = Cardinality.MayHaveOne, guiOrder = Some(1))
                ),
                ontologySchema = ApiV2Complex
            )

            responderManager ! AddCardinalitiesToClassRequestV2(
                classInfoContent = classInfoContent,
                lastModificationDate = anythingLastModDate,
                apiRequestID = UUID.randomUUID,
                requestingUser = anythingAdminUser
            )

            val expectedDirectCardinalities = Map(
                AnythingOntologyIri.makeEntityIri("hasOtherNothing") -> KnoraCardinalityInfo(cardinality = Cardinality.MayHaveOne, guiOrder = Some(0)),
                AnythingOntologyIri.makeEntityIri("hasOtherNothingValue") -> KnoraCardinalityInfo(cardinality = Cardinality.MayHaveOne, guiOrder = Some(0)),
                AnythingOntologyIri.makeEntityIri("hasNothingness") -> KnoraCardinalityInfo(cardinality = Cardinality.MayHaveOne, guiOrder = Some(0)),
                AnythingOntologyIri.makeEntityIri("hasEmptiness") -> KnoraCardinalityInfo(cardinality = Cardinality.MayHaveOne, guiOrder = Some(1))
            )

            val expectedProperties = Set(
                OntologyConstants.KnoraApiV2Complex.HasStandoffLinkTo.toSmartIri,
                OntologyConstants.KnoraApiV2Complex.HasStandoffLinkToValue.toSmartIri,
                AnythingOntologyIri.makeEntityIri("hasOtherNothing"),
                AnythingOntologyIri.makeEntityIri("hasOtherNothingValue"),
                AnythingOntologyIri.makeEntityIri("hasNothingness"),
                AnythingOntologyIri.makeEntityIri("hasEmptiness")
            )

            expectMsgPF(timeout) {
                case msg: ReadOntologyV2 =>
                    val externalOntology = msg.toOntologySchema(ApiV2Complex)
                    assert(externalOntology.classes.size == 1)
                    val readClassInfo = externalOntology.classes(classIri)
                    readClassInfo.entityInfoContent.directCardinalities should ===(expectedDirectCardinalities)
                    readClassInfo.allResourcePropertyCardinalities.keySet should ===(expectedProperties)

                    val metadata = externalOntology.ontologyMetadata
                    val newAnythingLastModDate = metadata.lastModificationDate.getOrElse(throw AssertionException(s"${metadata.ontologyIri} has no last modification date"))
                    assert(newAnythingLastModDate.isAfter(anythingLastModDate))
                    anythingLastModDate = newAnythingLastModDate
            }
        }

        "not allow a user to change the cardinalities of a class if they are not a sysadmin or an admin in the user's project" in {

            val classIri = AnythingOntologyIri.makeEntityIri("Nothing")

            val classInfoContent = ClassInfoContentV2(
                classIri = classIri,
                predicates = Map(
                    OntologyConstants.Rdf.Type.toSmartIri -> PredicateInfoV2(
                        predicateIri = OntologyConstants.Rdf.Type.toSmartIri,
                        objects = Seq(SmartIriLiteralV2(OntologyConstants.Owl.Class.toSmartIri))
                    )
                ),
                directCardinalities = Map(
                    AnythingOntologyIri.makeEntityIri("hasEmptiness") -> KnoraCardinalityInfo(cardinality = Cardinality.MayHaveOne, guiOrder = Some(0))
                ),
                ontologySchema = ApiV2Complex
            )

            responderManager ! ChangeCardinalitiesRequestV2(
                classInfoContent = classInfoContent,
                lastModificationDate = anythingLastModDate,
                apiRequestID = UUID.randomUUID,
                requestingUser = anythingNonAdminUser
            )

            expectMsgPF(timeout) {
                case msg: akka.actor.Status.Failure => msg.cause.isInstanceOf[ForbiddenException] should ===(true)
            }

        }

        "change the cardinalities of the class anything:Nothing, removing anything:hasOtherNothing and anything:hasNothingness and leaving anything:hasEmptiness" in {
            val classIri = AnythingOntologyIri.makeEntityIri("Nothing")

            val classInfoContent = ClassInfoContentV2(
                classIri = classIri,
                predicates = Map(
                    OntologyConstants.Rdf.Type.toSmartIri -> PredicateInfoV2(
                        predicateIri = OntologyConstants.Rdf.Type.toSmartIri,
                        objects = Seq(SmartIriLiteralV2(OntologyConstants.Owl.Class.toSmartIri))
                    )
                ),
                directCardinalities = Map(
                    AnythingOntologyIri.makeEntityIri("hasEmptiness") -> KnoraCardinalityInfo(cardinality = Cardinality.MayHaveOne, guiOrder = Some(0))
                ),
                ontologySchema = ApiV2Complex
            )

            responderManager ! ChangeCardinalitiesRequestV2(
                classInfoContent = classInfoContent,
                lastModificationDate = anythingLastModDate,
                apiRequestID = UUID.randomUUID,
                requestingUser = anythingAdminUser
            )

            val expectedProperties = Set(
                OntologyConstants.KnoraApiV2Complex.HasStandoffLinkTo.toSmartIri,
                OntologyConstants.KnoraApiV2Complex.HasStandoffLinkToValue.toSmartIri,
                AnythingOntologyIri.makeEntityIri("hasEmptiness")
            )

            val expectedAllBaseClasses: Set[SmartIri] = Set(
                "http://api.knora.org/ontology/knora-api/v2#Resource".toSmartIri,
                "http://0.0.0.0:3333/ontology/0001/anything/v2#Nothing".toSmartIri
            )

            expectMsgPF(timeout) {
                case msg: ReadOntologyV2 =>
                    val externalOntology = msg.toOntologySchema(ApiV2Complex)
                    assert(externalOntology.classes.size == 1)
                    val readClassInfo = externalOntology.classes(classIri)
                    assert(readClassInfo.allBaseClasses == expectedAllBaseClasses)
                    readClassInfo.entityInfoContent.directCardinalities should ===(classInfoContent.directCardinalities)
                    readClassInfo.allResourcePropertyCardinalities.keySet should ===(expectedProperties)

                    val metadata = externalOntology.ontologyMetadata
                    val newAnythingLastModDate = metadata.lastModificationDate.getOrElse(throw AssertionException(s"${metadata.ontologyIri} has no last modification date"))
                    assert(newAnythingLastModDate.isAfter(anythingLastModDate))
                    anythingLastModDate = newAnythingLastModDate
            }
        }

        "not delete the class anything:Nothing, because the property anything:hasEmptiness refers to it" in {
            val classIri = AnythingOntologyIri.makeEntityIri("Nothing")

            responderManager ! DeleteClassRequestV2(
                classIri = classIri,
                lastModificationDate = anythingLastModDate,
                apiRequestID = UUID.randomUUID,
                requestingUser = anythingAdminUser
            )

            expectMsgPF(timeout) {
                case msg: akka.actor.Status.Failure =>
                    if (printErrorMessages) println(msg.cause.getMessage)
                    msg.cause.isInstanceOf[BadRequestException] should ===(true)
            }
        }

        "delete the property anything:hasNothingness" in {
            val hasNothingness = AnythingOntologyIri.makeEntityIri("hasNothingness")

            responderManager ! DeletePropertyRequestV2(
                propertyIri = hasNothingness,
                lastModificationDate = anythingLastModDate,
                apiRequestID = UUID.randomUUID,
                requestingUser = anythingAdminUser
            )

            expectMsgPF(timeout) {
                case msg: ReadOntologyMetadataV2 =>
                    assert(msg.ontologies.size == 1)
                    val metadata = msg.ontologies.head
                    val newAnythingLastModDate = metadata.lastModificationDate.getOrElse(throw AssertionException(s"${metadata.ontologyIri} has no last modification date"))
                    assert(newAnythingLastModDate.isAfter(anythingLastModDate))
                    anythingLastModDate = newAnythingLastModDate
            }
        }

        "not delete the property anything:hasEmptiness, because the class anything:Nothing refers to it" in {
            val hasNothingness = AnythingOntologyIri.makeEntityIri("hasEmptiness")

            responderManager ! DeletePropertyRequestV2(
                propertyIri = hasNothingness,
                lastModificationDate = anythingLastModDate,
                apiRequestID = UUID.randomUUID,
                requestingUser = anythingAdminUser
            )

            expectMsgPF(timeout) {
                case msg: akka.actor.Status.Failure =>
                    if (printErrorMessages) println(msg.cause.getMessage)
                    msg.cause.isInstanceOf[BadRequestException] should ===(true)
            }
        }

        "not allow a user to remove all cardinalities from a class if they are not a sysadmin or an admin in the user's project" in {

            val classIri = AnythingOntologyIri.makeEntityIri("Nothing")

            val classInfoContent = ClassInfoContentV2(
                classIri = classIri,
                predicates = Map(
                    OntologyConstants.Rdf.Type.toSmartIri -> PredicateInfoV2(
                        predicateIri = OntologyConstants.Rdf.Type.toSmartIri,
                        objects = Seq(SmartIriLiteralV2(OntologyConstants.Owl.Class.toSmartIri))
                    )
                ),
                ontologySchema = ApiV2Complex
            )

            responderManager ! ChangeCardinalitiesRequestV2(
                classInfoContent = classInfoContent,
                lastModificationDate = anythingLastModDate,
                apiRequestID = UUID.randomUUID,
                requestingUser = anythingNonAdminUser
            )

            expectMsgPF(timeout) {
                case msg: akka.actor.Status.Failure =>
                    if (printErrorMessages) println(msg.cause.getMessage)
                    msg.cause.isInstanceOf[ForbiddenException] should ===(true)
            }
        }

        "remove all cardinalities from the class anything:Nothing" in {
            val classIri = AnythingOntologyIri.makeEntityIri("Nothing")

            val classInfoContent = ClassInfoContentV2(
                classIri = classIri,
                predicates = Map(
                    OntologyConstants.Rdf.Type.toSmartIri -> PredicateInfoV2(
                        predicateIri = OntologyConstants.Rdf.Type.toSmartIri,
                        objects = Seq(SmartIriLiteralV2(OntologyConstants.Owl.Class.toSmartIri))
                    )
                ),
                ontologySchema = ApiV2Complex
            )

            responderManager ! ChangeCardinalitiesRequestV2(
                classInfoContent = classInfoContent,
                lastModificationDate = anythingLastModDate,
                apiRequestID = UUID.randomUUID,
                requestingUser = anythingAdminUser
            )

            val expectedProperties = Set(
                OntologyConstants.KnoraApiV2Complex.HasStandoffLinkTo.toSmartIri,
                OntologyConstants.KnoraApiV2Complex.HasStandoffLinkToValue.toSmartIri
            )

            expectMsgPF(timeout) {
                case msg: ReadOntologyV2 =>
                    val externalOntology = msg.toOntologySchema(ApiV2Complex)
                    assert(externalOntology.classes.size == 1)
                    val readClassInfo = externalOntology.classes(classIri)
                    readClassInfo.entityInfoContent.directCardinalities should ===(classInfoContent.directCardinalities)
                    readClassInfo.allResourcePropertyCardinalities.keySet should ===(expectedProperties)

                    val metadata = externalOntology.ontologyMetadata
                    val newAnythingLastModDate = metadata.lastModificationDate.getOrElse(throw AssertionException(s"${metadata.ontologyIri} has no last modification date"))
                    assert(newAnythingLastModDate.isAfter(anythingLastModDate))
                    anythingLastModDate = newAnythingLastModDate
            }
        }

        "not delete the property anything:hasEmptiness with the wrong knora-api:lastModificationDate" in {
            val hasEmptiness = AnythingOntologyIri.makeEntityIri("hasEmptiness")

            responderManager ! DeletePropertyRequestV2(
                propertyIri = hasEmptiness,
                lastModificationDate = anythingLastModDate.minusSeconds(60),
                apiRequestID = UUID.randomUUID,
                requestingUser = anythingAdminUser
            )

            expectMsgPF(timeout) {
                case msg: akka.actor.Status.Failure =>
                    if (printErrorMessages) println(msg.cause.getMessage)
                    msg.cause.isInstanceOf[EditConflictException] should ===(true)
            }
        }

        "not allow a user to delete a property if they are not a sysadmin or an admin in the ontology's project" in {
            val hasEmptiness = AnythingOntologyIri.makeEntityIri("hasEmptiness")

            responderManager ! DeletePropertyRequestV2(
                propertyIri = hasEmptiness,
                lastModificationDate = anythingLastModDate,
                apiRequestID = UUID.randomUUID,
                requestingUser = anythingNonAdminUser
            )

            expectMsgPF(timeout) {
                case msg: akka.actor.Status.Failure =>
                    if (printErrorMessages) println(msg.cause.getMessage)
                    msg.cause.isInstanceOf[ForbiddenException] should ===(true)
            }
        }

        "delete the properties anything:hasOtherNothing and anything:hasEmptiness" in {
            val hasOtherNothing = AnythingOntologyIri.makeEntityIri("hasOtherNothing")

            responderManager ! DeletePropertyRequestV2(
                propertyIri = hasOtherNothing,
                lastModificationDate = anythingLastModDate,
                apiRequestID = UUID.randomUUID,
                requestingUser = anythingAdminUser
            )

            expectMsgPF(timeout) {
                case msg: ReadOntologyMetadataV2 =>
                    assert(msg.ontologies.size == 1)
                    val metadata = msg.ontologies.head
                    val newAnythingLastModDate = metadata.lastModificationDate.getOrElse(throw AssertionException(s"${metadata.ontologyIri} has no last modification date"))
                    assert(newAnythingLastModDate.isAfter(anythingLastModDate))
                    anythingLastModDate = newAnythingLastModDate
            }

            val hasEmptiness = AnythingOntologyIri.makeEntityIri("hasEmptiness")

            responderManager ! DeletePropertyRequestV2(
                propertyIri = hasEmptiness,
                lastModificationDate = anythingLastModDate,
                apiRequestID = UUID.randomUUID,
                requestingUser = anythingAdminUser
            )

            expectMsgPF(timeout) {
                case msg: ReadOntologyMetadataV2 =>
                    assert(msg.ontologies.size == 1)
                    val metadata = msg.ontologies.head
                    val newAnythingLastModDate = metadata.lastModificationDate.getOrElse(throw AssertionException(s"${metadata.ontologyIri} has no last modification date"))
                    assert(newAnythingLastModDate.isAfter(anythingLastModDate))
                    anythingLastModDate = newAnythingLastModDate
            }
        }

        "delete the class anything:Nothing" in {
            val classIri = AnythingOntologyIri.makeEntityIri("Nothing")

            responderManager ! DeleteClassRequestV2(
                classIri = classIri,
                lastModificationDate = anythingLastModDate,
                apiRequestID = UUID.randomUUID,
                requestingUser = anythingAdminUser
            )

            expectMsgPF(timeout) {
                case msg: ReadOntologyMetadataV2 =>
                    assert(msg.ontologies.size == 1)
                    val metadata = msg.ontologies.head
                    val newAnythingLastModDate = metadata.lastModificationDate.getOrElse(throw AssertionException(s"${metadata.ontologyIri} has no last modification date"))
                    assert(newAnythingLastModDate.isAfter(anythingLastModDate))
                    anythingLastModDate = newAnythingLastModDate
            }
        }

        "not create a class whose base class is in a non-shared ontology in another project" in {
            val classIri = AnythingOntologyIri.makeEntityIri("InvalidClass")

            val classInfoContent = ClassInfoContentV2(
                classIri = classIri,
                predicates = Map(
                    OntologyConstants.Rdf.Type.toSmartIri -> PredicateInfoV2(
                        predicateIri = OntologyConstants.Rdf.Type.toSmartIri,
                        objects = Seq(SmartIriLiteralV2(OntologyConstants.Owl.Class.toSmartIri))
                    ),
                    OntologyConstants.Rdfs.Label.toSmartIri -> PredicateInfoV2(
                        predicateIri = OntologyConstants.Rdfs.Label.toSmartIri,
                        objects = Seq(StringLiteralV2("invalid class", Some("en")))
                    ),
                    OntologyConstants.Rdfs.Comment.toSmartIri -> PredicateInfoV2(
                        predicateIri = OntologyConstants.Rdfs.Comment.toSmartIri,
                        objects = Seq(StringLiteralV2("Represents an invalid class", Some("en")))
                    )
                ),
                subClassOf = Set(IncunabulaOntologyIri.makeEntityIri("book")),
                ontologySchema = ApiV2Complex
            )

            responderManager ! CreateClassRequestV2(
                classInfoContent = classInfoContent,
                lastModificationDate = anythingLastModDate,
                apiRequestID = UUID.randomUUID,
                requestingUser = anythingAdminUser
            )

            expectMsgPF(timeout) {
                case msg: akka.actor.Status.Failure =>
                    if (printErrorMessages) println(msg.cause.getMessage)
                    msg.cause.isInstanceOf[BadRequestException] should ===(true)
            }
        }

        "not create a class with a cardinality on a property defined in a non-shared ontology in another project" in {
            val classIri = AnythingOntologyIri.makeEntityIri("InvalidClass")

            val classInfoContent = ClassInfoContentV2(
                classIri = classIri,
                predicates = Map(
                    OntologyConstants.Rdf.Type.toSmartIri -> PredicateInfoV2(
                        predicateIri = OntologyConstants.Rdf.Type.toSmartIri,
                        objects = Seq(SmartIriLiteralV2(OntologyConstants.Owl.Class.toSmartIri))
                    ),
                    OntologyConstants.Rdfs.Label.toSmartIri -> PredicateInfoV2(
                        predicateIri = OntologyConstants.Rdfs.Label.toSmartIri,
                        objects = Seq(StringLiteralV2("invalid class", Some("en")))
                    ),
                    OntologyConstants.Rdfs.Comment.toSmartIri -> PredicateInfoV2(
                        predicateIri = OntologyConstants.Rdfs.Comment.toSmartIri,
                        objects = Seq(StringLiteralV2("Represents an invalid class", Some("en")))
                    )
                ),
                subClassOf = Set(OntologyConstants.KnoraApiV2Complex.Resource.toSmartIri),
                directCardinalities = Map(IncunabulaOntologyIri.makeEntityIri("description") -> KnoraCardinalityInfo(Cardinality.MayHaveOne)),
                ontologySchema = ApiV2Complex
            )

            responderManager ! CreateClassRequestV2(
                classInfoContent = classInfoContent,
                lastModificationDate = anythingLastModDate,
                apiRequestID = UUID.randomUUID,
                requestingUser = anythingAdminUser
            )

            expectMsgPF(timeout) {
                case msg: akka.actor.Status.Failure =>
                    if (printErrorMessages) println(msg.cause.getMessage)
                    msg.cause.isInstanceOf[BadRequestException] should ===(true)
            }
        }

        "not create a subproperty of a property defined in a non-shared ontology in another project" in {

            val propertyIri = AnythingOntologyIri.makeEntityIri("invalidProperty")

            val propertyInfoContent = PropertyInfoContentV2(
                propertyIri = propertyIri,
                predicates = Map(
                    OntologyConstants.Rdf.Type.toSmartIri -> PredicateInfoV2(
                        predicateIri = OntologyConstants.Rdf.Type.toSmartIri,
                        objects = Seq(SmartIriLiteralV2(OntologyConstants.Owl.ObjectProperty.toSmartIri))
                    ),
                    OntologyConstants.KnoraApiV2Complex.ObjectType.toSmartIri -> PredicateInfoV2(
                        predicateIri = OntologyConstants.KnoraApiV2Complex.ObjectType.toSmartIri,
                        objects = Seq(SmartIriLiteralV2(OntologyConstants.KnoraApiV2Complex.TextValue.toSmartIri))
                    ),
                    OntologyConstants.Rdfs.Label.toSmartIri -> PredicateInfoV2(
                        predicateIri = OntologyConstants.Rdfs.Label.toSmartIri,
                        objects = Seq(
                            StringLiteralV2("invalid property", Some("en"))
                        )
                    ),
                    OntologyConstants.Rdfs.Comment.toSmartIri -> PredicateInfoV2(
                        predicateIri = OntologyConstants.Rdfs.Comment.toSmartIri,
                        objects = Seq(
                            StringLiteralV2("An invalid property definition", Some("en"))
                        )
                    )
                ),
                subPropertyOf = Set(IncunabulaOntologyIri.makeEntityIri("description")),
                ontologySchema = ApiV2Complex
            )

            responderManager ! CreatePropertyRequestV2(
                propertyInfoContent = propertyInfoContent,
                lastModificationDate = anythingLastModDate,
                apiRequestID = UUID.randomUUID,
                requestingUser = anythingAdminUser
            )

            expectMsgPF(timeout) {
                case msg: akka.actor.Status.Failure =>
                    if (printErrorMessages) println(msg.cause.getMessage)
                    msg.cause.isInstanceOf[BadRequestException] should ===(true)
            }
        }

        "not create property with a subject type defined in a non-shared ontology in another project" in {

            val propertyIri = AnythingOntologyIri.makeEntityIri("invalidProperty")

            val propertyInfoContent = PropertyInfoContentV2(
                propertyIri = propertyIri,
                predicates = Map(
                    OntologyConstants.Rdf.Type.toSmartIri -> PredicateInfoV2(
                        predicateIri = OntologyConstants.Rdf.Type.toSmartIri,
                        objects = Seq(SmartIriLiteralV2(OntologyConstants.Owl.ObjectProperty.toSmartIri))
                    ),
                    OntologyConstants.KnoraApiV2Complex.SubjectType.toSmartIri -> PredicateInfoV2(
                        predicateIri = OntologyConstants.KnoraApiV2Complex.SubjectType.toSmartIri,
                        objects = Seq(SmartIriLiteralV2(IncunabulaOntologyIri.makeEntityIri("book")))
                    ),
                    OntologyConstants.KnoraApiV2Complex.ObjectType.toSmartIri -> PredicateInfoV2(
                        predicateIri = OntologyConstants.KnoraApiV2Complex.ObjectType.toSmartIri,
                        objects = Seq(SmartIriLiteralV2(OntologyConstants.KnoraApiV2Complex.TextValue.toSmartIri))
                    ),
                    OntologyConstants.Rdfs.Label.toSmartIri -> PredicateInfoV2(
                        predicateIri = OntologyConstants.Rdfs.Label.toSmartIri,
                        objects = Seq(
                            StringLiteralV2("invalid property", Some("en"))
                        )
                    ),
                    OntologyConstants.Rdfs.Comment.toSmartIri -> PredicateInfoV2(
                        predicateIri = OntologyConstants.Rdfs.Comment.toSmartIri,
                        objects = Seq(
                            StringLiteralV2("An invalid property definition", Some("en"))
                        )
                    )
                ),
                subPropertyOf = Set(OntologyConstants.KnoraApiV2Complex.HasValue.toSmartIri),
                ontologySchema = ApiV2Complex
            )

            responderManager ! CreatePropertyRequestV2(
                propertyInfoContent = propertyInfoContent,
                lastModificationDate = anythingLastModDate,
                apiRequestID = UUID.randomUUID,
                requestingUser = anythingAdminUser
            )

            expectMsgPF(timeout) {
                case msg: akka.actor.Status.Failure =>
                    if (printErrorMessages) println(msg.cause.getMessage)
                    msg.cause.isInstanceOf[BadRequestException] should ===(true)
            }
        }

        "not create property with an object type defined in a non-shared ontology in another project" in {

            val propertyIri = AnythingOntologyIri.makeEntityIri("invalidProperty")

            val propertyInfoContent = PropertyInfoContentV2(
                propertyIri = propertyIri,
                predicates = Map(
                    OntologyConstants.Rdf.Type.toSmartIri -> PredicateInfoV2(
                        predicateIri = OntologyConstants.Rdf.Type.toSmartIri,
                        objects = Seq(SmartIriLiteralV2(OntologyConstants.Owl.ObjectProperty.toSmartIri))
                    ),
                    OntologyConstants.KnoraApiV2Complex.ObjectType.toSmartIri -> PredicateInfoV2(
                        predicateIri = OntologyConstants.KnoraApiV2Complex.ObjectType.toSmartIri,
                        objects = Seq(SmartIriLiteralV2(IncunabulaOntologyIri.makeEntityIri("book")))
                    ),
                    OntologyConstants.Rdfs.Label.toSmartIri -> PredicateInfoV2(
                        predicateIri = OntologyConstants.Rdfs.Label.toSmartIri,
                        objects = Seq(
                            StringLiteralV2("invalid property", Some("en"))
                        )
                    ),
                    OntologyConstants.Rdfs.Comment.toSmartIri -> PredicateInfoV2(
                        predicateIri = OntologyConstants.Rdfs.Comment.toSmartIri,
                        objects = Seq(
                            StringLiteralV2("An invalid property definition", Some("en"))
                        )
                    )
                ),
                subPropertyOf = Set(OntologyConstants.KnoraApiV2Complex.HasLinkTo.toSmartIri),
                ontologySchema = ApiV2Complex
            )

            responderManager ! CreatePropertyRequestV2(
                propertyInfoContent = propertyInfoContent,
                lastModificationDate = anythingLastModDate,
                apiRequestID = UUID.randomUUID,
                requestingUser = anythingAdminUser
            )

            expectMsgPF(timeout) {
                case msg: akka.actor.Status.Failure =>
                    if (printErrorMessages) println(msg.cause.getMessage)
                    msg.cause.isInstanceOf[BadRequestException] should ===(true)
            }
        }

        "create a class anything:AnyBox1 as a subclass of example-box:Box" in {
            val classIri = AnythingOntologyIri.makeEntityIri("AnyBox1")

            val classInfoContent = ClassInfoContentV2(
                classIri = classIri,
                predicates = Map(
                    OntologyConstants.Rdf.Type.toSmartIri -> PredicateInfoV2(
                        predicateIri = OntologyConstants.Rdf.Type.toSmartIri,
                        objects = Seq(SmartIriLiteralV2(OntologyConstants.Owl.Class.toSmartIri))
                    ),
                    OntologyConstants.Rdfs.Label.toSmartIri -> PredicateInfoV2(
                        predicateIri = OntologyConstants.Rdfs.Label.toSmartIri,
                        objects = Seq(StringLiteralV2("any box", Some("en")))
                    ),
                    OntologyConstants.Rdfs.Comment.toSmartIri -> PredicateInfoV2(
                        predicateIri = OntologyConstants.Rdfs.Comment.toSmartIri,
                        objects = Seq(StringLiteralV2("Represents any box", Some("en")))
                    )
                ),
                subClassOf = Set(ExampleSharedOntologyIri.makeEntityIri("Box")),
                ontologySchema = ApiV2Complex
            )

            responderManager ! CreateClassRequestV2(
                classInfoContent = classInfoContent,
                lastModificationDate = anythingLastModDate,
                apiRequestID = UUID.randomUUID,
                requestingUser = anythingAdminUser
            )

            expectMsgPF(timeout) {
                case msg: ReadOntologyV2 =>
                    val externalOntology = msg.toOntologySchema(ApiV2Complex)
                    assert(externalOntology.classes.size == 1)
                    val readClassInfo = externalOntology.classes(classIri)
                    readClassInfo.entityInfoContent should ===(classInfoContent)

                    val metadata = externalOntology.ontologyMetadata
                    val newAnythingLastModDate = metadata.lastModificationDate.getOrElse(throw AssertionException(s"${metadata.ontologyIri} has no last modification date"))
                    assert(newAnythingLastModDate.isAfter(anythingLastModDate))
                    anythingLastModDate = newAnythingLastModDate
            }
        }

        "delete the class anything:AnyBox1" in {
            val classIri = AnythingOntologyIri.makeEntityIri("AnyBox1")

            responderManager ! DeleteClassRequestV2(
                classIri = classIri,
                lastModificationDate = anythingLastModDate,
                apiRequestID = UUID.randomUUID,
                requestingUser = anythingAdminUser
            )

            expectMsgPF(timeout) {
                case msg: ReadOntologyMetadataV2 =>
                    assert(msg.ontologies.size == 1)
                    val metadata = msg.ontologies.head
                    val newAnythingLastModDate = metadata.lastModificationDate.getOrElse(throw AssertionException(s"${metadata.ontologyIri} has no last modification date"))
                    assert(newAnythingLastModDate.isAfter(anythingLastModDate))
                    anythingLastModDate = newAnythingLastModDate
            }
        }

        "create a class anything:AnyBox2 with a cardinality on example-box:hasName" in {
            val classIri = AnythingOntologyIri.makeEntityIri("AnyBox2")

            val classInfoContent = ClassInfoContentV2(
                classIri = classIri,
                predicates = Map(
                    OntologyConstants.Rdf.Type.toSmartIri -> PredicateInfoV2(
                        predicateIri = OntologyConstants.Rdf.Type.toSmartIri,
                        objects = Seq(SmartIriLiteralV2(OntologyConstants.Owl.Class.toSmartIri))
                    ),
                    OntologyConstants.Rdfs.Label.toSmartIri -> PredicateInfoV2(
                        predicateIri = OntologyConstants.Rdfs.Label.toSmartIri,
                        objects = Seq(StringLiteralV2("any box", Some("en")))
                    ),
                    OntologyConstants.Rdfs.Comment.toSmartIri -> PredicateInfoV2(
                        predicateIri = OntologyConstants.Rdfs.Comment.toSmartIri,
                        objects = Seq(StringLiteralV2("Represents any box", Some("en")))
                    )
                ),
                subClassOf = Set(ExampleSharedOntologyIri.makeEntityIri("Box")),
                directCardinalities = Map(ExampleSharedOntologyIri.makeEntityIri("hasName") -> KnoraCardinalityInfo(Cardinality.MayHaveOne)),
                ontologySchema = ApiV2Complex
            )

            responderManager ! CreateClassRequestV2(
                classInfoContent = classInfoContent,
                lastModificationDate = anythingLastModDate,
                apiRequestID = UUID.randomUUID,
                requestingUser = anythingAdminUser
            )

            expectMsgPF(timeout) {
                case msg: ReadOntologyV2 =>
                    val externalOntology = msg.toOntologySchema(ApiV2Complex)
                    assert(externalOntology.classes.size == 1)
                    val readClassInfo = externalOntology.classes(classIri)
                    readClassInfo.entityInfoContent should ===(classInfoContent)

                    val metadata = externalOntology.ontologyMetadata
                    val newAnythingLastModDate = metadata.lastModificationDate.getOrElse(throw AssertionException(s"${metadata.ontologyIri} has no last modification date"))
                    assert(newAnythingLastModDate.isAfter(anythingLastModDate))
                    anythingLastModDate = newAnythingLastModDate
            }
        }

        "delete the class anything:AnyBox2" in {
            val classIri = AnythingOntologyIri.makeEntityIri("AnyBox2")

            responderManager ! DeleteClassRequestV2(
                classIri = classIri,
                lastModificationDate = anythingLastModDate,
                apiRequestID = UUID.randomUUID,
                requestingUser = anythingAdminUser
            )

            expectMsgPF(timeout) {
                case msg: ReadOntologyMetadataV2 =>
                    assert(msg.ontologies.size == 1)
                    val metadata = msg.ontologies.head
                    val newAnythingLastModDate = metadata.lastModificationDate.getOrElse(throw AssertionException(s"${metadata.ontologyIri} has no last modification date"))
                    assert(newAnythingLastModDate.isAfter(anythingLastModDate))
                    anythingLastModDate = newAnythingLastModDate
            }
        }

        "create a property anything:hasAnyName with base property example-box:hasName" in {
            val propertyIri = AnythingOntologyIri.makeEntityIri("hasAnyName")

            val propertyInfoContent = PropertyInfoContentV2(
                propertyIri = propertyIri,
                predicates = Map(
                    OntologyConstants.Rdf.Type.toSmartIri -> PredicateInfoV2(
                        predicateIri = OntologyConstants.Rdf.Type.toSmartIri,
                        objects = Seq(SmartIriLiteralV2(OntologyConstants.Owl.ObjectProperty.toSmartIri))
                    ),
                    OntologyConstants.KnoraApiV2Complex.ObjectType.toSmartIri -> PredicateInfoV2(
                        predicateIri = OntologyConstants.KnoraApiV2Complex.ObjectType.toSmartIri,
                        objects = Seq(SmartIriLiteralV2(OntologyConstants.KnoraApiV2Complex.TextValue.toSmartIri))
                    ),
                    OntologyConstants.Rdfs.Label.toSmartIri -> PredicateInfoV2(
                        predicateIri = OntologyConstants.Rdfs.Label.toSmartIri,
                        objects = Seq(StringLiteralV2("has any shared name", Some("en")))
                    ),
                    OntologyConstants.Rdfs.Comment.toSmartIri -> PredicateInfoV2(
                        predicateIri = OntologyConstants.Rdfs.Comment.toSmartIri,
                        objects = Seq(StringLiteralV2("Represents a shared name", Some("en")))
                    )
                ),
                subPropertyOf = Set(ExampleSharedOntologyIri.makeEntityIri("hasName")),
                ontologySchema = ApiV2Complex
            )

            responderManager ! CreatePropertyRequestV2(
                propertyInfoContent = propertyInfoContent,
                lastModificationDate = anythingLastModDate,
                apiRequestID = UUID.randomUUID,
                requestingUser = anythingAdminUser
            )

            expectMsgPF(timeout) {
                case msg: ReadOntologyV2 =>
                    val externalOntology = msg.toOntologySchema(ApiV2Complex)
                    assert(externalOntology.properties.size == 1)
                    val property = externalOntology.properties(propertyIri)

                    property.entityInfoContent should ===(propertyInfoContent)
                    val metadata = externalOntology.ontologyMetadata
                    val newAnythingLastModDate = metadata.lastModificationDate.getOrElse(throw AssertionException(s"${metadata.ontologyIri} has no last modification date"))
                    assert(newAnythingLastModDate.isAfter(anythingLastModDate))
                    anythingLastModDate = newAnythingLastModDate
            }
        }

        "delete the property anything:hasAnyName" in {
            val propertyIri = AnythingOntologyIri.makeEntityIri("hasAnyName")

            responderManager ! DeletePropertyRequestV2(
                propertyIri = propertyIri,
                lastModificationDate = anythingLastModDate,
                apiRequestID = UUID.randomUUID,
                requestingUser = anythingAdminUser
            )

            expectMsgPF(timeout) {
                case msg: ReadOntologyMetadataV2 =>
                    assert(msg.ontologies.size == 1)
                    val metadata = msg.ontologies.head
                    val newAnythingLastModDate = metadata.lastModificationDate.getOrElse(throw AssertionException(s"${metadata.ontologyIri} has no last modification date"))
                    assert(newAnythingLastModDate.isAfter(anythingLastModDate))
                    anythingLastModDate = newAnythingLastModDate
            }
        }

        "create a property anything:BoxHasBoolean with subject type example-box:Box" in {
            val propertyIri = AnythingOntologyIri.makeEntityIri("BoxHasBoolean")

            val propertyInfoContent = PropertyInfoContentV2(
                propertyIri = propertyIri,
                predicates = Map(
                    OntologyConstants.Rdf.Type.toSmartIri -> PredicateInfoV2(
                        predicateIri = OntologyConstants.Rdf.Type.toSmartIri,
                        objects = Seq(SmartIriLiteralV2(OntologyConstants.Owl.ObjectProperty.toSmartIri))
                    ),
                    OntologyConstants.KnoraApiV2Complex.SubjectType.toSmartIri -> PredicateInfoV2(
                        predicateIri = OntologyConstants.KnoraApiV2Complex.SubjectType.toSmartIri,
                        objects = Seq(SmartIriLiteralV2(ExampleSharedOntologyIri.makeEntityIri("Box")))
                    ),
                    OntologyConstants.KnoraApiV2Complex.ObjectType.toSmartIri -> PredicateInfoV2(
                        predicateIri = OntologyConstants.KnoraApiV2Complex.ObjectType.toSmartIri,
                        objects = Seq(SmartIriLiteralV2(OntologyConstants.KnoraApiV2Complex.BooleanValue.toSmartIri))
                    ),
                    OntologyConstants.Rdfs.Label.toSmartIri -> PredicateInfoV2(
                        predicateIri = OntologyConstants.Rdfs.Label.toSmartIri,
                        objects = Seq(StringLiteralV2("has boolean", Some("en")))
                    ),
                    OntologyConstants.Rdfs.Comment.toSmartIri -> PredicateInfoV2(
                        predicateIri = OntologyConstants.Rdfs.Comment.toSmartIri,
                        objects = Seq(StringLiteralV2("Represents a boolean", Some("en")))
                    )
                ),
                subPropertyOf = Set(OntologyConstants.KnoraApiV2Complex.HasValue.toSmartIri),
                ontologySchema = ApiV2Complex
            )

            responderManager ! CreatePropertyRequestV2(
                propertyInfoContent = propertyInfoContent,
                lastModificationDate = anythingLastModDate,
                apiRequestID = UUID.randomUUID,
                requestingUser = anythingAdminUser
            )

            expectMsgPF(timeout) {
                case msg: ReadOntologyV2 =>
                    val externalOntology = msg.toOntologySchema(ApiV2Complex)
                    assert(externalOntology.properties.size == 1)
                    val property = externalOntology.properties(propertyIri)

                    property.entityInfoContent should ===(propertyInfoContent)
                    val metadata = externalOntology.ontologyMetadata
                    val newAnythingLastModDate = metadata.lastModificationDate.getOrElse(throw AssertionException(s"${metadata.ontologyIri} has no last modification date"))
                    assert(newAnythingLastModDate.isAfter(anythingLastModDate))
                    anythingLastModDate = newAnythingLastModDate
            }
        }

        "delete the property anything:BoxHasBoolean" in {
            val propertyIri = AnythingOntologyIri.makeEntityIri("BoxHasBoolean")

            responderManager ! DeletePropertyRequestV2(
                propertyIri = propertyIri,
                lastModificationDate = anythingLastModDate,
                apiRequestID = UUID.randomUUID,
                requestingUser = anythingAdminUser
            )

            expectMsgPF(timeout) {
                case msg: ReadOntologyMetadataV2 =>
                    assert(msg.ontologies.size == 1)
                    val metadata = msg.ontologies.head
                    val newAnythingLastModDate = metadata.lastModificationDate.getOrElse(throw AssertionException(s"${metadata.ontologyIri} has no last modification date"))
                    assert(newAnythingLastModDate.isAfter(anythingLastModDate))
                    anythingLastModDate = newAnythingLastModDate
            }
        }

        "create a property anything:hasBox with object type example-box:Box" in {
            val propertyIri = AnythingOntologyIri.makeEntityIri("hasBox")

            val propertyInfoContent = PropertyInfoContentV2(
                propertyIri = propertyIri,
                predicates = Map(
                    OntologyConstants.Rdf.Type.toSmartIri -> PredicateInfoV2(
                        predicateIri = OntologyConstants.Rdf.Type.toSmartIri,
                        objects = Seq(SmartIriLiteralV2(OntologyConstants.Owl.ObjectProperty.toSmartIri))
                    ),
                    OntologyConstants.KnoraApiV2Complex.ObjectType.toSmartIri -> PredicateInfoV2(
                        predicateIri = OntologyConstants.KnoraApiV2Complex.ObjectType.toSmartIri,
                        objects = Seq(SmartIriLiteralV2(ExampleSharedOntologyIri.makeEntityIri("Box")))
                    ),
                    OntologyConstants.Rdfs.Label.toSmartIri -> PredicateInfoV2(
                        predicateIri = OntologyConstants.Rdfs.Label.toSmartIri,
                        objects = Seq(StringLiteralV2("has box", Some("en")))
                    ),
                    OntologyConstants.Rdfs.Comment.toSmartIri -> PredicateInfoV2(
                        predicateIri = OntologyConstants.Rdfs.Comment.toSmartIri,
                        objects = Seq(StringLiteralV2("Has a box", Some("en")))
                    )
                ),
                subPropertyOf = Set(OntologyConstants.KnoraApiV2Complex.HasLinkTo.toSmartIri),
                ontologySchema = ApiV2Complex
            )

            responderManager ! CreatePropertyRequestV2(
                propertyInfoContent = propertyInfoContent,
                lastModificationDate = anythingLastModDate,
                apiRequestID = UUID.randomUUID,
                requestingUser = anythingAdminUser
            )

            expectMsgPF(timeout) {
                case msg: ReadOntologyV2 =>
                    val externalOntology = msg.toOntologySchema(ApiV2Complex)
                    assert(externalOntology.properties.size == 1)
                    val property = externalOntology.properties(propertyIri)

                    property.entityInfoContent should ===(propertyInfoContent)
                    val metadata = externalOntology.ontologyMetadata
                    val newAnythingLastModDate = metadata.lastModificationDate.getOrElse(throw AssertionException(s"${metadata.ontologyIri} has no last modification date"))
                    assert(newAnythingLastModDate.isAfter(anythingLastModDate))
                    anythingLastModDate = newAnythingLastModDate
            }
        }

        "delete the property anything:hasBox" in {
            val propertyIri = AnythingOntologyIri.makeEntityIri("hasBox")

            responderManager ! DeletePropertyRequestV2(
                propertyIri = propertyIri,
                lastModificationDate = anythingLastModDate,
                apiRequestID = UUID.randomUUID,
                requestingUser = anythingAdminUser
            )

            expectMsgPF(timeout) {
                case msg: ReadOntologyMetadataV2 =>
                    assert(msg.ontologies.size == 1)
                    val metadata = msg.ontologies.head
                    val newAnythingLastModDate = metadata.lastModificationDate.getOrElse(throw AssertionException(s"${metadata.ontologyIri} has no last modification date"))
                    assert(newAnythingLastModDate.isAfter(anythingLastModDate))
                    anythingLastModDate = newAnythingLastModDate
            }
        }

        "not load an ontology that has no knora-base:attachedToProject" in {
            val invalidOnto = List(RdfDataObject(
                path = "_test_data/responders.v2.OntologyResponderV2Spec/onto-without-project.ttl", name = "http://www.knora.org/ontology/invalid"
            ))

            customLoadTestData(invalidOnto)
            expectMsgType[akka.actor.Status.Failure](timeout).cause.isInstanceOf[InconsistentTriplestoreDataException] should ===(true)
        }

        "not load an ontology containing a class that's missing a cardinality for a link value property" in {
            val invalidOnto = List(RdfDataObject(
                path = "_test_data/responders.v2.OntologyResponderV2Spec/missing-link-value-cardinality-onto.ttl", name = "http://www.knora.org/ontology/invalid"
            ))

            customLoadTestData(invalidOnto)
            expectMsgType[akka.actor.Status.Failure](timeout).cause.isInstanceOf[InconsistentTriplestoreDataException] should ===(true)
        }


        "not load an ontology containing a class that's missing a cardinality for a link property" in {
            val invalidOnto = List(RdfDataObject(
                path = "_test_data/responders.v2.OntologyResponderV2Spec/missing-link-cardinality-onto.ttl", name = "http://www.knora.org/ontology/invalid"
            ))

            customLoadTestData(invalidOnto)
            expectMsgType[akka.actor.Status.Failure](timeout).cause.isInstanceOf[InconsistentTriplestoreDataException] should ===(true)
        }

        "not load an ontology containing a class with a cardinality whose subject class constraint is incompatible with the class" in {
            val invalidOnto = List(RdfDataObject(
                path = "_test_data/responders.v2.OntologyResponderV2Spec/class-incompatible-with-scc-onto.ttl", name = "http://www.knora.org/ontology/invalid"
            ))

            customLoadTestData(invalidOnto)
            expectMsgType[akka.actor.Status.Failure](timeout).cause.isInstanceOf[InconsistentTriplestoreDataException] should ===(true)
        }

        "not load an ontology containing a resource class without an rdfs:label" in {
            val invalidOnto = List(RdfDataObject(
                path = "_test_data/responders.v2.OntologyResponderV2Spec/class-without-label-onto.ttl", name = "http://www.knora.org/ontology/invalid"
            ))

            customLoadTestData(invalidOnto)
            expectMsgType[akka.actor.Status.Failure](timeout).cause.isInstanceOf[InconsistentTriplestoreDataException] should ===(true)
        }

        "not load an ontology containing a resource property without an rdfs:label" in {
            val invalidOnto = List(RdfDataObject(
                path = "_test_data/responders.v2.OntologyResponderV2Spec/property-without-label-onto.ttl", name = "http://www.knora.org/ontology/invalid"
            ))

            customLoadTestData(invalidOnto)
            expectMsgType[akka.actor.Status.Failure](timeout).cause.isInstanceOf[InconsistentTriplestoreDataException] should ===(true)
        }

        "not load an ontology containing a resource class that is also a standoff class" in {
            val invalidOnto = List(RdfDataObject(
                path = "_test_data/responders.v2.OntologyResponderV2Spec/resource-class-is-standoff-class-onto.ttl", name = "http://www.knora.org/ontology/invalid"
            ))

            customLoadTestData(invalidOnto)
            expectMsgType[akka.actor.Status.Failure](timeout).cause.isInstanceOf[InconsistentTriplestoreDataException] should ===(true)
        }

        "not load an ontology containing a resource class with a cardinality on an undefined property" in {
            val invalidOnto = List(RdfDataObject(
                path = "_test_data/responders.v2.OntologyResponderV2Spec/class-with-missing-property-onto.ttl", name = "http://www.knora.org/ontology/invalid"
            ))

            customLoadTestData(invalidOnto)
            expectMsgType[akka.actor.Status.Failure](timeout).cause.isInstanceOf[InconsistentTriplestoreDataException] should ===(true)
        }

        "not load an ontology containing a resource class with a directly defined cardinality on a non-resource property" in {
            val invalidOnto = List(RdfDataObject(
                path = "_test_data/responders.v2.OntologyResponderV2Spec/class-with-non-resource-prop-cardinality-onto.ttl", name = "http://www.knora.org/ontology/invalid"
            ))

            customLoadTestData(invalidOnto)
            expectMsgType[akka.actor.Status.Failure](timeout).cause.isInstanceOf[InconsistentTriplestoreDataException] should ===(true)
        }

        "not load an ontology containing a resource class with a cardinality on knora-base:resourceProperty" in {
            val invalidOnto = List(RdfDataObject(
                path = "_test_data/responders.v2.OntologyResponderV2Spec/class-with-cardinality-on-kbresprop-onto.ttl", name = "http://www.knora.org/ontology/invalid"
            ))

            customLoadTestData(invalidOnto)
            expectMsgType[akka.actor.Status.Failure](timeout).cause.isInstanceOf[InconsistentTriplestoreDataException] should ===(true)
        }

        "not load an ontology containing a resource class with a cardinality on knora-base:hasValue" in {
            val invalidOnto = List(RdfDataObject(
                path = "_test_data/responders.v2.OntologyResponderV2Spec/class-with-cardinality-on-kbhasvalue-onto.ttl", name = "http://www.knora.org/ontology/invalid"
            ))

            customLoadTestData(invalidOnto)
            expectMsgType[akka.actor.Status.Failure](timeout).cause.isInstanceOf[InconsistentTriplestoreDataException] should ===(true)
        }

        "not load an ontology containing a resource class with a base class that has a Knora IRI but isn't a resource class" in {
            val invalidOnto = List(RdfDataObject(
                path = "_test_data/responders.v2.OntologyResponderV2Spec/resource-class-with-invalid-base-class-onto.ttl", name = "http://www.knora.org/ontology/invalid"
            ))

            customLoadTestData(invalidOnto)
            expectMsgType[akka.actor.Status.Failure](timeout).cause.isInstanceOf[InconsistentTriplestoreDataException] should ===(true)
        }

        "not load an ontology containing a standoff class with a cardinality on a resource property" in {
            val invalidOnto = List(RdfDataObject(
                path = "_test_data/responders.v2.OntologyResponderV2Spec/standoff-class-with-resprop-cardinality-onto.ttl", name = "http://www.knora.org/ontology/invalid"
            ))

            customLoadTestData(invalidOnto)
            expectMsgType[akka.actor.Status.Failure](timeout).cause.isInstanceOf[InconsistentTriplestoreDataException] should ===(true)
        }

        "not load an ontology containing a standoff class with a base class that's not a standoff class" in {
            val invalidOnto = List(RdfDataObject(
                path = "_test_data/responders.v2.OntologyResponderV2Spec/standoff-class-with-invalid-base-class-onto.ttl", name = "http://www.knora.org/ontology/invalid"
            ))

            customLoadTestData(invalidOnto)
            expectMsgType[akka.actor.Status.Failure](timeout).cause.isInstanceOf[InconsistentTriplestoreDataException] should ===(true)
        }

        "not load an ontology containing a property with a subject class constraint of foaf:Person" in {
            val invalidOnto = List(RdfDataObject(
                path = "_test_data/responders.v2.OntologyResponderV2Spec/prop-with-non-knora-scc-onto.ttl", name = "http://www.knora.org/ontology/invalid"
            ))

            customLoadTestData(invalidOnto)
            expectMsgType[akka.actor.Status.Failure](timeout).cause.isInstanceOf[InconsistentTriplestoreDataException] should ===(true)
        }

        "not load an ontology containing a Knora value property with a subject class constraint of knora-base:TextValue" in {
            val invalidOnto = List(RdfDataObject(
                path = "_test_data/responders.v2.OntologyResponderV2Spec/prop-with-value-scc-onto.ttl", name = "http://www.knora.org/ontology/invalid"
            ))

            customLoadTestData(invalidOnto)
            expectMsgType[akka.actor.Status.Failure](timeout).cause.isInstanceOf[InconsistentTriplestoreDataException] should ===(true)
        }

        "not load an ontology containing a property with a subject class constraint of salsah-gui:Guielement" in {
            val invalidOnto = List(RdfDataObject(
                path = "_test_data/responders.v2.OntologyResponderV2Spec/prop-with-guielement-scc-onto.ttl", name = "http://www.knora.org/ontology/invalid"
            ))

            customLoadTestData(invalidOnto)
            expectMsgType[akka.actor.Status.Failure](timeout).cause.isInstanceOf[InconsistentTriplestoreDataException] should ===(true)
        }

        "not load an ontology containing a property with an object class constraint of foaf:Person" in {
            val invalidOnto = List(RdfDataObject(
                path = "_test_data/responders.v2.OntologyResponderV2Spec/prop-with-non-knora-occ-onto.ttl", name = "http://www.knora.org/ontology/invalid"
            ))

            customLoadTestData(invalidOnto)
            expectMsgType[akka.actor.Status.Failure](timeout).cause.isInstanceOf[InconsistentTriplestoreDataException] should ===(true)
        }

        "not load an ontology containing a property whose object class constraint is incompatible with its base property" in {
            val invalidOnto = List(RdfDataObject(
                path = "_test_data/responders.v2.OntologyResponderV2Spec/prop-with-incompatible-occ-onto.ttl", name = "http://www.knora.org/ontology/invalid"
            ))

            customLoadTestData(invalidOnto)
            expectMsgType[akka.actor.Status.Failure](timeout).cause.isInstanceOf[InconsistentTriplestoreDataException] should ===(true)
        }

        "not load an ontology containing a class with cardinalities for a link property and a matching link value property, except that the link property isn't really a link property" in {
            val invalidOnto = List(RdfDataObject(
                path = "_test_data/responders.v2.OntologyResponderV2Spec/class-with-misdefined-link-property-onto.ttl", name = "http://www.knora.org/ontology/invalid"
            ))

            customLoadTestData(invalidOnto)
            expectMsgType[akka.actor.Status.Failure](timeout).cause.isInstanceOf[InconsistentTriplestoreDataException] should ===(true)
        }

        "not load an ontology containing a class with cardinalities for a link property and a matching link value property, except that the link value property isn't really a link value property" in {
            val invalidOnto = List(RdfDataObject(
                path = "_test_data/responders.v2.OntologyResponderV2Spec/class-with-misdefined-link-value-property-onto.ttl", name = "http://www.knora.org/ontology/invalid"
            ))

            customLoadTestData(invalidOnto)
            expectMsgType[akka.actor.Status.Failure](timeout).cause.isInstanceOf[InconsistentTriplestoreDataException] should ===(true)
        }

        "not load an ontology containing a resource property with no object class constraint" ignore { // Consistency checks don't allow this in GraphDB.
            val invalidOnto = List(RdfDataObject(
                path = "_test_data/responders.v2.OntologyResponderV2Spec/resource-prop-without-occ-onto.ttl", name = "http://www.knora.org/ontology/invalid"
            ))

            customLoadTestData(invalidOnto)
            expectMsgType[akka.actor.Status.Failure](timeout).cause.isInstanceOf[InconsistentTriplestoreDataException] should ===(true)
        }

        "not load an ontology containing a resource property with no rdfs:label" in {
            val invalidOnto = List(RdfDataObject(
                path = "_test_data/responders.v2.OntologyResponderV2Spec/resource-prop-without-label-onto.ttl", name = "http://www.knora.org/ontology/invalid"
            ))

            customLoadTestData(invalidOnto)
            expectMsgType[akka.actor.Status.Failure](timeout).cause.isInstanceOf[InconsistentTriplestoreDataException] should ===(true)
        }

        "not load an ontology containing a property that's a subproperty of both knora-base:hasValue and knora-base:hasLinkTo" in {
            val invalidOnto = List(RdfDataObject(
                path = "_test_data/responders.v2.OntologyResponderV2Spec/prop-both-value-and-link-onto.ttl", name = "http://www.knora.org/ontology/invalid"
            ))

            customLoadTestData(invalidOnto)
            expectMsgType[akka.actor.Status.Failure](timeout).cause.isInstanceOf[InconsistentTriplestoreDataException] should ===(true)
        }

        "not load an ontology containing a property that's a subproperty of knora-base:hasFileValue" in {
            val invalidOnto = List(RdfDataObject(
                path = "_test_data/responders.v2.OntologyResponderV2Spec/filevalue-prop-onto.ttl", name = "http://www.knora.org/ontology/invalid"
            ))

            customLoadTestData(invalidOnto)
            expectMsgType[akka.actor.Status.Failure](timeout).cause.isInstanceOf[InconsistentTriplestoreDataException] should ===(true)
        }

        "not load an ontology containing a resource property with a base property that has a Knora IRI but isn't a resource property" in {
            val invalidOnto = List(RdfDataObject(
                path = "_test_data/responders.v2.OntologyResponderV2Spec/resource-prop-wrong-base-onto.ttl", name = "http://www.knora.org/ontology/invalid"
            ))

            customLoadTestData(invalidOnto)
            expectMsgType[akka.actor.Status.Failure](timeout).cause.isInstanceOf[InconsistentTriplestoreDataException] should ===(true)
        }

        "not load an ontology containing a property that contains salsah-gui:guiOrder" ignore { // Consistency checks don't allow this in GraphDB.
            val invalidOnto = List(RdfDataObject(
                path = "_test_data/responders.v2.OntologyResponderV2Spec/prop-with-guiorder-onto.ttl", name = "http://www.knora.org/ontology/invalid"
            ))

            customLoadTestData(invalidOnto)
            expectMsgType[akka.actor.Status.Failure](timeout).cause.isInstanceOf[InconsistentTriplestoreDataException] should ===(true)
        }

        "not load an ontology containing a cardinality that contains salsah-gui:guiElement" in {
            val invalidOnto = List(RdfDataObject(
                path = "_test_data/responders.v2.OntologyResponderV2Spec/cardinality-with-guielement-onto.ttl", name = "http://www.knora.org/ontology/invalid"
            ))

            customLoadTestData(invalidOnto)
            expectMsgType[akka.actor.Status.Failure](timeout).cause.isInstanceOf[InconsistentTriplestoreDataException] should ===(true)
        }

        "not load an ontology containing a cardinality that contains salsah-gui:guiAttribute" in {
            val invalidOnto = List(RdfDataObject(
                path = "_test_data/responders.v2.OntologyResponderV2Spec/cardinality-with-guiattribute-onto.ttl", name = "http://www.knora.org/ontology/invalid"
            ))

            customLoadTestData(invalidOnto)
            expectMsgType[akka.actor.Status.Failure](timeout).cause.isInstanceOf[InconsistentTriplestoreDataException] should ===(true)
        }

        "not load a project-specific ontology containing an owl:TransitiveProperty" in {
            val invalidOnto = List(RdfDataObject(
                path = "_test_data/responders.v2.OntologyResponderV2Spec/transitive-prop.ttl", name = "http://www.knora.org/ontology/invalid"
            ))

            customLoadTestData(invalidOnto)
            expectMsgType[akka.actor.Status.Failure](timeout).cause.isInstanceOf[InconsistentTriplestoreDataException] should ===(true)
        }

        "not load a project-specific ontology with a class that has cardinalities both on property P and on a subproperty of P" in {
            val invalidOnto = List(RdfDataObject(
                path = "_test_data/responders.v2.OntologyResponderV2Spec/class-inherits-prop-and-subprop-onto.ttl", name = "http://www.knora.org/ontology/invalid"
            ))

            customLoadTestData(invalidOnto)
            expectMsgType[akka.actor.Status.Failure](timeout).cause.isInstanceOf[InconsistentTriplestoreDataException] should ===(true)
        }

        "not load a project-specific ontology containing mismatched cardinalities for a link property and a link value property" in {
            val invalidOnto = List(RdfDataObject(
                path = "_test_data/responders.v2.OntologyResponderV2Spec/class-with-mismatched-link-cardinalities-onto.ttl", name = "http://www.knora.org/ontology/invalid"
            ))

            customLoadTestData(invalidOnto)
            expectMsgType[akka.actor.Status.Failure](timeout).cause.isInstanceOf[InconsistentTriplestoreDataException] should ===(true)
        }

        "not load a project-specific ontology containing an invalid cardinality on a boolean property" in {
            val invalidOnto = List(RdfDataObject(
                path = "_test_data/responders.v2.OntologyResponderV2Spec/invalid-card-on-boolean-prop.ttl", name = "http://www.knora.org/ontology/invalid"
            ))

            customLoadTestData(invalidOnto)
            expectMsgType[akka.actor.Status.Failure](timeout).cause.isInstanceOf[InconsistentTriplestoreDataException] should ===(true)
        }

        "not load a project-specific ontology containing a class with a cardinality on a property from a non-shared ontology in another project" in {
            val invalidOnto = List(RdfDataObject(
                path = "_test_data/responders.v2.OntologyResponderV2Spec/class-with-non-shared-cardinality.ttl", name = "http://www.knora.org/ontology/invalid"
            ))

            customLoadTestData(invalidOnto)
            expectMsgType[akka.actor.Status.Failure](timeout).cause.isInstanceOf[InconsistentTriplestoreDataException] should ===(true)
        }

        "not load a project-specific ontology containing a class with a base class defined in a non-shared ontology in another project" in {
            val invalidOnto = List(RdfDataObject(
                path = "_test_data/responders.v2.OntologyResponderV2Spec/class-with-non-shared-base-class.ttl", name = "http://www.knora.org/ontology/invalid"
            ))

            customLoadTestData(invalidOnto)
            expectMsgType[akka.actor.Status.Failure](timeout).cause.isInstanceOf[InconsistentTriplestoreDataException] should ===(true)
        }

        "not load a project-specific ontology containing a property with a base property defined in a non-shared ontology in another project" in {
            val invalidOnto = List(RdfDataObject(
                path = "_test_data/responders.v2.OntologyResponderV2Spec/prop-with-non-shared-base-prop.ttl", name = "http://www.knora.org/ontology/invalid"
            ))

            customLoadTestData(invalidOnto)
            expectMsgType[akka.actor.Status.Failure](timeout).cause.isInstanceOf[InconsistentTriplestoreDataException] should ===(true)
        }

        "not load a project-specific ontology containing a property whose subject class constraint is defined in a non-shared ontology in another project" in {
            val invalidOnto = List(RdfDataObject(
                path = "_test_data/responders.v2.OntologyResponderV2Spec/prop-with-non-shared-scc.ttl", name = "http://www.knora.org/ontology/invalid"
            ))

            customLoadTestData(invalidOnto)
            expectMsgType[akka.actor.Status.Failure](timeout).cause.isInstanceOf[InconsistentTriplestoreDataException] should ===(true)
        }

        "not load a project-specific ontology containing a property whose object class constraint is defined in a non-shared ontology in another project" in {
            val invalidOnto = List(RdfDataObject(
                path = "_test_data/responders.v2.OntologyResponderV2Spec/prop-with-non-shared-occ.ttl", name = "http://www.knora.org/ontology/invalid"
            ))

            customLoadTestData(invalidOnto)
            expectMsgType[akka.actor.Status.Failure](timeout).cause.isInstanceOf[InconsistentTriplestoreDataException] should ===(true)
        }

        "not load a project-specific ontology containing a class with two cardinalities that override the same base class cardinality of 1 or 0-1" in {
            val invalidOnto = List(RdfDataObject(
                path = "_test_data/responders.v2.OntologyResponderV2Spec/conflicting-cardinalities-onto.ttl", name = "http://www.knora.org/ontology/invalid"
            ))

            customLoadTestData(invalidOnto)
            expectMsgType[akka.actor.Status.Failure](timeout).cause.isInstanceOf[InconsistentTriplestoreDataException] should ===(true)
        }
    }
}<|MERGE_RESOLUTION|>--- conflicted
+++ resolved
@@ -2071,37 +2071,31 @@
             )
 
             val expectedProperties: Set[SmartIri] = Set(
-                "http://0.0.0.0:3333/ontology/0001/anything/v2#isPartOfOtherThing",
+                "http://0.0.0.0:3333/ontology/0001/anything/v2#hasBoolean",
+                "http://0.0.0.0:3333/ontology/0001/anything/v2#hasColor",
                 "http://0.0.0.0:3333/ontology/0001/anything/v2#hasDate",
-                "http://0.0.0.0:3333/ontology/0001/anything/v2#isPartOfOtherThingValue",
-                "http://0.0.0.0:3333/ontology/0001/anything/v2#hasOtherThingValue",
-                "http://0.0.0.0:3333/ontology/0001/anything/v2#hasUri",
+                "http://0.0.0.0:3333/ontology/0001/anything/v2#hasDecimal",
                 "http://0.0.0.0:3333/ontology/0001/anything/v2#hasGeometry",
-                "http://0.0.0.0:3333/ontology/0001/anything/v2#hasRichtext",
-                "http://0.0.0.0:3333/ontology/0001/anything/v2#hasDecimal",
+                "http://0.0.0.0:3333/ontology/0001/anything/v2#hasGeoname",
+                "http://0.0.0.0:3333/ontology/0001/anything/v2#hasInteger",
+                "http://0.0.0.0:3333/ontology/0001/anything/v2#hasInterval",
                 "http://0.0.0.0:3333/ontology/0001/anything/v2#hasListItem",
-                "http://0.0.0.0:3333/ontology/0001/anything/v2#hasThingDocumentValue",
-                "http://0.0.0.0:3333/ontology/0001/anything/v2#hasThingPictureValue",
-                "http://0.0.0.0:3333/ontology/0001/anything/v2#hasColor",
-                "http://0.0.0.0:3333/ontology/0001/anything/v2#hasThingPicture",
                 "http://0.0.0.0:3333/ontology/0001/anything/v2#hasName",
                 "http://0.0.0.0:3333/ontology/0001/anything/v2#hasOtherListItem",
-                "http://0.0.0.0:3333/ontology/0001/anything/v2#hasInterval",
-<<<<<<< HEAD
+                "http://0.0.0.0:3333/ontology/0001/anything/v2#hasOtherThing",
+                "http://0.0.0.0:3333/ontology/0001/anything/v2#hasOtherThingValue",
+                "http://0.0.0.0:3333/ontology/0001/anything/v2#hasRichtext",
+                "http://0.0.0.0:3333/ontology/0001/anything/v2#hasText",
+                "http://0.0.0.0:3333/ontology/0001/anything/v2#hasThingDocument",
+                "http://0.0.0.0:3333/ontology/0001/anything/v2#hasThingDocumentValue",
+                "http://0.0.0.0:3333/ontology/0001/anything/v2#hasThingPicture",
+                "http://0.0.0.0:3333/ontology/0001/anything/v2#hasThingPictureValue",
                 "http://0.0.0.0:3333/ontology/0001/anything/v2#hasTimeStamp",
-                "http://0.0.0.0:3333/ontology/0001/anything/v2#hasListItem",
+                "http://0.0.0.0:3333/ontology/0001/anything/v2#hasUri",
+                "http://0.0.0.0:3333/ontology/0001/anything/v2#isPartOfOtherThing",
                 "http://0.0.0.0:3333/ontology/0001/anything/v2#isPartOfOtherThingValue",
-                "http://0.0.0.0:3333/ontology/0001/anything/v2#hasUri"
-=======
                 "http://api.knora.org/ontology/knora-api/v2#hasStandoffLinkTo",
-                "http://0.0.0.0:3333/ontology/0001/anything/v2#hasGeoname",
-                "http://0.0.0.0:3333/ontology/0001/anything/v2#hasText",
-                "http://0.0.0.0:3333/ontology/0001/anything/v2#hasBoolean",
-                "http://api.knora.org/ontology/knora-api/v2#hasStandoffLinkToValue",
-                "http://0.0.0.0:3333/ontology/0001/anything/v2#hasInteger",
-                "http://0.0.0.0:3333/ontology/0001/anything/v2#hasThingDocument",
-                "http://0.0.0.0:3333/ontology/0001/anything/v2#hasOtherThing"
->>>>>>> 4204ff7f
+                "http://api.knora.org/ontology/knora-api/v2#hasStandoffLinkToValue"
             ).map(_.toSmartIri)
 
             val expectedAllBaseClasses: Set[SmartIri] = Set(
