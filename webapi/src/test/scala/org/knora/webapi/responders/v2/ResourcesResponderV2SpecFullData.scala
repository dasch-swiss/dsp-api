--- conflicted
+++ resolved
@@ -5,8 +5,8 @@
 import org.knora.webapi.messages.v2.responder.resourcemessages._
 import org.knora.webapi.messages.v2.responder.valuemessages._
 import org.knora.webapi.util.IriConversions._
+import org.knora.webapi.util.PermissionUtilADM._
 import org.knora.webapi.util.StringFormatter
-import org.knora.webapi.util.PermissionUtilADM._
 import org.knora.webapi.util.date.{CalendarNameJulian, DatePrecisionYear}
 import org.knora.webapi.{InternalSchema, SharedTestDataADM}
 
@@ -15,12 +15,8 @@
     val expectedReadResourceV2ForZeitgloecklein = ReadResourceV2(
         label = "Zeitgl\u00F6cklein des Lebens und Leidens Christi",
         resourceIri = "http://rdfh.ch/0803/c5058f3a",
-<<<<<<< HEAD
         permissions = "CR knora-admin:Creator|M knora-admin:ProjectMember|V knora-admin:KnownUser|RV knora-admin:UnknownUser",
-=======
-        permissions = "CR knora-base:Creator|M knora-base:ProjectMember|V knora-base:KnownUser|RV knora-base:UnknownUser",
         userPermission = ChangeRightsPermission,
->>>>>>> 30321b80
         attachedToUser = "http://rdfh.ch/users/91e19f1e01",
         resourceClassIri = "http://www.knora.org/ontology/0803/incunabula#book".toSmartIri,
         projectADM = SharedTestDataADM.incunabulaProject,
@@ -36,12 +32,8 @@
                     valueHasString = "Dimension: 8\u00B0"
                 ),
                 valueIri = "http://rdfh.ch/0803/c5058f3a/values/5524469101",
-<<<<<<< HEAD
                 permissions = "CR knora-admin:Creator|M knora-admin:ProjectMember|V knora-admin:UnknownUser,knora-admin:KnownUser",
-=======
-                permissions = "CR knora-base:Creator|M knora-base:ProjectMember|V knora-base:UnknownUser,knora-base:KnownUser",
-                userPermission = ChangeRightsPermission,
->>>>>>> 30321b80
+                userPermission = ChangeRightsPermission,
                 valueCreationDate = Instant.parse("2016-03-02T15:05:10Z"),
                 attachedToUser = "http://rdfh.ch/users/91e19f1e01",
                 deletionInfo = None
@@ -56,12 +48,8 @@
                         valueHasString = "Schramm Bd. XXI, S. 27"
                     ),
                     valueIri = "http://rdfh.ch/0803/c5058f3a/values/184e99ca01",
-<<<<<<< HEAD
-                    permissions = "CR knora-admin:Creator|M knora-admin:ProjectMember|V knora-admin:KnownUser,knora-admin:UnknownUser",
-=======
-                    permissions = "CR knora-base:Creator|M knora-base:ProjectMember|V knora-base:KnownUser,knora-base:UnknownUser",
-                    userPermission = ChangeRightsPermission,
->>>>>>> 30321b80
+                    permissions = "CR knora-admin:Creator|M knora-admin:ProjectMember|V knora-admin:KnownUser,knora-admin:UnknownUser",
+                    userPermission = ChangeRightsPermission,
                     valueCreationDate = Instant.parse("2016-03-02T15:05:10Z"),
                     attachedToUser = "http://rdfh.ch/users/91e19f1e01",
                     deletionInfo = None
@@ -75,12 +63,8 @@
                         valueHasString = "GW 4168"
                     ),
                     valueIri = "http://rdfh.ch/0803/c5058f3a/values/db77ec0302",
-<<<<<<< HEAD
                     permissions = "CR knora-admin:Creator|M knora-admin:ProjectMember|V knora-admin:UnknownUser,knora-admin:KnownUser",
-=======
-                    permissions = "CR knora-base:Creator|M knora-base:ProjectMember|V knora-base:UnknownUser,knora-base:KnownUser",
-                    userPermission = ChangeRightsPermission,
->>>>>>> 30321b80
+                    userPermission = ChangeRightsPermission,
                     valueCreationDate = Instant.parse("2016-03-02T15:05:10Z"),
                     attachedToUser = "http://rdfh.ch/users/91e19f1e01",
                     deletionInfo = None
@@ -94,12 +78,8 @@
                         valueHasString = "ISTC ib00512000"
                     ),
                     valueIri = "http://rdfh.ch/0803/c5058f3a/values/9ea13f3d02",
-<<<<<<< HEAD
-                    permissions = "CR knora-admin:Creator|M knora-admin:ProjectMember|V knora-admin:KnownUser,knora-admin:UnknownUser",
-=======
-                    permissions = "CR knora-base:Creator|M knora-base:ProjectMember|V knora-base:KnownUser,knora-base:UnknownUser",
-                    userPermission = ChangeRightsPermission,
->>>>>>> 30321b80
+                    permissions = "CR knora-admin:Creator|M knora-admin:ProjectMember|V knora-admin:KnownUser,knora-admin:UnknownUser",
+                    userPermission = ChangeRightsPermission,
                     valueCreationDate = Instant.parse("2016-03-02T15:05:10Z"),
                     attachedToUser = "http://rdfh.ch/users/91e19f1e01",
                     deletionInfo = None
@@ -114,12 +94,8 @@
                     valueHasString = "Johann Amerbach"
                 ),
                 valueIri = "http://rdfh.ch/0803/c5058f3a/values/497df9ab",
-<<<<<<< HEAD
                 permissions = "CR knora-admin:Creator|M knora-admin:ProjectMember|V knora-admin:KnownUser,knora-admin:UnknownUser",
-=======
-                permissions = "CR knora-base:Creator|M knora-base:ProjectMember|V knora-base:KnownUser,knora-base:UnknownUser",
-                userPermission = ChangeRightsPermission,
->>>>>>> 30321b80
+                userPermission = ChangeRightsPermission,
                 valueCreationDate = Instant.parse("2016-03-02T15:05:10Z"),
                 attachedToUser = "http://rdfh.ch/users/91e19f1e01",
                 deletionInfo = None
@@ -133,12 +109,8 @@
                     valueHasString = "Berthold, der Bruder"
                 ),
                 valueIri = "http://rdfh.ch/0803/c5058f3a/values/8653a672",
-<<<<<<< HEAD
                 permissions = "CR knora-admin:Creator|M knora-admin:ProjectMember|V knora-admin:KnownUser",
-=======
-                permissions = "CR knora-base:Creator|M knora-base:ProjectMember|V knora-base:KnownUser",
-                userPermission = ChangeRightsPermission,
->>>>>>> 30321b80
+                userPermission = ChangeRightsPermission,
                 valueCreationDate = Instant.parse("2016-03-02T15:05:10Z"),
                 attachedToUser = "http://rdfh.ch/users/91e19f1e01",
                 deletionInfo = None
@@ -152,12 +124,8 @@
                     valueHasString = "http://www.ub.uni-koeln.de/cdm/compoundobject/collection/inkunabeln/id/1878/rec/1"
                 ),
                 valueIri = "http://rdfh.ch/0803/c5058f3a/values/10e00c7acc2704",
-<<<<<<< HEAD
                 permissions = "CR knora-admin:Creator|D knora-admin:ProjectMember|V knora-admin:KnownUser,knora-admin:UnknownUser",
-=======
-                permissions = "CR knora-base:Creator|D knora-base:ProjectMember|V knora-base:KnownUser,knora-base:UnknownUser",
-                userPermission = ChangeRightsPermission,
->>>>>>> 30321b80
+                userPermission = ChangeRightsPermission,
                 valueCreationDate = Instant.parse("2016-03-02T15:05:10Z"),
                 attachedToUser = "http://rdfh.ch/users/91e19f1e01",
                 deletionInfo = None
@@ -171,12 +139,8 @@
                     valueHasString = "Universit\u00E4ts- und Stadtbibliothek K\u00F6ln, Sign: AD+S167"
                 ),
                 valueIri = "http://rdfh.ch/0803/c5058f3a/values/92faf25701",
-<<<<<<< HEAD
                 permissions = "CR knora-admin:Creator|D knora-admin:ProjectMember|V knora-admin:UnknownUser,knora-admin:KnownUser",
-=======
-                permissions = "CR knora-base:Creator|D knora-base:ProjectMember|V knora-base:UnknownUser,knora-base:KnownUser",
-                userPermission = ChangeRightsPermission,
->>>>>>> 30321b80
+                userPermission = ChangeRightsPermission,
                 valueCreationDate = Instant.parse("2016-03-02T15:05:10Z"),
                 attachedToUser = "http://rdfh.ch/users/91e19f1e01",
                 deletionInfo = None
@@ -190,12 +154,8 @@
                     valueHasString = "Basel"
                 ),
                 valueIri = "http://rdfh.ch/0803/c5058f3a/values/0ca74ce5",
-<<<<<<< HEAD
                 permissions = "CR knora-admin:Creator|V knora-admin:UnknownUser,knora-admin:KnownUser,knora-admin:ProjectMember",
-=======
-                permissions = "CR knora-base:Creator|V knora-base:UnknownUser,knora-base:KnownUser,knora-base:ProjectMember",
-                userPermission = ChangeRightsPermission,
->>>>>>> 30321b80
+                userPermission = ChangeRightsPermission,
                 valueCreationDate = Instant.parse("2016-03-02T15:05:10Z"),
                 attachedToUser = "http://rdfh.ch/users/91e19f1e01",
                 deletionInfo = None
@@ -211,12 +171,8 @@
                     valueHasEndPrecision = DatePrecisionYear
                 ),
                 valueIri = "http://rdfh.ch/0803/c5058f3a/values/cfd09f1e01",
-<<<<<<< HEAD
                 permissions = "CR knora-admin:Creator|M knora-admin:ProjectMember|V knora-admin:KnownUser,knora-admin:UnknownUser",
-=======
-                permissions = "CR knora-base:Creator|M knora-base:ProjectMember|V knora-base:KnownUser,knora-base:UnknownUser",
-                userPermission = ChangeRightsPermission,
->>>>>>> 30321b80
+                userPermission = ChangeRightsPermission,
                 valueCreationDate = Instant.parse("2016-03-02T15:05:10Z"),
                 attachedToUser = "http://rdfh.ch/users/91e19f1e01",
                 deletionInfo = None
@@ -230,12 +186,8 @@
                     valueHasString = "Zeitgl\u00F6cklein des Lebens und Leidens Christi"
                 ),
                 valueIri = "http://rdfh.ch/0803/c5058f3a/values/c3295339",
-<<<<<<< HEAD
                 permissions = "CR knora-admin:Creator|M knora-admin:ProjectMember|V knora-admin:KnownUser,knora-admin:UnknownUser",
-=======
-                permissions = "CR knora-base:Creator|M knora-base:ProjectMember|V knora-base:KnownUser,knora-base:UnknownUser",
-                userPermission = ChangeRightsPermission,
->>>>>>> 30321b80
+                userPermission = ChangeRightsPermission,
                 valueCreationDate = Instant.parse("2016-03-02T15:05:10Z"),
                 attachedToUser = "http://rdfh.ch/users/91e19f1e01",
                 deletionInfo = None
@@ -248,12 +200,8 @@
     val expectedReadResourceV2ForZeitgloeckleinPreview = ReadResourceV2(
         label = "Zeitgl\u00F6cklein des Lebens und Leidens Christi",
         resourceIri = "http://rdfh.ch/0803/c5058f3a",
-<<<<<<< HEAD
         permissions = "CR knora-admin:Creator|M knora-admin:ProjectMember|V knora-admin:KnownUser|RV knora-admin:UnknownUser",
-=======
-        permissions = "CR knora-base:Creator|M knora-base:ProjectMember|V knora-base:KnownUser|RV knora-base:UnknownUser",
         userPermission = ChangeRightsPermission,
->>>>>>> 30321b80
         attachedToUser = "http://rdfh.ch/users/91e19f1e01",
         resourceClassIri = "http://www.knora.org/ontology/0803/incunabula#book".toSmartIri,
         projectADM = SharedTestDataADM.incunabulaProject,
@@ -267,12 +215,8 @@
     val expectedReadResourceV2ForReiseInsHeiligeland = ReadResourceV2(
         label = "Reise ins Heilige Land",
         resourceIri = "http://rdfh.ch/0803/2a6221216701",
-<<<<<<< HEAD
         permissions = "CR knora-admin:Creator|M knora-admin:ProjectMember|V knora-admin:KnownUser|RV knora-admin:UnknownUser",
-=======
-        permissions = "CR knora-base:Creator|M knora-base:ProjectMember|V knora-base:KnownUser|RV knora-base:UnknownUser",
         userPermission = ChangeRightsPermission,
->>>>>>> 30321b80
         attachedToUser = "http://rdfh.ch/users/91e19f1e01",
         resourceClassIri = "http://www.knora.org/ontology/0803/incunabula#book".toSmartIri,
         projectADM = SharedTestDataADM.incunabulaProject,
@@ -288,12 +232,8 @@
                     valueHasString = "Extent: 1 Bd.; Dimensions: f\u00B0"
                 ),
                 valueIri = "http://rdfh.ch/0803/2a6221216701/values/e94fa8a09205",
-<<<<<<< HEAD
                 permissions = "CR knora-admin:Creator|M knora-admin:ProjectMember|V knora-admin:KnownUser,knora-admin:UnknownUser",
-=======
-                permissions = "CR knora-base:Creator|M knora-base:ProjectMember|V knora-base:KnownUser,knora-base:UnknownUser",
-                userPermission = ChangeRightsPermission,
->>>>>>> 30321b80
+                userPermission = ChangeRightsPermission,
                 valueCreationDate = Instant.parse("2016-03-02T15:05:20Z"),
                 attachedToUser = "http://rdfh.ch/users/91e19f1e01",
                 deletionInfo = None
@@ -308,12 +248,8 @@
                         valueHasString = "Van der Haegen I: 9,14"
                     ),
                     valueIri = "http://rdfh.ch/0803/2a6221216701/values/7b4a9bf89305",
-<<<<<<< HEAD
-                    permissions = "CR knora-admin:Creator|M knora-admin:ProjectMember|V knora-admin:KnownUser,knora-admin:UnknownUser",
-=======
-                    permissions = "CR knora-base:Creator|M knora-base:ProjectMember|V knora-base:KnownUser,knora-base:UnknownUser",
-                    userPermission = ChangeRightsPermission,
->>>>>>> 30321b80
+                    permissions = "CR knora-admin:Creator|M knora-admin:ProjectMember|V knora-admin:KnownUser,knora-admin:UnknownUser",
+                    userPermission = ChangeRightsPermission,
                     valueCreationDate = Instant.parse("2016-03-02T15:05:20Z"),
                     attachedToUser = "http://rdfh.ch/users/91e19f1e01",
                     deletionInfo = None
@@ -327,12 +263,8 @@
                         valueHasString = "Goff M165"
                     ),
                     valueIri = "http://rdfh.ch/0803/2a6221216701/values/3e74ee319405",
-<<<<<<< HEAD
-                    permissions = "CR knora-admin:Creator|M knora-admin:ProjectMember|V knora-admin:KnownUser,knora-admin:UnknownUser",
-=======
-                    permissions = "CR knora-base:Creator|M knora-base:ProjectMember|V knora-base:KnownUser,knora-base:UnknownUser",
-                    userPermission = ChangeRightsPermission,
->>>>>>> 30321b80
+                    permissions = "CR knora-admin:Creator|M knora-admin:ProjectMember|V knora-admin:KnownUser,knora-admin:UnknownUser",
+                    userPermission = ChangeRightsPermission,
                     valueCreationDate = Instant.parse("2016-03-02T15:05:20Z"),
                     attachedToUser = "http://rdfh.ch/users/91e19f1e01",
                     deletionInfo = None
@@ -346,12 +278,8 @@
                         valueHasString = "C 3833"
                     ),
                     valueIri = "http://rdfh.ch/0803/2a6221216701/values/019e416b9405",
-<<<<<<< HEAD
-                    permissions = "CR knora-admin:Creator|M knora-admin:ProjectMember|V knora-admin:KnownUser,knora-admin:UnknownUser",
-=======
-                    permissions = "CR knora-base:Creator|M knora-base:ProjectMember|V knora-base:KnownUser,knora-base:UnknownUser",
-                    userPermission = ChangeRightsPermission,
->>>>>>> 30321b80
+                    permissions = "CR knora-admin:Creator|M knora-admin:ProjectMember|V knora-admin:KnownUser,knora-admin:UnknownUser",
+                    userPermission = ChangeRightsPermission,
                     valueCreationDate = Instant.parse("2016-03-02T15:05:20Z"),
                     attachedToUser = "http://rdfh.ch/users/91e19f1e01",
                     deletionInfo = None
@@ -365,12 +293,8 @@
                         valueHasString = "Klebs 651.2"
                     ),
                     valueIri = "http://rdfh.ch/0803/2a6221216701/values/c4c794a49405",
-<<<<<<< HEAD
-                    permissions = "CR knora-admin:Creator|M knora-admin:ProjectMember|V knora-admin:KnownUser,knora-admin:UnknownUser",
-=======
-                    permissions = "CR knora-base:Creator|M knora-base:ProjectMember|V knora-base:KnownUser,knora-base:UnknownUser",
-                    userPermission = ChangeRightsPermission,
->>>>>>> 30321b80
+                    permissions = "CR knora-admin:Creator|M knora-admin:ProjectMember|V knora-admin:KnownUser,knora-admin:UnknownUser",
+                    userPermission = ChangeRightsPermission,
                     valueCreationDate = Instant.parse("2016-03-02T15:05:21Z"),
                     attachedToUser = "http://rdfh.ch/users/91e19f1e01",
                     deletionInfo = None
@@ -384,12 +308,8 @@
                         valueHasString = "Schr 4799"
                     ),
                     valueIri = "http://rdfh.ch/0803/2a6221216701/values/87f1e7dd9405",
-<<<<<<< HEAD
-                    permissions = "CR knora-admin:Creator|M knora-admin:ProjectMember|V knora-admin:KnownUser,knora-admin:UnknownUser",
-=======
-                    permissions = "CR knora-base:Creator|M knora-base:ProjectMember|V knora-base:KnownUser,knora-base:UnknownUser",
-                    userPermission = ChangeRightsPermission,
->>>>>>> 30321b80
+                    permissions = "CR knora-admin:Creator|M knora-admin:ProjectMember|V knora-admin:KnownUser,knora-admin:UnknownUser",
+                    userPermission = ChangeRightsPermission,
                     valueCreationDate = Instant.parse("2016-03-02T15:05:21Z"),
                     attachedToUser = "http://rdfh.ch/users/91e19f1e01",
                     deletionInfo = None
@@ -403,12 +323,8 @@
                         valueHasString = "Schramm XXI p. 9 & 26"
                     ),
                     valueIri = "http://rdfh.ch/0803/2a6221216701/values/4a1b3b179505",
-<<<<<<< HEAD
-                    permissions = "CR knora-admin:Creator|M knora-admin:ProjectMember|V knora-admin:KnownUser,knora-admin:UnknownUser",
-=======
-                    permissions = "CR knora-base:Creator|M knora-base:ProjectMember|V knora-base:KnownUser,knora-base:UnknownUser",
-                    userPermission = ChangeRightsPermission,
->>>>>>> 30321b80
+                    permissions = "CR knora-admin:Creator|M knora-admin:ProjectMember|V knora-admin:KnownUser,knora-admin:UnknownUser",
+                    userPermission = ChangeRightsPermission,
                     valueCreationDate = Instant.parse("2016-03-02T15:05:21Z"),
                     attachedToUser = "http://rdfh.ch/users/91e19f1e01",
                     deletionInfo = None
@@ -422,12 +338,8 @@
                         valueHasString = "FairMur(G) 283"
                     ),
                     valueIri = "http://rdfh.ch/0803/2a6221216701/values/0d458e509505",
-<<<<<<< HEAD
-                    permissions = "CR knora-admin:Creator|M knora-admin:ProjectMember|V knora-admin:KnownUser,knora-admin:UnknownUser",
-=======
-                    permissions = "CR knora-base:Creator|M knora-base:ProjectMember|V knora-base:KnownUser,knora-base:UnknownUser",
-                    userPermission = ChangeRightsPermission,
->>>>>>> 30321b80
+                    permissions = "CR knora-admin:Creator|M knora-admin:ProjectMember|V knora-admin:KnownUser,knora-admin:UnknownUser",
+                    userPermission = ChangeRightsPermission,
                     valueCreationDate = Instant.parse("2016-03-02T15:05:21Z"),
                     attachedToUser = "http://rdfh.ch/users/91e19f1e01",
                     deletionInfo = None
@@ -441,12 +353,8 @@
                         valueHasString = "IBP 3556"
                     ),
                     valueIri = "http://rdfh.ch/0803/2a6221216701/values/d06ee1899505",
-<<<<<<< HEAD
-                    permissions = "CR knora-admin:Creator|M knora-admin:ProjectMember|V knora-admin:KnownUser,knora-admin:UnknownUser",
-=======
-                    permissions = "CR knora-base:Creator|M knora-base:ProjectMember|V knora-base:KnownUser,knora-base:UnknownUser",
-                    userPermission = ChangeRightsPermission,
->>>>>>> 30321b80
+                    permissions = "CR knora-admin:Creator|M knora-admin:ProjectMember|V knora-admin:KnownUser,knora-admin:UnknownUser",
+                    userPermission = ChangeRightsPermission,
                     valueCreationDate = Instant.parse("2016-03-02T15:05:21Z"),
                     attachedToUser = "http://rdfh.ch/users/91e19f1e01",
                     deletionInfo = None
@@ -460,12 +368,8 @@
                         valueHasString = "Borm 1751"
                     ),
                     valueIri = "http://rdfh.ch/0803/2a6221216701/values/939834c39505",
-<<<<<<< HEAD
-                    permissions = "CR knora-admin:Creator|M knora-admin:ProjectMember|V knora-admin:KnownUser,knora-admin:UnknownUser",
-=======
-                    permissions = "CR knora-base:Creator|M knora-base:ProjectMember|V knora-base:KnownUser,knora-base:UnknownUser",
-                    userPermission = ChangeRightsPermission,
->>>>>>> 30321b80
+                    permissions = "CR knora-admin:Creator|M knora-admin:ProjectMember|V knora-admin:KnownUser,knora-admin:UnknownUser",
+                    userPermission = ChangeRightsPermission,
                     valueCreationDate = Instant.parse("2016-03-02T15:05:21Z"),
                     attachedToUser = "http://rdfh.ch/users/91e19f1e01",
                     deletionInfo = None
@@ -480,12 +384,8 @@
                     valueHasString = "Bernhard Richel"
                 ),
                 valueIri = "http://rdfh.ch/0803/2a6221216701/values/dda85bbb9105",
-<<<<<<< HEAD
                 permissions = "CR knora-admin:Creator|M knora-admin:ProjectMember|V knora-admin:KnownUser,knora-admin:UnknownUser",
-=======
-                permissions = "CR knora-base:Creator|M knora-base:ProjectMember|V knora-base:KnownUser,knora-base:UnknownUser",
-                userPermission = ChangeRightsPermission,
->>>>>>> 30321b80
+                userPermission = ChangeRightsPermission,
                 valueCreationDate = Instant.parse("2016-03-02T15:05:20Z"),
                 attachedToUser = "http://rdfh.ch/users/91e19f1e01",
                 deletionInfo = None
@@ -499,12 +399,8 @@
                     valueHasString = "Jean Mandeville"
                 ),
                 valueIri = "http://rdfh.ch/0803/2a6221216701/values/1a7f08829105",
-<<<<<<< HEAD
                 permissions = "CR knora-admin:Creator|M knora-admin:ProjectMember|V knora-admin:KnownUser",
-=======
-                permissions = "CR knora-base:Creator|M knora-base:ProjectMember|V knora-base:KnownUser",
-                userPermission = ChangeRightsPermission,
->>>>>>> 30321b80
+                userPermission = ChangeRightsPermission,
                 valueCreationDate = Instant.parse("2016-03-02T15:05:20Z"),
                 attachedToUser = "http://rdfh.ch/users/91e19f1e01",
                 deletionInfo = None
@@ -518,12 +414,8 @@
                     valueHasString = "Katalogaufnahme anhand ISTC und v.d.Haegen"
                 ),
                 valueIri = "http://rdfh.ch/0803/2a6221216701/values/56c287fc9505",
-<<<<<<< HEAD
                 permissions = "CR knora-admin:Creator|M knora-admin:ProjectMember|V knora-admin:KnownUser,knora-admin:UnknownUser",
-=======
-                permissions = "CR knora-base:Creator|M knora-base:ProjectMember|V knora-base:KnownUser,knora-base:UnknownUser",
-                userPermission = ChangeRightsPermission,
->>>>>>> 30321b80
+                userPermission = ChangeRightsPermission,
                 valueCreationDate = Instant.parse("2016-03-02T15:05:21Z"),
                 attachedToUser = "http://rdfh.ch/users/91e19f1e01",
                 deletionInfo = None
@@ -537,12 +429,8 @@
                     valueHasString = "http://aleph.unibas.ch/F/?local_base=DSV01&con_lng=GER&func=find-b&find_code=SYS&request=002610320"
                 ),
                 valueIri = "http://rdfh.ch/0803/2a6221216701/values/f89173afca2704",
-<<<<<<< HEAD
                 permissions = "CR knora-admin:Creator|D knora-admin:ProjectMember|V knora-admin:KnownUser,knora-admin:UnknownUser",
-=======
-                permissions = "CR knora-base:Creator|D knora-base:ProjectMember|V knora-base:KnownUser,knora-base:UnknownUser",
-                userPermission = ChangeRightsPermission,
->>>>>>> 30321b80
+                userPermission = ChangeRightsPermission,
                 valueCreationDate = Instant.parse("2016-03-02T15:05:20Z"),
                 attachedToUser = "http://rdfh.ch/users/91e19f1e01",
                 deletionInfo = None
@@ -557,12 +445,8 @@
                         valueHasString = "deutsch von Otto von Diemeringen"
                     ),
                     valueIri = "http://rdfh.ch/0803/2a6221216701/values/ac79fbd99205",
-<<<<<<< HEAD
-                    permissions = "CR knora-admin:Creator|M knora-admin:ProjectMember|V knora-admin:KnownUser,knora-admin:UnknownUser",
-=======
-                    permissions = "CR knora-base:Creator|M knora-base:ProjectMember|V knora-base:KnownUser,knora-base:UnknownUser",
-                    userPermission = ChangeRightsPermission,
->>>>>>> 30321b80
+                    permissions = "CR knora-admin:Creator|M knora-admin:ProjectMember|V knora-admin:KnownUser,knora-admin:UnknownUser",
+                    userPermission = ChangeRightsPermission,
                     valueCreationDate = Instant.parse("2016-03-02T15:05:20Z"),
                     attachedToUser = "http://rdfh.ch/users/91e19f1e01",
                     deletionInfo = None
@@ -576,12 +460,8 @@
                         valueHasString = "Rubr. mit Init. J zu Beginn"
                     ),
                     valueIri = "http://rdfh.ch/0803/2a6221216701/values/6fa34e139305",
-<<<<<<< HEAD
-                    permissions = "CR knora-admin:Creator|M knora-admin:ProjectMember|V knora-admin:KnownUser,knora-admin:UnknownUser",
-=======
-                    permissions = "CR knora-base:Creator|M knora-base:ProjectMember|V knora-base:KnownUser,knora-base:UnknownUser",
-                    userPermission = ChangeRightsPermission,
->>>>>>> 30321b80
+                    permissions = "CR knora-admin:Creator|M knora-admin:ProjectMember|V knora-admin:KnownUser,knora-admin:UnknownUser",
+                    userPermission = ChangeRightsPermission,
                     valueCreationDate = Instant.parse("2016-03-02T15:05:20Z"),
                     attachedToUser = "http://rdfh.ch/users/91e19f1e01",
                     deletionInfo = None
@@ -595,12 +475,8 @@
                         valueHasString = "Holzschnitte nicht koloriert"
                     ),
                     valueIri = "http://rdfh.ch/0803/2a6221216701/values/32cda14c9305",
-<<<<<<< HEAD
-                    permissions = "CR knora-admin:Creator|M knora-admin:ProjectMember|V knora-admin:KnownUser,knora-admin:UnknownUser",
-=======
-                    permissions = "CR knora-base:Creator|M knora-base:ProjectMember|V knora-base:KnownUser,knora-base:UnknownUser",
-                    userPermission = ChangeRightsPermission,
->>>>>>> 30321b80
+                    permissions = "CR knora-admin:Creator|M knora-admin:ProjectMember|V knora-admin:KnownUser,knora-admin:UnknownUser",
+                    userPermission = ChangeRightsPermission,
                     valueCreationDate = Instant.parse("2016-03-02T15:05:20Z"),
                     attachedToUser = "http://rdfh.ch/users/91e19f1e01",
                     deletionInfo = None
@@ -614,12 +490,8 @@
                         valueHasString = "Besitzervermerke: Kartause, H. Zscheckenb\u00FCrlin"
                     ),
                     valueIri = "http://rdfh.ch/0803/2a6221216701/values/f5f6f4859305",
-<<<<<<< HEAD
-                    permissions = "CR knora-admin:Creator|M knora-admin:ProjectMember|V knora-admin:KnownUser,knora-admin:UnknownUser",
-=======
-                    permissions = "CR knora-base:Creator|M knora-base:ProjectMember|V knora-base:KnownUser,knora-base:UnknownUser",
-                    userPermission = ChangeRightsPermission,
->>>>>>> 30321b80
+                    permissions = "CR knora-admin:Creator|M knora-admin:ProjectMember|V knora-admin:KnownUser,knora-admin:UnknownUser",
+                    userPermission = ChangeRightsPermission,
                     valueCreationDate = Instant.parse("2016-03-02T15:05:20Z"),
                     attachedToUser = "http://rdfh.ch/users/91e19f1e01",
                     deletionInfo = None
@@ -633,12 +505,8 @@
                         valueHasString = "Zusammengebunden mit: Die zehen Gebote ; Was und wie man beten soll und Auslegung des hlg. Pater nosters / Hans von Warmont. Strassburg, 1516"
                     ),
                     valueIri = "http://rdfh.ch/0803/2a6221216701/values/b82048bf9305",
-<<<<<<< HEAD
-                    permissions = "CR knora-admin:Creator|M knora-admin:ProjectMember|V knora-admin:KnownUser,knora-admin:UnknownUser",
-=======
-                    permissions = "CR knora-base:Creator|M knora-base:ProjectMember|V knora-base:KnownUser,knora-base:UnknownUser",
-                    userPermission = ChangeRightsPermission,
->>>>>>> 30321b80
+                    permissions = "CR knora-admin:Creator|M knora-admin:ProjectMember|V knora-admin:KnownUser,knora-admin:UnknownUser",
+                    userPermission = ChangeRightsPermission,
                     valueCreationDate = Instant.parse("2016-03-02T15:05:20Z"),
                     attachedToUser = "http://rdfh.ch/users/91e19f1e01",
                     deletionInfo = None
@@ -653,12 +521,8 @@
                     valueHasString = "Basel UB, Sign: Aleph D III 13:1"
                 ),
                 valueIri = "http://rdfh.ch/0803/2a6221216701/values/262655679205",
-<<<<<<< HEAD
                 permissions = "CR knora-admin:Creator|D knora-admin:ProjectMember|V knora-admin:KnownUser,knora-admin:UnknownUser",
-=======
-                permissions = "CR knora-base:Creator|D knora-base:ProjectMember|V knora-base:KnownUser,knora-base:UnknownUser",
-                userPermission = ChangeRightsPermission,
->>>>>>> 30321b80
+                userPermission = ChangeRightsPermission,
                 valueCreationDate = Instant.parse("2016-03-02T15:05:20Z"),
                 attachedToUser = "http://rdfh.ch/users/91e19f1e01",
                 deletionInfo = None
@@ -672,12 +536,8 @@
                     valueHasString = "Basel"
                 ),
                 valueIri = "http://rdfh.ch/0803/2a6221216701/values/a0d2aef49105",
-<<<<<<< HEAD
                 permissions = "CR knora-admin:Creator|V knora-admin:ProjectMember,knora-admin:KnownUser,knora-admin:UnknownUser",
-=======
-                permissions = "CR knora-base:Creator|V knora-base:ProjectMember,knora-base:KnownUser,knora-base:UnknownUser",
-                userPermission = ChangeRightsPermission,
->>>>>>> 30321b80
+                userPermission = ChangeRightsPermission,
                 valueCreationDate = Instant.parse("2016-03-02T15:05:20Z"),
                 attachedToUser = "http://rdfh.ch/users/91e19f1e01",
                 deletionInfo = None
@@ -693,12 +553,8 @@
                     valueHasEndPrecision = DatePrecisionYear
                 ),
                 valueIri = "http://rdfh.ch/0803/2a6221216701/values/63fc012e9205",
-<<<<<<< HEAD
                 permissions = "CR knora-admin:Creator|M knora-admin:ProjectMember|V knora-admin:KnownUser,knora-admin:UnknownUser",
-=======
-                permissions = "CR knora-base:Creator|M knora-base:ProjectMember|V knora-base:KnownUser,knora-base:UnknownUser",
-                userPermission = ChangeRightsPermission,
->>>>>>> 30321b80
+                userPermission = ChangeRightsPermission,
                 valueCreationDate = Instant.parse("2016-03-02T15:05:20Z"),
                 attachedToUser = "http://rdfh.ch/users/91e19f1e01",
                 deletionInfo = None
@@ -713,12 +569,8 @@
                         valueHasString = "Reise ins Heilige Land"
                     ),
                     valueIri = "http://rdfh.ch/0803/2a6221216701/values/d1010fd69005",
-<<<<<<< HEAD
-                    permissions = "CR knora-admin:Creator|M knora-admin:ProjectMember|V knora-admin:KnownUser,knora-admin:UnknownUser",
-=======
-                    permissions = "CR knora-base:Creator|M knora-base:ProjectMember|V knora-base:KnownUser,knora-base:UnknownUser",
-                    userPermission = ChangeRightsPermission,
->>>>>>> 30321b80
+                    permissions = "CR knora-admin:Creator|M knora-admin:ProjectMember|V knora-admin:KnownUser,knora-admin:UnknownUser",
+                    userPermission = ChangeRightsPermission,
                     valueCreationDate = Instant.parse("2016-03-02T15:05:20Z"),
                     attachedToUser = "http://rdfh.ch/users/91e19f1e01",
                     deletionInfo = None
@@ -732,12 +584,8 @@
                         valueHasString = "Reysen und wanderschafften durch das Gelobte Land"
                     ),
                     valueIri = "http://rdfh.ch/0803/2a6221216701/values/942b620f9105",
-<<<<<<< HEAD
-                    permissions = "CR knora-admin:Creator|M knora-admin:ProjectMember|V knora-admin:KnownUser,knora-admin:UnknownUser",
-=======
-                    permissions = "CR knora-base:Creator|M knora-base:ProjectMember|V knora-base:KnownUser,knora-base:UnknownUser",
-                    userPermission = ChangeRightsPermission,
->>>>>>> 30321b80
+                    permissions = "CR knora-admin:Creator|M knora-admin:ProjectMember|V knora-admin:KnownUser,knora-admin:UnknownUser",
+                    userPermission = ChangeRightsPermission,
                     valueCreationDate = Instant.parse("2016-03-02T15:05:20Z"),
                     attachedToUser = "http://rdfh.ch/users/91e19f1e01",
                     deletionInfo = None
@@ -751,12 +599,8 @@
                         valueHasString = "Itinerarius"
                     ),
                     valueIri = "http://rdfh.ch/0803/2a6221216701/values/5755b5489105",
-<<<<<<< HEAD
-                    permissions = "CR knora-admin:Creator|M knora-admin:ProjectMember|V knora-admin:KnownUser,knora-admin:UnknownUser",
-=======
-                    permissions = "CR knora-base:Creator|M knora-base:ProjectMember|V knora-base:KnownUser,knora-base:UnknownUser",
-                    userPermission = ChangeRightsPermission,
->>>>>>> 30321b80
+                    permissions = "CR knora-admin:Creator|M knora-admin:ProjectMember|V knora-admin:KnownUser,knora-admin:UnknownUser",
+                    userPermission = ChangeRightsPermission,
                     valueCreationDate = Instant.parse("2016-03-02T15:05:20Z"),
                     attachedToUser = "http://rdfh.ch/users/91e19f1e01",
                     deletionInfo = None
@@ -772,12 +616,8 @@
         label = "Reise ins Heilige Land",
         creationDate = Instant.parse("2016-03-02T15:05:21Z"),
         resourceIri = "http://rdfh.ch/0803/2a6221216701",
-<<<<<<< HEAD
         permissions = "CR knora-admin:Creator|M knora-admin:ProjectMember|V knora-admin:KnownUser|RV knora-admin:UnknownUser",
-=======
-        permissions = "CR knora-base:Creator|M knora-base:ProjectMember|V knora-base:KnownUser|RV knora-base:UnknownUser",
         userPermission = ChangeRightsPermission,
->>>>>>> 30321b80
         attachedToUser = "http://rdfh.ch/users/91e19f1e01",
         projectADM = SharedTestDataADM.incunabulaProject,
         values = Map(),
@@ -807,12 +647,8 @@
                 versionDate = Some(Instant.parse("2019-02-12T08:05:10Z")),
                 label = "A thing with version history",
                 resourceIri = "http://rdfh.ch/0001/thing-with-history",
-<<<<<<< HEAD
                 permissions = "CR knora-admin:Creator|M knora-admin:ProjectMember|V knora-admin:UnknownUser",
-=======
-                permissions = "CR knora-base:Creator|M knora-base:ProjectMember|V knora-base:UnknownUser",
                 userPermission = ModifyPermission,
->>>>>>> 30321b80
                 attachedToUser = "http://rdfh.ch/users/9XBCrDV3SRa7kS1WwynB4Q",
                 resourceClassIri = "http://www.knora.org/ontology/0001/anything#Thing".toSmartIri,
                 creationDate = Instant.parse("2019-02-08T15:05:10Z"),
@@ -826,12 +662,8 @@
                             valueHasString = "two"
                         ),
                         valueIri = "http://rdfh.ch/0001/thing-with-history/values/2b",
-<<<<<<< HEAD
                         permissions = "CR knora-admin:Creator|M knora-admin:ProjectMember|V knora-admin:UnknownUser",
-=======
-                        permissions = "CR knora-base:Creator|M knora-base:ProjectMember|V knora-base:UnknownUser",
                         userPermission = ChangeRightsPermission,
->>>>>>> 30321b80
                         valueCreationDate = Instant.parse("2019-02-11T10:05:10Z"),
                         attachedToUser = "http://rdfh.ch/users/BhkfBc3hTeS_IDo-JgXRbQ",
                         deletionInfo = None
@@ -845,12 +677,8 @@
                         ),
                         valueHasRefCount = 1,
                         valueIri = "http://rdfh.ch/0001/thing-with-history/values/3a",
-<<<<<<< HEAD
                         permissions = "V knora-admin:UnknownUser|M knora-admin:ProjectMember",
-=======
-                        permissions = "V knora-base:UnknownUser|M knora-base:ProjectMember",
                         userPermission = ModifyPermission,
->>>>>>> 30321b80
                         valueCreationDate = Instant.parse("2019-02-10T10:30:10Z"),
                         attachedToUser = "http://rdfh.ch/users/9XBCrDV3SRa7kS1WwynB4Q",
                         previousValueIri = None,
@@ -863,12 +691,8 @@
                             comment = None
                         ),
                         valueIri = "http://rdfh.ch/0001/thing-with-history/values/1a",
-<<<<<<< HEAD
                         permissions = "CR knora-admin:Creator|M knora-admin:ProjectMember|V knora-admin:UnknownUser",
-=======
-                        permissions = "CR knora-base:Creator|M knora-base:ProjectMember|V knora-base:UnknownUser",
                         userPermission = ChangeRightsPermission,
->>>>>>> 30321b80
                         valueCreationDate = Instant.parse("2019-02-11T09:05:10Z"),
                         attachedToUser = "http://rdfh.ch/users/BhkfBc3hTeS_IDo-JgXRbQ",
                         deletionInfo = None
