--- conflicted
+++ resolved
@@ -49,12 +49,8 @@
   "The GroupsResponder " when {
     "asked about all groups" should {
       "return a list" in {
-<<<<<<< HEAD
-        responderManager ! GroupsGetRequestADM(
-=======
         appActor ! GroupsGetRequestADM(
           featureFactoryConfig = defaultFeatureFactoryConfig,
->>>>>>> 7f556979
           requestingUser = SharedTestDataADM.rootUser
         )
 
@@ -68,6 +64,7 @@
       "return group info if the group is known " in {
         appActor ! GroupGetRequestADM(
           groupIri = imagesReviewerGroup.id,
+          featureFactoryConfig = defaultFeatureFactoryConfig,
           requestingUser = rootUser
         )
 
@@ -77,6 +74,7 @@
       "return 'NotFoundException' when the group is unknown " in {
         appActor ! GroupGetRequestADM(
           groupIri = "http://rdfh.ch/groups/notexisting",
+          featureFactoryConfig = defaultFeatureFactoryConfig,
           requestingUser = rootUser
         )
 
@@ -108,6 +106,7 @@
             status = GroupStatus.make(true).fold(e => throw e.head, v => v),
             selfjoin = GroupSelfJoin.make(false).fold(e => throw e.head, v => v)
           ),
+          featureFactoryConfig = defaultFeatureFactoryConfig,
           requestingUser = SharedTestDataADM.imagesUser01,
           apiRequestID = UUID.randomUUID
         )
@@ -141,6 +140,7 @@
             status = GroupStatus.make(true).fold(e => throw e.head, v => v),
             selfjoin = GroupSelfJoin.make(false).fold(e => throw e.head, v => v)
           ),
+          featureFactoryConfig = defaultFeatureFactoryConfig,
           requestingUser = SharedTestDataADM.imagesUser01,
           apiRequestID = UUID.randomUUID
         )
@@ -163,6 +163,7 @@
                 .fold(e => throw e.head, v => v)
             )
           ),
+          featureFactoryConfig = defaultFeatureFactoryConfig,
           requestingUser = SharedTestDataADM.imagesUser01,
           apiRequestID = UUID.randomUUID
         )
@@ -190,6 +191,7 @@
                 .fold(e => throw e.head, v => v)
             )
           ),
+          featureFactoryConfig = defaultFeatureFactoryConfig,
           requestingUser = SharedTestDataADM.imagesUser01,
           apiRequestID = UUID.randomUUID
         )
@@ -210,6 +212,7 @@
                 .fold(e => throw e.head, v => v)
             )
           ),
+          featureFactoryConfig = defaultFeatureFactoryConfig,
           requestingUser = SharedTestDataADM.imagesUser01,
           apiRequestID = UUID.randomUUID
         )
@@ -228,6 +231,7 @@
       "return all members of a group identified by IRI" in {
         appActor ! GroupMembersGetRequestADM(
           groupIri = SharedTestDataADM.imagesReviewerGroup.id,
+          featureFactoryConfig = defaultFeatureFactoryConfig,
           requestingUser = SharedTestDataADM.rootUser
         )
 
@@ -242,6 +246,7 @@
       "remove all members when group is deactivated" in {
         appActor ! GroupMembersGetRequestADM(
           groupIri = SharedTestDataADM.imagesReviewerGroup.id,
+          featureFactoryConfig = defaultFeatureFactoryConfig,
           requestingUser = SharedTestDataADM.rootUser
         )
 
@@ -251,6 +256,7 @@
         appActor ! GroupChangeStatusRequestADM(
           groupIri = SharedTestDataADM.imagesReviewerGroup.id,
           changeGroupRequest = ChangeGroupApiRequestADM(status = Some(false)),
+          featureFactoryConfig = defaultFeatureFactoryConfig,
           requestingUser = SharedTestDataADM.imagesUser01,
           apiRequestID = UUID.randomUUID
         )
@@ -261,6 +267,7 @@
 
         appActor ! GroupMembersGetRequestADM(
           groupIri = SharedTestDataADM.imagesReviewerGroup.id,
+          featureFactoryConfig = defaultFeatureFactoryConfig,
           requestingUser = SharedTestDataADM.rootUser
         )
 
@@ -270,6 +277,7 @@
       "return 'NotFound' when the group IRI is unknown" in {
         appActor ! GroupMembersGetRequestADM(
           groupIri = "http://rdfh.ch/groups/notexisting",
+          featureFactoryConfig = defaultFeatureFactoryConfig,
           requestingUser = SharedTestDataADM.rootUser
         )
 
