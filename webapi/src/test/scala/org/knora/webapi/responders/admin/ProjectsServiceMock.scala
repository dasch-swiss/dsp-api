--- conflicted
+++ resolved
@@ -31,12 +31,9 @@
       extends Effect[(ProjectIri, ProjectUpdatePayloadADM, UserADM), Throwable, ProjectOperationResponseADM]
   object GetAllProjectData
       extends Effect[(ProjectIdentifierADM.IriIdentifier, UserADM), Throwable, ProjectDataGetResponseADM]
-<<<<<<< HEAD
-  object GetKeywords extends Effect[Unit, Throwable, ProjectsKeywordsGetResponseADM]
-=======
   object GetProjectMembers extends Effect[(ProjectIdentifierADM, UserADM), Throwable, ProjectMembersGetResponseADM]
   object GetProjectAdmins  extends Effect[(ProjectIdentifierADM, UserADM), Throwable, ProjectAdminMembersGetResponseADM]
->>>>>>> d7c2cd66
+  object GetKeywords       extends Effect[Unit, Throwable, ProjectsKeywordsGetResponseADM]
 
   override val compose: URLayer[Proxy, ProjectsService] =
     ZLayer {
@@ -72,10 +69,6 @@
         ): Task[ProjectDataGetResponseADM] =
           proxy(GetAllProjectData, (iri, requestingUser))
 
-<<<<<<< HEAD
-        def getKeywords(): Task[ProjectsKeywordsGetResponseADM] =
-          proxy(GetKeywords)
-=======
         def getProjectMembers(
           identifier: ProjectIdentifierADM,
           requestingUser: UserADM
@@ -87,7 +80,9 @@
           requestingUser: UserADM
         ): Task[ProjectAdminMembersGetResponseADM] =
           proxy(GetProjectAdmins, (identifier, requestingUser))
->>>>>>> d7c2cd66
+
+        def getKeywords(): Task[ProjectsKeywordsGetResponseADM] =
+          proxy(GetKeywords)
 
       }
     }
