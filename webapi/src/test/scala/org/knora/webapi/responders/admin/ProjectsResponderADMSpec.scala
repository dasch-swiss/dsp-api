/*
 * Copyright © 2021 - 2022 Swiss National Data and Service Center for the Humanities and/or DaSCH Service Platform contributors.
 * SPDX-License-Identifier: Apache-2.0
 */

/**
 * To be able to test UsersResponder, we need to be able to start UsersResponder isolated. Now the UsersResponder
 * extend ResponderADM which messes up testing, as we cannot inject the TestActor system.
 */
package org.knora.webapi.responders.admin

import akka.actor.Status.Failure
import akka.testkit.ImplicitSender
import com.typesafe.config.Config
import com.typesafe.config.ConfigFactory
import dsp.valueobjects.Iri.ProjectIri
import dsp.valueobjects.Project._
import dsp.valueobjects.V2
import org.knora.webapi._
import dsp.errors.BadRequestException
import dsp.errors.DuplicateValueException
import dsp.errors.NotFoundException
import org.knora.webapi.messages.OntologyConstants
import org.knora.webapi.messages.StringFormatter
import org.knora.webapi.messages.admin.responder.permissionsmessages._
import org.knora.webapi.messages.admin.responder.projectsmessages._
import org.knora.webapi.messages.admin.responder.usersmessages.UserInformationTypeADM
import org.knora.webapi.messages.store.triplestoremessages._
import org.knora.webapi.sharedtestdata.SharedTestDataADM
import org.knora.webapi.util.MutableTestIri

import java.util.UUID
import scala.concurrent.duration._

object ProjectsResponderADMSpec {

  val config: Config = ConfigFactory.parseString("""
         akka.loglevel = "DEBUG"
         akka.stdout-loglevel = "DEBUG"
        """.stripMargin)
}

/**
 * This spec is used to test the messages received by the [[ProjectsResponderADM]] actor.
 */
class ProjectsResponderADMSpec extends CoreSpec(ProjectsResponderADMSpec.config) with ImplicitSender {

  private implicit val stringFormatter: StringFormatter = StringFormatter.getGeneralInstance
  private val timeout                                   = 5.seconds

  private val rootUser = SharedTestDataADM.rootUser

  "The ProjectsResponderADM" when {
    "used to query for project information" should {
      "return information for every project" in {
<<<<<<< HEAD
        responderManager ! ProjectsGetRequestADM(
=======
        appActor ! ProjectsGetRequestADM(
          featureFactoryConfig = defaultFeatureFactoryConfig,
>>>>>>> 7f556979
          requestingUser = rootUser
        )
        val received = expectMsgType[ProjectsGetResponseADM](timeout)

        assert(received.projects.contains(SharedTestDataADM.imagesProject))
        assert(received.projects.contains(SharedTestDataADM.incunabulaProject))
      }

      "return information about a project identified by IRI" in {
        /* Incunabula project */
        appActor ! ProjectGetRequestADM(
          identifier = ProjectIdentifierADM(maybeIri = Some(SharedTestDataADM.incunabulaProject.id)),
          requestingUser = SharedTestDataADM.rootUser
        )
        expectMsg(ProjectGetResponseADM(SharedTestDataADM.incunabulaProject))

        /* Images project */
        appActor ! ProjectGetRequestADM(
          identifier = ProjectIdentifierADM(maybeIri = Some(SharedTestDataADM.imagesProject.id)),
          requestingUser = SharedTestDataADM.rootUser
        )
        expectMsg(ProjectGetResponseADM(SharedTestDataADM.imagesProject))

        /* 'SystemProject' */
        appActor ! ProjectGetRequestADM(
          identifier = ProjectIdentifierADM(maybeIri = Some(SharedTestDataADM.systemProject.id)),
          requestingUser = SharedTestDataADM.rootUser
        )
        expectMsg(ProjectGetResponseADM(SharedTestDataADM.systemProject))

      }

      "return information about a project identified by shortname" in {
        appActor ! ProjectGetRequestADM(
          identifier = ProjectIdentifierADM(maybeShortname = Some(SharedTestDataADM.incunabulaProject.shortname)),
          requestingUser = SharedTestDataADM.rootUser
        )
        expectMsg(ProjectGetResponseADM(SharedTestDataADM.incunabulaProject))
      }

      "return 'NotFoundException' when the project IRI is unknown" in {
        appActor ! ProjectGetRequestADM(
          identifier = ProjectIdentifierADM(maybeIri = Some("http://rdfh.ch/projects/notexisting")),
          requestingUser = SharedTestDataADM.rootUser
        )
        expectMsg(Failure(NotFoundException(s"Project 'http://rdfh.ch/projects/notexisting' not found")))

      }

      "return 'NotFoundException' when the project shortname is unknown " in {
        appActor ! ProjectGetRequestADM(
          identifier = ProjectIdentifierADM(maybeShortname = Some("wrongshortname")),
          requestingUser = SharedTestDataADM.rootUser
        )
        expectMsg(Failure(NotFoundException(s"Project 'wrongshortname' not found")))
      }

      "return 'NotFoundException' when the project shortcode is unknown " in {
        appActor ! ProjectGetRequestADM(
          identifier = ProjectIdentifierADM(maybeShortcode = Some("9999")),
          requestingUser = SharedTestDataADM.rootUser
        )
        expectMsg(Failure(NotFoundException(s"Project '9999' not found")))
      }
    }

    "used to query project's restricted view settings" should {
      val expectedResult = ProjectRestrictedViewSettingsADM(size = Some("!512,512"), watermark = Some("path_to_image"))

      "return restricted view settings using project IRI" in {
        appActor ! ProjectRestrictedViewSettingsGetADM(
          identifier = ProjectIdentifierADM(maybeIri = Some(SharedTestDataADM.imagesProject.id)),
          requestingUser = SharedTestDataADM.rootUser
        )
        expectMsg(Some(expectedResult))
      }

      "return restricted view settings using project SHORTNAME" in {
        appActor ! ProjectRestrictedViewSettingsGetADM(
          identifier = ProjectIdentifierADM(maybeShortname = Some(SharedTestDataADM.imagesProject.shortname)),
          requestingUser = SharedTestDataADM.rootUser
        )
        expectMsg(Some(expectedResult))
      }

      "return restricted view settings using project SHORTCODE" in {
        appActor ! ProjectRestrictedViewSettingsGetADM(
          identifier = ProjectIdentifierADM(maybeShortcode = Some(SharedTestDataADM.imagesProject.shortcode)),
          requestingUser = SharedTestDataADM.rootUser
        )
        expectMsg(Some(expectedResult))
      }

      "return 'NotFoundException' when the project IRI is unknown" in {
        appActor ! ProjectRestrictedViewSettingsGetRequestADM(
          identifier = ProjectIdentifierADM(maybeIri = Some("http://rdfh.ch/projects/notexisting")),
          requestingUser = SharedTestDataADM.rootUser
        )
        expectMsg(Failure(NotFoundException(s"Project 'http://rdfh.ch/projects/notexisting' not found.")))
      }

      "return 'NotFoundException' when the project SHORTCODE is unknown" in {
        appActor ! ProjectRestrictedViewSettingsGetRequestADM(
          identifier = ProjectIdentifierADM(maybeShortcode = Some("9999")),
          requestingUser = SharedTestDataADM.rootUser
        )
        expectMsg(Failure(NotFoundException(s"Project '9999' not found.")))
      }

      "return 'NotFoundException' when the project SHORTNAME is unknown" in {
        appActor ! ProjectRestrictedViewSettingsGetRequestADM(
          identifier = ProjectIdentifierADM(maybeShortname = Some("wrongshortname")),
          requestingUser = SharedTestDataADM.rootUser
        )
        expectMsg(Failure(NotFoundException(s"Project 'wrongshortname' not found.")))
      }

    }

    "used to modify project information" should {
      val newProjectIri = new MutableTestIri

      "CREATE a project and return the project info if the supplied shortname is unique" in {
        val shortCode = "111c"
        appActor ! ProjectCreateRequestADM(
          createRequest = ProjectCreatePayloadADM(
            shortname = Shortname.make("newproject").fold(error => throw error.head, value => value),
            shortcode = Shortcode.make(shortCode).fold(error => throw error.head, value => value), // lower case
            longname = Longname.make(Some("project longname")).fold(error => throw error.head, value => value),
            description = ProjectDescription
              .make(Seq(V2.StringLiteralV2(value = "project description", language = Some("en"))))
              .fold(error => throw error.head, value => value),
            keywords = Keywords.make(Seq("keywords")).fold(error => throw error.head, value => value),
            logo = Logo.make(Some("/fu/bar/baz.jpg")).fold(error => throw error.head, value => value),
            status = ProjectStatus.make(true).fold(error => throw error.head, value => value),
            selfjoin = ProjectSelfJoin.make(false).fold(error => throw error.head, value => value)
          ),
          SharedTestDataADM.rootUser,
          UUID.randomUUID()
        )
        val received: ProjectOperationResponseADM = expectMsgType[ProjectOperationResponseADM](timeout)

        received.project.shortname should be("newproject")
        received.project.shortcode should be(shortCode.toUpperCase) // upper case
        received.project.longname should contain("project longname")
        received.project.description should be(
          Seq(StringLiteralV2(value = "project description", language = Some("en")))
        )

        newProjectIri.set(received.project.id)

        // Check Administrative Permissions
        appActor ! AdministrativePermissionsForProjectGetRequestADM(
          projectIri = received.project.id,
          requestingUser = rootUser,
          apiRequestID = UUID.randomUUID()
        )
        // Check Administrative Permission of ProjectAdmin
        val receivedApAdmin: AdministrativePermissionsForProjectGetResponseADM =
          expectMsgType[AdministrativePermissionsForProjectGetResponseADM]
        val hasAPForProjectAdmin = receivedApAdmin.administrativePermissions.filter { ap: AdministrativePermissionADM =>
          ap.forProject == received.project.id && ap.forGroup == OntologyConstants.KnoraAdmin.ProjectAdmin &&
          ap.hasPermissions
            .equals(Set(PermissionADM.ProjectAdminAllPermission, PermissionADM.ProjectResourceCreateAllPermission))
        }

        hasAPForProjectAdmin.size shouldBe 1

        // Check Administrative Permission of ProjectMember
        val hasAPForProjectMember = receivedApAdmin.administrativePermissions.filter {
          ap: AdministrativePermissionADM =>
            ap.forProject == received.project.id && ap.forGroup == OntologyConstants.KnoraAdmin.ProjectMember &&
            ap.hasPermissions.equals(Set(PermissionADM.ProjectResourceCreateAllPermission))
        }
        hasAPForProjectMember.size shouldBe 1

        // Check Default Object Access permissions
        appActor ! DefaultObjectAccessPermissionsForProjectGetRequestADM(
          projectIri = received.project.id,
          requestingUser = rootUser,
          apiRequestID = UUID.randomUUID()
        )
        val receivedDoaps: DefaultObjectAccessPermissionsForProjectGetResponseADM =
          expectMsgType[DefaultObjectAccessPermissionsForProjectGetResponseADM]

        // Check Default Object Access permission of ProjectAdmin
        val hasDOAPForProjectAdmin = receivedDoaps.defaultObjectAccessPermissions.filter {
          doap: DefaultObjectAccessPermissionADM =>
            doap.forProject == received.project.id && doap.forGroup.contains(
              OntologyConstants.KnoraAdmin.ProjectAdmin
            ) &&
            doap.hasPermissions.equals(
              Set(
                PermissionADM.changeRightsPermission(OntologyConstants.KnoraAdmin.ProjectAdmin),
                PermissionADM.modifyPermission(OntologyConstants.KnoraAdmin.ProjectMember)
              )
            )
        }
        hasDOAPForProjectAdmin.size shouldBe 1

        // Check Default Object Access permission of ProjectMember
        val hasDOAPForProjectMember = receivedDoaps.defaultObjectAccessPermissions.filter {
          doap: DefaultObjectAccessPermissionADM =>
            doap.forProject == received.project.id && doap.forGroup.contains(
              OntologyConstants.KnoraAdmin.ProjectMember
            ) &&
            doap.hasPermissions.equals(
              Set(
                PermissionADM.changeRightsPermission(OntologyConstants.KnoraAdmin.ProjectAdmin),
                PermissionADM.modifyPermission(OntologyConstants.KnoraAdmin.ProjectMember)
              )
            )
        }
        hasDOAPForProjectMember.size shouldBe 1
      }

      "CREATE a project and return the project info if the supplied shortname and shortcode is unique" in {
        appActor ! ProjectCreateRequestADM(
          createRequest = ProjectCreatePayloadADM(
            shortname = Shortname.make("newproject2").fold(error => throw error.head, value => value),
            shortcode = Shortcode.make("1112").fold(error => throw error.head, value => value), // lower case
            longname = Some(Longname.make("project longname").fold(error => throw error.head, value => value)),
            description = ProjectDescription
              .make(Seq(V2.StringLiteralV2(value = "project description", language = Some("en"))))
              .fold(error => throw error.head, value => value),
            keywords = Keywords.make(Seq("keywords")).fold(error => throw error.head, value => value),
            logo = Logo.make(Some("/fu/bar/baz.jpg")).fold(error => throw error.head, value => value),
            status = ProjectStatus.make(true).fold(error => throw error.head, value => value),
            selfjoin = ProjectSelfJoin.make(false).fold(error => throw error.head, value => value)
          ),
          SharedTestDataADM.rootUser,
          UUID.randomUUID()
        )
        val received: ProjectOperationResponseADM = expectMsgType[ProjectOperationResponseADM](timeout)

        received.project.shortname should be("newproject2")
        received.project.shortcode should be("1112")
        received.project.longname should contain("project longname")
        received.project.description should be(
          Seq(StringLiteralV2(value = "project description", language = Some("en")))
        )

      }

      "CREATE a project that its info has special characters" in {

        val longnameWithSpecialCharacter    = "New \\\"Longname\\\""
        val descriptionWithSpecialCharacter = "project \\\"description\\\""
        val keywordWithSpecialCharacter     = "new \\\"keyword\\\""
        appActor ! ProjectCreateRequestADM(
          createRequest = ProjectCreatePayloadADM(
            shortname = Shortname.make("project_with_character").fold(error => throw error.head, value => value),
            shortcode = Shortcode.make("1312").fold(error => throw error.head, value => value), // lower case
            longname =
              Longname.make(Some(longnameWithSpecialCharacter)).fold(error => throw error.head, value => value),
            description = ProjectDescription
              .make(Seq(V2.StringLiteralV2(value = descriptionWithSpecialCharacter, language = Some("en"))))
              .fold(error => throw error.head, value => value),
            keywords = Keywords.make(Seq(keywordWithSpecialCharacter)).fold(error => throw error.head, value => value),
            logo = Logo.make(Some("/fu/bar/baz.jpg")).fold(error => throw error.head, value => value),
            status = ProjectStatus.make(true).fold(error => throw error.head, value => value),
            selfjoin = ProjectSelfJoin.make(false).fold(error => throw error.head, value => value)
          ),
          SharedTestDataADM.rootUser,
          UUID.randomUUID()
        )
        val received: ProjectOperationResponseADM = expectMsgType[ProjectOperationResponseADM](timeout)

        received.project.longname should contain(stringFormatter.fromSparqlEncodedString(longnameWithSpecialCharacter))
        received.project.description should be(
          Seq(
            StringLiteralV2(
              value = stringFormatter.fromSparqlEncodedString(descriptionWithSpecialCharacter),
              language = Some("en")
            )
          )
        )
        received.project.keywords should contain(stringFormatter.fromSparqlEncodedString(keywordWithSpecialCharacter))

      }

      "return a 'DuplicateValueException' during creation if the supplied project shortname is not unique" in {
        appActor ! ProjectCreateRequestADM(
          createRequest = ProjectCreatePayloadADM(
            shortname = Shortname.make("newproject").fold(error => throw error.head, value => value),
            shortcode = Shortcode.make("111C").fold(error => throw error.head, value => value), // lower case
            longname = Longname.make(Some("project longname")).fold(error => throw error.head, value => value),
            description = ProjectDescription
              .make(Seq(V2.StringLiteralV2(value = "project description", language = Some("en"))))
              .fold(error => throw error.head, value => value),
            keywords = Keywords.make(Seq("keywords")).fold(error => throw error.head, value => value),
            logo = Logo.make(Some("/fu/bar/baz.jpg")).fold(error => throw error.head, value => value),
            status = ProjectStatus.make(true).fold(error => throw error.head, value => value),
            selfjoin = ProjectSelfJoin.make(false).fold(error => throw error.head, value => value)
          ),
          SharedTestDataADM.rootUser,
          UUID.randomUUID()
        )
        expectMsg(Failure(DuplicateValueException(s"Project with the shortname: 'newproject' already exists")))
      }

      "return a 'DuplicateValueException' during creation if the supplied project shortname is unique but the shortcode is not" in {
        appActor ! ProjectCreateRequestADM(
          createRequest = ProjectCreatePayloadADM(
            shortname = Shortname.make("newproject3").fold(error => throw error.head, value => value),
            shortcode = Shortcode.make("111C").fold(error => throw error.head, value => value), // lower case
            longname = Longname.make(Some("project longname")).fold(error => throw error.head, value => value),
            description = ProjectDescription
              .make(Seq(V2.StringLiteralV2(value = "project description", language = Some("en"))))
              .fold(error => throw error.head, value => value),
            keywords = Keywords.make(Seq("keywords")).fold(error => throw error.head, value => value),
            logo = Logo.make(Some("/fu/bar/baz.jpg")).fold(error => throw error.head, value => value),
            status = ProjectStatus.make(true).fold(error => throw error.head, value => value),
            selfjoin = ProjectSelfJoin.make(false).fold(error => throw error.head, value => value)
          ),
          SharedTestDataADM.rootUser,
          UUID.randomUUID()
        )
        expectMsg(Failure(DuplicateValueException(s"Project with the shortcode: '111C' already exists")))
      }

      "UPDATE a project" in {
        appActor ! ProjectChangeRequestADM(
          projectIri = newProjectIri.get,
          changeProjectRequest = ChangeProjectApiRequestADM(
            shortname = None,
            longname = Some("updated project longname"),
            description = Some(
              Seq(
                StringLiteralV2(
                  value = """updated project description with "quotes" and <html tags>""",
                  language = Some("en")
                )
              )
            ),
            keywords = Some(Seq("updated", "keywords")),
            logo = Some("/fu/bar/baz-updated.jpg"),
            status = Some(false),
            selfjoin = Some(true)
          ).validateAndEscape,
          SharedTestDataADM.rootUser,
          UUID.randomUUID()
        )
        val received: ProjectOperationResponseADM = expectMsgType[ProjectOperationResponseADM](timeout)
        received.project.shortname should be("newproject")
        received.project.shortcode should be("111C")
        received.project.longname should be(Some("updated project longname"))
        received.project.description should be(
          Seq(
            StringLiteralV2(
              value = """updated project description with "quotes" and <html tags>""",
              language = Some("en")
            )
          )
        )
        received.project.keywords.sorted should be(Seq("updated", "keywords").sorted)
        received.project.logo should be(Some("/fu/bar/baz-updated.jpg"))
        received.project.status should be(false)
        received.project.selfjoin should be(true)
      }

      "return 'NotFound' if a not existing project IRI is submitted during update" in {
        appActor ! ProjectChangeRequestADM(
          projectIri = "http://rdfh.ch/projects/notexisting",
          changeProjectRequest = ChangeProjectApiRequestADM(longname = Some("new long name")).validateAndEscape,
          SharedTestDataADM.rootUser,
          UUID.randomUUID()
        )
        expectMsg(
          Failure(
            NotFoundException(s"Project 'http://rdfh.ch/projects/notexisting' not found. Aborting update request.")
          )
        )
      }

      "return 'BadRequest' if nothing would be changed during the update" in {

        an[BadRequestException] should be thrownBy ChangeProjectApiRequestADM(None, None, None, None, None, None, None)

        /*
                actorUnderTest ! ProjectChangeRequestADM(
                    projectIri = "http://rdfh.ch/projects/notexisting",
                    changeProjectRequest = ChangeProjectApiRequestADM(None, None, None, None, None, None, None, None, None, None),
                    SharedAdminTestData.rootUser,
                    UUID.randomUUID()
                )
                expectMsg(Failure(BadRequestException("No data would be changed. Aborting update request.")))
         */
      }
    }

    /*
        "used to query named graphs" should {
            "return all named graphs" in {
                actorUnderTest ! ProjectsNamedGraphGetADM(SharedTestDataADM.rootUser)

                val received: Seq[NamedGraphADM] = expectMsgType[Seq[NamedGraphADM]]
                received.size should be (7)
            }

            "return all named graphs after adding a new ontology" in {
                actorUnderTest ! ProjectOntologyAddADM(
                    projectIri = IMAGES_PROJECT_IRI,
                    ontologyIri = "http://wwww.knora.org/ontology/00FF/blabla1",

                    requestingUser = KnoraSystemInstances.Users.SystemUser,
                    apiRequestID = UUID.randomUUID()
                )
                val received01: ProjectADM = expectMsgType[ProjectADM](timeout)
                received01.ontologies.size should be (2)

                actorUnderTest ! ProjectsNamedGraphGetADM(SharedTestDataADM.rootUser)

                val received02: Seq[NamedGraphADM] = expectMsgType[Seq[NamedGraphADM]]
                received02.size should be (8)
            }
        }
     */

    "used to query members" should {

      "return all members of a project identified by IRI" in {
        appActor ! ProjectMembersGetRequestADM(
          ProjectIdentifierADM(maybeIri = Some(SharedTestDataADM.imagesProject.id)),
          SharedTestDataADM.rootUser
        )
        val received: ProjectMembersGetResponseADM = expectMsgType[ProjectMembersGetResponseADM](timeout)
        val members                                = received.members

        members.size should be(4)

        members.map(_.id) should contain allElementsOf Seq(
          SharedTestDataADM.imagesUser01.ofType(UserInformationTypeADM.Restricted),
          SharedTestDataADM.imagesUser02.ofType(UserInformationTypeADM.Restricted),
          SharedTestDataADM.multiuserUser.ofType(UserInformationTypeADM.Restricted),
          SharedTestDataADM.imagesReviewerUser.ofType(UserInformationTypeADM.Restricted)
        ).map(_.id)
      }

      "return all members of a project identified by shortname" in {
        appActor ! ProjectMembersGetRequestADM(
          ProjectIdentifierADM(maybeShortname = Some(SharedTestDataADM.imagesProject.shortname)),
          requestingUser = SharedTestDataADM.rootUser
        )
        val received: ProjectMembersGetResponseADM = expectMsgType[ProjectMembersGetResponseADM](timeout)
        val members                                = received.members

        members.size should be(4)

        members.map(_.id) should contain allElementsOf Seq(
          SharedTestDataADM.imagesUser01.ofType(UserInformationTypeADM.Short),
          SharedTestDataADM.imagesUser02.ofType(UserInformationTypeADM.Short),
          SharedTestDataADM.multiuserUser.ofType(UserInformationTypeADM.Short),
          SharedTestDataADM.imagesReviewerUser.ofType(UserInformationTypeADM.Short)
        ).map(_.id)
      }

      "return all members of a project identified by shortcode" in {
        appActor ! ProjectMembersGetRequestADM(
          ProjectIdentifierADM(maybeShortcode = Some(SharedTestDataADM.imagesProject.shortcode)),
          requestingUser = SharedTestDataADM.rootUser
        )
        val received: ProjectMembersGetResponseADM = expectMsgType[ProjectMembersGetResponseADM](timeout)
        val members                                = received.members

        members.size should be(4)

        members.map(_.id) should contain allElementsOf Seq(
          SharedTestDataADM.imagesUser01.ofType(UserInformationTypeADM.Short),
          SharedTestDataADM.imagesUser02.ofType(UserInformationTypeADM.Short),
          SharedTestDataADM.multiuserUser.ofType(UserInformationTypeADM.Short),
          SharedTestDataADM.imagesReviewerUser.ofType(UserInformationTypeADM.Short)
        ).map(_.id)
      }

      "return 'NotFound' when the project IRI is unknown (project membership)" in {
        appActor ! ProjectMembersGetRequestADM(
          ProjectIdentifierADM(maybeIri = Some("http://rdfh.ch/projects/notexisting")),
          SharedTestDataADM.rootUser
        )
        expectMsg(Failure(NotFoundException(s"Project 'http://rdfh.ch/projects/notexisting' not found.")))
      }

      "return 'NotFound' when the project shortname is unknown (project membership)" in {
        appActor ! ProjectMembersGetRequestADM(
          ProjectIdentifierADM(maybeShortname = Some("wrongshortname")),
          requestingUser = SharedTestDataADM.rootUser
        )
        expectMsg(Failure(NotFoundException(s"Project 'wrongshortname' not found.")))
      }

      "return 'NotFound' when the project shortcode is unknown (project membership)" in {
        appActor ! ProjectMembersGetRequestADM(
          ProjectIdentifierADM(maybeShortcode = Some("9999")),
          requestingUser = SharedTestDataADM.rootUser
        )
        expectMsg(Failure(NotFoundException(s"Project '9999' not found.")))
      }

      "return all project admin members of a project identified by IRI" in {
        appActor ! ProjectAdminMembersGetRequestADM(
          ProjectIdentifierADM(maybeIri = Some(SharedTestDataADM.imagesProject.id)),
          SharedTestDataADM.rootUser
        )
        val received: ProjectAdminMembersGetResponseADM = expectMsgType[ProjectAdminMembersGetResponseADM](timeout)
        val members                                     = received.members

        members.size should be(2)

        members.map(_.id) should contain allElementsOf Seq(
          SharedTestDataADM.imagesUser01.ofType(UserInformationTypeADM.Short),
          SharedTestDataADM.multiuserUser.ofType(UserInformationTypeADM.Short)
        ).map(_.id)
      }

      "return all project admin members of a project identified by shortname" in {
        appActor ! ProjectAdminMembersGetRequestADM(
          ProjectIdentifierADM(maybeShortname = Some(SharedTestDataADM.imagesProject.shortname)),
          requestingUser = SharedTestDataADM.rootUser
        )
        val received: ProjectAdminMembersGetResponseADM = expectMsgType[ProjectAdminMembersGetResponseADM](timeout)
        val members                                     = received.members

        members.size should be(2)

        members.map(_.id) should contain allElementsOf Seq(
          SharedTestDataADM.imagesUser01.ofType(UserInformationTypeADM.Short),
          SharedTestDataADM.multiuserUser.ofType(UserInformationTypeADM.Short)
        ).map(_.id)
      }

      "return all project admin members of a project identified by shortcode" in {
        appActor ! ProjectAdminMembersGetRequestADM(
          ProjectIdentifierADM(maybeShortcode = Some(SharedTestDataADM.imagesProject.shortcode)),
          requestingUser = SharedTestDataADM.rootUser
        )
        val received: ProjectAdminMembersGetResponseADM = expectMsgType[ProjectAdminMembersGetResponseADM](timeout)
        val members                                     = received.members

        members.size should be(2)

        members.map(_.id) should contain allElementsOf Seq(
          SharedTestDataADM.imagesUser01.ofType(UserInformationTypeADM.Short),
          SharedTestDataADM.multiuserUser.ofType(UserInformationTypeADM.Short)
        ).map(_.id)
      }

      "return 'NotFound' when the project IRI is unknown (project admin membership)" in {
        appActor ! ProjectAdminMembersGetRequestADM(
          ProjectIdentifierADM(maybeIri = Some("http://rdfh.ch/projects/notexisting")),
          SharedTestDataADM.rootUser
        )
        expectMsg(Failure(NotFoundException(s"Project 'http://rdfh.ch/projects/notexisting' not found.")))
      }

      "return 'NotFound' when the project shortname is unknown (project admin membership)" in {
        appActor ! ProjectAdminMembersGetRequestADM(
          ProjectIdentifierADM(maybeShortname = Some("wrongshortname")),
          requestingUser = SharedTestDataADM.rootUser
        )
        expectMsg(Failure(NotFoundException(s"Project 'wrongshortname' not found.")))
      }

      "return 'NotFound' when the project shortcode is unknown (project admin membership)" in {
        appActor ! ProjectAdminMembersGetRequestADM(
          ProjectIdentifierADM(maybeShortcode = Some("9999")),
          requestingUser = SharedTestDataADM.rootUser
        )
        expectMsg(Failure(NotFoundException(s"Project '9999' not found.")))
      }
    }

    "used to query keywords" should {

      "return all unique keywords for all projects" in {
<<<<<<< HEAD
        responderManager ! ProjectsKeywordsGetRequestADM(
=======
        appActor ! ProjectsKeywordsGetRequestADM(
          featureFactoryConfig = defaultFeatureFactoryConfig,
>>>>>>> 7f556979
          SharedTestDataADM.rootUser
        )
        val received: ProjectsKeywordsGetResponseADM = expectMsgType[ProjectsKeywordsGetResponseADM](timeout)
        received.keywords.size should be(21)
      }

      "return all keywords for a single project" in {
        appActor ! ProjectKeywordsGetRequestADM(
          projectIri = SharedTestDataADM.incunabulaProject.id,
          requestingUser = SharedTestDataADM.rootUser
        )
        val received: ProjectKeywordsGetResponseADM = expectMsgType[ProjectKeywordsGetResponseADM](timeout)
        received.keywords should be(SharedTestDataADM.incunabulaProject.keywords)
      }

      "return empty list for a project without keywords" in {
        appActor ! ProjectKeywordsGetRequestADM(
          projectIri = SharedTestDataADM.dokubibProject.id,
          requestingUser = SharedTestDataADM.rootUser
        )
        val received: ProjectKeywordsGetResponseADM = expectMsgType[ProjectKeywordsGetResponseADM](timeout)
        received.keywords should be(Seq.empty[String])
      }

      "return 'NotFound' when the project IRI is unknown" in {
        appActor ! ProjectKeywordsGetRequestADM(
          projectIri = "http://rdfh.ch/projects/notexisting",
          SharedTestDataADM.rootUser
        )

        expectMsg(Failure(NotFoundException(s"Project 'http://rdfh.ch/projects/notexisting' not found.")))
      }
    }
  }
}<|MERGE_RESOLUTION|>--- conflicted
+++ resolved
@@ -53,12 +53,8 @@
   "The ProjectsResponderADM" when {
     "used to query for project information" should {
       "return information for every project" in {
-<<<<<<< HEAD
-        responderManager ! ProjectsGetRequestADM(
-=======
         appActor ! ProjectsGetRequestADM(
           featureFactoryConfig = defaultFeatureFactoryConfig,
->>>>>>> 7f556979
           requestingUser = rootUser
         )
         val received = expectMsgType[ProjectsGetResponseADM](timeout)
@@ -71,6 +67,7 @@
         /* Incunabula project */
         appActor ! ProjectGetRequestADM(
           identifier = ProjectIdentifierADM(maybeIri = Some(SharedTestDataADM.incunabulaProject.id)),
+          featureFactoryConfig = defaultFeatureFactoryConfig,
           requestingUser = SharedTestDataADM.rootUser
         )
         expectMsg(ProjectGetResponseADM(SharedTestDataADM.incunabulaProject))
@@ -78,6 +75,7 @@
         /* Images project */
         appActor ! ProjectGetRequestADM(
           identifier = ProjectIdentifierADM(maybeIri = Some(SharedTestDataADM.imagesProject.id)),
+          featureFactoryConfig = defaultFeatureFactoryConfig,
           requestingUser = SharedTestDataADM.rootUser
         )
         expectMsg(ProjectGetResponseADM(SharedTestDataADM.imagesProject))
@@ -85,6 +83,7 @@
         /* 'SystemProject' */
         appActor ! ProjectGetRequestADM(
           identifier = ProjectIdentifierADM(maybeIri = Some(SharedTestDataADM.systemProject.id)),
+          featureFactoryConfig = defaultFeatureFactoryConfig,
           requestingUser = SharedTestDataADM.rootUser
         )
         expectMsg(ProjectGetResponseADM(SharedTestDataADM.systemProject))
@@ -94,6 +93,7 @@
       "return information about a project identified by shortname" in {
         appActor ! ProjectGetRequestADM(
           identifier = ProjectIdentifierADM(maybeShortname = Some(SharedTestDataADM.incunabulaProject.shortname)),
+          featureFactoryConfig = defaultFeatureFactoryConfig,
           requestingUser = SharedTestDataADM.rootUser
         )
         expectMsg(ProjectGetResponseADM(SharedTestDataADM.incunabulaProject))
@@ -102,6 +102,7 @@
       "return 'NotFoundException' when the project IRI is unknown" in {
         appActor ! ProjectGetRequestADM(
           identifier = ProjectIdentifierADM(maybeIri = Some("http://rdfh.ch/projects/notexisting")),
+          featureFactoryConfig = defaultFeatureFactoryConfig,
           requestingUser = SharedTestDataADM.rootUser
         )
         expectMsg(Failure(NotFoundException(s"Project 'http://rdfh.ch/projects/notexisting' not found")))
@@ -111,6 +112,7 @@
       "return 'NotFoundException' when the project shortname is unknown " in {
         appActor ! ProjectGetRequestADM(
           identifier = ProjectIdentifierADM(maybeShortname = Some("wrongshortname")),
+          featureFactoryConfig = defaultFeatureFactoryConfig,
           requestingUser = SharedTestDataADM.rootUser
         )
         expectMsg(Failure(NotFoundException(s"Project 'wrongshortname' not found")))
@@ -119,6 +121,7 @@
       "return 'NotFoundException' when the project shortcode is unknown " in {
         appActor ! ProjectGetRequestADM(
           identifier = ProjectIdentifierADM(maybeShortcode = Some("9999")),
+          featureFactoryConfig = defaultFeatureFactoryConfig,
           requestingUser = SharedTestDataADM.rootUser
         )
         expectMsg(Failure(NotFoundException(s"Project '9999' not found")))
@@ -131,6 +134,7 @@
       "return restricted view settings using project IRI" in {
         appActor ! ProjectRestrictedViewSettingsGetADM(
           identifier = ProjectIdentifierADM(maybeIri = Some(SharedTestDataADM.imagesProject.id)),
+          featureFactoryConfig = defaultFeatureFactoryConfig,
           requestingUser = SharedTestDataADM.rootUser
         )
         expectMsg(Some(expectedResult))
@@ -139,6 +143,7 @@
       "return restricted view settings using project SHORTNAME" in {
         appActor ! ProjectRestrictedViewSettingsGetADM(
           identifier = ProjectIdentifierADM(maybeShortname = Some(SharedTestDataADM.imagesProject.shortname)),
+          featureFactoryConfig = defaultFeatureFactoryConfig,
           requestingUser = SharedTestDataADM.rootUser
         )
         expectMsg(Some(expectedResult))
@@ -147,6 +152,7 @@
       "return restricted view settings using project SHORTCODE" in {
         appActor ! ProjectRestrictedViewSettingsGetADM(
           identifier = ProjectIdentifierADM(maybeShortcode = Some(SharedTestDataADM.imagesProject.shortcode)),
+          featureFactoryConfig = defaultFeatureFactoryConfig,
           requestingUser = SharedTestDataADM.rootUser
         )
         expectMsg(Some(expectedResult))
@@ -155,6 +161,7 @@
       "return 'NotFoundException' when the project IRI is unknown" in {
         appActor ! ProjectRestrictedViewSettingsGetRequestADM(
           identifier = ProjectIdentifierADM(maybeIri = Some("http://rdfh.ch/projects/notexisting")),
+          featureFactoryConfig = defaultFeatureFactoryConfig,
           requestingUser = SharedTestDataADM.rootUser
         )
         expectMsg(Failure(NotFoundException(s"Project 'http://rdfh.ch/projects/notexisting' not found.")))
@@ -163,6 +170,7 @@
       "return 'NotFoundException' when the project SHORTCODE is unknown" in {
         appActor ! ProjectRestrictedViewSettingsGetRequestADM(
           identifier = ProjectIdentifierADM(maybeShortcode = Some("9999")),
+          featureFactoryConfig = defaultFeatureFactoryConfig,
           requestingUser = SharedTestDataADM.rootUser
         )
         expectMsg(Failure(NotFoundException(s"Project '9999' not found.")))
@@ -171,6 +179,7 @@
       "return 'NotFoundException' when the project SHORTNAME is unknown" in {
         appActor ! ProjectRestrictedViewSettingsGetRequestADM(
           identifier = ProjectIdentifierADM(maybeShortname = Some("wrongshortname")),
+          featureFactoryConfig = defaultFeatureFactoryConfig,
           requestingUser = SharedTestDataADM.rootUser
         )
         expectMsg(Failure(NotFoundException(s"Project 'wrongshortname' not found.")))
@@ -196,6 +205,7 @@
             status = ProjectStatus.make(true).fold(error => throw error.head, value => value),
             selfjoin = ProjectSelfJoin.make(false).fold(error => throw error.head, value => value)
           ),
+          featureFactoryConfig = defaultFeatureFactoryConfig,
           SharedTestDataADM.rootUser,
           UUID.randomUUID()
         )
@@ -289,6 +299,7 @@
             status = ProjectStatus.make(true).fold(error => throw error.head, value => value),
             selfjoin = ProjectSelfJoin.make(false).fold(error => throw error.head, value => value)
           ),
+          featureFactoryConfig = defaultFeatureFactoryConfig,
           SharedTestDataADM.rootUser,
           UUID.randomUUID()
         )
@@ -322,6 +333,7 @@
             status = ProjectStatus.make(true).fold(error => throw error.head, value => value),
             selfjoin = ProjectSelfJoin.make(false).fold(error => throw error.head, value => value)
           ),
+          featureFactoryConfig = defaultFeatureFactoryConfig,
           SharedTestDataADM.rootUser,
           UUID.randomUUID()
         )
@@ -354,6 +366,7 @@
             status = ProjectStatus.make(true).fold(error => throw error.head, value => value),
             selfjoin = ProjectSelfJoin.make(false).fold(error => throw error.head, value => value)
           ),
+          featureFactoryConfig = defaultFeatureFactoryConfig,
           SharedTestDataADM.rootUser,
           UUID.randomUUID()
         )
@@ -374,6 +387,7 @@
             status = ProjectStatus.make(true).fold(error => throw error.head, value => value),
             selfjoin = ProjectSelfJoin.make(false).fold(error => throw error.head, value => value)
           ),
+          featureFactoryConfig = defaultFeatureFactoryConfig,
           SharedTestDataADM.rootUser,
           UUID.randomUUID()
         )
@@ -399,6 +413,7 @@
             status = Some(false),
             selfjoin = Some(true)
           ).validateAndEscape,
+          featureFactoryConfig = defaultFeatureFactoryConfig,
           SharedTestDataADM.rootUser,
           UUID.randomUUID()
         )
@@ -424,6 +439,7 @@
         appActor ! ProjectChangeRequestADM(
           projectIri = "http://rdfh.ch/projects/notexisting",
           changeProjectRequest = ChangeProjectApiRequestADM(longname = Some("new long name")).validateAndEscape,
+          featureFactoryConfig = defaultFeatureFactoryConfig,
           SharedTestDataADM.rootUser,
           UUID.randomUUID()
         )
@@ -463,7 +479,7 @@
                 actorUnderTest ! ProjectOntologyAddADM(
                     projectIri = IMAGES_PROJECT_IRI,
                     ontologyIri = "http://wwww.knora.org/ontology/00FF/blabla1",
-
+                    featureFactoryConfig = defaultFeatureFactoryConfig,
                     requestingUser = KnoraSystemInstances.Users.SystemUser,
                     apiRequestID = UUID.randomUUID()
                 )
@@ -483,6 +499,7 @@
       "return all members of a project identified by IRI" in {
         appActor ! ProjectMembersGetRequestADM(
           ProjectIdentifierADM(maybeIri = Some(SharedTestDataADM.imagesProject.id)),
+          featureFactoryConfig = defaultFeatureFactoryConfig,
           SharedTestDataADM.rootUser
         )
         val received: ProjectMembersGetResponseADM = expectMsgType[ProjectMembersGetResponseADM](timeout)
@@ -501,6 +518,7 @@
       "return all members of a project identified by shortname" in {
         appActor ! ProjectMembersGetRequestADM(
           ProjectIdentifierADM(maybeShortname = Some(SharedTestDataADM.imagesProject.shortname)),
+          featureFactoryConfig = defaultFeatureFactoryConfig,
           requestingUser = SharedTestDataADM.rootUser
         )
         val received: ProjectMembersGetResponseADM = expectMsgType[ProjectMembersGetResponseADM](timeout)
@@ -519,6 +537,7 @@
       "return all members of a project identified by shortcode" in {
         appActor ! ProjectMembersGetRequestADM(
           ProjectIdentifierADM(maybeShortcode = Some(SharedTestDataADM.imagesProject.shortcode)),
+          featureFactoryConfig = defaultFeatureFactoryConfig,
           requestingUser = SharedTestDataADM.rootUser
         )
         val received: ProjectMembersGetResponseADM = expectMsgType[ProjectMembersGetResponseADM](timeout)
@@ -537,6 +556,7 @@
       "return 'NotFound' when the project IRI is unknown (project membership)" in {
         appActor ! ProjectMembersGetRequestADM(
           ProjectIdentifierADM(maybeIri = Some("http://rdfh.ch/projects/notexisting")),
+          featureFactoryConfig = defaultFeatureFactoryConfig,
           SharedTestDataADM.rootUser
         )
         expectMsg(Failure(NotFoundException(s"Project 'http://rdfh.ch/projects/notexisting' not found.")))
@@ -545,6 +565,7 @@
       "return 'NotFound' when the project shortname is unknown (project membership)" in {
         appActor ! ProjectMembersGetRequestADM(
           ProjectIdentifierADM(maybeShortname = Some("wrongshortname")),
+          featureFactoryConfig = defaultFeatureFactoryConfig,
           requestingUser = SharedTestDataADM.rootUser
         )
         expectMsg(Failure(NotFoundException(s"Project 'wrongshortname' not found.")))
@@ -553,6 +574,7 @@
       "return 'NotFound' when the project shortcode is unknown (project membership)" in {
         appActor ! ProjectMembersGetRequestADM(
           ProjectIdentifierADM(maybeShortcode = Some("9999")),
+          featureFactoryConfig = defaultFeatureFactoryConfig,
           requestingUser = SharedTestDataADM.rootUser
         )
         expectMsg(Failure(NotFoundException(s"Project '9999' not found.")))
@@ -561,6 +583,7 @@
       "return all project admin members of a project identified by IRI" in {
         appActor ! ProjectAdminMembersGetRequestADM(
           ProjectIdentifierADM(maybeIri = Some(SharedTestDataADM.imagesProject.id)),
+          featureFactoryConfig = defaultFeatureFactoryConfig,
           SharedTestDataADM.rootUser
         )
         val received: ProjectAdminMembersGetResponseADM = expectMsgType[ProjectAdminMembersGetResponseADM](timeout)
@@ -577,6 +600,7 @@
       "return all project admin members of a project identified by shortname" in {
         appActor ! ProjectAdminMembersGetRequestADM(
           ProjectIdentifierADM(maybeShortname = Some(SharedTestDataADM.imagesProject.shortname)),
+          featureFactoryConfig = defaultFeatureFactoryConfig,
           requestingUser = SharedTestDataADM.rootUser
         )
         val received: ProjectAdminMembersGetResponseADM = expectMsgType[ProjectAdminMembersGetResponseADM](timeout)
@@ -593,6 +617,7 @@
       "return all project admin members of a project identified by shortcode" in {
         appActor ! ProjectAdminMembersGetRequestADM(
           ProjectIdentifierADM(maybeShortcode = Some(SharedTestDataADM.imagesProject.shortcode)),
+          featureFactoryConfig = defaultFeatureFactoryConfig,
           requestingUser = SharedTestDataADM.rootUser
         )
         val received: ProjectAdminMembersGetResponseADM = expectMsgType[ProjectAdminMembersGetResponseADM](timeout)
@@ -609,6 +634,7 @@
       "return 'NotFound' when the project IRI is unknown (project admin membership)" in {
         appActor ! ProjectAdminMembersGetRequestADM(
           ProjectIdentifierADM(maybeIri = Some("http://rdfh.ch/projects/notexisting")),
+          featureFactoryConfig = defaultFeatureFactoryConfig,
           SharedTestDataADM.rootUser
         )
         expectMsg(Failure(NotFoundException(s"Project 'http://rdfh.ch/projects/notexisting' not found.")))
@@ -617,6 +643,7 @@
       "return 'NotFound' when the project shortname is unknown (project admin membership)" in {
         appActor ! ProjectAdminMembersGetRequestADM(
           ProjectIdentifierADM(maybeShortname = Some("wrongshortname")),
+          featureFactoryConfig = defaultFeatureFactoryConfig,
           requestingUser = SharedTestDataADM.rootUser
         )
         expectMsg(Failure(NotFoundException(s"Project 'wrongshortname' not found.")))
@@ -625,6 +652,7 @@
       "return 'NotFound' when the project shortcode is unknown (project admin membership)" in {
         appActor ! ProjectAdminMembersGetRequestADM(
           ProjectIdentifierADM(maybeShortcode = Some("9999")),
+          featureFactoryConfig = defaultFeatureFactoryConfig,
           requestingUser = SharedTestDataADM.rootUser
         )
         expectMsg(Failure(NotFoundException(s"Project '9999' not found.")))
@@ -634,12 +662,8 @@
     "used to query keywords" should {
 
       "return all unique keywords for all projects" in {
-<<<<<<< HEAD
-        responderManager ! ProjectsKeywordsGetRequestADM(
-=======
         appActor ! ProjectsKeywordsGetRequestADM(
           featureFactoryConfig = defaultFeatureFactoryConfig,
->>>>>>> 7f556979
           SharedTestDataADM.rootUser
         )
         val received: ProjectsKeywordsGetResponseADM = expectMsgType[ProjectsKeywordsGetResponseADM](timeout)
@@ -649,6 +673,7 @@
       "return all keywords for a single project" in {
         appActor ! ProjectKeywordsGetRequestADM(
           projectIri = SharedTestDataADM.incunabulaProject.id,
+          featureFactoryConfig = defaultFeatureFactoryConfig,
           requestingUser = SharedTestDataADM.rootUser
         )
         val received: ProjectKeywordsGetResponseADM = expectMsgType[ProjectKeywordsGetResponseADM](timeout)
@@ -658,6 +683,7 @@
       "return empty list for a project without keywords" in {
         appActor ! ProjectKeywordsGetRequestADM(
           projectIri = SharedTestDataADM.dokubibProject.id,
+          featureFactoryConfig = defaultFeatureFactoryConfig,
           requestingUser = SharedTestDataADM.rootUser
         )
         val received: ProjectKeywordsGetResponseADM = expectMsgType[ProjectKeywordsGetResponseADM](timeout)
@@ -667,6 +693,7 @@
       "return 'NotFound' when the project IRI is unknown" in {
         appActor ! ProjectKeywordsGetRequestADM(
           projectIri = "http://rdfh.ch/projects/notexisting",
+          featureFactoryConfig = defaultFeatureFactoryConfig,
           SharedTestDataADM.rootUser
         )
 
