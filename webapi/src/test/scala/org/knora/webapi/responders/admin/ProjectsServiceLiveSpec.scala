--- conflicted
+++ resolved
@@ -14,26 +14,10 @@
 import dsp.valueobjects.V2._
 import org.knora.webapi.TestDataFactory
 import org.knora.webapi.messages.StringFormatter
-<<<<<<< HEAD
-import org.knora.webapi.messages.admin.responder.projectsmessages.ProjectADM
-import org.knora.webapi.messages.admin.responder.projectsmessages.ProjectChangeRequestADM
-import org.knora.webapi.messages.admin.responder.projectsmessages.ProjectCreatePayloadADM
-import org.knora.webapi.messages.admin.responder.projectsmessages.ProjectCreateRequestADM
-import org.knora.webapi.messages.admin.responder.projectsmessages.ProjectDataGetRequestADM
-import org.knora.webapi.messages.admin.responder.projectsmessages.ProjectDataGetResponseADM
-import org.knora.webapi.messages.admin.responder.projectsmessages.ProjectGetRequestADM
-import org.knora.webapi.messages.admin.responder.projectsmessages.ProjectGetResponseADM
-import org.knora.webapi.messages.admin.responder.projectsmessages.ProjectIdentifierADM
-import org.knora.webapi.messages.admin.responder.projectsmessages.ProjectOperationResponseADM
-import org.knora.webapi.messages.admin.responder.projectsmessages.ProjectUpdatePayloadADM
-import org.knora.webapi.messages.admin.responder.projectsmessages.ProjectsGetRequestADM
-import org.knora.webapi.messages.admin.responder.projectsmessages.ProjectsGetResponseADM
+import org.knora.webapi.messages.admin.responder.projectsmessages._
+import org.knora.webapi.messages.admin.responder.usersmessages.UserADM
 import org.knora.webapi.messages.admin.responder.projectsmessages.ProjectsKeywordsGetRequestADM
 import org.knora.webapi.messages.admin.responder.projectsmessages.ProjectsKeywordsGetResponseADM
-=======
-import org.knora.webapi.messages.admin.responder.projectsmessages._
-import org.knora.webapi.messages.admin.responder.usersmessages.UserADM
->>>>>>> d7c2cd66
 import org.knora.webapi.messages.util.KnoraSystemInstances
 import org.knora.webapi.responders.ActorToZioBridge
 import org.knora.webapi.responders.ActorToZioBridgeMock
@@ -70,12 +54,9 @@
       deleteProjectSpec,
       updateProjectSpec,
       getAllProjectDataSpec,
-<<<<<<< HEAD
+      getProjectMembers,
+      getProjectAdmins,
       getKeywordsSpec
-=======
-      getProjectMembers,
-      getProjectAdmins
->>>>>>> d7c2cd66
     ).provide(StringFormatter.test)
 
   val getAllProjectsSpec = test("get all projects") {
@@ -264,7 +245,126 @@
     } yield assertCompletes
   }
 
-<<<<<<< HEAD
+  val getProjectMembers = suite("get all members of a project")(
+    test("get members by project shortcode") {
+      val shortcode      = "0001"
+      val identifier     = TestDataFactory.projectShortcodeIdentifier(shortcode)
+      val requestingUser = KnoraSystemInstances.Users.SystemUser
+      val projectsService =
+        ZIO
+          .serviceWithZIO[ProjectsService](_.getProjectMembers(identifier, requestingUser))
+          .provideSome[ActorToZioBridge](layers)
+      val actorToZioBridge = ActorToZioBridgeMock.AskAppActor
+        .of[ProjectMembersGetResponseADM]
+        .apply(
+          assertion = Assertion.equalTo(ProjectMembersGetRequestADM(identifier, requestingUser)),
+          result = Expectation.value(ProjectMembersGetResponseADM(Seq.empty[UserADM]))
+        )
+        .toLayer
+      for {
+        _ <- projectsService.provide(actorToZioBridge)
+      } yield assertCompletes
+    },
+    test("get members by project shortname") {
+      val shortname      = "shortname"
+      val identifier     = TestDataFactory.projectShortnameIdentifier(shortname)
+      val requestingUser = KnoraSystemInstances.Users.SystemUser
+      val projectsService =
+        ZIO
+          .serviceWithZIO[ProjectsService](_.getProjectMembers(identifier, requestingUser))
+          .provideSome[ActorToZioBridge](layers)
+      val actorToZioBridge = ActorToZioBridgeMock.AskAppActor
+        .of[ProjectMembersGetResponseADM]
+        .apply(
+          assertion = Assertion.equalTo(ProjectMembersGetRequestADM(identifier, requestingUser)),
+          result = Expectation.value(ProjectMembersGetResponseADM(Seq.empty[UserADM]))
+        )
+        .toLayer
+      for {
+        _ <- projectsService.provide(actorToZioBridge)
+      } yield assertCompletes
+    },
+    test("get members by project IRI") {
+      val iri            = "http://rdfh.ch/projects/0001"
+      val identifier     = TestDataFactory.projectIriIdentifier(iri)
+      val requestingUser = KnoraSystemInstances.Users.SystemUser
+      val projectsService =
+        ZIO
+          .serviceWithZIO[ProjectsService](_.getProjectMembers(identifier, requestingUser))
+          .provideSome[ActorToZioBridge](layers)
+      val actorToZioBridge = ActorToZioBridgeMock.AskAppActor
+        .of[ProjectMembersGetResponseADM]
+        .apply(
+          assertion = Assertion.equalTo(ProjectMembersGetRequestADM(identifier, requestingUser)),
+          result = Expectation.value(ProjectMembersGetResponseADM(Seq.empty[UserADM]))
+        )
+        .toLayer
+      for {
+        _ <- projectsService.provide(actorToZioBridge)
+      } yield assertCompletes
+    }
+  )
+
+  val getProjectAdmins = suite("get all project admins of a project")(
+    test("get project admins by project shortcode") {
+      val shortcode      = "0001"
+      val identifier     = TestDataFactory.projectShortcodeIdentifier(shortcode)
+      val requestingUser = KnoraSystemInstances.Users.SystemUser
+      val projectsService =
+        ZIO
+          .serviceWithZIO[ProjectsService](_.getProjectAdmins(identifier, requestingUser))
+          .provideSome[ActorToZioBridge](layers)
+      val actorToZioBridge = ActorToZioBridgeMock.AskAppActor
+        .of[ProjectAdminMembersGetResponseADM]
+        .apply(
+          assertion = Assertion.equalTo(ProjectAdminMembersGetRequestADM(identifier, requestingUser)),
+          result = Expectation.value(ProjectAdminMembersGetResponseADM(Seq.empty[UserADM]))
+        )
+        .toLayer
+      for {
+        _ <- projectsService.provide(actorToZioBridge)
+      } yield assertCompletes
+    },
+    test("get project admins by project shortname") {
+      val shortname      = "shortname"
+      val identifier     = TestDataFactory.projectShortnameIdentifier(shortname)
+      val requestingUser = KnoraSystemInstances.Users.SystemUser
+      val projectsService =
+        ZIO
+          .serviceWithZIO[ProjectsService](_.getProjectAdmins(identifier, requestingUser))
+          .provideSome[ActorToZioBridge](layers)
+      val actorToZioBridge = ActorToZioBridgeMock.AskAppActor
+        .of[ProjectAdminMembersGetResponseADM]
+        .apply(
+          assertion = Assertion.equalTo(ProjectAdminMembersGetRequestADM(identifier, requestingUser)),
+          result = Expectation.value(ProjectAdminMembersGetResponseADM(Seq.empty[UserADM]))
+        )
+        .toLayer
+      for {
+        _ <- projectsService.provide(actorToZioBridge)
+      } yield assertCompletes
+    },
+    test("get project admins by project IRI") {
+      val iri            = "http://rdfh.ch/projects/0001"
+      val identifier     = TestDataFactory.projectIriIdentifier(iri)
+      val requestingUser = KnoraSystemInstances.Users.SystemUser
+      val projectsService =
+        ZIO
+          .serviceWithZIO[ProjectsService](_.getProjectAdmins(identifier, requestingUser))
+          .provideSome[ActorToZioBridge](layers)
+      val actorToZioBridge = ActorToZioBridgeMock.AskAppActor
+        .of[ProjectAdminMembersGetResponseADM]
+        .apply(
+          assertion = Assertion.equalTo(ProjectAdminMembersGetRequestADM(identifier, requestingUser)),
+          result = Expectation.value(ProjectAdminMembersGetResponseADM(Seq.empty[UserADM]))
+        )
+        .toLayer
+      for {
+        _ <- projectsService.provide(actorToZioBridge)
+      } yield assertCompletes
+    }
+  )
+
   val getKeywordsSpec = test("get keywords of all projects") {
     val projectsService =
       ZIO
@@ -281,125 +381,4 @@
       _ <- projectsService.provide(actorToZioBridge)
     } yield assertCompletes
   }
-=======
-  val getProjectMembers = suite("get all members of a project")(
-    test("get members by project shortcode") {
-      val shortcode      = "0001"
-      val identifier     = TestDataFactory.projectShortcodeIdentifier(shortcode)
-      val requestingUser = KnoraSystemInstances.Users.SystemUser
-      val projectsService =
-        ZIO
-          .serviceWithZIO[ProjectsService](_.getProjectMembers(identifier, requestingUser))
-          .provideSome[ActorToZioBridge](layers)
-      val actorToZioBridge = ActorToZioBridgeMock.AskAppActor
-        .of[ProjectMembersGetResponseADM]
-        .apply(
-          assertion = Assertion.equalTo(ProjectMembersGetRequestADM(identifier, requestingUser)),
-          result = Expectation.value(ProjectMembersGetResponseADM(Seq.empty[UserADM]))
-        )
-        .toLayer
-      for {
-        _ <- projectsService.provide(actorToZioBridge)
-      } yield assertCompletes
-    },
-    test("get members by project shortname") {
-      val shortname      = "shortname"
-      val identifier     = TestDataFactory.projectShortnameIdentifier(shortname)
-      val requestingUser = KnoraSystemInstances.Users.SystemUser
-      val projectsService =
-        ZIO
-          .serviceWithZIO[ProjectsService](_.getProjectMembers(identifier, requestingUser))
-          .provideSome[ActorToZioBridge](layers)
-      val actorToZioBridge = ActorToZioBridgeMock.AskAppActor
-        .of[ProjectMembersGetResponseADM]
-        .apply(
-          assertion = Assertion.equalTo(ProjectMembersGetRequestADM(identifier, requestingUser)),
-          result = Expectation.value(ProjectMembersGetResponseADM(Seq.empty[UserADM]))
-        )
-        .toLayer
-      for {
-        _ <- projectsService.provide(actorToZioBridge)
-      } yield assertCompletes
-    },
-    test("get members by project IRI") {
-      val iri            = "http://rdfh.ch/projects/0001"
-      val identifier     = TestDataFactory.projectIriIdentifier(iri)
-      val requestingUser = KnoraSystemInstances.Users.SystemUser
-      val projectsService =
-        ZIO
-          .serviceWithZIO[ProjectsService](_.getProjectMembers(identifier, requestingUser))
-          .provideSome[ActorToZioBridge](layers)
-      val actorToZioBridge = ActorToZioBridgeMock.AskAppActor
-        .of[ProjectMembersGetResponseADM]
-        .apply(
-          assertion = Assertion.equalTo(ProjectMembersGetRequestADM(identifier, requestingUser)),
-          result = Expectation.value(ProjectMembersGetResponseADM(Seq.empty[UserADM]))
-        )
-        .toLayer
-      for {
-        _ <- projectsService.provide(actorToZioBridge)
-      } yield assertCompletes
-    }
-  )
-
-  val getProjectAdmins = suite("get all project admins of a project")(
-    test("get project admins by project shortcode") {
-      val shortcode      = "0001"
-      val identifier     = TestDataFactory.projectShortcodeIdentifier(shortcode)
-      val requestingUser = KnoraSystemInstances.Users.SystemUser
-      val projectsService =
-        ZIO
-          .serviceWithZIO[ProjectsService](_.getProjectAdmins(identifier, requestingUser))
-          .provideSome[ActorToZioBridge](layers)
-      val actorToZioBridge = ActorToZioBridgeMock.AskAppActor
-        .of[ProjectAdminMembersGetResponseADM]
-        .apply(
-          assertion = Assertion.equalTo(ProjectAdminMembersGetRequestADM(identifier, requestingUser)),
-          result = Expectation.value(ProjectAdminMembersGetResponseADM(Seq.empty[UserADM]))
-        )
-        .toLayer
-      for {
-        _ <- projectsService.provide(actorToZioBridge)
-      } yield assertCompletes
-    },
-    test("get project admins by project shortname") {
-      val shortname      = "shortname"
-      val identifier     = TestDataFactory.projectShortnameIdentifier(shortname)
-      val requestingUser = KnoraSystemInstances.Users.SystemUser
-      val projectsService =
-        ZIO
-          .serviceWithZIO[ProjectsService](_.getProjectAdmins(identifier, requestingUser))
-          .provideSome[ActorToZioBridge](layers)
-      val actorToZioBridge = ActorToZioBridgeMock.AskAppActor
-        .of[ProjectAdminMembersGetResponseADM]
-        .apply(
-          assertion = Assertion.equalTo(ProjectAdminMembersGetRequestADM(identifier, requestingUser)),
-          result = Expectation.value(ProjectAdminMembersGetResponseADM(Seq.empty[UserADM]))
-        )
-        .toLayer
-      for {
-        _ <- projectsService.provide(actorToZioBridge)
-      } yield assertCompletes
-    },
-    test("get project admins by project IRI") {
-      val iri            = "http://rdfh.ch/projects/0001"
-      val identifier     = TestDataFactory.projectIriIdentifier(iri)
-      val requestingUser = KnoraSystemInstances.Users.SystemUser
-      val projectsService =
-        ZIO
-          .serviceWithZIO[ProjectsService](_.getProjectAdmins(identifier, requestingUser))
-          .provideSome[ActorToZioBridge](layers)
-      val actorToZioBridge = ActorToZioBridgeMock.AskAppActor
-        .of[ProjectAdminMembersGetResponseADM]
-        .apply(
-          assertion = Assertion.equalTo(ProjectAdminMembersGetRequestADM(identifier, requestingUser)),
-          result = Expectation.value(ProjectAdminMembersGetResponseADM(Seq.empty[UserADM]))
-        )
-        .toLayer
-      for {
-        _ <- projectsService.provide(actorToZioBridge)
-      } yield assertCompletes
-    }
-  )
->>>>>>> d7c2cd66
 }