/*
 * Copyright © 2015-2019 the contributors (see Contributors.md).
 *
 * This file is part of Knora.
 *
 * Knora is free software: you can redistribute it and/or modify
 * it under the terms of the GNU Affero General Public License as published
 * by the Free Software Foundation, either version 3 of the License, or
 * (at your option) any later version.
 *
 * Knora is distributed in the hope that it will be useful,
 * but WITHOUT ANY WARRANTY; without even the implied warranty of
 * MERCHANTABILITY or FITNESS FOR A PARTICULAR PURPOSE.  See the
 * GNU Affero General Public License for more details.
 *
 * You should have received a copy of the GNU Affero General Public
 * License along with Knora.  If not, see <http://www.gnu.org/licenses/>.
 */

package org.knora.webapi.e2e

import akka.actor.ActorSystem
import akka.http.scaladsl.model.HttpResponse
import akka.http.scaladsl.testkit.RouteTestTimeout
import com.typesafe.config.{Config, ConfigFactory}
import org.knora.webapi.E2ESpec
import org.knora.webapi.messages.store.triplestoremessages.RdfDataObject
<<<<<<< HEAD
import org.knora.webapi.util.FileUtil
=======
import org.knora.webapi.testing.tags.E2ETest
import org.knora.webapi.util.MessageUtil
>>>>>>> e4fd02c9

import scala.concurrent.duration._

object ClientApiRouteE2ESpec {
    val config: Config = ConfigFactory.parseString(
        """
          akka.loglevel = "DEBUG"
          akka.stdout-loglevel = "DEBUG"
        """.stripMargin)
}

/**
 * Tests client code generation.
 */
class ClientApiRouteE2ESpec extends E2ESpec(ClientApiRouteE2ESpec.config) {
    implicit def default(implicit system: ActorSystem): RouteTestTimeout = RouteTestTimeout(settings.defaultTimeout)

    override lazy val rdfDataObjects: List[RdfDataObject] = List(
<<<<<<< HEAD
        RdfDataObject(path = "test_data/all_data/incunabula-data.ttl", name = "http://www.knora.org/data/0803/incunabula"),
        RdfDataObject(path = "test_data/all_data/anything-data.ttl", name = "http://www.knora.org/data/0001/anything"),
        RdfDataObject(path = "test_data/ontologies/minimal-onto.ttl", name = "http://www.knora.org/ontology/0001/minimal")
=======
        RdfDataObject(path = "_test_data/all_data/anything-data.ttl", name = "http://www.knora.org/data/0001/anything"),
        RdfDataObject(path = "_test_data/ontologies/minimal-onto.ttl", name = "http://www.knora.org/ontology/0001/minimal")
>>>>>>> e4fd02c9
    )

    // FIXME: Ignored Test!
    "The client API route" should {
<<<<<<< HEAD
        "generate a Zip file of TypeScript code that compiles" ignore {
            val request = Get(baseApiUrl + s"/clientapi/typescript?mock=true")
=======
        "generate a Zip file of client test data" in {
            val request = Get(baseApiUrl + s"/clientapitest")
>>>>>>> e4fd02c9
            val response: HttpResponse = singleAwaitingRequest(request = request, duration = 40960.millis)
            val responseBytes: Array[Byte] = getResponseEntityBytes(response)
            val filenames: Set[String] = getZipContents(responseBytes)

            // Check that some expected filenames are included in the Zip file.

            val expectedFilenames: Set[String] = Set(
                "test-data/admin/groups/create-group-request.json",
                "test-data/admin/groups/get-group-response.json",
                "test-data/admin/lists/create-list-request.json",
                "test-data/admin/lists/get-list-response.json",
                "test-data/v2/lists/treelist.json",
                "test-data/v2/ontologies/knora-api-ontology.json",
                "test-data/v2/resources/create-resource-as-user.json",
                "test-data/v2/resources/resource-graph.json",
                "test-data/v2/resources/resource-preview.json",
                "test-data/v2/resources/testding.json",
                "test-data/v2/resources/thing-with-picture.json",
                "test-data/v2/search/things.json",
                "test-data/v2/search/thing-links.json",
                "test-data/v2/values/create-boolean-value-request.json",
                "test-data/v2/values/get-boolean-value-response.json"
            )

            assert(expectedFilenames.subsetOf(filenames))
        }
    }
}<|MERGE_RESOLUTION|>--- conflicted
+++ resolved
@@ -25,12 +25,7 @@
 import com.typesafe.config.{Config, ConfigFactory}
 import org.knora.webapi.E2ESpec
 import org.knora.webapi.messages.store.triplestoremessages.RdfDataObject
-<<<<<<< HEAD
-import org.knora.webapi.util.FileUtil
-=======
-import org.knora.webapi.testing.tags.E2ETest
 import org.knora.webapi.util.MessageUtil
->>>>>>> e4fd02c9
 
 import scala.concurrent.duration._
 
@@ -49,25 +44,14 @@
     implicit def default(implicit system: ActorSystem): RouteTestTimeout = RouteTestTimeout(settings.defaultTimeout)
 
     override lazy val rdfDataObjects: List[RdfDataObject] = List(
-<<<<<<< HEAD
-        RdfDataObject(path = "test_data/all_data/incunabula-data.ttl", name = "http://www.knora.org/data/0803/incunabula"),
         RdfDataObject(path = "test_data/all_data/anything-data.ttl", name = "http://www.knora.org/data/0001/anything"),
         RdfDataObject(path = "test_data/ontologies/minimal-onto.ttl", name = "http://www.knora.org/ontology/0001/minimal")
-=======
-        RdfDataObject(path = "_test_data/all_data/anything-data.ttl", name = "http://www.knora.org/data/0001/anything"),
-        RdfDataObject(path = "_test_data/ontologies/minimal-onto.ttl", name = "http://www.knora.org/ontology/0001/minimal")
->>>>>>> e4fd02c9
     )
 
     // FIXME: Ignored Test!
     "The client API route" should {
-<<<<<<< HEAD
-        "generate a Zip file of TypeScript code that compiles" ignore {
-            val request = Get(baseApiUrl + s"/clientapi/typescript?mock=true")
-=======
         "generate a Zip file of client test data" in {
             val request = Get(baseApiUrl + s"/clientapitest")
->>>>>>> e4fd02c9
             val response: HttpResponse = singleAwaitingRequest(request = request, duration = 40960.millis)
             val responseBytes: Array[Byte] = getResponseEntityBytes(response)
             val filenames: Set[String] = getZipContents(responseBytes)
