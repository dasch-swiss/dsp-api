--- conflicted
+++ resolved
@@ -48,17 +48,13 @@
 
     private val resourcesPath = ResourcesRouteV2.knoraApiPath(system, settings, log)
 
-    implicit def default(implicit system: ActorSystem) = RouteTestTimeout(settings.defaultTimeout)
+    implicit def default(implicit system: ActorSystem): RouteTestTimeout = RouteTestTimeout(settings.defaultTimeout)
 
     implicit val ec: ExecutionContextExecutor = system.dispatcher
 
-<<<<<<< HEAD
-    private val rdfDataObjects = List(
-=======
     override lazy val rdfDataObjects: List[RdfDataObject] = List(
         RdfDataObject(path = "_test_data/all_data/anything-data.ttl", name = "http://www.knora.org/data/0001/anything"),
         RdfDataObject(path = "_test_data/demo_data/images-demo-data.ttl", name = "http://www.knora.org/data/00FF/images"),
->>>>>>> d0dbe6f1
         RdfDataObject(path = "_test_data/all_data/incunabula-data.ttl", name = "http://www.knora.org/data/0803/incunabula")
     )
 
