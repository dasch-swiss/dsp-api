--- conflicted
+++ resolved
@@ -69,13 +69,9 @@
       * @param expectedResource the expected resource.
       * @param receivedResource the received resource.
       */
-<<<<<<< HEAD
     private def compareResources(expectedResource: JsonLDObject, receivedResource: JsonLDObject): Unit = {
         def sortPropertyValues(values: JsonLDArray): JsonLDArray = {
             // Sort by the value object IRI if available, otherwise sort by the value itself.
-=======
-    private def compareResources(expectedResource: Map[IRI, Any], receivedResource: Map[IRI, Any]): Unit = {
->>>>>>> eb289724
 
             val sortedElements = values.value.sortBy {
                 case jsonLDObj: JsonLDObject => jsonLDObj.value(jsonldId)
@@ -118,11 +114,7 @@
       * @param expectedResponse expected response.
       * @param receivedResponse received response.
       */
-<<<<<<< HEAD
-    def compareParsedJSONLD(expectedResponse: JsonLDDocument, receivedResponse: JsonLDDocument): Unit = {
-=======
-    def compareParsedJSONLDForResourcesResponse(expectedResponseAsScala: Map[IRI, Any], receivedResponseAsScala: Map[IRI, Any]): Unit = {
->>>>>>> eb289724
+    def compareParsedJSONLDForResourcesResponse(expectedResponse: JsonLDDocument, receivedResponse: JsonLDDocument): Unit = {
 
         // make sure the indicated amount of results is correct
         assert(expectedResponse.body.value(numberOfItemsMember).asInstanceOf[JsonLDInt] == receivedResponse.body.value(numberOfItemsMember).asInstanceOf[JsonLDInt], s"numberOfItems did not match: expected ${expectedResponse.body.value(numberOfItemsMember)}, but received ${receivedResponse.body.value(numberOfItemsMember)}")
@@ -147,60 +139,30 @@
     }
 
     /**
-      * Convert JSONld to a Scala Map.
-      *
-      * @param JSONLD the JSONLD to be converted.
-      * @return a Map.
-      */
-    private def JSONToScala(JSONLD: String): Map[IRI, Any] = {
-
-        val compactedAsJava: util.Map[IRI, AnyRef] = JsonLdProcessor.compact(JsonUtils.fromString(JSONLD), new util.HashMap[String, String](), new JsonLdOptions())
-
-        val asScala: Map[IRI, Any] = JavaUtil.deepJavatoScala(compactedAsJava).asInstanceOf[Map[IRI, Any]]
-
-        asScala
-
-    }
-
-    /**
       * Compares the received JSON response to the expected JSON.
       *
       * @param expectedJSONLD expected answer from Knora API V2 as JSONLD.
       * @param receivedJSONLD received answer from Knora Api V2 as JSONLD.
       */
-<<<<<<< HEAD
-    def compareJSONLD(expectedJSONLD: String, receivedJSONLD: String): Unit = {
+    def compareJSONLDForResourcesResponse(expectedJSONLD: String, receivedJSONLD: String): Unit = {
 
         val expectedJsonLDDocument = JsonLDUtil.parseJsonLD(expectedJSONLD)
         val receivedJsonLDDocument = JsonLDUtil.parseJsonLD(receivedJSONLD)
 
-        compareParsedJSONLD(expectedResponse = expectedJsonLDDocument, receivedResponse = receivedJsonLDDocument)
-=======
-    def compareJSONLDForResourcesResponse(expectedJSONLD: String, receivedJSONLD: String): Unit = {
-
-        val expectedResponseAsScala: Map[IRI, Any] = JSONToScala(expectedJSONLD)
-
-        val receivedResponseAsScala: Map[IRI, Any] = JSONToScala(receivedJSONLD)
-
-        compareParsedJSONLDForResourcesResponse(expectedResponseAsScala = expectedResponseAsScala, receivedResponseAsScala = receivedResponseAsScala)
->>>>>>> eb289724
+        compareParsedJSONLDForResourcesResponse(expectedResponse = expectedJsonLDDocument, receivedResponse = receivedJsonLDDocument)
 
     }
 
     /**
-      * Checks for the number of expected results to be returned for a count search query.
+      * Checks for the number of expected results to be returned.
       *
-      * @param receivedJSONLD   the response send back by the search route.
+      * @param receivedJSONLD the response send back by the search route.
       * @param expectedNumber the expected number of results for the query.
       * @return an assertion that the actual amount of results corresponds with the expected number of results.
       */
     def checkCountSearchQuery(receivedJSONLD: String, expectedNumber: Int): Unit = {
 
-<<<<<<< HEAD
         val receivedJsonLDDocument = JsonLDUtil.parseJsonLD(receivedJSONLD)
-=======
-        val receivedResponseAsScala: Map[IRI, Any] = JSONToScala(receivedJSONLD)
->>>>>>> eb289724
 
         // make sure the indicated amount of results is correct
         assert(receivedJsonLDDocument.body.value(numberOfItemsMember).asInstanceOf[JsonLDInt].value == expectedNumber, s"$numberOfItemsMember is incorrect.")
@@ -215,13 +177,10 @@
       * @param receivedJSONLD the received response as JSONLD.
       */
     def compareJsonForMappingCreationResponse(expectedJSONLD: String, receivedJSONLD: String): Unit = {
+        val expectedJsonLDDocument = JsonLDUtil.parseJsonLD(expectedJSONLD)
+        val receivedJsonLDDocument = JsonLDUtil.parseJsonLD(receivedJSONLD)
 
-        val expectedResponseAsScala: Map[IRI, Any] = JSONToScala(expectedJSONLD)
-
-        val receivedResponseAsScala: Map[IRI, Any] = JSONToScala(receivedJSONLD)
-
-        assert(expectedResponseAsScala == receivedResponseAsScala, "Mapping creation request response did not match expected response")
-
+        assert(expectedJsonLDDocument == receivedJsonLDDocument, "Mapping creation request response did not match expected response")
     }
 
 }