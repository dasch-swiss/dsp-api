--- conflicted
+++ resolved
@@ -78,16 +78,12 @@
     private val treeListInfo: ListRootNodeInfoADM = SharedListsTestDataADM.treeListInfo
     private val treeListNodes: Seq[ListChildNodeADM] = SharedListsTestDataADM.treeListChildNodes
 
-<<<<<<< HEAD
     val newListIri = new MutableTestIri
     val firstChildIri = new MutableTestIri
     val secondChildIri = new MutableTestIri
     val thirdChildIri = new MutableTestIri
 
     "The Lists Route ('/admin/lists')" when {
-=======
-    "The Lists Route (/admin/lists)" when {
->>>>>>> d6bbaaf4
 
         "used to query information about lists" should {
 
@@ -165,7 +161,6 @@
 
             "create a list" in {
 
-<<<<<<< HEAD
                 val params =
                     s"""
                        |{
@@ -177,9 +172,6 @@
                 """.stripMargin
 
                 val request = Post(baseApiUrl + s"/admin/lists", HttpEntity(ContentTypes.`application/json`, params)) ~> addCredentials(images01UserCreds.basicHttpCredentials)
-=======
-                val request = Post(baseApiUrl + s"/admin/lists", HttpEntity(ContentTypes.`application/json`, SharedTestDataADM.createListRequest)) ~> addCredentials(anythingAdminUserCreds.basicHttpCredentials)
->>>>>>> d6bbaaf4
                 val response: HttpResponse = singleAwaitingRequest(request)
                 // log.debug(s"response: ${response.toString}")
                 response.status should be(StatusCodes.OK)
@@ -273,7 +265,6 @@
 
             }
 
-<<<<<<< HEAD
             "return a `BadRequestException` during list change when the provided name is already in use" in {
                 val params =
                     s"""
@@ -342,13 +333,6 @@
                 val encodedListUrl = java.net.URLEncoder.encode(newListIri.get, "utf-8")
 
                 val request = Put(baseApiUrl + s"/admin/lists/" + encodedListUrl + "/ListInfoLabel", HttpEntity(ContentTypes.`application/json`, params)) ~> addCredentials(images01UserCreds.basicHttpCredentials)
-=======
-            "update basic list information" in {
-                val params = SharedTestDataADM.updateListInfoRequest(newListIri.get)
-                val encodedListUrl = java.net.URLEncoder.encode(newListIri.get, "utf-8")
-
-                val request = Put(baseApiUrl + s"/admin/lists/infos/" + encodedListUrl, HttpEntity(ContentTypes.`application/json`, params)) ~> addCredentials(anythingAdminUserCreds.basicHttpCredentials)
->>>>>>> d6bbaaf4
                 val response: HttpResponse = singleAwaitingRequest(request)
                 response.status should be(StatusCodes.OK)
 
@@ -407,12 +391,8 @@
                     s"""
                        |{
                        |    "listIri": "${newListIri.get}",
-<<<<<<< HEAD
                        |    "projectIri": "${SharedTestDataADM.IMAGES_PROJECT_IRI}",
                        |    "name": "newTestName",
-=======
-                       |    "projectIri": "${SharedTestDataADM.ANYTHING_PROJECT_IRI}",
->>>>>>> d6bbaaf4
                        |    "labels": [{ "value": "Neue geönderte Liste", "language": "de"}, { "value": "Changed list", "language": "en"}],
                        |    "comments": [{ "value": "Neuer Kommentar", "language": "de"}, { "value": "New comment", "language": "en"}]
                        |}
@@ -420,7 +400,6 @@
 
                 val encodedListUrl = java.net.URLEncoder.encode(newListIri.get, "utf-8")
 
-<<<<<<< HEAD
                 val requestName = Put(baseApiUrl + s"/admin/lists/" + encodedListUrl + "/ListInfoName", HttpEntity(ContentTypes.`application/json`, params)) ~> addCredentials(images02UserCreds.basicHttpCredentials)
                 val responseName: HttpResponse = singleAwaitingRequest(requestName)
 
@@ -435,12 +414,6 @@
                 val responseComment: HttpResponse = singleAwaitingRequest(requestComment)
 
                 responseComment.status should be(StatusCodes.Forbidden)
-=======
-                val request = Put(baseApiUrl + s"/admin/lists/infos/" + encodedListUrl, HttpEntity(ContentTypes.`application/json`, params)) ~> addCredentials(anythingUserCreds.basicHttpCredentials)
-                val response: HttpResponse = singleAwaitingRequest(request)
-                // log.debug(s"response: ${response.toString}")
-                response.status should be(StatusCodes.Forbidden)
->>>>>>> d6bbaaf4
             }
 
             "return a BadRequestException during list change when payload is not correct" in {
@@ -452,18 +425,13 @@
                     s"""
                        |{
                        |    "listIri": "",
-<<<<<<< HEAD
                        |    "projectIri": "${SharedTestDataADM.IMAGES_PROJECT_IRI}",
                        |    "name": "newTestName",
-=======
-                       |    "projectIri": "${SharedTestDataADM.ANYTHING_PROJECT_IRI}",
->>>>>>> d6bbaaf4
                        |    "labels": [{ "value": "Neue geönderte Liste", "language": "de"}, { "value": "Changed list", "language": "en"}],
                        |    "comments": [{ "value": "Neuer Kommentar", "language": "de"}, { "value": "New comment", "language": "en"}]
                        |}
                 """.stripMargin
 
-<<<<<<< HEAD
                 val request01Name = Put(baseApiUrl + s"/admin/lists/" + encodedListUrl + "/ListInfoName", HttpEntity(ContentTypes.`application/json`, params01)) ~> addCredentials(images01UserCreds.basicHttpCredentials)
                 val response01Name: HttpResponse = singleAwaitingRequest(request01Name)
                 response01Name.status should be(StatusCodes.BadRequest)
@@ -473,12 +441,6 @@
                 val request01Comment = Put(baseApiUrl + s"/admin/lists/" + encodedListUrl + "/ListInfoComment", HttpEntity(ContentTypes.`application/json`, params01)) ~> addCredentials(images01UserCreds.basicHttpCredentials)
                 val response01Comment: HttpResponse = singleAwaitingRequest(request01Comment)
                 response01Comment.status should be(StatusCodes.BadRequest)
-=======
-                val request01 = Put(baseApiUrl + s"/admin/lists/infos/" + encodedListUrl, HttpEntity(ContentTypes.`application/json`, params01)) ~> addCredentials(anythingAdminUserCreds.basicHttpCredentials)
-                val response01: HttpResponse = singleAwaitingRequest(request01)
-                // log.debug(s"response: ${response.toString}")
-                response01.status should be(StatusCodes.BadRequest)
->>>>>>> d6bbaaf4
 
                 // empty project
                 val params02 =
@@ -492,7 +454,6 @@
                    |}
                 """.stripMargin
 
-<<<<<<< HEAD
                 val request02Name = Put(baseApiUrl + s"/admin/lists/" + encodedListUrl + "/ListInfoName", HttpEntity(ContentTypes.`application/json`, params02)) ~> addCredentials(images01UserCreds.basicHttpCredentials)
                 val response02Name: HttpResponse = singleAwaitingRequest(request02Name)
                 response02Name.status should be(StatusCodes.BadRequest)
@@ -504,30 +465,17 @@
                 response02Comment.status should be(StatusCodes.BadRequest)
 
                 // empty parameters (at least one label must be supplied)
-=======
-                val request02 = Put(baseApiUrl + s"/admin/lists/infos/" + encodedListUrl, HttpEntity(ContentTypes.`application/json`, params02)) ~> addCredentials(anythingAdminUserCreds.basicHttpCredentials)
-                val response02: HttpResponse = singleAwaitingRequest(request02)
-                // log.debug(s"response: ${response.toString}")
-                response02.status should be(StatusCodes.BadRequest)
-
-                // empty parameters
->>>>>>> d6bbaaf4
                 val params03 =
                     s"""
                        |{
                        |    "listIri": "${newListIri.get}",
-<<<<<<< HEAD
                        |    "projectIri": "${SharedTestDataADM.IMAGES_PROJECT_IRI}",
                        |    "name": "newTestName",
-=======
-                       |    "projectIri": "${SharedTestDataADM.ANYTHING_PROJECT_IRI}",
->>>>>>> d6bbaaf4
                        |    "labels": [],
                        |    "comments": []
                        |}
                 """.stripMargin
 
-<<<<<<< HEAD
                 val request03Label = Put(baseApiUrl + s"/admin/lists/" + encodedListUrl + "/ListInfoLabel", HttpEntity(ContentTypes.`application/json`, params03)) ~> addCredentials(images01UserCreds.basicHttpCredentials)
                 val response03Label: HttpResponse = singleAwaitingRequest(request03Label)
                 response03Label.status should be(StatusCodes.BadRequest)
@@ -544,12 +492,6 @@
             }
 
             "return a sublist" ignore {
-=======
-                val request03 = Put(baseApiUrl + s"/admin/lists/infos/" + encodedListUrl, HttpEntity(ContentTypes.`application/json`, params03)) ~> addCredentials(anythingAdminUserCreds.basicHttpCredentials)
-                val response03: HttpResponse = singleAwaitingRequest(request03)
-                // log.debug(s"response: ${response.toString}")
-                response03.status should be(StatusCodes.BadRequest)
->>>>>>> d6bbaaf4
 
             }
 
@@ -569,18 +511,14 @@
                 val label = "New First Child List Node Value"
                 val comment = "New First Child List Node Comment"
 
-<<<<<<< HEAD
-                val request = Post(baseApiUrl + s"/admin/nodes", HttpEntity(ContentTypes.`application/json`, params)) ~> addCredentials(images01UserCreds.basicHttpCredentials)
-=======
                 val params = SharedTestDataADM.addChildListNodeRequest(
                     parentNodeIri = newListIri.get,
                     name = name,
                     label = label,
                     comment = comment
                 )
-
-                val request = Post(baseApiUrl + s"/admin/lists/" + encodedListUrl, HttpEntity(ContentTypes.`application/json`, params)) ~> addCredentials(anythingAdminUserCreds.basicHttpCredentials)
->>>>>>> d6bbaaf4
+              
+                val request = Post(baseApiUrl + s"/admin/nodes", HttpEntity(ContentTypes.`application/json`, params)) ~> addCredentials(images01UserCreds.basicHttpCredentials)
                 val response: HttpResponse = singleAwaitingRequest(request)
                 // println(s"response: ${response.toString}")
                 response.status should be(StatusCodes.OK)
@@ -629,11 +567,7 @@
                     comment = comment
                 )
 
-<<<<<<< HEAD
                 val request = Post(baseApiUrl + s"/admin/nodes", HttpEntity(ContentTypes.`application/json`, params)) ~> addCredentials(images01UserCreds.basicHttpCredentials)
-=======
-                val request = Post(baseApiUrl + s"/admin/lists/" + encodedListUrl, HttpEntity(ContentTypes.`application/json`, params)) ~> addCredentials(anythingAdminUserCreds.basicHttpCredentials)
->>>>>>> d6bbaaf4
                 val response: HttpResponse = singleAwaitingRequest(request)
                 // println(s"response: ${response.toString}")
                 response.status should be(StatusCodes.OK)
@@ -683,11 +617,7 @@
                     comment = comment
                 )
 
-<<<<<<< HEAD
                 val request = Post(baseApiUrl + s"/admin/nodes", HttpEntity(ContentTypes.`application/json`, params)) ~> addCredentials(images01UserCreds.basicHttpCredentials)
-=======
-                val request = Post(baseApiUrl + s"/admin/lists/" + encodedListUrl, HttpEntity(ContentTypes.`application/json`, params)) ~> addCredentials(anythingAdminUserCreds.basicHttpCredentials)
->>>>>>> d6bbaaf4
                 val response: HttpResponse = singleAwaitingRequest(request)
                 // println(s"response: ${response.toString}")
                 response.status should be(StatusCodes.OK)
