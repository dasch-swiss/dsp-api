/*
 * Copyright © 2015-2018 the contributors (see Contributors.md).
 *
 * This file is part of Knora.
 *
 * Knora is free software: you can redistribute it and/or modify
 * it under the terms of the GNU Affero General Public License as published
 * by the Free Software Foundation, either version 3 of the License, or
 * (at your option) any later version.
 *
 * Knora is distributed in the hope that it will be useful,
 * but WITHOUT ANY WARRANTY; without even the implied warranty of
 * MERCHANTABILITY or FITNESS FOR A PARTICULAR PURPOSE.  See the
 * GNU Affero General Public License for more details.
 *
 * You should have received a copy of the GNU Affero General Public
 * License along with Knora.  If not, see <http://www.gnu.org/licenses/>.
 */

package org.knora.webapi.e2e.v1

import java.io.ByteArrayInputStream
import java.net.URLEncoder
import java.util.zip.{ZipEntry, ZipInputStream}

import akka.actor.{ActorSystem, Props}
import akka.http.scaladsl.model._
import akka.http.scaladsl.model.headers.BasicHttpCredentials
import akka.http.scaladsl.testkit.RouteTestTimeout
import akka.pattern._
import akka.util.Timeout
import org.knora.webapi.SharedOntologyTestDataADM._
import org.knora.webapi.SharedTestDataADM._
import org.knora.webapi._
import org.knora.webapi.messages.store.triplestoremessages._
import org.knora.webapi.messages.v1.responder.ontologymessages.LoadOntologiesRequest
import org.knora.webapi.messages.v1.responder.resourcemessages.PropsGetForRegionV1
import org.knora.webapi.messages.v1.responder.resourcemessages.ResourceV1JsonProtocol._
import org.knora.webapi.responders.{ResponderManager, _}
import org.knora.webapi.routing.v1.{ResourcesRouteV1, ValuesRouteV1}
import org.knora.webapi.store._
import org.knora.webapi.util.{AkkaHttpUtils, MutableTestIri}
import org.xmlunit.builder.{DiffBuilder, Input}
import org.xmlunit.diff.Diff
import resource._
import spray.json._

import scala.concurrent.duration._
import scala.concurrent.{Await, ExecutionContextExecutor, Future}
import scala.util.Random
import scala.xml.{Node, NodeSeq, XML}

/**
  * End-to-end test specification for the resources endpoint. This specification uses the Spray Testkit as documented
  * here: http://spray.io/documentation/1.2.2/spray-testkit/
  */
class ResourcesV1R2RSpec extends R2RSpec {

    override def testConfigSource: String =
        """
          |# akka.loglevel = "DEBUG"
          |# akka.stdout-loglevel = "DEBUG"
        """.stripMargin

    private val responderManager = system.actorOf(Props(new ResponderManager with LiveActorMaker), name = RESPONDER_MANAGER_ACTOR_NAME)
    private val storeManager = system.actorOf(Props(new StoreManager with LiveActorMaker), name = STORE_MANAGER_ACTOR_NAME)

    private val resourcesPath = ResourcesRouteV1.knoraApiPath(system, settings, log)
    private val valuesPath = ValuesRouteV1.knoraApiPath(system, settings, log)

    private val imagesUser = SharedTestDataADM.imagesUser01
    private val imagesUserEmail = imagesUser.email

    private val incunabulaUser = SharedTestDataADM.incunabulaProjectAdminUser
    private val incunabulaUserEmail = incunabulaUser.email

    private val incunabulaUser2 = SharedTestDataADM.incunabulaCreatorUser
    private val incunabulaUserEmail2 = incunabulaUser2.email

    private val anythingUser = SharedTestDataADM.anythingUser1
    private val anythingUserEmail = anythingUser.email

    private val anythingAdmin = SharedTestDataADM.anythingAdminUser
    private val anythingAdminEmail = anythingAdmin.email

    private val biblioUser = SharedTestDataADM.biblioUser
    private val biblioUserEmail = biblioUser.email


    private val password = "test"

    implicit private val timeout: Timeout = settings.defaultRestoreTimeout

    implicit def default(implicit system: ActorSystem) = RouteTestTimeout(new DurationInt(360).second)

    implicit val ec: ExecutionContextExecutor = system.dispatcher

    private val rdfDataObjects = List(
        RdfDataObject(path = "_test_data/all_data/anything-data.ttl", name = "http://www.knora.org/data/0001/anything"),
        RdfDataObject(path = "_test_data/demo_data/images-demo-data.ttl", name = "http://www.knora.org/data/00FF/images"),
        RdfDataObject(path = "_test_data/all_data/incunabula-data.ttl", name = "http://www.knora.org/data/0803/incunabula")
    )

    "Load test data" in {
        Await.result(storeManager ? ResetTriplestoreContent(rdfDataObjects), 360.seconds)
        Await.result(responderManager ? LoadOntologiesRequest(SharedTestDataADM.rootUser), 30.seconds)
    }

    private val firstThingIri = new MutableTestIri
    private val firstTextValueIRI = new MutableTestIri
    private val secondThingIri = new MutableTestIri
    private val thirdThingIri = new MutableTestIri
    private val fourthThingIri = new MutableTestIri
    private val fifthThingIri = new MutableTestIri
    private val sixthThingIri = new MutableTestIri
    private val seventhThingIri = new MutableTestIri
    private val eighthThingIri = new MutableTestIri
    private val abelAuthorIri = new MutableTestIri
    private val mathIntelligencerIri = new MutableTestIri

    // incunabula book with title "Eyn biechlin ..."
    private val incunabulaBookBiechlin = "http://rdfh.ch/9935159f67"

    // incunabula book with title Quadragesimale
    private val incunabulaBookQuadra = "http://rdfh.ch/861b5644b302"

    private val notTheMostBoringComment = "This is not the most boring comment I have seen."

    private val mappingIri = OntologyConstants.KnoraBase.StandardMapping

    private val xml1 =
        """<?xml version="1.0" encoding="UTF-8"?>
          |<text><strong>Test</strong><br/>text</text>
        """.stripMargin

    private val xml2 =
        """<?xml version="1.0" encoding="UTF-8"?>
          |<text>a <strong>new</strong> value</text>
        """.stripMargin

    private val xml3 =
        s"""<?xml version="1.0" encoding="UTF-8"?>
           |<text>
           |    This text links to <a href="http://www.google.ch">Google</a> and a Knora <a class="salsah-link" href="$incunabulaBookBiechlin">resource</a>.
           |</text>
         """.stripMargin

    private val xml4 =
        s"""<?xml version="1.0" encoding="UTF-8"?>
           |<text>
           |    This text links to <a href="http://www.google.ch">Google</a> and a Knora <a class="salsah-link" href="$incunabulaBookBiechlin">resource</a> and another Knora resource <a class="salsah-link" href="$incunabulaBookQuadra">resource</a>.
           |</text>
         """.stripMargin

    /**
      * Gets the field `res_id` from a JSON response to resource creation.
      *
      * @param response the response sent back from the API.
      * @return the value of `res_id`.
      */
    private def getResIriFromJsonResponse(response: HttpResponse) = {
        AkkaHttpUtils.httpResponseToJson(response).fields.get("res_id") match {
            case Some(JsString(resourceId)) => resourceId
            case None => throw InvalidApiJsonException(s"The response does not contain a field called 'res_id'")
            case other => throw InvalidApiJsonException(s"The response does not contain a res_id of type JsString, but ${other}")
        }
    }

    /**
      * Gets the field `id` from a JSON response to value creation (new value).
      *
      * @param response the response sent back from the API.
      * @return the value of `res_id`.
      */
    private def getNewValueIriFromJsonResponse(response: HttpResponse) = {
        AkkaHttpUtils.httpResponseToJson(response).fields.get("id") match {
            case Some(JsString(resourceId)) => resourceId
            case None => throw InvalidApiJsonException(s"The response does not contain a field called 'res_id'")
            case other => throw InvalidApiJsonException(s"The response does not contain a res_id of type JsString, but $other")
        }
    }

    /**
      * Gets the given property's values from a resource full response.
      *
      * @param response the response to a resource full request.
      * @param prop     the given property IRI.
      * @return the property's values.
      */
    private def getValuesForProp(response: HttpResponse, prop: IRI): JsValue = {
        AkkaHttpUtils.httpResponseToJson(response).fields("props").asJsObject.fields(prop).asJsObject.fields("values")
    }


    /**
      * Gets the given property's comments from a resource full response.
      *
      * @param response the response to a resource full request.
      * @param prop     the given property IRI.
      * @return the property's comments.
      */
    private def getCommentsForProp(response: HttpResponse, prop: IRI): JsValue = {
        AkkaHttpUtils.httpResponseToJson(response).fields("props").asJsObject.fields(prop).asJsObject.fields("comments")
    }

    /**
      * Creates a SPARQL query string to get the standoff links (direct links) for a given resource.
      *
      * @param resIri the resource whose standoff links are to be queried.
      * @return SPARQL query string.
      */
    private def getDirectLinksSPARQL(resIri: IRI): String = {
        s"""
           |PREFIX knora-base: <http://www.knora.org/ontology/knora-base#>
           |
           |SELECT ?referredResourceIRI WHERE {
           |    BIND(IRI("$resIri") as ?resIRI)
           |    ?resIRI knora-base:hasStandoffLinkTo ?referredResourceIRI .
           |}
         """.stripMargin
    }

    /**
      * Creates a SPARQL query to get the standoff links reifications to check for the target resource and the reference count.
      *
      * @param resIri the resource whose standoff reifications are to be queried.
      * @return SPARQL query string.
      */
    private def getRefCountsSPARQL(resIri: IRI): String = {
        s"""
           |PREFIX rdf: <http://www.w3.org/1999/02/22-rdf-syntax-ns#>
           |PREFIX knora-base: <http://www.knora.org/ontology/knora-base#>
           |
           |SELECT DISTINCT ?reificationIRI ?object ?refCnt WHERE {
           |    BIND(IRI("$resIri") as ?resIRI)
           |    ?resIRI knora-base:hasStandoffLinkToValue ?reificationIRI .
           |    ?reificationIRI rdf:object ?object .
           |    ?reificationIRI knora-base:valueHasRefCount ?refCnt .
           |}
         """.stripMargin
    }


    "The Resources Endpoint" should {
        "provide a HTML representation of the resource properties " in {
            /* Incunabula resources*/

            /* A Book without a preview image */
            Get("/v1/resources.html/http%3A%2F%2Frdfh.ch%2Fc5058f3a?noresedit=true&reqtype=properties") ~> resourcesPath ~> check {
                //log.debug("==>> " + responseAs[String])
                assert(status === StatusCodes.OK)
                assert(responseAs[String] contains "Phyiscal description")
                assert(responseAs[String] contains "Location")
                assert(responseAs[String] contains "Publication location")
                assert(responseAs[String] contains "URI")
                assert(responseAs[String] contains "Title")
                assert(responseAs[String] contains "Datum der Herausgabe")
                assert(responseAs[String] contains "Citation/reference")
                assert(responseAs[String] contains "Publisher")
            }

            /* A Page with a preview image */
            Get("/v1/resources.html/http%3A%2F%2Frdfh.ch%2Fde6c38ce3401?noresedit=true&reqtype=properties") ~> resourcesPath ~> check {
                //log.debug("==>> " + responseAs[String])
                assert(status === StatusCodes.OK)
                assert(responseAs[String] contains "preview")
                assert(responseAs[String] contains "Original filename")
                assert(responseAs[String] contains "Page identifier")
            }
        }

        "get the regions of a page when doing a context query with resinfo set to true" in {

            Get("/v1/resources/http%3A%2F%2Frdfh.ch%2F9d626dc76c03?resinfo=true&reqtype=context") ~> resourcesPath ~> check {

                assert(status == StatusCodes.OK, response.toString)

                val responseJson: Map[String, JsValue] = responseAs[String].parseJson.asJsObject.fields
                val resourceContext: Map[String, JsValue] = responseJson("resource_context").asJsObject.fields
                val resinfo: Map[String, JsValue] = resourceContext("resinfo").asJsObject.fields

                resinfo.get("regions") match {
                    case Some(JsArray(regionsVector)) =>
                        val regions: Vector[PropsGetForRegionV1] = regionsVector.map(_.convertTo[PropsGetForRegionV1])

                        val region1 = regions.filter {
                            region => region.res_id == "http://rdfh.ch/021ec18f1735"
                        }

                        val region2 = regions.filter {
                            region => region.res_id == "http://rdfh.ch/b6b64a62b006"
                        }

                        assert(region1.length == 1, "No region found with Iri 'http://rdfh.ch/021ec18f1735'")

                        assert(region2.length == 1, "No region found with Iri 'http://rdfh.ch/b6b64a62b006'")

                    case None => assert(false, "No regions given, but 2 were expected")
                    case _ => assert(false, "No valid regions given")
                }
            }
        }

        "create a resource of type 'images:person' in 'images' project" in {

            val params =
                s"""
                  |{
                  |    "restype_id": "$IMAGES_ONTOLOGY_IRI#person",
                  |    "label": "Testperson",
                  |    "project_id": "$IMAGES_PROJECT_IRI",
                  |    "properties": {
                  |        "$IMAGES_ONTOLOGY_IRI#lastname": [{"richtext_value":{"utf8str":"Testname"}}],
                  |        "$IMAGES_ONTOLOGY_IRI#firstname": [{"richtext_value":{"utf8str":"Name"}}]
                  |    }
                  |}
                """.stripMargin

            Post("/v1/resources", HttpEntity(ContentTypes.`application/json`, params)) ~> addCredentials(BasicHttpCredentials(imagesUserEmail, password)) ~> resourcesPath ~> check {
                assert(status == StatusCodes.OK, response.toString)
            }
        }

        "get a resource of type 'knora-base:Resource' with text with standoff" in {

            val expectedXML =
                """<?xml version="1.0" encoding="UTF-8"?>
                  |<text><p>Derselbe Holzschnitt wird auf Seite <a href="http://rdfh.ch/c9824353ae06" class="salsah-link">c7r</a> der lateinischen Ausgabe des Narrenschiffs verwendet.</p></text>
                """.stripMargin

            Get("/v1/resources/http%3A%2F%2Frdfh.ch%2F047db418ae06") ~> resourcesPath ~> check {

                assert(status == StatusCodes.OK, response.toString)

                val text: JsValue = getValuesForProp(response, "http://www.knora.org/ontology/knora-base#hasComment")

                val xml: String = text match {
                    case vals: JsArray =>
                        vals.elements.head.asJsObject.fields("xml") match {
                            case JsString(xml: String) => xml
                            case _ => throw new InvalidApiJsonException("member 'xml' not given")
                        }
                    case _ =>
                        throw new InvalidApiJsonException("values is not an array")
                }

                // Compare the original XML with the regenerated XML.
                val xmlDiff: Diff = DiffBuilder.compare(Input.fromString(expectedXML)).withTest(Input.fromString(xml)).build()

                xmlDiff.hasDifferences should be(false)
            }
        }

        "get a resource of type 'anything:thing' with two text with standoff" in {

            val expectedXML1 =
                """<?xml version="1.0" encoding="UTF-8"?>
                  |<text>Na ja, die <a href="http://rdfh.ch/0001/a-thing" class="salsah-link">Dinge</a> sind OK.</text>
                """.stripMargin

            val expectedXML2 =
                """<?xml version="1.0" encoding="UTF-8"?>
                  |<text>Ich liebe die <a href="http://rdfh.ch/0001/a-thing" class="salsah-link">Dinge</a>, sie sind alles für mich.</text>
                """.stripMargin


            Get("/v1/resources/http%3A%2F%2Frdfh.ch%2F0001%2Fa-thing-with-text-values") ~> addCredentials(BasicHttpCredentials(anythingUserEmail, password)) ~> resourcesPath ~> check {

                assert(status == StatusCodes.OK, response.toString)

                val text: JsValue = getValuesForProp(response, "http://www.knora.org/ontology/0001/anything#hasText")

                val textValues: Seq[JsValue] = text match {
                    case vals: JsArray =>
                        vals.elements
                    case _ =>
                        throw new InvalidApiJsonException("values is not an array")
                }

                val xmlStrings: Seq[String] = textValues.map {
                    (textVal: JsValue) =>
                        textVal.asJsObject.fields("xml") match {
                            case JsString(xml: String) => xml
                            case _ => throw new InvalidApiJsonException("member 'xml' not given")
                        }
                }

                assert(xmlStrings.length == 2)

                // determine the index of the first and the second expected text value
                val (dingeOk: Int, allesFuerMich: Int) = if (xmlStrings.head.contains("sind OK")) {

                    // expectedXML1 comes first, expectedXML2 comes second
                    (0, 1)

                } else {

                    // expectedXML1 comes second, expectedXML2 comes first
                    (1, 0)
                }

                // Compare the original XML with the regenerated XML.
                val xmlDiff1: Diff = DiffBuilder.compare(Input.fromString(expectedXML1)).withTest(Input.fromString(xmlStrings(dingeOk))).build()
                val xmlDiff2: Diff = DiffBuilder.compare(Input.fromString(expectedXML2)).withTest(Input.fromString(xmlStrings(allesFuerMich))).build()

                xmlDiff1.hasDifferences should be(false)
                xmlDiff2.hasDifferences should be(false)
            }
        }

        "create a first resource of type anything:Thing" in {

            val params =
                s"""
                   |{
                   |    "restype_id": "http://www.knora.org/ontology/0001/anything#Thing",
                   |    "label": "A thing",
                   |    "project_id": "http://rdfh.ch/projects/0001",
                   |    "properties": {
                   |        "http://www.knora.org/ontology/0001/anything#hasText": [{"richtext_value":{"xml": ${xml1.toJson.compactPrint}, "mapping_id": "$mappingIri"}}],
                   |        "http://www.knora.org/ontology/0001/anything#hasInteger": [{"int_value":12345}],
                   |        "http://www.knora.org/ontology/0001/anything#hasDecimal": [{"decimal_value":5.6}],
                   |        "http://www.knora.org/ontology/0001/anything#hasUri": [{"uri_value":"http://dhlab.unibas.ch"}],
                   |        "http://www.knora.org/ontology/0001/anything#hasDate": [{"date_value":"JULIAN:1291-08-01:1291-08-01"}],
                   |        "http://www.knora.org/ontology/0001/anything#hasColor": [{"color_value":"#4169E1"}],
                   |        "http://www.knora.org/ontology/0001/anything#hasListItem": [{"hlist_value":"http://rdfh.ch/lists/0001/treeList10"}],
                   |        "http://www.knora.org/ontology/0001/anything#hasInterval": [{"interval_value": [1000000000000000.0000000000000001, 1000000000000000.0000000000000002]}],
                   |        "http://www.knora.org/ontology/0001/anything#hasBoolean": [{"boolean_value":true}]
                   |    }
                   |}
                """.stripMargin

            // TODO: these properties have been commented out in the thing test ontology because of compatibility with the GUI
            // "http://www.knora.org/ontology/0001/anything#hasGeoname": [{"geoname_value": "2661602"}]
            // "http://www.knora.org/ontology/0001/anything#hasGeometry": [{"geom_value":"{\"status\":\"active\",\"lineColor\":\"#ff3333\",\"lineWidth\":2,\"points\":[{\"x\":0.5516074450084602,\"y\":0.4444444444444444},{\"x\":0.2791878172588832,\"y\":0.5}],\"type\":\"rectangle\",\"original_index\":0}"}],

            Post("/v1/resources", HttpEntity(ContentTypes.`application/json`, params)) ~> addCredentials(BasicHttpCredentials(anythingUserEmail, password)) ~> resourcesPath ~> check {
                assert(status == StatusCodes.OK, response.toString)

                val resId = getResIriFromJsonResponse(response)

                firstThingIri.set(resId)
            }
        }

        "get the created resource and check its standoff in the response" in {

            Get("/v1/resources/" + URLEncoder.encode(firstThingIri.get, "UTF-8")) ~> addCredentials(BasicHttpCredentials(anythingUserEmail, password)) ~> resourcesPath ~> check {

                assert(status == StatusCodes.OK, response.toString)

                val text: JsValue = getValuesForProp(response, "http://www.knora.org/ontology/0001/anything#hasText")

                val xml: String = text match {
                    case vals: JsArray =>
                        vals.elements.head.asJsObject.fields("xml") match {
                            case JsString(xml: String) => xml
                            case _ => throw new InvalidApiJsonException("member 'xml' not given")
                        }
                    case _ =>
                        throw new InvalidApiJsonException("values is not an array")
                }

                // Compare the original XML with the regenerated XML.
                val xmlDiff: Diff = DiffBuilder.compare(Input.fromString(xml1)).withTest(Input.fromString(xml)).build()

                xmlDiff.hasDifferences should be(false)
            }
        }

        "create a new text value for the first thing resource" in {

            val newValueParams =
                s"""
                   |{
                   |    "project_id": "http://rdfh.ch/projects/0001",
                   |    "res_id": "${firstThingIri.get}",
                   |    "prop": "http://www.knora.org/ontology/0001/anything#hasText",
                   |    "richtext_value": {
                   |        "xml": ${xml2.toJson.compactPrint},
                   |        "mapping_id": "$mappingIri"
                   |    }
                   |}
                 """.stripMargin

            Post("/v1/values", HttpEntity(ContentTypes.`application/json`, newValueParams)) ~> addCredentials(BasicHttpCredentials(anythingUserEmail, password)) ~> valuesPath ~> check {

                assert(status == StatusCodes.OK, response.toString)

                val xml = AkkaHttpUtils.httpResponseToJson(response).fields.get("value") match {
                    case Some(value: JsObject) => value.fields.get("xml") match {
                        case Some(JsString(xml: String)) => xml
                        case _ => throw new InvalidApiJsonException("member 'xml' not given")
                    }
                    case _ => throw new InvalidApiJsonException("member 'value' not given")
                }

                // Compare the original XML with the regenerated XML.
                val xmlDiff: Diff = DiffBuilder.compare(Input.fromString(xml2)).withTest(Input.fromString(xml)).build()

                xmlDiff.hasDifferences should be(false)

                val resId = getNewValueIriFromJsonResponse(response)

                firstTextValueIRI.set(resId)
            }
        }

        "change the created text value above for the first thing resource so it has a standoff link to incunabulaBookBiechlin" in {

            val xml =
                s"""<?xml version="1.0" encoding="UTF-8"?>
                   |<text>a <u>new</u> value with a standoff <a class="salsah-link" href="$incunabulaBookBiechlin">link</a></text>
                 """.stripMargin

            val newValueParams =
                s"""
                   |{
                   |    "project_id": "http://rdfh.ch/projects/0001",
                   |    "richtext_value": {
                   |        "xml": ${xml.toJson.compactPrint},
                   |        "mapping_id": "$mappingIri"
                   |    }
                   |}
                 """.stripMargin

            Put("/v1/values/" + URLEncoder.encode(firstTextValueIRI.get, "UTF-8"), HttpEntity(ContentTypes.`application/json`, newValueParams)) ~> addCredentials(BasicHttpCredentials(anythingUserEmail, password)) ~> valuesPath ~> check {

                assert(status == StatusCodes.OK, response.toString)

                val resId = getNewValueIriFromJsonResponse(response)

                firstTextValueIRI.set(resId)
            }
        }

        "make sure that the first thing resource contains a direct standoff link to incunabulaBookBiechlin now" in {

            val sparqlQuery = getDirectLinksSPARQL(firstThingIri.get)

            Await.result(storeManager ? SparqlSelectRequest(sparqlQuery), 30.seconds) match {

                case response: SparqlSelectResponse =>

                    val ref: Boolean = response.results.bindings.exists {
                        row: VariableResultsRow =>
                            row.rowMap("referredResourceIRI") == incunabulaBookBiechlin
                    }

                    assert(ref, s"No direct link to '$incunabulaBookBiechlin' found")

                case _ => throw TriplestoreResponseException("Expected a SparqlSelectResponse")
            }
        }

        "check that the first thing resource's standoff link reification has the correct reference count" in {

            val sparqlQuery = getRefCountsSPARQL(firstThingIri.get)

            Await.result(storeManager ? SparqlSelectRequest(sparqlQuery), 30.seconds) match {

                case response: SparqlSelectResponse =>

                    val refCnt: Boolean = response.results.bindings.exists {
                        row: VariableResultsRow =>
                            row.rowMap("object") == incunabulaBookBiechlin &&
                                row.rowMap("refCnt").toInt == 1
                    }

                    assert(refCnt, s"Ref count for '$incunabulaBookBiechlin' should be 1")

                case _ => throw TriplestoreResponseException("Expected a SparqlSelectResponse")
            }
        }

        "create a second resource of type anything:Thing linking to the first thing via standoff" in {

            val xml =
                s"""<?xml version="1.0" encoding="UTF-8"?>
                   |<text>This text <a class="salsah-link" href="${firstThingIri.get}">links</a> to a thing</text>
                 """.stripMargin

            val params =
                s"""
                   |{
                   |    "restype_id": "http://www.knora.org/ontology/0001/anything#Thing",
                   |    "label": "A second thing",
                   |    "project_id": "http://rdfh.ch/projects/0001",
                   |    "properties": {
                   |        "http://www.knora.org/ontology/0001/anything#hasText": [{"richtext_value":{"xml":${xml.toJson.compactPrint},"mapping_id" :"$mappingIri"}}],
                   |        "http://www.knora.org/ontology/0001/anything#hasInteger": [{"int_value":12345}],
                   |        "http://www.knora.org/ontology/0001/anything#hasDecimal": [{"decimal_value":5.6}],
                   |        "http://www.knora.org/ontology/0001/anything#hasUri": [{"uri_value":"http://dhlab.unibas.ch"}],
                   |        "http://www.knora.org/ontology/0001/anything#hasDate": [{"date_value":"JULIAN:1291-08-01:1291-08-01"}],
                   |        "http://www.knora.org/ontology/0001/anything#hasColor": [{"color_value":"#4169E1"}],
                   |        "http://www.knora.org/ontology/0001/anything#hasListItem": [{"hlist_value":"http://rdfh.ch/lists/0001/treeList10"}],
                   |        "http://www.knora.org/ontology/0001/anything#hasInterval": [{"interval_value": [1000000000000000.0000000000000001, 1000000000000000.0000000000000002]}]
                   |    }
                   |}
                 """.stripMargin

            Post("/v1/resources", HttpEntity(ContentTypes.`application/json`, params)) ~> addCredentials(BasicHttpCredentials(anythingUserEmail, password)) ~> resourcesPath ~> check {

                assert(status == StatusCodes.OK, response.toString)

                val resId = getResIriFromJsonResponse(response)

                secondThingIri.set(resId)
            }
        }

        "get the second resource of type anything:Thing, containing the correct standoff link" in {

            Get("/v1/resources/" + URLEncoder.encode(secondThingIri.get, "UTF-8")) ~> addCredentials(BasicHttpCredentials(anythingUserEmail, password)) ~> resourcesPath ~> check {
                assert(status == StatusCodes.OK, response.toString)

                val text: JsValue = getValuesForProp(response, "http://www.knora.org/ontology/0001/anything#hasText")

                val xmlString: String = text match {
                    case vals: JsArray =>
                        vals.elements.head.asJsObject.fields("xml") match {
                            case JsString(xml: String) => xml
                            case _ => throw new InvalidApiJsonException("member 'xml' not given")
                        }
                    case _ =>
                        throw new InvalidApiJsonException("values is not an array")
                }

                // make sure that the xml contains a link to "firstThingIri"
                val xml = XML.loadString(xmlString)

                val link: NodeSeq = xml \ "a"

                assert(link.nonEmpty)

                val target: Seq[Node] = link.head.attributes("href")

                assert(target.nonEmpty && target.head.text == firstThingIri.get)
            }
        }

        "get the first thing resource that is referred to by the second thing resource" in {

            Get("/v1/resources/" + URLEncoder.encode(firstThingIri.get, "UTF-8")) ~> addCredentials(BasicHttpCredentials(anythingUserEmail, password)) ~> resourcesPath ~> check {

                assert(status == StatusCodes.OK, response.toString)

                // check if this resource is referred to by the second thing resource
                val incoming = AkkaHttpUtils.httpResponseToJson(response).fields.get("incoming") match {
                    case Some(incomingRefs: JsArray) => incomingRefs
                    case None => throw InvalidApiJsonException(s"The response does not contain a field called 'incoming'")
                    case other => throw InvalidApiJsonException(s"The response does not contain a res_id of type JsObject, but $other")
                }

                val firstElement = incoming.elements.headOption match {
                    case Some(incomingRef: JsObject) => incomingRef
                    case None => throw NotFoundException("Field 'incoming' is empty, but one incoming reference is expected")
                    case other => throw InvalidApiJsonException("First element in 'incoming' is not a JsObject")
                }

                firstElement.fields.get("ext_res_id") match {
                    case Some(extResObj: JsObject) =>
                        // get the Iri of the referring resource
                        val idJsString = extResObj.fields.getOrElse("id", throw InvalidApiJsonException("No member 'id' given"))

                        // get the Iri of the property pointing to this resource
                        val propIriJsString = extResObj.fields.getOrElse("pid", throw InvalidApiJsonException("No member 'pid' given"))

                        idJsString match {
                            case JsString(id) =>
                                assert(id == secondThingIri.get, "This resource should be referred to by the second thing resource")
                            case other => throw InvalidApiJsonException("Id is not a JsString")
                        }

                        propIriJsString match {
                            case JsString(pid) =>
                                assert(pid == OntologyConstants.KnoraBase.HasStandoffLinkTo, s"This resource should be referred to by ${OntologyConstants.KnoraBase.HasStandoffLinkTo}")
                            case other => throw InvalidApiJsonException("pid is not a JsString")
                        }


                    case None => throw InvalidApiJsonException("Element in 'incoming' does not have a member 'ext_res_id'")
                    case other => throw InvalidApiJsonException("Element in 'incoming' is not a JsObject")
                }
            }
        }

        "not create a resource of type thing with an invalid standoff tag name" in {

            // use a tag name that is not defined in the standard mapping ("trong" instead of "strong")
            val xml =
                """<?xml version="1.0" encoding="UTF-8"?>
                  |<text>This <trong>text</trong></text>
                """.stripMargin

            val params =
                s"""
                   |{
                   |    "restype_id": "http://www.knora.org/ontology/0001/anything#Thing",
                   |    "label": "A second thing",
                   |    "project_id": "http://rdfh.ch/projects/0001",
                   |    "properties": {
                   |        "http://www.knora.org/ontology/0001/anything#hasText": [{"richtext_value":{"xml":${xml.toJson.compactPrint}, "mapping_id": "$mappingIri"}}],
                   |        "http://www.knora.org/ontology/0001/anything#hasInteger": [{"int_value":12345}],
                   |        "http://www.knora.org/ontology/0001/anything#hasDecimal": [{"decimal_value":5.6}],
                   |        "http://www.knora.org/ontology/0001/anything#hasUri": [{"uri_value":"http://dhlab.unibas.ch"}],
                   |        "http://www.knora.org/ontology/0001/anything#hasDate": [{"date_value":"JULIAN:1291-08-01:1291-08-01"}],
                   |        "http://www.knora.org/ontology/0001/anything#hasColor": [{"color_value":"#4169E1"}],
                   |        "http://www.knora.org/ontology/0001/anything#hasListItem": [{"hlist_value":"http://rdfh.ch/lists/0001/treeList10"}],
                   |        "http://www.knora.org/ontology/0001/anything#hasInterval": [{"interval_value": [1000000000000000.0000000000000001, 1000000000000000.0000000000000002]}]
                   |    }
                   |}
                 """.stripMargin

            Post("/v1/resources", HttpEntity(ContentTypes.`application/json`, params)) ~> addCredentials(BasicHttpCredentials(anythingUserEmail, password)) ~> resourcesPath ~> check {

                // the route should reject the request because `trong` is not a tag name supported by the standard mapping
                assert(status == StatusCodes.BadRequest, response.toString)
            }
        }

        "not create a resource of type thing submitting a wrong standoff link" in {

            val xml =
                s"""<?xml version="1.0" encoding="UTF-8"?>
                   |<text><u><strong>This</strong></u> <u>text</u> <a class="salsah-link" href="$incunabulaBookQuadra">links</a> to <a class="salsah-link" href="http://rdfh.ch/9935159f">two</a> things</text>
                 """.stripMargin

            val params =
                s"""
                   |{
                   |    "restype_id": "http://www.knora.org/ontology/0001/anything#Thing",
                   |    "label": "A second thing",
                   |    "project_id": "http://rdfh.ch/projects/0001",
                   |    "properties": {
                   |        "http://www.knora.org/ontology/0001/anything#hasText": [{"richtext_value":{"xml":${xml.toJson.compactPrint},"mapping_id": "$mappingIri"}}],
                   |        "http://www.knora.org/ontology/0001/anything#hasInteger": [{"int_value":12345}],
                   |        "http://www.knora.org/ontology/0001/anything#hasDecimal": [{"decimal_value":5.6}],
                   |        "http://www.knora.org/ontology/0001/anything#hasUri": [{"uri_value":"http://dhlab.unibas.ch"}],
                   |        "http://www.knora.org/ontology/0001/anything#hasDate": [{"date_value":"JULIAN:1291-08-01:1291-08-01"}],
                   |        "http://www.knora.org/ontology/0001/anything#hasColor": [{"color_value":"#4169E1"}],
                   |        "http://www.knora.org/ontology/0001/anything#hasListItem": [{"hlist_value":"http://rdfh.ch/lists/0001/treeList10"}],
                   |        "http://www.knora.org/ontology/0001/anything#hasInterval": [{"interval_value": [1000000000000000.0000000000000001, 1000000000000000.0000000000000002]}]
                   |    }
                   |}
                   |
                 """.stripMargin

            Post("/v1/resources", HttpEntity(ContentTypes.`application/json`, params)) ~> addCredentials(BasicHttpCredentials(anythingUserEmail, password)) ~> resourcesPath ~> check {

                //println(response)

                // the route should reject the request because an IRI is wrong (formally valid though)
                assert(status == StatusCodes.NotFound, response.toString)
            }
        }


        "create a third resource of type thing with two standoff links to the same resource and a standoff link to another one" in {

            val firstXML =
                s"""<?xml version="1.0" encoding="UTF-8"?>
                   |<text><u><strong>This</strong></u> <u>text</u> <a class="salsah-link" href="$incunabulaBookQuadra">links</a> to a thing</text>
                 """.stripMargin

            val secondXML =
                s"""<?xml version="1.0" encoding="UTF-8"?>
                   |<text><u><strong>This</strong></u> <u>text</u> <a class="salsah-link" href="$incunabulaBookBiechlin">links</a> to the same thing <a class="salsah-link" href="$incunabulaBookBiechlin">twice</a> and to another <a class="salsah-link" href="$incunabulaBookQuadra">thing</a></text>
                 """.stripMargin

            val params =
                s"""
                   |{
                   |    "restype_id": "http://www.knora.org/ontology/0001/anything#Thing",
                   |    "label": "A second thing",
                   |    "project_id": "http://rdfh.ch/projects/0001",
                   |    "properties": {
                   |        "http://www.knora.org/ontology/0001/anything#hasText": [{"richtext_value":{"xml":${firstXML.toJson.compactPrint},"mapping_id": "$mappingIri"}}, {"richtext_value":{"xml":${secondXML.toJson.compactPrint},"mapping_id": "$mappingIri"}}],
                   |        "http://www.knora.org/ontology/0001/anything#hasInteger": [{"int_value":12345}],
                   |        "http://www.knora.org/ontology/0001/anything#hasDecimal": [{"decimal_value":5.6}],
                   |        "http://www.knora.org/ontology/0001/anything#hasUri": [{"uri_value":"http://dhlab.unibas.ch"}],
                   |        "http://www.knora.org/ontology/0001/anything#hasDate": [{"date_value":"JULIAN:1291-08-01:1291-08-01"}],
                   |        "http://www.knora.org/ontology/0001/anything#hasColor": [{"color_value":"#4169E1"}],
                   |        "http://www.knora.org/ontology/0001/anything#hasListItem": [{"hlist_value":"http://rdfh.ch/lists/0001/treeList10"}],
                   |        "http://www.knora.org/ontology/0001/anything#hasInterval": [{"interval_value": [1000000000000000.0000000000000001, 1000000000000000.0000000000000002]}]
                   |    }
                   |}
                 """.stripMargin

            Post("/v1/resources", HttpEntity(ContentTypes.`application/json`, params)) ~> addCredentials(BasicHttpCredentials(anythingUserEmail, password)) ~> resourcesPath ~> check {

                assert(status == StatusCodes.OK, response.toString)

                val resId = getResIriFromJsonResponse(response)

                thirdThingIri.set(resId)
            }
        }

        "check that the third thing resource has two direct standoff links" in {

            val sparqlQuery = getDirectLinksSPARQL(thirdThingIri.get)

            Await.result(storeManager ? SparqlSelectRequest(sparqlQuery), 30.seconds) match {

                case response: SparqlSelectResponse =>

                    val ref1: Boolean = response.results.bindings.exists {
                        row: VariableResultsRow =>
                            row.rowMap("referredResourceIRI") == incunabulaBookQuadra
                    }

                    val ref2: Boolean = response.results.bindings.exists {
                        row: VariableResultsRow =>
                            row.rowMap("referredResourceIRI") == incunabulaBookBiechlin
                    }

                    assert(ref1, s"No direct link to '$incunabulaBookQuadra' found")

                    assert(ref2, s"No direct link to '$incunabulaBookBiechlin' found")

                case _ => throw TriplestoreResponseException("Expected a SparqlSelectResponse")
            }
        }

        "check that the third thing resource's standoff link reifications have the correct reference counts" in {

            val sparqlQuery = getRefCountsSPARQL(thirdThingIri.get)

            Await.result(storeManager ? SparqlSelectRequest(sparqlQuery), 30.seconds) match {

                case response: SparqlSelectResponse =>

                    val refCnt1: Boolean = response.results.bindings.exists {
                        row: VariableResultsRow =>
                            row.rowMap("object") == incunabulaBookQuadra &&
                                row.rowMap("refCnt").toInt == 2
                    }

                    val refCnt2: Boolean = response.results.bindings.exists {
                        row: VariableResultsRow =>
                            row.rowMap("object") == incunabulaBookBiechlin &&
                                row.rowMap("refCnt").toInt == 1
                    }

                    assert(refCnt1, s"Ref count for '$incunabulaBookQuadra' should be 2")

                    assert(refCnt2, s"Ref count for '$incunabulaBookBiechlin' should be 1")

                case _ => throw TriplestoreResponseException("Expected a SparqlSelectResponse")
            }
        }

        "mark a resource as deleted" in {

            Delete("/v1/resources/http%3A%2F%2Frdfh.ch%2F9d626dc76c03?deleteComment=deleted%20for%20testing") ~> addCredentials(BasicHttpCredentials(incunabulaUserEmail2, password)) ~> resourcesPath ~> check {
                assert(status == StatusCodes.OK, response.toString)
            }
        }


        "create a fourth resource of type anything:Thing with a hyperlink in standoff" in {

            val xml =
                """<?xml version="1.0" encoding="UTF-8"?>
                  |<text>This text links to <a href="http://www.google.ch">Google</a>.</text>
                """.stripMargin

            val params =
                s"""
                   |{
                   |    "restype_id": "http://www.knora.org/ontology/0001/anything#Thing",
                   |    "label": "A second thing",
                   |    "project_id": "http://rdfh.ch/projects/0001",
                   |    "properties": {
                   |        "http://www.knora.org/ontology/0001/anything#hasText": [{"richtext_value":{"xml":${xml.toJson.compactPrint},"mapping_id":"$mappingIri"}}],
                   |        "http://www.knora.org/ontology/0001/anything#hasInteger": [{"int_value":12345}],
                   |        "http://www.knora.org/ontology/0001/anything#hasDecimal": [{"decimal_value":5.6}],
                   |        "http://www.knora.org/ontology/0001/anything#hasUri": [{"uri_value":"http://dhlab.unibas.ch"}],
                   |        "http://www.knora.org/ontology/0001/anything#hasDate": [{"date_value":"JULIAN:1291-08-01:1291-08-01"}],
                   |        "http://www.knora.org/ontology/0001/anything#hasColor": [{"color_value":"#4169E1"}],
                   |        "http://www.knora.org/ontology/0001/anything#hasListItem": [{"hlist_value":"http://rdfh.ch/lists/0001/treeList10"}],
                   |        "http://www.knora.org/ontology/0001/anything#hasInterval": [{"interval_value": [1000000000000000.0000000000000001, 1000000000000000.0000000000000002]}]
                   |    }
                   |}
                 """.stripMargin

            Post("/v1/resources", HttpEntity(ContentTypes.`application/json`, params)) ~> addCredentials(BasicHttpCredentials(anythingUserEmail, password)) ~> resourcesPath ~> check {

                assert(status == StatusCodes.OK, response.toString)

                val resId = getResIriFromJsonResponse(response)

                fourthThingIri.set(resId)
            }
        }

        "get the fourth resource of type anything:Thing, containing the hyperlink in standoff" in {

            Get("/v1/resources/" + URLEncoder.encode(fourthThingIri.get, "UTF-8")) ~> addCredentials(BasicHttpCredentials(anythingUserEmail, password)) ~> resourcesPath ~> check {
                assert(status == StatusCodes.OK, response.toString)

                val text: JsValue = getValuesForProp(response, "http://www.knora.org/ontology/0001/anything#hasText")

                val xmlString: String = text match {
                    case vals: JsArray =>
                        vals.elements.head.asJsObject.fields("xml") match {
                            case JsString(xml: String) => xml
                            case _ => throw new InvalidApiJsonException("member 'xml' not given")
                        }
                    case _ =>
                        throw new InvalidApiJsonException("values is not an array")
                }

                // make sure that the xml contains a link to http://www.google.ch
                val xml = XML.loadString(xmlString)

                val link: NodeSeq = xml \ "a"

                assert(link.nonEmpty)

                val target: Seq[Node] = link.head.attributes("href")

                assert(target.nonEmpty && target.head.text == "http://www.google.ch")
            }
        }


        "create a fifth resource of type anything:Thing with various standoff markup including internal links and hyperlinks" in {

            // xml3 contains a link to google.ch and to incunabulaBookBiechlin

            val params =
                s"""
                   |{
                   |    "restype_id": "http://www.knora.org/ontology/0001/anything#Thing",
                   |    "label": "A second thing",
                   |    "project_id": "http://rdfh.ch/projects/0001",
                   |    "properties": {
                   |        "http://www.knora.org/ontology/0001/anything#hasText": [{"richtext_value":{"xml":${xml3.toJson.compactPrint}, "mapping_id": "$mappingIri"}}],
                   |        "http://www.knora.org/ontology/0001/anything#hasInteger": [{"int_value":12345}],
                   |        "http://www.knora.org/ontology/0001/anything#hasDecimal": [{"decimal_value":5.6}],
                   |        "http://www.knora.org/ontology/0001/anything#hasUri": [{"uri_value":"http://dhlab.unibas.ch"}],
                   |        "http://www.knora.org/ontology/0001/anything#hasDate": [{"date_value":"JULIAN:1291-08-01:1291-08-01"}],
                   |        "http://www.knora.org/ontology/0001/anything#hasColor": [{"color_value":"#4169E1"}],
                   |        "http://www.knora.org/ontology/0001/anything#hasListItem": [{"hlist_value":"http://rdfh.ch/lists/0001/treeList10"}],
                   |        "http://www.knora.org/ontology/0001/anything#hasInterval": [{"interval_value": [1000000000000000.0000000000000001, 1000000000000000.0000000000000002]}]
                   |    }
                   |}
                 """.stripMargin

            Post("/v1/resources", HttpEntity(ContentTypes.`application/json`, params)) ~> addCredentials(BasicHttpCredentials(anythingUserEmail, password)) ~> resourcesPath ~> check {

                assert(status == StatusCodes.OK, response.toString)

                val resId = getResIriFromJsonResponse(response)

                fifthThingIri.set(resId)
            }
        }

        "get the fifth resource of type anything:Thing, containing various standoff markup" in {

            Get("/v1/resources/" + URLEncoder.encode(fifthThingIri.get, "UTF-8")) ~> addCredentials(BasicHttpCredentials(anythingUserEmail, password)) ~> resourcesPath ~> check {
                assert(status == StatusCodes.OK, response.toString)

                val text: JsValue = getValuesForProp(response, "http://www.knora.org/ontology/0001/anything#hasText")

                val xmlString: String = text match {
                    case vals: JsArray =>
                        vals.elements.head.asJsObject.fields("xml") match {
                            case JsString(xml: String) => xml
                            case _ => throw new InvalidApiJsonException("member 'xml' not given")
                        }
                    case _ =>
                        throw new InvalidApiJsonException("values is not an array")
                }

                // make sure that the correct standoff links and references
                // xml3 contains a link to google.ch and to incunabulaBookBiechlin
                val xml = XML.loadString(xmlString)

                val links: NodeSeq = xml \ "a"

                // there should be two links
                assert(links.length == 2)

                val linkToGoogle: Seq[Node] = links.head.attributes("href")

                assert(linkToGoogle.nonEmpty && linkToGoogle.head.text == "http://www.google.ch")

                val linkKnoraResource: Seq[Node] = links(1).attributes("href")

                assert(linkKnoraResource.nonEmpty && linkKnoraResource.head.text == incunabulaBookBiechlin)

                // Compare the original XML with the regenerated XML.
                val xmlDiff: Diff = DiffBuilder.compare(Input.fromString(xmlString)).withTest(Input.fromString(xml3)).build()

                xmlDiff.hasDifferences should be(false)
            }
        }

        "create a sixth resource of type anything:Thing with internal links to two different resources" in {

            // xml4 contains a link to google.ch, to incunabulaBookBiechlin and to incunabulaBookQuadra

            val params =
                s"""
                   |{
                   |    "restype_id": "http://www.knora.org/ontology/0001/anything#Thing",
                   |    "label": "A second thing",
                   |    "project_id": "http://rdfh.ch/projects/0001",
                   |    "properties": {
                   |        "http://www.knora.org/ontology/0001/anything#hasText": [{"richtext_value":{"xml": ${xml4.toJson.compactPrint},"mapping_id": "$mappingIri"}}],
                   |        "http://www.knora.org/ontology/0001/anything#hasInteger": [{"int_value":12345}],
                   |        "http://www.knora.org/ontology/0001/anything#hasDecimal": [{"decimal_value":5.6}],
                   |        "http://www.knora.org/ontology/0001/anything#hasUri": [{"uri_value":"http://dhlab.unibas.ch"}],
                   |        "http://www.knora.org/ontology/0001/anything#hasDate": [{"date_value":"JULIAN:1291-08-01:1291-08-01"}],
                   |        "http://www.knora.org/ontology/0001/anything#hasColor": [{"color_value":"#4169E1"}],
                   |        "http://www.knora.org/ontology/0001/anything#hasListItem": [{"hlist_value":"http://rdfh.ch/lists/0001/treeList10"}],
                   |        "http://www.knora.org/ontology/0001/anything#hasInterval": [{"interval_value": [1000000000000000.0000000000000001, 1000000000000000.0000000000000002]}]
                   |    }
                   |}
                 """.stripMargin

            Post("/v1/resources", HttpEntity(ContentTypes.`application/json`, params)) ~> addCredentials(BasicHttpCredentials(anythingUserEmail, password)) ~> resourcesPath ~> check {

                assert(status == StatusCodes.OK, response.toString)

                val resId = getResIriFromJsonResponse(response)

                sixthThingIri.set(resId)
            }
        }

        "get the sixth resource of type anything:Thing with internal links to two different resources" in {

            Get("/v1/resources/" + URLEncoder.encode(sixthThingIri.get, "UTF-8")) ~> addCredentials(BasicHttpCredentials(anythingUserEmail, password)) ~> resourcesPath ~> check {
                assert(status == StatusCodes.OK, response.toString)


                val text: JsValue = getValuesForProp(response, "http://www.knora.org/ontology/0001/anything#hasText")

                val xmlString: String = text match {
                    case vals: JsArray =>
                        vals.elements.head.asJsObject.fields("xml") match {
                            case JsString(xml: String) => xml
                            case _ => throw new InvalidApiJsonException("member 'xml' not given")
                        }
                    case _ =>
                        throw new InvalidApiJsonException("values is not an array")
                }

                // make sure that the correct standoff links and references
                // xml4 contains a link to google.ch, to incunabulaBookBiechlin and to incunabulaBookQuadra
                val xml = XML.loadString(xmlString)

                val links: NodeSeq = xml \ "a"

                // there should be three links
                assert(links.length == 3)

                val linkToGoogle: Seq[Node] = links.head.attributes("href")

                assert(linkToGoogle.nonEmpty && linkToGoogle.head.text == "http://www.google.ch")

                val linkKnoraResource: Seq[Node] = links(1).attributes("href")

                assert(linkKnoraResource.nonEmpty && linkKnoraResource.head.text == incunabulaBookBiechlin)

                val linkKnoraResource2: Seq[Node] = links(2).attributes("href")

                assert(linkKnoraResource2.nonEmpty && linkKnoraResource2.head.text == incunabulaBookQuadra)

                // Compare the original XML with the regenerated XML.
                val xmlDiff: Diff = DiffBuilder.compare(Input.fromString(xmlString)).withTest(Input.fromString(xml4)).build()

                xmlDiff.hasDifferences should be(false)
            }
        }

        "change a resource's label" in {

            val newLabel = "my new label"

            val params =
                s"""
                   |{
                   |    "label": "$newLabel"
                   |}
                 """.stripMargin

            Put("/v1/resources/label/" + URLEncoder.encode("http://rdfh.ch/c5058f3a", "UTF-8"), HttpEntity(ContentTypes.`application/json`, params)) ~> addCredentials(BasicHttpCredentials(incunabulaUserEmail, password)) ~> resourcesPath ~> check {
                assert(status == StatusCodes.OK, response.toString)

                val label = AkkaHttpUtils.httpResponseToJson(response).fields.get("label") match {
                    case Some(JsString(str)) => str
                    case None => throw InvalidApiJsonException(s"The response does not contain a field called 'label'")
                    case other => throw InvalidApiJsonException(s"The response does not contain a label of type JsString, but $other")
                }

                assert(label == newLabel, "label has not been updated correctly")
            }
        }

        "create a resource of type anything:Thing with a link (containing a comment) to another resource" in {

            val params =
                s"""
                   |{
                   |    "restype_id": "http://www.knora.org/ontology/0001/anything#Thing",
                   |    "label": "A thing with a link value that has a comment",
                   |    "project_id": "http://rdfh.ch/projects/0001",
                   |    "properties": {
                   |        "http://www.knora.org/ontology/0001/anything#hasText": [{"richtext_value": {"utf8str": "simple text"}}],
                   |        "http://www.knora.org/ontology/0001/anything#hasOtherThing": [{"link_value":"${sixthThingIri.get}", "comment":"$notTheMostBoringComment"}]
                   |    }
                   }
                """.stripMargin

            Post("/v1/resources", HttpEntity(ContentTypes.`application/json`, params)) ~> addCredentials(BasicHttpCredentials(anythingUserEmail, password)) ~> resourcesPath ~> check {
                assert(status == StatusCodes.OK, response.toString)

                val resId = getResIriFromJsonResponse(response)

                seventhThingIri.set(resId)
            }
        }

        "get the created resource and check the comment on the link value" in {

            Get("/v1/resources/" + URLEncoder.encode(seventhThingIri.get, "UTF-8")) ~> addCredentials(BasicHttpCredentials(anythingUserEmail, password)) ~> resourcesPath ~> check {

                assert(status == StatusCodes.OK, response.toString)

                val targetResourceIri: String = getValuesForProp(response, "http://www.knora.org/ontology/0001/anything#hasOtherThing") match {
                    case vals: JsArray =>
                        vals.elements.head.asInstanceOf[JsString].value
                    case _ =>
                        throw new InvalidApiJsonException("values is not an array")
                }

                assert(targetResourceIri == sixthThingIri.get)

                val linkValueComment: String = getCommentsForProp(response, "http://www.knora.org/ontology/0001/anything#hasOtherThing") match {
                    case vals: JsArray =>
                        vals.elements.head.asInstanceOf[JsString].value
                    case _ =>
                        throw new InvalidApiJsonException("comments is not an array")
                }

                assert(linkValueComment == notTheMostBoringComment)
            }
        }

        "add a simple TextValue to the seventh resource" in {

            val newValueParams =
                s"""
                   |{
                   |    "project_id": "http://rdfh.ch/projects/0001",
                   |    "res_id": "${seventhThingIri.get}",
                   |    "prop": "http://www.knora.org/ontology/0001/anything#hasText",
                   |    "richtext_value": {
                   |        "utf8str": "another simple text"
                   |    }
                   |}
                 """.stripMargin

            Post("/v1/values", HttpEntity(ContentTypes.`application/json`, newValueParams)) ~> addCredentials(BasicHttpCredentials(anythingUserEmail, password)) ~> valuesPath ~> check {

                assert(status == StatusCodes.OK, response.toString)

                val utf8str = AkkaHttpUtils.httpResponseToJson(response).fields.get("value") match {
                    case Some(value: JsObject) => value.fields.get("utf8str") match {
                        case Some(JsString(xml: String)) => xml
                        case _ => throw new InvalidApiJsonException("member 'utf8str' not given")
                    }
                    case _ => throw new InvalidApiJsonException("member 'value' not given")
                }

                assert(utf8str == "another simple text")
            }
        }

        "create eighth resource of type anything:Thing with the date of the murder of Caesar" in {

            val params =
                s"""
                   |{
                   |    "restype_id": "http://www.knora.org/ontology/0001/anything#Thing",
                   |    "label": "A thing with a BCE date of the murder of Caesar",
                   |    "project_id": "http://rdfh.ch/projects/0001",
                   |    "properties": {
                   |        "http://www.knora.org/ontology/0001/anything#hasDate": [{"date_value": "JULIAN:44-03-15 BCE"}]
                   |    }
                   }
                """.stripMargin

            Post("/v1/resources", HttpEntity(ContentTypes.`application/json`, params)) ~> addCredentials(BasicHttpCredentials(anythingUserEmail, password)) ~> resourcesPath ~> check {
                assert(status == StatusCodes.OK, response.toString)

                val resId = getResIriFromJsonResponse(response)

                eighthThingIri.set(resId)
            }
        }

        "get the eighth resource and check its date" in {

            Get("/v1/resources/" + URLEncoder.encode(eighthThingIri.get, "UTF-8")) ~> addCredentials(BasicHttpCredentials(anythingUserEmail, password)) ~> resourcesPath ~> check {

                assert(status == StatusCodes.OK, response.toString)

                val dateObj: JsObject = getValuesForProp(response, "http://www.knora.org/ontology/0001/anything#hasDate") match {
                    case vals: JsArray =>
                        vals.elements.head.asInstanceOf[JsObject]
                    case _ =>
                        throw new InvalidApiJsonException("values is not an array")
                }

                // expected result:
                // {"dateval1":"0044-03-15","calendar":"JULIAN","era1":"BCE","dateval2":"0044-03-15","era2":"BCE"}

                dateObj.fields.get("dateval1") match {
                    case Some(JsString(dateval1)) => assert(dateval1 == "0044-03-15")

                    case None => throw InvalidApiJsonException("No member 'dateval1' given for date value")

                    case _ => throw InvalidApiJsonException("'dateval1' is not a JsString")

                }

                dateObj.fields.get("era1") match {
                    case Some(JsString(era1)) => assert(era1 == "BCE")

                    case None => throw InvalidApiJsonException("No member 'era1' given for date value")

                    case _ => throw InvalidApiJsonException("'era1' is not a JsString")

                }

                dateObj.fields.get("dateval2") match {
                    case Some(JsString(dateval1)) => assert(dateval1 == "0044-03-15")

                    case None => throw InvalidApiJsonException("No member 'dateval1' given for date value")

                    case _ => throw InvalidApiJsonException("'dateval1' is not a JsString")

                }

                dateObj.fields.get("era2") match {
                    case Some(JsString(era2)) => assert(era2 == "BCE")

                    case None => throw InvalidApiJsonException("No member 'era2' given for date value")

                    case _ => throw InvalidApiJsonException("'era2' is not a JsString")

                }

            }

        }

        "create resources from an XML import" in {
            val xmlImport =
                s"""<?xml version="1.0" encoding="UTF-8"?>
                   |<knoraXmlImport:resources xmlns="http://api.knora.org/ontology/0802/biblio/xml-import/v1#"
                   |    xmlns:xsi="http://www.w3.org/2001/XMLSchema-instance"
                   |    xsi:schemaLocation="http://api.knora.org/ontology/0802/biblio/xml-import/v1# p0802-biblio.xsd"
                   |    xmlns:p0802-biblio="http://api.knora.org/ontology/0802/biblio/xml-import/v1#"
                   |    xmlns:p0801-beol="http://api.knora.org/ontology/0801/beol/xml-import/v1#"
                   |    xmlns:knoraXmlImport="http://api.knora.org/ontology/knoraXmlImport/v1#">
                   |    <p0801-beol:person id="abel">
                   |        <knoraXmlImport:label>Niels Henrik Abel</knoraXmlImport:label>
                   |        <p0801-beol:hasFamilyName knoraType="richtext_value">Abel</p0801-beol:hasFamilyName>
                   |        <p0801-beol:hasGivenName knoraType="richtext_value">Niels Henrik</p0801-beol:hasGivenName>
                   |        <p0801-beol:personHasTitle knoraType="richtext_value">Sir</p0801-beol:personHasTitle>
                   |    </p0801-beol:person>
                   |    <p0801-beol:person id="holmes">
                   |        <knoraXmlImport:label>Sherlock Holmes</knoraXmlImport:label>
                   |        <p0801-beol:hasFamilyName knoraType="richtext_value">Holmes</p0801-beol:hasFamilyName>
                   |        <p0801-beol:hasGivenName knoraType="richtext_value">Sherlock</p0801-beol:hasGivenName>
                   |    </p0801-beol:person>
                   |    <p0802-biblio:Journal id="math_intelligencer">
                   |        <knoraXmlImport:label>Math Intelligencer</knoraXmlImport:label>
                   |        <p0802-biblio:hasName knoraType="richtext_value">Math Intelligencer</p0802-biblio:hasName>
                   |    </p0802-biblio:Journal>
                   |    <p0802-biblio:JournalArticle id="strings_in_the_16th_and_17th_centuries">
                   |        <knoraXmlImport:label>Strings in the 16th and 17th Centuries</knoraXmlImport:label>
                   |        <p0802-biblio:p0801-beol__comment knoraType="richtext_value" mapping_id="$mappingIri">
                   |            <text xmlns="">The most <strong>interesting</strong> article in <a class="salsah-link" href="ref:math_intelligencer">Math Intelligencer</a>.</text>
                   |        </p0802-biblio:p0801-beol__comment>
                   |        <p0802-biblio:endPage knoraType="richtext_value">73</p0802-biblio:endPage>
                   |        <p0802-biblio:isPartOfJournal>
                   |            <p0802-biblio:Journal knoraType="link_value" target="math_intelligencer" linkType="ref"/>
                   |        </p0802-biblio:isPartOfJournal>
                   |        <p0802-biblio:journalVolume knoraType="richtext_value">27</p0802-biblio:journalVolume>
                   |        <p0802-biblio:publicationHasAuthor>
                   |            <p0801-beol:person knoraType="link_value" linkType="ref" target="abel"/>
                   |        </p0802-biblio:publicationHasAuthor>
                   |        <p0802-biblio:publicationHasAuthor>
                   |            <p0801-beol:person knoraType="link_value" linkType="ref" target="holmes"/>
                   |        </p0802-biblio:publicationHasAuthor>
                   |        <p0802-biblio:publicationHasDate knoraType="date_value">GREGORIAN:500 BC:400 BC</p0802-biblio:publicationHasDate>
                   |        <p0802-biblio:publicationHasTitle knoraType="richtext_value">Strings in the 16th and 17th Centuries</p0802-biblio:publicationHasTitle>
                   |        <p0802-biblio:publicationHasTitle knoraType="richtext_value">An alternate title</p0802-biblio:publicationHasTitle>
                   |        <p0802-biblio:startPage knoraType="richtext_value">48</p0802-biblio:startPage>
                   |    </p0802-biblio:JournalArticle>
                   |</knoraXmlImport:resources>""".stripMargin

            val projectIri = URLEncoder.encode("http://rdfh.ch/projects/DczxPs-sR6aZN91qV92ZmQ", "UTF-8")

            Post(s"/v1/resources/xmlimport/$projectIri", HttpEntity(ContentType(MediaTypes.`application/xml`, HttpCharsets.`UTF-8`), xmlImport)) ~> addCredentials(BasicHttpCredentials(biblioUserEmail, password)) ~> resourcesPath ~> check {
                val responseStr: String = responseAs[String]
                assert(status == StatusCodes.OK, responseStr)
                responseStr should include("createdResources")

                val responseJson: JsObject = AkkaHttpUtils.httpResponseToJson(response)
                val createdResources: Seq[JsValue] = responseJson.fields("createdResources").asInstanceOf[JsArray].elements
                abelAuthorIri.set(createdResources.head.asJsObject.fields("resourceIri").asInstanceOf[JsString].value)
                mathIntelligencerIri.set(createdResources(2).asJsObject.fields("resourceIri").asInstanceOf[JsString].value)
            }
        }

        "reject XML import data that fails schema validation" in {
            val xmlImport =
                s"""<?xml version="1.0" encoding="UTF-8"?>
                   |<knoraXmlImport:resources xmlns="http://api.knora.org/ontology/0802/biblio/xml-import/v1#"
                   |    xmlns:xsi="http://www.w3.org/2001/XMLSchema-instance"
                   |    xsi:schemaLocation="http://api.knora.org/ontology/0802/biblio/xml-import/v1# p0802-biblio.xsd"
                   |    xmlns:p0802-biblio="http://api.knora.org/ontology/0802/biblio/xml-import/v1#"
                   |    xmlns:p0801-beol="http://api.knora.org/ontology/0801/beol/xml-import/v1#"
                   |    xmlns:knoraXmlImport="http://api.knora.org/ontology/knoraXmlImport/v1#">
                   |    <p0801-beol:person id="abel">
                   |        <knoraXmlImport:label>Niels Henrik Abel</knoraXmlImport:label>
                   |        <p0801-beol:hasFamilyName knoraType="richtext_value">Abel</p0801-beol:hasFamilyName>
                   |        <p0801-beol:hasGivenName knoraType="richtext_value">Niels Henrik</p0801-beol:hasGivenName>
                   |    </p0801-beol:person>
                   |    <p0801-beol:person id="holmes">
                   |        <knoraXmlImport:label>Sherlock Holmes</knoraXmlImport:label>
                   |        <p0801-beol:hasFamilyName knoraType="richtext_value">Holmes</p0801-beol:hasFamilyName>
                   |        <p0801-beol:hasGivenName knoraType="richtext_value">Sherlock</p0801-beol:hasGivenName>
                   |    </p0801-beol:person>
                   |    <p0802-biblio:Journal id="math_intelligencer">
                   |        <knoraXmlImport:label>Math Intelligencer</knoraXmlImport:label>
                   |        <p0802-biblio:hasName knoraType="richtext_value">Math Intelligencer</p0802-biblio:hasName>
                   |    </p0802-biblio:Journal>
                   |    <p0802-biblio:JournalArticle id="strings_in_the_16th_and_17th_centuries">
                   |        <knoraXmlImport:label>Strings in the 16th and 17th Centuries</knoraXmlImport:label>
                   |        <p0802-biblio:p0801-beol__comment knoraType="richtext_value" mapping_id="$mappingIri">
                   |            <text xmlns="">The most <strong>interesting</strong> article in <a class="salsah-link" href="ref:math_intelligencer">Math Intelligencer</a>.</text>
                   |        </p0802-biblio:p0801-beol__comment>
                   |        <p0802-biblio:endPage knoraType="richtext_value">73</p0802-biblio:endPage>
                   |        <p0802-biblio:isPartOfJournal>
                   |            <p0802-biblio:Journal knoraType="link_value" target="math_intelligencer" linkType="ref"/>
                   |        </p0802-biblio:isPartOfJournal>
                   |        <p0802-biblio:journalVolume knoraType="richtext_value">27</p0802-biblio:journalVolume>
                   |        <p0802-biblio:publicationHasAuthor>
                   |            <p0801-beol:person knoraType="link_value" linkType="ref" target="abel"/>
                   |        </p0802-biblio:publicationHasAuthor>
                   |        <p0802-biblio:publicationHasAuthor>
                   |            <p0801-beol:person knoraType="link_value" linkType="ref" target="holmes"/>
<<<<<<< HEAD
                   |        </biblio:publicationHasAuthor>
                   |        <biblio:publicationHasDate knoraType="date_value">GREGORIAN:19foo76</biblio:publicationHasDate>
                   |        <biblio:publicationHasTitle knoraType="richtext_value" lang="en">Strings in the 16th and 17th Centuries</biblio:publicationHasTitle>
                   |        <biblio:publicationHasTitle knoraType="richtext_value">An alternate title</biblio:publicationHasTitle>
                   |        <biblio:startPage knoraType="richtext_value">48</biblio:startPage>
                   |    </biblio:JournalArticle>
=======
                   |        </p0802-biblio:publicationHasAuthor>
                   |        <p0802-biblio:publicationHasDate knoraType="date_value">GREGORIAN:19foo76</p0802-biblio:publicationHasDate>
                   |        <p0802-biblio:publicationHasTitle knoraType="richtext_value">Strings in the 16th and 17th Centuries</p0802-biblio:publicationHasTitle>
                   |        <p0802-biblio:publicationHasTitle knoraType="richtext_value">An alternate title</p0802-biblio:publicationHasTitle>
                   |        <p0802-biblio:startPage knoraType="richtext_value">48</p0802-biblio:startPage>
                   |    </p0802-biblio:JournalArticle>
>>>>>>> 66e03b35
                   |</knoraXmlImport:resources>""".stripMargin

            val projectIri = URLEncoder.encode("http://rdfh.ch/projects/DczxPs-sR6aZN91qV92ZmQ", "UTF-8")

            Post(s"/v1/resources/xmlimport/$projectIri", HttpEntity(ContentType(MediaTypes.`application/xml`, HttpCharsets.`UTF-8`), xmlImport)) ~> addCredentials(BasicHttpCredentials(biblioUserEmail, password)) ~> resourcesPath ~> check {
                assert(status == StatusCodes.BadRequest, response.toString)
                val responseStr = responseAs[String]
                responseStr should include("org.xml.sax.SAXParseException")
                responseStr should include("cvc-pattern-valid")
            }
        }

        "refer to existing resources in an XML import" in {
            val xmlImport =
                s"""<?xml version="1.0" encoding="UTF-8"?>
                   |<knoraXmlImport:resources xmlns="http://api.knora.org/ontology/0802/biblio/xml-import/v1#"
                   |    xmlns:xsi="http://www.w3.org/2001/XMLSchema-instance"
                   |    xsi:schemaLocation="http://api.knora.org/ontology/0802/biblio/xml-import/v1# p0802-biblio.xsd"
                   |    xmlns:p0802-biblio="http://api.knora.org/ontology/0802/biblio/xml-import/v1#"
                   |    xmlns:p0801-beol="http://api.knora.org/ontology/0801/beol/xml-import/v1#"
                   |    xmlns:knoraXmlImport="http://api.knora.org/ontology/knoraXmlImport/v1#">
                   |    <p0802-biblio:JournalArticle id="strings_in_the_18th_century">
                   |        <knoraXmlImport:label>Strings in the 18th Century</knoraXmlImport:label>
                   |        <p0802-biblio:p0801-beol__comment knoraType="richtext_value" mapping_id="$mappingIri">
                   |            <text xmlns="">The most <strong>boring</strong> article in <a class="salsah-link" href="${mathIntelligencerIri.get}">Math Intelligencer</a>.</text>
                   |        </p0802-biblio:p0801-beol__comment>
                   |        <p0802-biblio:endPage knoraType="richtext_value">76</p0802-biblio:endPage>
                   |        <p0802-biblio:isPartOfJournal>
                   |            <p0802-biblio:Journal knoraType="link_value" linkType="iri" target="${mathIntelligencerIri.get}"/>
                   |        </p0802-biblio:isPartOfJournal>
                   |        <p0802-biblio:journalVolume knoraType="richtext_value">27</p0802-biblio:journalVolume>
                   |        <p0802-biblio:publicationHasAuthor>
                   |            <p0801-beol:person knoraType="link_value" linkType="iri" target="${abelAuthorIri.get}"/>
                   |        </p0802-biblio:publicationHasAuthor>
                   |        <p0802-biblio:publicationHasDate knoraType="date_value">GREGORIAN:1977</p0802-biblio:publicationHasDate>
                   |        <p0802-biblio:publicationHasTitle knoraType="richtext_value">Strings in the 18th Century</p0802-biblio:publicationHasTitle>
                   |        <p0802-biblio:startPage knoraType="richtext_value">52</p0802-biblio:startPage>
                   |    </p0802-biblio:JournalArticle>
                   |</knoraXmlImport:resources>""".stripMargin

            val projectIri = URLEncoder.encode("http://rdfh.ch/projects/DczxPs-sR6aZN91qV92ZmQ", "UTF-8")

            Post(s"/v1/resources/xmlimport/$projectIri", HttpEntity(ContentType(MediaTypes.`application/xml`, HttpCharsets.`UTF-8`), xmlImport)) ~> addCredentials(BasicHttpCredentials(biblioUserEmail, password)) ~> resourcesPath ~> check {
                val responseStr = responseAs[String]
                assert(status == StatusCodes.OK, responseStr)
                responseStr should include("createdResources")
            }
        }

        "create an anything:Thing with all data types from an XML import" in {
            val xmlImport =
                s"""<?xml version="1.0" encoding="UTF-8"?>
                   |<knoraXmlImport:resources xmlns="http://api.knora.org/ontology/0001/anything/xml-import/v1#"
                   |    xmlns:xsi="http://www.w3.org/2001/XMLSchema-instance"
                   |    xsi:schemaLocation="http://api.knora.org/ontology/0001/anything/xml-import/v1# p0001-anything.xsd"
                   |    xmlns:p0001-anything="http://api.knora.org/ontology/0001/anything/xml-import/v1#"
                   |    xmlns:knoraXmlImport="http://api.knora.org/ontology/knoraXmlImport/v1#">
                   |    <p0001-anything:Thing id="test_thing">
                   |        <knoraXmlImport:label>These are a few of my favorite things</knoraXmlImport:label>
                   |        <p0001-anything:hasBoolean knoraType="boolean_value">true</p0001-anything:hasBoolean>
                   |        <p0001-anything:hasColor knoraType="color_value">#4169E1</p0001-anything:hasColor>
                   |        <p0001-anything:hasDate knoraType="date_value">JULIAN:1291-08-01:1291-08-01</p0001-anything:hasDate>
                   |        <p0001-anything:hasDecimal knoraType="decimal_value">5.6</p0001-anything:hasDecimal>
                   |        <p0001-anything:hasInteger knoraType="int_value">12345</p0001-anything:hasInteger>
                   |        <p0001-anything:hasInterval knoraType="interval_value">1000000000000000.0000000000000001,1000000000000000.0000000000000002</p0001-anything:hasInterval>
                   |        <p0001-anything:hasListItem knoraType="hlist_value">http://rdfh.ch/lists/0001/treeList10</p0001-anything:hasListItem>
                   |        <p0001-anything:hasOtherThing>
                   |            <p0001-anything:Thing knoraType="link_value" linkType="iri" target="${sixthThingIri.get}"/>
                   |        </p0001-anything:hasOtherThing>
                   |        <p0001-anything:hasText knoraType="richtext_value">This is a test.</p0001-anything:hasText>
                   |        <p0001-anything:hasUri knoraType="uri_value">http://dhlab.unibas.ch</p0001-anything:hasUri>
                   |    </p0001-anything:Thing>
                   |</knoraXmlImport:resources>""".stripMargin

            val projectIri = URLEncoder.encode("http://rdfh.ch/projects/0001", "UTF-8")

            Post(s"/v1/resources/xmlimport/$projectIri", HttpEntity(ContentType(MediaTypes.`application/xml`, HttpCharsets.`UTF-8`), xmlImport)) ~> addCredentials(BasicHttpCredentials(anythingAdminEmail, password)) ~> resourcesPath ~> check {
                val responseStr = responseAs[String]
                assert(status == StatusCodes.OK, responseStr)
                responseStr should include("createdResources")
            }
        }

        "serve a Zip file containing XML schemas for validating an XML import" in {
            val ontologyIri = URLEncoder.encode("http://www.knora.org/ontology/0802/biblio", "UTF-8")

            Get(s"/v1/resources/xmlimportschemas/$ontologyIri") ~> addCredentials(BasicHttpCredentials(biblioUserEmail, password)) ~> resourcesPath ~> check {
                val responseBodyFuture: Future[Array[Byte]] = response.entity.toStrict(5.seconds).map(_.data.toArray)
                val responseBytes: Array[Byte] = Await.result(responseBodyFuture, 5.seconds)
                val zippedFilenames = collection.mutable.Set.empty[String]

                for (zipInputStream <- managed(new ZipInputStream(new ByteArrayInputStream(responseBytes)))) {
                    var zipEntry: ZipEntry = null

                    while ( {
                        zipEntry = zipInputStream.getNextEntry
                        zipEntry != null
                    }) {
                        zippedFilenames.add(zipEntry.getName)
                    }
                }

                assert(zippedFilenames == Set("p0801-beol.xsd", "p0802-biblio.xsd", "knoraXmlImport.xsd"))
            }
        }

        "consider inherited cardinalities when generating XML schemas for referenced ontologies in an XML import" in {
            val ontologyIri = URLEncoder.encode("http://www.knora.org/ontology/0001/something", "UTF-8")

            Get(s"/v1/resources/xmlimportschemas/$ontologyIri") ~> addCredentials(BasicHttpCredentials(biblioUserEmail, password)) ~> resourcesPath ~> check {
                val responseBodyFuture: Future[Array[Byte]] = response.entity.toStrict(5.seconds).map(_.data.toArray)
                val responseBytes: Array[Byte] = Await.result(responseBodyFuture, 5.seconds)
                val zippedFilenames = collection.mutable.Set.empty[String]

                for (zipInputStream <- managed(new ZipInputStream(new ByteArrayInputStream(responseBytes)))) {
                    var zipEntry: ZipEntry = null

                    while ( {
                        zipEntry = zipInputStream.getNextEntry
                        zipEntry != null
                    }) {
                        zippedFilenames.add(zipEntry.getName)
                    }
                }

                assert(zippedFilenames == Set("p0001-something.xsd", "knoraXmlImport.xsd", "p0001-anything.xsd"))
            }
        }

        "create 10,000 anything:Thing resources with random contents" in {
            def maybeAppendValue(random: Random, xmlStringBuilder: StringBuilder, value: String): Unit = {
                if (random.nextBoolean) {
                    xmlStringBuilder.append(value)
                }
            }

            val xmlStringBuilder = new StringBuilder
            val random = new Random

            xmlStringBuilder.append(
                """<?xml version="1.0" encoding="UTF-8"?>
                  |<knoraXmlImport:resources xmlns="http://api.knora.org/ontology/0001/anything/xml-import/v1#"
                  |    xmlns:xsi="http://www.w3.org/2001/XMLSchema-instance"
                  |    xsi:schemaLocation="http://api.knora.org/ontology/0001/anything/xml-import/v1# anything.xsd"
                  |    xmlns:p0001-anything="http://api.knora.org/ontology/0001/anything/xml-import/v1#"
                  |    xmlns:knoraXmlImport="http://api.knora.org/ontology/knoraXmlImport/v1#">
                  |
                """.stripMargin)

            for (i <- 1 to 10000) {
                xmlStringBuilder.append(
                    s"""
                       |<p0001-anything:Thing id="test_thing_$i">
                       |<knoraXmlImport:label>This is thing $i</knoraXmlImport:label>
                    """.stripMargin)

                maybeAppendValue(random = random,
                    xmlStringBuilder = xmlStringBuilder,
                    value =
                        """
                          |<p0001-anything:hasBoolean knoraType="boolean_value">true</p0001-anything:hasBoolean>
                        """.stripMargin)

                maybeAppendValue(random = random,
                    xmlStringBuilder = xmlStringBuilder,
                    value =
                        """
                          |<p0001-anything:hasColor knoraType="color_value">#4169E1</p0001-anything:hasColor>
                        """.stripMargin)

                maybeAppendValue(random = random,
                    xmlStringBuilder = xmlStringBuilder,
                    value =
                        """
                          |<p0001-anything:hasDate knoraType="date_value">JULIAN:1291-08-01:1291-08-01</p0001-anything:hasDate>
                        """.stripMargin)

                maybeAppendValue(random = random,
                    xmlStringBuilder = xmlStringBuilder,
                    value =
                        s"""
                           |<p0001-anything:hasDecimal knoraType="decimal_value">$i.$i</p0001-anything:hasDecimal>
                        """.stripMargin)

                maybeAppendValue(random = random,
                    xmlStringBuilder = xmlStringBuilder,
                    value =
                        s"""
                           |<p0001-anything:hasInteger knoraType="int_value">$i</p0001-anything:hasInteger>
                        """.stripMargin)

                maybeAppendValue(random = random,
                    xmlStringBuilder = xmlStringBuilder,
                    value =
                        """
                          |<p0001-anything:hasInterval knoraType="interval_value">1000000000000000.0000000000000001,1000000000000000.0000000000000002</p0001-anything:hasInterval>
                        """.stripMargin)

                maybeAppendValue(random = random,
                    xmlStringBuilder = xmlStringBuilder,
                    value =
                        """
                          |<p0001-anything:hasListItem knoraType="hlist_value">http://rdfh.ch/lists/0001/treeList10</p0001-anything:hasListItem>
                        """.stripMargin)

                maybeAppendValue(random = random,
                    xmlStringBuilder = xmlStringBuilder,
                    value =
                        s"""
                           |<p0001-anything:hasText knoraType="richtext_value">This is a test in thing $i.</p0001-anything:hasText>
                        """.stripMargin)

                maybeAppendValue(random = random,
                    xmlStringBuilder = xmlStringBuilder,
                    value =
                        """
                          |<p0001-anything:hasUri knoraType="uri_value">http://dhlab.unibas.ch</p0001-anything:hasUri>
                        """.stripMargin)

                xmlStringBuilder.append(
                    """
                      |</p0001-anything:Thing>
                    """.stripMargin)
            }

            xmlStringBuilder.append(
                """
                  |</knoraXmlImport:resources>
                """.stripMargin)

            val projectIri = URLEncoder.encode("http://rdfh.ch/projects/0001", "UTF-8")

            Post(s"/v1/resources/xmlimport/$projectIri", HttpEntity(ContentType(MediaTypes.`application/xml`, HttpCharsets.`UTF-8`), xmlStringBuilder.toString)) ~> addCredentials(BasicHttpCredentials(anythingAdminEmail, password)) ~> resourcesPath ~> check {
                val responseStr = responseAs[String]
                assert(status == StatusCodes.OK, responseStr)
                responseStr should include("createdResources")
            }
        }
    }

}<|MERGE_RESOLUTION|>--- conflicted
+++ resolved
@@ -1361,21 +1361,12 @@
                    |        </p0802-biblio:publicationHasAuthor>
                    |        <p0802-biblio:publicationHasAuthor>
                    |            <p0801-beol:person knoraType="link_value" linkType="ref" target="holmes"/>
-<<<<<<< HEAD
-                   |        </biblio:publicationHasAuthor>
-                   |        <biblio:publicationHasDate knoraType="date_value">GREGORIAN:19foo76</biblio:publicationHasDate>
-                   |        <biblio:publicationHasTitle knoraType="richtext_value" lang="en">Strings in the 16th and 17th Centuries</biblio:publicationHasTitle>
-                   |        <biblio:publicationHasTitle knoraType="richtext_value">An alternate title</biblio:publicationHasTitle>
-                   |        <biblio:startPage knoraType="richtext_value">48</biblio:startPage>
-                   |    </biblio:JournalArticle>
-=======
                    |        </p0802-biblio:publicationHasAuthor>
                    |        <p0802-biblio:publicationHasDate knoraType="date_value">GREGORIAN:19foo76</p0802-biblio:publicationHasDate>
-                   |        <p0802-biblio:publicationHasTitle knoraType="richtext_value">Strings in the 16th and 17th Centuries</p0802-biblio:publicationHasTitle>
+                   |        <p0802-biblio:publicationHasTitle knoraType="richtext_value" lang="en">Strings in the 16th and 17th Centuries</p0802-biblio:publicationHasTitle>
                    |        <p0802-biblio:publicationHasTitle knoraType="richtext_value">An alternate title</p0802-biblio:publicationHasTitle>
                    |        <p0802-biblio:startPage knoraType="richtext_value">48</p0802-biblio:startPage>
                    |    </p0802-biblio:JournalArticle>
->>>>>>> 66e03b35
                    |</knoraXmlImport:resources>""".stripMargin
 
             val projectIri = URLEncoder.encode("http://rdfh.ch/projects/DczxPs-sR6aZN91qV92ZmQ", "UTF-8")
