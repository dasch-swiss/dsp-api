--- conflicted
+++ resolved
@@ -20,8 +20,8 @@
 import org.knora.webapi.config.AppConfig
 import org.knora.webapi.config.AppConfigForTestContainers
 import org.knora.webapi.core.Logging
-import org.knora.webapi.store.cache.CacheServiceManager
-import org.knora.webapi.store.cache.impl.CacheServiceInMemImpl
+import org.knora.webapi.store.cacheservice.CacheServiceManager
+import org.knora.webapi.store.cacheservice.impl.CacheServiceInMemImpl
 import org.knora.webapi.store.iiif.IIIFServiceManager
 import org.knora.webapi.store.iiif.impl.IIIFServiceSipiImpl
 import org.knora.webapi.testcontainers.SipiTestContainer
@@ -55,14 +55,7 @@
 import settings.{KnoraDispatchers, KnoraSettings, KnoraSettingsImpl, _}
 import store.cacheservice.settings.CacheServiceSettings
 import util.StartupUtils
-<<<<<<< HEAD
-import org.knora.webapi.store.triplestore.TriplestoreServiceManager
-import org.knora.webapi.store.triplestore.impl.TriplestoreServiceHttpConnectorImpl
-import org.knora.webapi.store.triplestore.upgrade.RepositoryUpdater
-import org.knora.webapi.testcontainers.FusekiTestContainer
-=======
 import akka.testkit.TestActorRef
->>>>>>> 7f556979
 
 object CoreSpec {
 
@@ -100,7 +93,7 @@
     this(
       ActorSystem(
         name,
-        config.withFallback(CoreSpec.defaultConfig)
+        TestContainerFuseki.PortConfig.withFallback(ConfigFactory.load(config.withFallback(CoreSpec.defaultConfig)))
       )
     )
 
@@ -108,23 +101,17 @@
     this(
       ActorSystem(
         CoreSpec.getCallerName(classOf[CoreSpec]),
-        config.withFallback(CoreSpec.defaultConfig)
-      )
-    )
-
-  def this(name: String) =
-    this(
-      ActorSystem(
-        name,
-        ConfigFactory.load()
-      )
-    )
+        TestContainerFuseki.PortConfig.withFallback(ConfigFactory.load(config.withFallback(CoreSpec.defaultConfig)))
+      )
+    )
+
+  def this(name: String) = this(ActorSystem(name, TestContainerFuseki.PortConfig.withFallback(ConfigFactory.load())))
 
   def this() =
     this(
       ActorSystem(
         CoreSpec.getCallerName(classOf[CoreSpec]),
-        ConfigFactory.load()
+        TestContainerFuseki.PortConfig.withFallback(ConfigFactory.load())
       )
     )
 
@@ -134,7 +121,7 @@
   implicit val executionContext: ExecutionContext = system.dispatchers.lookup(KnoraDispatchers.KnoraActorDispatcher)
 
   // can be overridden in individual spec
-  lazy val rdfDataObjects = List.empty[RdfDataObject]
+  lazy val rdfDataObjects = Seq.empty[RdfDataObject]
 
   // needs to be initialized early on
   StringFormatter.initForTest()
@@ -142,47 +129,48 @@
 
   val log: Logger = Logger(this.getClass)
 
+  // The ZIO runtime used to run functional effects
+  val runtime = Runtime.unsafeFromLayer(Logging.fromInfo)
+
   // The effect for building a cache service manager and a IIIF service manager.
-  lazy val managers = for {
+  val managers = for {
     csm       <- ZIO.service[CacheServiceManager]
     iiifsm    <- ZIO.service[IIIFServiceManager]
-    tssm      <- ZIO.service[TriplestoreServiceManager]
     appConfig <- ZIO.service[AppConfig]
-  } yield (csm, iiifsm, tssm, appConfig)
+  } yield (csm, iiifsm, appConfig)
 
   /**
    * The effect layers which will be used to run the managers effect.
    * Can be overriden in specs that need other implementations.
    */
   lazy val effectLayers =
-    ZLayer.make[CacheServiceManager & IIIFServiceManager & TriplestoreServiceManager & AppConfig](
+    ZLayer.make[CacheServiceManager & IIIFServiceManager & AppConfig](
       CacheServiceManager.layer,
       CacheServiceInMemImpl.layer,
       IIIFServiceManager.layer,
       IIIFServiceSipiImpl.layer, // alternative: MockSipiImpl.layer
       AppConfigForTestContainers.testcontainers,
       JWTService.layer,
-      SipiTestContainer.layer,
-      TriplestoreServiceManager.layer,
-      TriplestoreServiceHttpConnectorImpl.layer,
-      RepositoryUpdater.layer,
-      FusekiTestContainer.layer,
-      Logging.fromInfo
-    )
-
-  // The ZIO runtime used to run functional effects
-  lazy val runtime = Runtime.unsafeFromLayer(effectLayers)
+      // FusekiTestContainer.layer,
+      SipiTestContainer.layer
+    )
 
   /**
    * Create both managers by unsafe running them.
    */
-  val (cacheServiceManager, iiifServiceManager, triplestoreServiceManager, appConfig) =
-    runtime.unsafeRun(managers)
+  val (cacheServiceManager, iiifServiceManager, appConfig) =
+    runtime
+      .unsafeRun(
+        managers
+          .provide(
+            effectLayers
+          )
+      )
 
   // start the Application Actor.
   lazy val appActor: ActorRef =
     system.actorOf(
-      Props(new ApplicationActor(cacheServiceManager, iiifServiceManager, triplestoreServiceManager, appConfig)),
+      Props(new ApplicationActor(cacheServiceManager, iiifServiceManager, appConfig)),
       name = APPLICATION_MANAGER_ACTOR_NAME
     )
 
@@ -193,6 +181,11 @@
     cacheServiceSettings = new CacheServiceSettings(system.settings.config)
   )
 
+  protected val defaultFeatureFactoryConfig: FeatureFactoryConfig = new TestFeatureFactoryConfig(
+    testToggles = Set.empty,
+    parent = new KnoraSettingsFeatureFactoryConfig(settings)
+  )
+
   final override def beforeAll(): Unit = {
     // Start Knora, without reading data from the repository
     appActor.tell(AppStart(ignoreRepository = true, requiresIIIFService = false), akka.actor.ActorRef.noSender)
@@ -204,17 +197,14 @@
     applicationStateRunning()
 
     loadTestData(rdfDataObjects)
+
+    // memusage()
   }
 
-  final override def afterAll(): Unit = {
-    /* Stop the server when everything else has finished */
+  final override def afterAll(): Unit =
     TestKit.shutdownActorSystem(system)
 
-    /* Stop ZIO runtime and release resources (e.g., running docker containers) */
-    runtime.shutdown()
-  }
-
-  protected def loadTestData(rdfDataObjects: List[RdfDataObject]): Unit = {
+  protected def loadTestData(rdfDataObjects: Seq[RdfDataObject]): Unit = {
     logger.info("Loading test data started ...")
     implicit val timeout: Timeout = Timeout(settings.defaultTimeout)
     Try(Await.result(appActor ? ResetRepositoryContent(rdfDataObjects), 479999.milliseconds)) match {
@@ -225,7 +215,10 @@
     logger.info("Loading load ontologies into cache started ...")
     Try(
       Await.result(
-        appActor ? LoadOntologiesRequestV2(KnoraSystemInstances.Users.SystemUser),
+        appActor ? LoadOntologiesRequestV2(
+          featureFactoryConfig = defaultFeatureFactoryConfig,
+          requestingUser = KnoraSystemInstances.Users.SystemUser
+        ),
         1 minute
       )
     ) match {
