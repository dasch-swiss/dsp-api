/*
 * Copyright © 2015 Lukas Rosenthaler, Benjamin Geer, Ivan Subotic,
 * Tobias Schweizer, André Kilchenmann, and Sepideh Alassi.
 *
 * This file is part of Knora.
 *
 * Knora is free software: you can redistribute it and/or modify
 * it under the terms of the GNU Affero General Public License as published
 * by the Free Software Foundation, either version 3 of the License, or
 * (at your option) any later version.
 *
 * Knora is distributed in the hope that it will be useful,
 * but WITHOUT ANY WARRANTY; without even the implied warranty of
 * MERCHANTABILITY or FITNESS FOR A PARTICULAR PURPOSE.  See the
 * GNU Affero General Public License for more details.
 *
 * You should have received a copy of the GNU Affero General Public
 * License along with Knora.  If not, see <http://www.gnu.org/licenses/>.
 */

<<<<<<< HEAD
// package org.knora.webapi.store
=======
/*
package org.knora.webapi.store
>>>>>>> f804346e

/*
 * In this test case, our actor under test itself creates another actors. This
 * is why we need to instantiate the actor under test with TestProbeMake.
 * This allows us to get an ActorRef to this subactor by specifying his name.
 *
 * The naming of the test classes is usualy the class name appended by the
 * word 'spec' all in camel case.
 *
 * All test cases are subclasses of CoreSpec and need to provide parameters
 * providing the actor system name and config.
 *
 * to execute, type 'test' in sbt
 */

class StoreManagerSpec extends CoreSpec("StoreManagerTestSystem") with ImplicitSender {

    // here we start the actor under test with the TestProbeMaker trait
    val actorUnderTest = TestActorRef(Props(new StoreManager with TestProbeMaker), name = STORE_MANAGER_ACTOR_NAME)

    // here we get the ActorRef to a subactor with the name 'triplestoreManager' (ability provided by TestProbeMaker trait)
    val mockTriplestoreManagerActor = actorUnderTest.underlyingActor.asInstanceOf[TestProbeMaker].probes.getOrElse(TRIPLESTORE_MANAGER_ACTOR_NAME, null)

    "The StoreManager, depending on the configuration, " must {
        "start the 'triplestoreManager' " in {
            mockTriplestoreManagerActor.isInstanceOf[TestProbe] should === (true)
        }
    }

}
*/<|MERGE_RESOLUTION|>--- conflicted
+++ resolved
@@ -18,12 +18,8 @@
  * License along with Knora.  If not, see <http://www.gnu.org/licenses/>.
  */
 
-<<<<<<< HEAD
-// package org.knora.webapi.store
-=======
 /*
 package org.knora.webapi.store
->>>>>>> f804346e
 
 /*
  * In this test case, our actor under test itself creates another actors. This
