--- conflicted
+++ resolved
@@ -198,7 +198,20 @@
     } else {
       FileUtil.readTextFile(file).replaceAll("IIIF_BASE_URL", settings.externalSipiIIIFGetUrl)
     }
-<<<<<<< HEAD
+  
+  private def createTmpFileDir(): Unit = {
+      // check if tmp datadir exists and create it if not
+      val tmpFileDir = Path.of(settings.tmpDataDir)
+
+      if (!Files.exists(tmpFileDir)) {
+        try {
+          Files.createDirectories(tmpFileDir)
+        } catch {
+          case e: Throwable =>
+            throw FileWriteException(s"Tmp data directory ${settings.tmpDataDir} could not be created: ${e.getMessage}")
+        }
+      }
+    }
 }
 
 protected case class SipiUploadResponseEntry(
@@ -213,20 +226,4 @@
     SipiUploadResponseEntry
   )
   implicit val sipiUploadResponseFormat: RootJsonFormat[SipiUploadResponse] = jsonFormat1(SipiUploadResponse)
-=======
-  
-  private def createTmpFileDir(): Unit = {
-      // check if tmp datadir exists and create it if not
-      val tmpFileDir = Path.of(settings.tmpDataDir)
-
-      if (!Files.exists(tmpFileDir)) {
-        try {
-          Files.createDirectories(tmpFileDir)
-        } catch {
-          case e: Throwable =>
-            throw FileWriteException(s"Tmp data directory ${settings.tmpDataDir} could not be created: ${e.getMessage}")
-        }
-      }
-    }
->>>>>>> e2683ac3
 }