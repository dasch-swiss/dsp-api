--- conflicted
+++ resolved
@@ -47,19 +47,14 @@
 
     def this() = this(ActorSystem("E2ETest", E2ESpec.defaultConfig))
 
-    // needed by the core trait
+    /* needed by the core trait */
     implicit lazy val system: ActorSystem = _system
 
-<<<<<<< HEAD
-    // needed by AkkaHttpUtils.httpResponseToJson
-    implicit val logger = log
-=======
     /* needed by the core trait */
     implicit lazy val settings: SettingsImpl = Settings(system)
 
     /* needed by the core trait */
     implicit lazy val log: LoggingAdapter = akka.event.Logging(system, "E2ESpec")
->>>>>>> e41789e2
 
     if (!settings.knoraApiUseHttp) throw HttpConfigurationException("E2E tests currently require HTTP")
 
