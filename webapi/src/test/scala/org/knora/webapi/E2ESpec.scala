/*
 * Copyright © 2021 - 2022 Swiss National Data and Service Center for the Humanities and/or DaSCH Service Platform contributors.
 * SPDX-License-Identifier: Apache-2.0
 */

package org.knora.webapi

import akka.actor.ActorRef
import akka.actor.ActorSystem
import akka.actor.Props
import com.typesafe.scalalogging.Logger
import akka.http.scaladsl.client.RequestBuilding
import akka.http.scaladsl.model._
import akka.stream.Materializer
import akka.testkit.TestKit
import com.typesafe.config.Config
import com.typesafe.config.ConfigFactory
import com.typesafe.scalalogging.LazyLogging
import org.knora.webapi.auth.JWTService
import org.knora.webapi.config.AppConfig
import org.knora.webapi.config.AppConfigForTestContainers
import org.knora.webapi.core.Core
import org.knora.webapi.core.Logging
import dsp.errors.FileWriteException
import org.knora.webapi.feature.KnoraSettingsFeatureFactoryConfig
import org.knora.webapi.feature.TestFeatureFactoryConfig
import org.knora.webapi.messages.StringFormatter
import org.knora.webapi.messages.app.appmessages.AppStart
import org.knora.webapi.messages.app.appmessages.SetAllowReloadOverHTTPState
import org.knora.webapi.messages.store.sipimessages.SipiUploadResponse
import org.knora.webapi.messages.store.triplestoremessages.RdfDataObject
import org.knora.webapi.messages.store.triplestoremessages.TriplestoreJsonProtocol
import org.knora.webapi.messages.util.rdf._
import org.knora.webapi.routing.KnoraRouteData
import org.knora.webapi.settings._
import org.knora.webapi.store.cache.CacheServiceManager
import org.knora.webapi.store.cache.impl.CacheServiceInMemImpl
import org.knora.webapi.store.iiif.IIIFServiceManager
import org.knora.webapi.store.iiif.impl.IIIFServiceSipiImpl
import org.knora.webapi.testcontainers.SipiTestContainer
import org.knora.webapi.testservices.FileToUpload
import org.knora.webapi.testservices.TestClientService
import org.knora.webapi.util.FileUtil
import org.knora.webapi.util.StartupUtils
import org.scalatest.BeforeAndAfterAll
import org.scalatest.Suite
import org.scalatest.concurrent.ScalaFutures
import org.scalatest.matchers.should.Matchers
import org.scalatest.wordspec.AnyWordSpecLike
import spray.json._
import zio.&
import zio.Runtime
import zio.ZEnvironment
import zio.ZIO
import zio.ZLayer
import zio._

import java.nio.file.Files
import java.nio.file.Path
import java.nio.file.Paths
import java.util.concurrent.TimeUnit
import scala.concurrent.Await
import scala.concurrent.ExecutionContext
import scala.concurrent.Future
import scala.concurrent.duration.FiniteDuration

import app.ApplicationActor
<<<<<<< HEAD
import org.knora.webapi.store.triplestore.TriplestoreServiceManager
import org.knora.webapi.store.triplestore.impl.TriplestoreServiceHttpConnectorImpl
import org.knora.webapi.store.triplestore.upgrade.RepositoryUpdater
import org.knora.webapi.testcontainers.FusekiTestContainer
=======
import akka.testkit.TestActorRef
>>>>>>> 7f556979

object E2ESpec {
  val defaultConfig: Config = ConfigFactory.load()
}

/**
 * This class can be used in End-to-End testing. It starts the Knora-API server
 * and provides access to settings and logging.
 */
class E2ESpec(_system: ActorSystem)
    extends TestKit(_system)
    with Core
    with StartupUtils
    with TriplestoreJsonProtocol
    with Suite
    with AnyWordSpecLike
    with Matchers
    with ScalaFutures
    with BeforeAndAfterAll
    with RequestBuilding
    with LazyLogging {

  /* constructors */
  def this(name: String, config: Config) =
    this(ActorSystem(name, config.withFallback(E2ESpec.defaultConfig)))

  def this(config: Config) =
    this(
      ActorSystem("E2ETest", config.withFallback(E2ESpec.defaultConfig))
    )

  def this(name: String) = this(ActorSystem(name, E2ESpec.defaultConfig))

  def this() = this(ActorSystem("E2ETest", E2ESpec.defaultConfig))

  /* needed by the core trait */
  implicit lazy val settings: KnoraSettingsImpl   = KnoraSettings(system)
  implicit val materializer: Materializer         = Materializer.matFromSystem(system)
  implicit val executionContext: ExecutionContext = system.dispatchers.lookup(KnoraDispatchers.KnoraActorDispatcher)

  // can be overridden in individual spec
  lazy val rdfDataObjects = Seq.empty[RdfDataObject]

  /* Needs to be initialized before any responders */
  StringFormatter.initForTest()
  RdfFeatureFactory.init(settings)

  val log: Logger = Logger(this.getClass)

  // The effect for building a cache service manager and a IIIF service manager.
  lazy val managers = for {
    csm       <- ZIO.service[CacheServiceManager]
    iiifsm    <- ZIO.service[IIIFServiceManager]
    tssm      <- ZIO.service[TriplestoreServiceManager]
    appConfig <- ZIO.service[AppConfig]
  } yield (csm, iiifsm, tssm, appConfig)

  /**
   * The effect layers which will be used to run the managers effect.
   * Can be overriden in specs that need other implementations.
   */
  lazy val effectLayers =
    ZLayer.make[CacheServiceManager & IIIFServiceManager & TriplestoreServiceManager & AppConfig](
      CacheServiceManager.layer,
      CacheServiceInMemImpl.layer,
      IIIFServiceManager.layer,
      IIIFServiceSipiImpl.layer, // alternative: MockSipiImpl.layer
      AppConfigForTestContainers.testcontainers,
      JWTService.layer,
      SipiTestContainer.layer,
      TriplestoreServiceManager.layer,
      TriplestoreServiceHttpConnectorImpl.layer,
      RepositoryUpdater.layer,
      FusekiTestContainer.layer,
      Logging.fromInfo
    )

  // The ZIO runtime used to run functional effects
  lazy val runtime = Runtime.unsafeFromLayer(effectLayers)

  /**
   * Create both managers by unsafe running them.
   */
  lazy val (cacheServiceManager, iiifServiceManager, triplestoreServiceManager, appConfig) =
    runtime.unsafeRun(managers)

  // start the Application Actor.
  lazy val appActor: ActorRef =
    system.actorOf(
      Props(new ApplicationActor(cacheServiceManager, iiifServiceManager, triplestoreServiceManager, appConfig)),
      name = APPLICATION_MANAGER_ACTOR_NAME
    )

  val routeData: KnoraRouteData = KnoraRouteData(
    system = system,
    appActor = appActor
  )

  protected val baseApiUrl: String = appConfig.knoraApi.internalKnoraApiBaseUrl

  override def beforeAll(): Unit = {

    // create temp data dir if not present
    createTmpFileDir()

    // set allow reload over http
    appActor ! SetAllowReloadOverHTTPState(true)

    // start the knora service, loading data from the repository
    appActor ! AppStart(ignoreRepository = true, requiresIIIFService = true)

    // waits until knora is up and running
    applicationStateRunning()

    // loadTestData
    loadTestData(rdfDataObjects)
  }

  final override def afterAll(): Unit = {
    /* Stop the server when everything else has finished */
    TestKit.shutdownActorSystem(system)

    /* Stop ZIO runtime and release resources (e.g., running docker containers) */
    runtime.shutdown()
  }

  protected def loadTestData(rdfDataObjects: Seq[RdfDataObject]): Unit =
    runtime.unsafeRunTask(
      (for {
        testClient <- ZIO.service[TestClientService]
        result     <- testClient.loadTestData(rdfDataObjects)
      } yield result).provide(TestClientService.layer(appConfig, system))
    )

  protected def singleAwaitingRequest(request: HttpRequest, duration: zio.Duration = 15.seconds): HttpResponse =
    runtime.unsafeRunTask(
      (for {
        testClient <- ZIO.service[TestClientService]
        result     <- testClient.singleAwaitingRequest(request, duration)
      } yield result).provide(TestClientService.layer(appConfig, system))
    )

  protected def getResponseAsString(request: HttpRequest): String =
    runtime.unsafeRunTask(
      (for {
        testClient <- ZIO.service[TestClientService]
        result     <- testClient.getResponseString(request)
      } yield result).provide(TestClientService.layer(appConfig, system))
    )

  protected def checkResponseOK(request: HttpRequest): Unit =
    runtime.unsafeRunTask(
      (for {
        testClient <- ZIO.service[TestClientService]
        result     <- testClient.checkResponseOK(request)
      } yield result).provide(TestClientService.layer(appConfig, system))
    )

  protected def getResponseAsJson(request: HttpRequest): JsObject =
    runtime.unsafeRunTask(
      (for {
        testClient <- ZIO.service[TestClientService]
        result     <- testClient.getResponseJson(request)
      } yield result).provide(TestClientService.layer(appConfig, system))
    )

  protected def getResponseAsJsonLD(request: HttpRequest): JsonLDDocument =
    runtime.unsafeRunTask(
      (for {
        testClient <- ZIO.service[TestClientService]
        result     <- testClient.getResponseJsonLD(request)
      } yield result).provide(TestClientService.layer(appConfig, system))
    )

  protected def uploadToSipi(loginToken: String, filesToUpload: Seq[FileToUpload]): SipiUploadResponse =
    runtime.unsafeRunTask(
      (for {
        testClient <- ZIO.service[TestClientService]
        result     <- testClient.uploadToSipi(loginToken, filesToUpload)
      } yield result).provide(TestClientService.layer(appConfig, system))
    )

  protected def responseToJsonLDDocument(httpResponse: HttpResponse): JsonLDDocument = {
    val responseBodyFuture: Future[String] =
      httpResponse.entity.toStrict(FiniteDuration(10L, TimeUnit.SECONDS)).map(_.data.decodeString("UTF-8"))
    val responseBodyStr = Await.result(responseBodyFuture, FiniteDuration(10L, TimeUnit.SECONDS))
    JsonLDUtil.parseJsonLD(responseBodyStr)
  }

  protected def responseToString(httpResponse: HttpResponse): String = {
    val responseBodyFuture: Future[String] =
      httpResponse.entity.toStrict(FiniteDuration(10L, TimeUnit.SECONDS)).map(_.data.decodeString("UTF-8"))
    Await.result(responseBodyFuture, FiniteDuration(10L, TimeUnit.SECONDS))
  }

  protected def doGetRequest(urlPath: String): String = {
    val request                = Get(s"$baseApiUrl$urlPath")
    val response: HttpResponse = singleAwaitingRequest(request)
    responseToString(response)
  }

  protected def parseTrig(trigStr: String): RdfModel = {
    val rdfFormatUtil: RdfFormatUtil = RdfFeatureFactory.getRdfFormatUtil()
    rdfFormatUtil.parseToRdfModel(rdfStr = trigStr, rdfFormat = TriG)
  }

  protected def parseTurtle(turtleStr: String): RdfModel = {
    val rdfFormatUtil: RdfFormatUtil = RdfFeatureFactory.getRdfFormatUtil()
    rdfFormatUtil.parseToRdfModel(rdfStr = turtleStr, rdfFormat = Turtle)
  }

  protected def parseRdfXml(rdfXmlStr: String): RdfModel = {
    val rdfFormatUtil: RdfFormatUtil = RdfFeatureFactory.getRdfFormatUtil()
    rdfFormatUtil.parseToRdfModel(rdfStr = rdfXmlStr, rdfFormat = RdfXml)
  }

  /**
   * Reads or writes a test data file.
   *
   * @param responseAsString the API response received from Knora.
   * @param file             the file in which the expected API response is stored.
   * @param writeFile        if `true`, writes the response to the file and returns it, otherwise returns the current contents of the file.
   * @return the expected response.
   */
  protected def readOrWriteTextFile(responseAsString: String, file: Path, writeFile: Boolean = false): String =
    if (writeFile) {
      val testOutputDir = Paths.get("..", "test_data", "ontologyR2RV2")
      val newOutputFile = testOutputDir.resolve(file)
      Files.createDirectories(newOutputFile.getParent)
      FileUtil.writeTextFile(
        newOutputFile,
        responseAsString.replaceAll(settings.externalSipiIIIFGetUrl, "IIIF_BASE_URL")
      )
      responseAsString
    } else {
      FileUtil.readTextFile(file).replaceAll("IIIF_BASE_URL", settings.externalSipiIIIFGetUrl)
    }

  private def createTmpFileDir(): Unit = {
    // check if tmp datadir exists and create it if not
    val tmpFileDir = Path.of(settings.tmpDataDir)

    if (!Files.exists(tmpFileDir)) {
      try {
        Files.createDirectories(tmpFileDir)
      } catch {
        case e: Throwable =>
          throw FileWriteException(s"Tmp data directory ${settings.tmpDataDir} could not be created: ${e.getMessage}")
      }
    }
  }

}<|MERGE_RESOLUTION|>--- conflicted
+++ resolved
@@ -22,6 +22,7 @@
 import org.knora.webapi.core.Core
 import org.knora.webapi.core.Logging
 import dsp.errors.FileWriteException
+import org.knora.webapi.feature.FeatureFactoryConfig
 import org.knora.webapi.feature.KnoraSettingsFeatureFactoryConfig
 import org.knora.webapi.feature.TestFeatureFactoryConfig
 import org.knora.webapi.messages.StringFormatter
@@ -33,8 +34,8 @@
 import org.knora.webapi.messages.util.rdf._
 import org.knora.webapi.routing.KnoraRouteData
 import org.knora.webapi.settings._
-import org.knora.webapi.store.cache.CacheServiceManager
-import org.knora.webapi.store.cache.impl.CacheServiceInMemImpl
+import org.knora.webapi.store.cacheservice.CacheServiceManager
+import org.knora.webapi.store.cacheservice.impl.CacheServiceInMemImpl
 import org.knora.webapi.store.iiif.IIIFServiceManager
 import org.knora.webapi.store.iiif.impl.IIIFServiceSipiImpl
 import org.knora.webapi.testcontainers.SipiTestContainer
@@ -65,14 +66,7 @@
 import scala.concurrent.duration.FiniteDuration
 
 import app.ApplicationActor
-<<<<<<< HEAD
-import org.knora.webapi.store.triplestore.TriplestoreServiceManager
-import org.knora.webapi.store.triplestore.impl.TriplestoreServiceHttpConnectorImpl
-import org.knora.webapi.store.triplestore.upgrade.RepositoryUpdater
-import org.knora.webapi.testcontainers.FusekiTestContainer
-=======
 import akka.testkit.TestActorRef
->>>>>>> 7f556979
 
 object E2ESpec {
   val defaultConfig: Config = ConfigFactory.load()
@@ -97,16 +91,16 @@
 
   /* constructors */
   def this(name: String, config: Config) =
-    this(ActorSystem(name, config.withFallback(E2ESpec.defaultConfig)))
+    this(ActorSystem(name, TestContainerFuseki.PortConfig.withFallback(config.withFallback(E2ESpec.defaultConfig))))
 
   def this(config: Config) =
     this(
-      ActorSystem("E2ETest", config.withFallback(E2ESpec.defaultConfig))
-    )
-
-  def this(name: String) = this(ActorSystem(name, E2ESpec.defaultConfig))
-
-  def this() = this(ActorSystem("E2ETest", E2ESpec.defaultConfig))
+      ActorSystem("E2ETest", TestContainerFuseki.PortConfig.withFallback(config.withFallback(E2ESpec.defaultConfig)))
+    )
+
+  def this(name: String) = this(ActorSystem(name, TestContainerFuseki.PortConfig.withFallback(E2ESpec.defaultConfig)))
+
+  def this() = this(ActorSystem("E2ETest", TestContainerFuseki.PortConfig.withFallback(E2ESpec.defaultConfig)))
 
   /* needed by the core trait */
   implicit lazy val settings: KnoraSettingsImpl   = KnoraSettings(system)
@@ -122,47 +116,48 @@
 
   val log: Logger = Logger(this.getClass)
 
+  // The ZIO runtime used to run functional effects
+  val runtime = Runtime.unsafeFromLayer(Logging.fromInfo)
+
   // The effect for building a cache service manager and a IIIF service manager.
   lazy val managers = for {
     csm       <- ZIO.service[CacheServiceManager]
     iiifsm    <- ZIO.service[IIIFServiceManager]
-    tssm      <- ZIO.service[TriplestoreServiceManager]
     appConfig <- ZIO.service[AppConfig]
-  } yield (csm, iiifsm, tssm, appConfig)
+  } yield (csm, iiifsm, appConfig)
 
   /**
    * The effect layers which will be used to run the managers effect.
    * Can be overriden in specs that need other implementations.
    */
   lazy val effectLayers =
-    ZLayer.make[CacheServiceManager & IIIFServiceManager & TriplestoreServiceManager & AppConfig](
+    ZLayer.make[CacheServiceManager & IIIFServiceManager & AppConfig](
       CacheServiceManager.layer,
       CacheServiceInMemImpl.layer,
       IIIFServiceManager.layer,
       IIIFServiceSipiImpl.layer, // alternative: MockSipiImpl.layer
       AppConfigForTestContainers.testcontainers,
       JWTService.layer,
-      SipiTestContainer.layer,
-      TriplestoreServiceManager.layer,
-      TriplestoreServiceHttpConnectorImpl.layer,
-      RepositoryUpdater.layer,
-      FusekiTestContainer.layer,
-      Logging.fromInfo
-    )
-
-  // The ZIO runtime used to run functional effects
-  lazy val runtime = Runtime.unsafeFromLayer(effectLayers)
+      // FusekiTestContainer.layer,
+      SipiTestContainer.layer
+    )
 
   /**
    * Create both managers by unsafe running them.
    */
-  lazy val (cacheServiceManager, iiifServiceManager, triplestoreServiceManager, appConfig) =
-    runtime.unsafeRun(managers)
+  lazy val (cacheServiceManager, iiifServiceManager, appConfig) =
+    runtime
+      .unsafeRun(
+        managers
+          .provide(
+            effectLayers
+          )
+      )
 
   // start the Application Actor.
   lazy val appActor: ActorRef =
     system.actorOf(
-      Props(new ApplicationActor(cacheServiceManager, iiifServiceManager, triplestoreServiceManager, appConfig)),
+      Props(new ApplicationActor(cacheServiceManager, iiifServiceManager, appConfig)),
       name = APPLICATION_MANAGER_ACTOR_NAME
     )
 
@@ -173,6 +168,11 @@
 
   protected val baseApiUrl: String = appConfig.knoraApi.internalKnoraApiBaseUrl
 
+  protected val defaultFeatureFactoryConfig: FeatureFactoryConfig = new TestFeatureFactoryConfig(
+    testToggles = Set.empty,
+    parent = new KnoraSettingsFeatureFactoryConfig(settings)
+  )
+
   override def beforeAll(): Unit = {
 
     // create temp data dir if not present
@@ -191,13 +191,9 @@
     loadTestData(rdfDataObjects)
   }
 
-  final override def afterAll(): Unit = {
+  override def afterAll(): Unit =
     /* Stop the server when everything else has finished */
     TestKit.shutdownActorSystem(system)
-
-    /* Stop ZIO runtime and release resources (e.g., running docker containers) */
-    runtime.shutdown()
-  }
 
   protected def loadTestData(rdfDataObjects: Seq[RdfDataObject]): Unit =
     runtime.unsafeRunTask(
@@ -275,17 +271,17 @@
   }
 
   protected def parseTrig(trigStr: String): RdfModel = {
-    val rdfFormatUtil: RdfFormatUtil = RdfFeatureFactory.getRdfFormatUtil()
+    val rdfFormatUtil: RdfFormatUtil = RdfFeatureFactory.getRdfFormatUtil(defaultFeatureFactoryConfig)
     rdfFormatUtil.parseToRdfModel(rdfStr = trigStr, rdfFormat = TriG)
   }
 
   protected def parseTurtle(turtleStr: String): RdfModel = {
-    val rdfFormatUtil: RdfFormatUtil = RdfFeatureFactory.getRdfFormatUtil()
+    val rdfFormatUtil: RdfFormatUtil = RdfFeatureFactory.getRdfFormatUtil(defaultFeatureFactoryConfig)
     rdfFormatUtil.parseToRdfModel(rdfStr = turtleStr, rdfFormat = Turtle)
   }
 
   protected def parseRdfXml(rdfXmlStr: String): RdfModel = {
-    val rdfFormatUtil: RdfFormatUtil = RdfFeatureFactory.getRdfFormatUtil()
+    val rdfFormatUtil: RdfFormatUtil = RdfFeatureFactory.getRdfFormatUtil(defaultFeatureFactoryConfig)
     rdfFormatUtil.parseToRdfModel(rdfStr = rdfXmlStr, rdfFormat = RdfXml)
   }
 
