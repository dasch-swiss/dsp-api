/*
 * Copyright © 2021 - 2023 Swiss National Data and Service Center for the Humanities and/or DaSCH Service Platform contributors.
 * SPDX-License-Identifier: Apache-2.0
 */

package org.knora.webapi.routing.admin

import zio._
import zio.http._
import zio.mock.Expectation
import zio.prelude.Validation
import zio.test._

import java.net.URLEncoder

import dsp.errors.BadRequestException
import dsp.valueobjects.Iri._
import dsp.valueobjects.Project._
import dsp.valueobjects.V2
import dsp.valueobjects.V2._
import org.knora.webapi.config.AppConfig
import org.knora.webapi.http.middleware.AuthenticationMiddleware
import org.knora.webapi.messages.admin.responder.projectsmessages.ProjectADM
import org.knora.webapi.messages.admin.responder.projectsmessages.ProjectCreatePayloadADM
import org.knora.webapi.messages.admin.responder.projectsmessages.ProjectGetResponseADM
import org.knora.webapi.messages.admin.responder.projectsmessages.ProjectIdentifierADM
import org.knora.webapi.messages.admin.responder.projectsmessages.ProjectOperationResponseADM
import org.knora.webapi.messages.admin.responder.projectsmessages.ProjectUpdatePayloadADM
import org.knora.webapi.messages.admin.responder.projectsmessages.ProjectsGetResponseADM
import org.knora.webapi.messages.util.KnoraSystemInstances
import org.knora.webapi.responders.admin.ProjectsService
import org.knora.webapi.responders.admin.ProjectsServiceMock

object ProjectsRouteZSpec extends ZIOSpecDefault {

  /**
   * Paths
   */
  private val basePathProjects: Path          = !! / "admin" / "projects"
  private val basePathProjectsIri: Path       = !! / "admin" / "projects" / "iri"
  private val basePathProjectsShortname: Path = !! / "admin" / "projects" / "shortname"
  private val basePathProjectsShortcode: Path = !! / "admin" / "projects" / "shortcode"

  /**
   * Creates a [[ProjectADM]] with empty content or optionally with a given ID.
   */
  private def getProjectADM(id: String = "") =
    ProjectADM(
      id = id,
      shortname = "",
      shortcode = "",
      longname = None,
      description = Seq(V2.StringLiteralV2("", None)),
      keywords = Seq.empty,
      logo = None,
      ontologies = Seq.empty,
      status = true,
      selfjoin = false
    )

  /**
   * Returns a ZIO effect that requires a [[ProjectsService]] (so that a mock can be provided) that applies the
   * provided [[Request]] to the `routes` of a [[ProjectsRouteZ]], returning a [[Response]].
   */
  private def applyRoutes(request: Request): ZIO[ProjectsService, Option[Nothing], Response] = ZIO
    .serviceWithZIO[ProjectsRouteZ](_.route.apply(request))
    .provideSome[ProjectsService](
      AppConfig.test,
      AuthenticationMiddleware.layer,
      AuthenticatorService.mock(Some(KnoraSystemInstances.Users.SystemUser)),
      ProjectsRouteZ.layer
    )

  /**
   * URL encodes a string, assuming utf-8
   */
  private def encode(iri: String) = URLEncoder.encode(iri, "utf-8")

  def spec = suite("ProjectsRouteZ")(
    getProjectsSpec,
    getSingleProjectSpec,
    createProjectSpec,
    deleteProjectSpec,
    updateProjectSpec
  )

  val createProjectSpec = test("create a project") {
    val projectCreatePayloadString =
      """|{
         |  "shortname": "newproject",
         |  "shortcode": "3333",
         |  "longname": "project longname",
         |  "description": [{"value": "project description", "language": "en"}],
         |  "keywords": ["test project"],
         |  "status": true,
         |  "selfjoin": false
         |}
         |""".stripMargin
    val body    = Body.fromString(projectCreatePayloadString)
    val request = Request.post(url = URL(basePathProjects), body = body)
    val user    = KnoraSystemInstances.Users.SystemUser
    val projectCreatePayload: ProjectCreatePayloadADM =
      Validation
        .validateWith(
          ProjectIri.make(None),
          ShortName.make("newproject"),
          ShortCode.make("3333"),
          Name.make(Some("project longname")),
          ProjectDescription.make(Seq(StringLiteralV2("project description", Some("en")))),
          Keywords.make(Seq("test project")),
          Logo.make(None),
          ProjectStatus.make(true),
          ProjectSelfJoin.make(false)
        )(ProjectCreatePayloadADM.apply)
        .getOrElse(throw new Exception("Invalid Payload"))
    val expectedResult = Expectation.value[ProjectOperationResponseADM](ProjectOperationResponseADM(getProjectADM()))
    val mockService = ProjectsServiceMock
      .CreateProject(
        assertion = Assertion.equalTo((projectCreatePayload, user)),
        result = expectedResult
      )
      .toLayer
    for {
      _ <- applyRoutes(request).provide(mockService)
    } yield assertTrue(true)
  }

  val getProjectsSpec = test("get all projects") {
    val request        = Request.get(url = URL(basePathProjects))
    val expectedResult = Expectation.value[ProjectsGetResponseADM](ProjectsGetResponseADM(Seq(getProjectADM())))
    val mockService    = ProjectsServiceMock.GetProjects(expectedResult).toLayer
    for {
      response <- applyRoutes(request).provide(mockService)
      body     <- response.body.asString
    } yield assertTrue(true)
  }

<<<<<<< HEAD
  val getSingleProjectSpec = suite("get a single project by identifier")(
    test("get a project by IRI") {
      val iri = "http://rdfh.ch/projects/0001"
      val identifier: ProjectIdentifierADM = ProjectIdentifierADM.IriIdentifier
        .fromString(iri)
        .getOrElse(throw new Exception("Invalid IRI"))
      val request = Request(url = URL(basePathProjectsIri / encode(iri)))
      val mockService: ULayer[ProjectsService] = ProjectsServiceMock
        .GetSingleProject(
          assertion = Assertion.equalTo(identifier),
          result = Expectation.valueF[ProjectIdentifierADM, ProjectGetResponseADM](id =>
            ProjectGetResponseADM(getProjectADM(ProjectIdentifierADM.getId((id))))
          )
        )
        .toLayer
      for {
        response <- applyRoutes(request).provide(mockService)
        body     <- response.body.asString
      } yield assertTrue(body.contains(iri))
    },
    test("get a project by shortcode") {
      val shortcode = "0001"
      val identifier: ProjectIdentifierADM = ProjectIdentifierADM.ShortcodeIdentifier
        .fromString(shortcode)
        .getOrElse(throw new Exception("Invalid Shortcode"))
      val request = Request(url = URL(basePathProjectsShortcode / shortcode))
      val mockService: ULayer[ProjectsService] = ProjectsServiceMock
        .GetSingleProject(
          assertion = Assertion.equalTo(identifier),
          result = Expectation.valueF[ProjectIdentifierADM, ProjectGetResponseADM](id =>
            ProjectGetResponseADM(getProjectADM(ProjectIdentifierADM.getId((id))))
          )
        )
        .toLayer
      for {
        response <- applyRoutes(request).provide(mockService)
        body     <- response.body.asString
      } yield assertTrue(body.contains(shortcode))
    },
    test("get a project by shortname") {
      val shortname = "someProject"
      val identifier: ProjectIdentifierADM = ProjectIdentifierADM.ShortnameIdentifier
        .fromString(shortname)
        .getOrElse(throw new Exception("Invalid Shortname"))
      val request = Request(url = URL(basePathProjectsShortname / shortname))
=======
  val getSingleProjectSpec =
    suite("get a single project by identifier")(
      test("get a project by IRI") {
        val iri = "http://rdfh.ch/projects/0001"
        val identifier: ProjectIdentifierADM = ProjectIdentifierADM.IriIdentifier
          .fromString(iri)
          .getOrElse(throw new Exception("Invalid IRI"))
        val request = Request.get(url = URL(basePathProjectsIri / encode(iri)))
        val mockService: ULayer[ProjectsService] = ProjectsServiceMock
          .GetSingleProject(
            assertion = Assertion.equalTo(identifier),
            result = Expectation.valueF[ProjectIdentifierADM, ProjectGetResponseADM](id =>
              ProjectGetResponseADM(getProjectADM(ProjectIdentifierADM.getId((id))))
            )
          )
          .toLayer
        for {
          response <- applyRoutes(request).provide(mockService)
          body     <- response.body.asString
        } yield assertTrue(body.contains(iri))
      },
      test("get a project by shortcode") {
        val shortcode = "0001"
        val identifier: ProjectIdentifierADM = ProjectIdentifierADM.ShortcodeIdentifier
          .fromString(shortcode)
          .getOrElse(throw new Exception("Invalid Shortcode"))
        val request = Request.get(url = URL(basePathProjectsShortcode / shortcode))
        val mockService: ULayer[ProjectsService] = ProjectsServiceMock
          .GetSingleProject(
            assertion = Assertion.equalTo(identifier),
            result = Expectation.valueF[ProjectIdentifierADM, ProjectGetResponseADM](id =>
              ProjectGetResponseADM(getProjectADM(ProjectIdentifierADM.getId((id))))
            )
          )
          .toLayer
        for {
          response <- applyRoutes(request).provide(mockService)
          body     <- response.body.asString
        } yield assertTrue(body.contains(shortcode))
      },
      test("get a project by shortname") {
        val shortname = "someProject"
        val identifier: ProjectIdentifierADM = ProjectIdentifierADM.ShortnameIdentifier
          .fromString(shortname)
          .getOrElse(throw new Exception("Invalid Shortname"))
        val request = Request.get(url = URL(basePathProjectsShortname / shortname))
        val mockService: ULayer[ProjectsService] = ProjectsServiceMock
          .GetSingleProject(
            assertion = Assertion.equalTo(identifier),
            result = Expectation.valueF[ProjectIdentifierADM, ProjectGetResponseADM](id =>
              ProjectGetResponseADM(getProjectADM(ProjectIdentifierADM.getId((id))))
            )
          )
          .toLayer
        for {
          response <- applyRoutes(request).provide(mockService)
          body     <- response.body.asString
        } yield assertTrue(body.contains(shortname))
      }
    )

  val deleteProjectSpec =
    test("delete a project by IRI") {
      val iri: IRI       = "http://rdfh.ch/projects/0001"
      val request        = Request.delete(url = URL(basePathProjectsIri / encode(iri)))
      val user           = KnoraSystemInstances.Users.SystemUser
      val expectedResult = Expectation.value[ProjectOperationResponseADM](ProjectOperationResponseADM(getProjectADM()))
>>>>>>> 558b1c98
      val mockService: ULayer[ProjectsService] = ProjectsServiceMock
        .GetSingleProject(
          assertion = Assertion.equalTo(identifier),
          result = Expectation.valueF[ProjectIdentifierADM, ProjectGetResponseADM](id =>
            ProjectGetResponseADM(getProjectADM(ProjectIdentifierADM.getId((id))))
          )
        )
        .toLayer
      for {
        response <- applyRoutes(request).provide(mockService)
        body     <- response.body.asString
      } yield assertTrue(body.contains(shortname))
    }
  )

  val deleteProjectSpec = test("delete a project by IRI") {
    val projectIri     = ProjectIri.make("http://rdfh.ch/projects/0001").getOrElse(throw BadRequestException(""))
    val request        = Request(url = URL(basePathProjectsIri / encode(projectIri.value)), method = Method.DELETE)
    val user           = KnoraSystemInstances.Users.SystemUser
    val expectedResult = Expectation.value[ProjectOperationResponseADM](ProjectOperationResponseADM(getProjectADM()))
    val mockService: ULayer[ProjectsService] = ProjectsServiceMock
      .DeleteProject(
        assertion = Assertion.equalTo(projectIri, user),
        result = expectedResult
      )
      .toLayer
    for {
      _ <- applyRoutes(request).provide(mockService)
    } yield assertTrue(true)
  }

  val updateProjectSpec = test("update a project") {
    val projectIri =
      ProjectIri.make("http://rdfh.ch/projects/0001").getOrElse(throw BadRequestException("Invalid Project IRI"))
    val updatedShortname = ShortName.make("usn").getOrElse(throw BadRequestException("Invalid Shortname"))
    val updatedLongname  = Name.make("updated project longname").getOrElse(throw BadRequestException("Invalid Longname"))
    val updatedDescription = ProjectDescription
      .make(Seq(V2.StringLiteralV2("updated project description", Some("en"))))
      .getOrElse(throw BadRequestException("Invalid Project Description"))
    val updatedKeywords =
      Keywords.make(Seq("updated", "keywords")).getOrElse(throw BadRequestException("Invalid Keywords"))
    val updatedLogo   = Logo.make("../logo.png").getOrElse(throw BadRequestException("Invalid Logo"))
    val projectStatus = ProjectStatus.make(true).getOrElse(throw BadRequestException("Invalid Project Status"))
    val selfJoin      = ProjectSelfJoin.make(true).getOrElse(throw BadRequestException("Invalid SelfJoin"))

    val projectUpdatePayload = ProjectUpdatePayloadADM(
      shortname = Some(updatedShortname),
      longname = Some(updatedLongname),
      description = Some(updatedDescription),
      keywords = Some(updatedKeywords),
      logo = Some(updatedLogo),
      status = Some(projectStatus),
      selfjoin = Some(selfJoin)
    )

    val projectUpdatePayloadString =
      s"""|{
          |  "shortname": "${updatedShortname.value}",
          |  "longname": "${updatedLongname.value}",
          |  "description": [{"value": "updated project description", "language": "en"}],
          |  "keywords": ["updated", "keywords"],
          |  "logo": "${updatedLogo.value}",
          |  "status": ${projectStatus.value},
          |  "selfjoin": ${selfJoin.value}
          |}
          |""".stripMargin

    val body    = Body.fromString(projectUpdatePayloadString)
    val request = Request(url = URL(basePathProjectsIri / encode(projectIri.value)), method = Method.PUT, body = body)
    val user    = KnoraSystemInstances.Users.SystemUser

    val expectedResult = Expectation.value[ProjectOperationResponseADM](ProjectOperationResponseADM(getProjectADM()))
    val mockService = ProjectsServiceMock
      .ChangeProject(
        assertion = Assertion.equalTo((projectIri, projectUpdatePayload, user)),
        result = expectedResult
      )
      .toLayer
    for {
      _ <- applyRoutes(request).provide(mockService)
    } yield assertTrue(true)
  }
}<|MERGE_RESOLUTION|>--- conflicted
+++ resolved
@@ -135,53 +135,6 @@
     } yield assertTrue(true)
   }
 
-<<<<<<< HEAD
-  val getSingleProjectSpec = suite("get a single project by identifier")(
-    test("get a project by IRI") {
-      val iri = "http://rdfh.ch/projects/0001"
-      val identifier: ProjectIdentifierADM = ProjectIdentifierADM.IriIdentifier
-        .fromString(iri)
-        .getOrElse(throw new Exception("Invalid IRI"))
-      val request = Request(url = URL(basePathProjectsIri / encode(iri)))
-      val mockService: ULayer[ProjectsService] = ProjectsServiceMock
-        .GetSingleProject(
-          assertion = Assertion.equalTo(identifier),
-          result = Expectation.valueF[ProjectIdentifierADM, ProjectGetResponseADM](id =>
-            ProjectGetResponseADM(getProjectADM(ProjectIdentifierADM.getId((id))))
-          )
-        )
-        .toLayer
-      for {
-        response <- applyRoutes(request).provide(mockService)
-        body     <- response.body.asString
-      } yield assertTrue(body.contains(iri))
-    },
-    test("get a project by shortcode") {
-      val shortcode = "0001"
-      val identifier: ProjectIdentifierADM = ProjectIdentifierADM.ShortcodeIdentifier
-        .fromString(shortcode)
-        .getOrElse(throw new Exception("Invalid Shortcode"))
-      val request = Request(url = URL(basePathProjectsShortcode / shortcode))
-      val mockService: ULayer[ProjectsService] = ProjectsServiceMock
-        .GetSingleProject(
-          assertion = Assertion.equalTo(identifier),
-          result = Expectation.valueF[ProjectIdentifierADM, ProjectGetResponseADM](id =>
-            ProjectGetResponseADM(getProjectADM(ProjectIdentifierADM.getId((id))))
-          )
-        )
-        .toLayer
-      for {
-        response <- applyRoutes(request).provide(mockService)
-        body     <- response.body.asString
-      } yield assertTrue(body.contains(shortcode))
-    },
-    test("get a project by shortname") {
-      val shortname = "someProject"
-      val identifier: ProjectIdentifierADM = ProjectIdentifierADM.ShortnameIdentifier
-        .fromString(shortname)
-        .getOrElse(throw new Exception("Invalid Shortname"))
-      val request = Request(url = URL(basePathProjectsShortname / shortname))
-=======
   val getSingleProjectSpec =
     suite("get a single project by identifier")(
       test("get a project by IRI") {
@@ -243,31 +196,9 @@
       }
     )
 
-  val deleteProjectSpec =
-    test("delete a project by IRI") {
-      val iri: IRI       = "http://rdfh.ch/projects/0001"
-      val request        = Request.delete(url = URL(basePathProjectsIri / encode(iri)))
-      val user           = KnoraSystemInstances.Users.SystemUser
-      val expectedResult = Expectation.value[ProjectOperationResponseADM](ProjectOperationResponseADM(getProjectADM()))
->>>>>>> 558b1c98
-      val mockService: ULayer[ProjectsService] = ProjectsServiceMock
-        .GetSingleProject(
-          assertion = Assertion.equalTo(identifier),
-          result = Expectation.valueF[ProjectIdentifierADM, ProjectGetResponseADM](id =>
-            ProjectGetResponseADM(getProjectADM(ProjectIdentifierADM.getId((id))))
-          )
-        )
-        .toLayer
-      for {
-        response <- applyRoutes(request).provide(mockService)
-        body     <- response.body.asString
-      } yield assertTrue(body.contains(shortname))
-    }
-  )
-
   val deleteProjectSpec = test("delete a project by IRI") {
     val projectIri     = ProjectIri.make("http://rdfh.ch/projects/0001").getOrElse(throw BadRequestException(""))
-    val request        = Request(url = URL(basePathProjectsIri / encode(projectIri.value)), method = Method.DELETE)
+    val request        = Request.delete(url = URL(basePathProjectsIri / encode(projectIri.value)))
     val user           = KnoraSystemInstances.Users.SystemUser
     val expectedResult = Expectation.value[ProjectOperationResponseADM](ProjectOperationResponseADM(getProjectADM()))
     val mockService: ULayer[ProjectsService] = ProjectsServiceMock
@@ -318,7 +249,7 @@
           |""".stripMargin
 
     val body    = Body.fromString(projectUpdatePayloadString)
-    val request = Request(url = URL(basePathProjectsIri / encode(projectIri.value)), method = Method.PUT, body = body)
+    val request = Request.put(url = URL(basePathProjectsIri / encode(projectIri.value)), body = body)
     val user    = KnoraSystemInstances.Users.SystemUser
 
     val expectedResult = Expectation.value[ProjectOperationResponseADM](ProjectOperationResponseADM(getProjectADM()))
