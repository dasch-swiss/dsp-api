/*
 * Copyright © 2015-2018 the contributors (see Contributors.md).
 *
 * This file is part of Knora.
 *
 * Knora is free software: you can redistribute it and/or modify
 * it under the terms of the GNU Affero General Public License as published
 * by the Free Software Foundation, either version 3 of the License, or
 * (at your option) any later version.
 *
 * Knora is distributed in the hope that it will be useful,
 * but WITHOUT ANY WARRANTY; without even the implied warranty of
 * MERCHANTABILITY or FITNESS FOR A PARTICULAR PURPOSE.  See the
 * GNU Affero General Public License for more details.
 *
 * You should have received a copy of the GNU Affero General Public
 * License along with Knora.  If not, see <http://www.gnu.org/licenses/>.
 */

package org.knora.webapi.util.search.v2

import org.knora.webapi.util.IriConversions._
import org.knora.webapi.util.StringFormatter
import org.knora.webapi.util.search._
import org.knora.webapi.{CoreSpec, SparqlSearchException}

/**
  * Tests [[SearchParserV2]].
  */
class SearchParserV2Spec extends CoreSpec() {
    private implicit val stringFormatter: StringFormatter = StringFormatter.getGeneralInstance

    "The SearchParserV2 object" should {
        "parse a CONSTRUCT query for an extended search" in {
            val parsed: ConstructQuery = SearchParserV2.parseSearchQuery(Query)
            parsed should ===(ParsedQuery)
            val reparsed = SearchParserV2.parseSearchQuery(parsed.toSparql)
            reparsed should ===(parsed)
        }

        "reject a CONSTRUCT query with a BIND" in {
            assertThrows[SparqlSearchException] {
                SearchParserV2.parseSearchQuery(QueryWithBind)
            }
        }

        "reject a SELECT query" in {
            assertThrows[SparqlSearchException] {
                SearchParserV2.parseSearchQuery(SparqlSelect)
            }
        }

        "reject a DESCRIBE query" in {
            assertThrows[SparqlSearchException] {
                SearchParserV2.parseSearchQuery(SparqlDescribe)
            }
        }

        "reject an INSERT" in {
            assertThrows[SparqlSearchException] {
                SearchParserV2.parseSearchQuery(SparqlInsert)
            }
        }

        "reject a DELETE" in {
            assertThrows[SparqlSearchException] {
                SearchParserV2.parseSearchQuery(SparqlDelete)
            }
        }

        "reject an internal ontology IRI" in {
            assertThrows[SparqlSearchException] {
                SearchParserV2.parseSearchQuery(QueryWithInternalEntityIri)
            }
        }

        "reject left-nested UNIONs" in {
            assertThrows[SparqlSearchException] {
                SearchParserV2.parseSearchQuery(QueryWithLeftNestedUnion)
            }
        }

        "reject right-nested UNIONs" in {
            assertThrows[SparqlSearchException] {
                SearchParserV2.parseSearchQuery(QueryStrWithRightNestedUnion)
            }
        }

        "reject a nested OPTIONAL" in {
            assertThrows[SparqlSearchException] {
                SearchParserV2.parseSearchQuery(QueryStrWithNestedOptional)
            }
        }

        "reject an unsupported FILTER" in {
            assertThrows[SparqlSearchException] {
                SearchParserV2.parseSearchQuery(QueryWithWrongFilter)
            }
        }

        "parse an extended search query with a FILTER containing a Boolean operator" in {
            val parsed: ConstructQuery = SearchParserV2.parseSearchQuery(QueryForAThingRelatingToAnotherThing)
            parsed should ===(ParsedQueryForAThingRelatingToAnotherThing)
            val reparsed = SearchParserV2.parseSearchQuery(parsed.toSparql)
            reparsed should ===(parsed)
        }

        "parse an extended search query with FILTER NOT EXISTS" in {
            val parsed: ConstructQuery = SearchParserV2.parseSearchQuery(QueryWithFilterNotExists)
            parsed should ===(ParsedQueryWithFilterNotExists)
            val reparsed = SearchParserV2.parseSearchQuery(parsed.toSparql)
            reparsed should ===(parsed)
        }

        "parse an extended search query with MINUS" in {
            val parsed: ConstructQuery = SearchParserV2.parseSearchQuery(QueryWithMinus)
            parsed should ===(ParsedQueryWithMinus)
            val reparsed = SearchParserV2.parseSearchQuery(parsed.toSparql)
            reparsed should ===(parsed)
        }

        "parse an extended search query with OFFSET" in {
            val parsed: ConstructQuery = SearchParserV2.parseSearchQuery(QueryWithOffset)
            parsed should ===(ParsedQueryWithOffset)
        }

        "parse an extended search query with a FILTER containing a regex function" in {
            val parsed = SearchParserV2.parseSearchQuery(queryWithFilterContainingRegex)
            parsed should ===(ParsedQueryWithFilterContainingRegex)
        }

        "accept a custom 'match' function in a FILTER" in {
            val parsed: ConstructQuery = SearchParserV2.parseSearchQuery(QueryWithMatchFunction)
            parsed should ===(ParsedQueryWithMatchFunction)
        }

        "parse an extended search query with a FILTER containing a lang function" in {
            val parsed = SearchParserV2.parseSearchQuery(QueryWithFilterContainingLang)

            parsed should ===(ParsedQueryWithLangFunction)
        }
    }

    val Query: String =
        """
          |PREFIX rdf: <http://www.w3.org/1999/02/22-rdf-syntax-ns#>
          |PREFIX rdfs: <http://www.w3.org/2000/01/rdf-schema#>
          |PREFIX xsd: <http://www.w3.org/2001/XMLSchema#>
          |PREFIX knora-api: <http://api.knora.org/ontology/knora-api/simple/v2#>
          |PREFIX incunabula: <http://0.0.0.0:3333/ontology/0803/incunabula/simple/v2#>
          |
          |CONSTRUCT {
          |    ?book a ?bookType .
          |    ?book rdfs:label ?bookLabel .
          |    ?book incunabula:publisher ?bookPublisher .
          |    ?book incunabula:publoc ?bookPubLoc .
          |    ?book knora-api:isMainResource "true"^^xsd:boolean .
          |    ?page a ?pageType .
          |    ?page rdfs:label ?pageLabel .
          |    ?page incunabula:isPartOf ?book .
          |} WHERE {
          |    ?book a incunabula:book .
          |    ?book rdfs:label ?bookLabel .
          |
          |    OPTIONAL {
          |        ?book incunabula:publisher ?bookPublisher .
          |        ?book incunabula:publoc ?bookPubLoc .
          |    }
          |
          |    ?book incunabula:pubdate ?pubdate .
          |    FILTER(?pubdate < "GREGORIAN:1500"^^xsd:string)
          |    ?page a incunabula:page .
          |    ?page rdfs:label ?pageLabel .
          |    ?page incunabula:isPartOf ?book .
          |
          |    {
          |        ?page incunabula:pagenum "a7r"^^xsd:string .
          |        ?page incunabula:seqnum "14"^^xsd:integer.
          |    } UNION {
          |        ?page incunabula:pagenum "a8r"^^xsd:string .
          |        ?page incunabula:seqnum "16"^^xsd:integer.
          |    } UNION {
          |        ?page incunabula:pagenum "a9r"^^xsd:string .
          |        ?page incunabula:seqnum ?seqnum.
          |        FILTER(?seqnum > "17"^^xsd:integer)
          |    }
          |}
        """.stripMargin

    val ParsedQuery = ConstructQuery(
        orderBy = Nil,
        whereClause = WhereClause(patterns = Vector(
            StatementPattern(
                obj = IriRef("http://0.0.0.0:3333/ontology/0803/incunabula/simple/v2#book".toSmartIri),
                pred = IriRef("http://www.w3.org/1999/02/22-rdf-syntax-ns#type".toSmartIri),
                subj = QueryVariable("book")
            ),
            StatementPattern(
                obj = QueryVariable("bookLabel"),
                pred = IriRef("http://www.w3.org/2000/01/rdf-schema#label".toSmartIri),
                subj = QueryVariable("book")
            ),
            OptionalPattern(patterns = Vector(
                StatementPattern(
                    obj = QueryVariable("bookPublisher"),
                    pred = IriRef("http://0.0.0.0:3333/ontology/0803/incunabula/simple/v2#publisher".toSmartIri),
                    subj = QueryVariable("book")
                ),
                StatementPattern(
                    obj = QueryVariable("bookPubLoc"),
                    pred = IriRef("http://0.0.0.0:3333/ontology/0803/incunabula/simple/v2#publoc".toSmartIri),
                    subj = QueryVariable("book")
                )
            )),
            StatementPattern(
                obj = QueryVariable("pubdate"),
                pred = IriRef("http://0.0.0.0:3333/ontology/0803/incunabula/simple/v2#pubdate".toSmartIri),
                subj = QueryVariable("book")
            ),
            StatementPattern(
                obj = IriRef("http://0.0.0.0:3333/ontology/0803/incunabula/simple/v2#page".toSmartIri),
                pred = IriRef("http://www.w3.org/1999/02/22-rdf-syntax-ns#type".toSmartIri),
                subj = QueryVariable("page")
            ),
            StatementPattern(
                obj = QueryVariable("pageLabel"),
                pred = IriRef("http://www.w3.org/2000/01/rdf-schema#label".toSmartIri),
                subj = QueryVariable("page")
            ),
            StatementPattern(
                obj = QueryVariable("book"),
                pred = IriRef("http://0.0.0.0:3333/ontology/0803/incunabula/simple/v2#isPartOf".toSmartIri),
                subj = QueryVariable("page")
            ),
            UnionPattern(blocks = Vector(
                Vector(
                    StatementPattern(
                        obj = XsdLiteral(
                            datatype = "http://www.w3.org/2001/XMLSchema#string".toSmartIri,
                            value = "a7r"
                        ),
                        pred = IriRef("http://0.0.0.0:3333/ontology/0803/incunabula/simple/v2#pagenum".toSmartIri
                        ),
                        subj = QueryVariable("page")
                    ),
                    StatementPattern(
                        obj = XsdLiteral(
                            datatype = "http://www.w3.org/2001/XMLSchema#integer".toSmartIri,
                            value = "14"
                        ),
                        pred = IriRef("http://0.0.0.0:3333/ontology/0803/incunabula/simple/v2#seqnum".toSmartIri
                        ),
                        subj = QueryVariable("page")
                    )
                ),
                Vector(
                    StatementPattern(
                        obj = XsdLiteral(
                            datatype = "http://www.w3.org/2001/XMLSchema#string".toSmartIri,
                            value = "a8r"
                        ),
                        pred = IriRef("http://0.0.0.0:3333/ontology/0803/incunabula/simple/v2#pagenum".toSmartIri
                        ),
                        subj = QueryVariable("page")
                    ),
                    StatementPattern(
                        obj = XsdLiteral(
                            datatype = "http://www.w3.org/2001/XMLSchema#integer".toSmartIri,
                            value = "16"
                        ),
                        pred = IriRef("http://0.0.0.0:3333/ontology/0803/incunabula/simple/v2#seqnum".toSmartIri
                        ),
                        subj = QueryVariable("page")
                    )
                ),
                Vector(
                    StatementPattern(
                        obj = XsdLiteral(
                            datatype = "http://www.w3.org/2001/XMLSchema#string".toSmartIri,
                            value = "a9r"
                        ),
                        pred = IriRef("http://0.0.0.0:3333/ontology/0803/incunabula/simple/v2#pagenum".toSmartIri
                        ),
                        subj = QueryVariable("page")
                    ),
                    StatementPattern(
                        obj = QueryVariable("seqnum"),
                        pred = IriRef("http://0.0.0.0:3333/ontology/0803/incunabula/simple/v2#seqnum".toSmartIri
                        ),
                        subj = QueryVariable("page")
                    ),
                    FilterPattern(expression = CompareExpression(
                        rightArg = XsdLiteral(
                            datatype = "http://www.w3.org/2001/XMLSchema#integer".toSmartIri,
                            value = "17"
                        ),
                        operator = CompareExpressionOperator.GREATER_THAN,
                        leftArg = QueryVariable("seqnum")
                    ))
                )
            )),
            FilterPattern(expression = CompareExpression(
                rightArg = XsdLiteral(
                    datatype = "http://www.w3.org/2001/XMLSchema#string".toSmartIri,
                    value = "GREGORIAN:1500"
                ),
                operator = CompareExpressionOperator.LESS_THAN,
                leftArg = QueryVariable("pubdate")
            ))
        ), positiveEntities = Set(
            IriRef("http://0.0.0.0:3333/ontology/0803/incunabula/simple/v2#publoc".toSmartIri, None),
            QueryVariable("page"),
            IriRef("http://0.0.0.0:3333/ontology/0803/incunabula/simple/v2#publisher".toSmartIri, None),
            IriRef("http://api.knora.org/ontology/knora-api/simple/v2#isMainResource".toSmartIri, None),
            QueryVariable("bookPubLoc"),
            IriRef("http://0.0.0.0:3333/ontology/0803/incunabula/simple/v2#book".toSmartIri, None),
            QueryVariable("bookLabel"),
            IriRef("http://0.0.0.0:3333/ontology/0803/incunabula/simple/v2#page".toSmartIri, None),
            IriRef("http://0.0.0.0:3333/ontology/0803/incunabula/simple/v2#seqnum".toSmartIri, None),
            IriRef("http://0.0.0.0:3333/ontology/0803/incunabula/simple/v2#pubdate".toSmartIri, None),
            IriRef("http://0.0.0.0:3333/ontology/0803/incunabula/simple/v2#isPartOf".toSmartIri, None),
            IriRef("http://www.w3.org/2000/01/rdf-schema#label".toSmartIri, None),
            QueryVariable("bookPublisher"),
            IriRef("http://www.w3.org/1999/02/22-rdf-syntax-ns#type".toSmartIri, None),
            QueryVariable("book"),
            IriRef("http://0.0.0.0:3333/ontology/0803/incunabula/simple/v2#pagenum".toSmartIri, None),
            QueryVariable("pubdate"),
            QueryVariable("seqnum"),
            QueryVariable("bookType"),
            QueryVariable("pageLabel"),
            QueryVariable("pageType")
        )),
        constructClause = ConstructClause(statements = Vector(
            StatementPattern(
                obj = QueryVariable("bookType"),
                pred = IriRef("http://www.w3.org/1999/02/22-rdf-syntax-ns#type".toSmartIri),
                subj = QueryVariable("book")
            ),
            StatementPattern(
                obj = QueryVariable("bookLabel"),
                pred = IriRef("http://www.w3.org/2000/01/rdf-schema#label".toSmartIri),
                subj = QueryVariable("book")
            ),
            StatementPattern(
                obj = QueryVariable("bookPublisher"),
                pred = IriRef("http://0.0.0.0:3333/ontology/0803/incunabula/simple/v2#publisher".toSmartIri),
                subj = QueryVariable("book")
            ),
            StatementPattern(
                obj = QueryVariable("bookPubLoc"),
                pred = IriRef("http://0.0.0.0:3333/ontology/0803/incunabula/simple/v2#publoc".toSmartIri),
                subj = QueryVariable("book")
            ),
            StatementPattern(
                obj = XsdLiteral(
                    datatype = "http://www.w3.org/2001/XMLSchema#boolean".toSmartIri,
                    value = "true"
                ),
                pred = IriRef("http://api.knora.org/ontology/knora-api/simple/v2#isMainResource".toSmartIri),
                subj = QueryVariable("book")
            ),
            StatementPattern(
                obj = QueryVariable("pageType"),
                pred = IriRef("http://www.w3.org/1999/02/22-rdf-syntax-ns#type".toSmartIri),
                subj = QueryVariable("page")
            ),
            StatementPattern(
                obj = QueryVariable("pageLabel"),
                pred = IriRef("http://www.w3.org/2000/01/rdf-schema#label".toSmartIri),
                subj = QueryVariable("page")
            ),
            StatementPattern(
                obj = QueryVariable("book"),
                pred = IriRef("http://0.0.0.0:3333/ontology/0803/incunabula/simple/v2#isPartOf".toSmartIri),
                subj = QueryVariable("page")
            )
        ))
    )

    val QueryWithBind: String =
        """
          |PREFIX rdf: <http://www.w3.org/1999/02/22-rdf-syntax-ns#>
          |PREFIX rdfs: <http://www.w3.org/2000/01/rdf-schema#>
          |PREFIX xsd: <http://www.w3.org/2001/XMLSchema#>
          |PREFIX knora-api: <http://api.knora.org/ontology/knora-api/simple/v2#>
          |PREFIX anything: <http://0.0.0.0:3333/ontology/0001/anything/simple/v2#>
          |
          |CONSTRUCT {
          |    ?thing a ?thingType .
          |    ?thing rdfs:label ?thingLabel .
          |} WHERE {
          |    ?thing a anything:Thing .
          |    BIND(<http://rdfh.ch/a-thing> AS ?aThing)
          |    ?thing anything:hasOtherThing ?aThing .
          |}
        """.stripMargin

    val QueryWithFilterNotExists: String =
        """
          |PREFIX rdf: <http://www.w3.org/1999/02/22-rdf-syntax-ns#>
          |PREFIX rdfs: <http://www.w3.org/2000/01/rdf-schema#>
          |PREFIX xsd: <http://www.w3.org/2001/XMLSchema#>
          |PREFIX knora-api: <http://api.knora.org/ontology/knora-api/simple/v2#>
          |PREFIX anything: <http://0.0.0.0:3333/ontology/0001/anything/simple/v2#>
          |
          |CONSTRUCT {
          |    ?thing a ?thingType .
          |    ?thing rdfs:label ?thingLabel .
          |} WHERE {
          |    ?thing a anything:Thing .
          |
          |    FILTER NOT EXISTS {
          |        ?thing anything:hasOtherThing ?aThing .
          |    }
          |}
        """.stripMargin

    val ParsedQueryWithFilterNotExists: ConstructQuery = ConstructQuery(
        orderBy = Nil,
        whereClause = WhereClause(patterns = Vector(
            StatementPattern(
                namedGraph = None,
                obj = IriRef("http://0.0.0.0:3333/ontology/0001/anything/simple/v2#Thing".toSmartIri),
                pred = IriRef("http://www.w3.org/1999/02/22-rdf-syntax-ns#type".toSmartIri),
                subj = QueryVariable(variableName = "thing")
            ),
            FilterNotExistsPattern(patterns = Vector(StatementPattern(
                namedGraph = None,
                obj = QueryVariable(variableName = "aThing"),
                pred = IriRef("http://0.0.0.0:3333/ontology/0001/anything/simple/v2#hasOtherThing".toSmartIri),
                subj = QueryVariable(variableName = "thing")
            )))
        ),
            positiveEntities = Set( // note that entities from `?thing anything:hasOtherThing ?aThing .` must not be not mentioned here (unless they are also present elsewhere)
                QueryVariable("thingLabel"),
                QueryVariable("thing"),
                IriRef("http://www.w3.org/2000/01/rdf-schema#label".toSmartIri, None),
                IriRef("http://www.w3.org/1999/02/22-rdf-syntax-ns#type".toSmartIri, None),
                QueryVariable("thingType"),
                IriRef("http://0.0.0.0:3333/ontology/0001/anything/simple/v2#Thing".toSmartIri, None)
            )
        ),
        constructClause = ConstructClause(statements = Vector(
            StatementPattern(
                namedGraph = None,
                obj = QueryVariable(variableName = "thingType"),
                pred = IriRef("http://www.w3.org/1999/02/22-rdf-syntax-ns#type".toSmartIri),
                subj = QueryVariable(variableName = "thing")
            ),
            StatementPattern(
                namedGraph = None,
                obj = QueryVariable(variableName = "thingLabel"),
                pred = IriRef("http://www.w3.org/2000/01/rdf-schema#label".toSmartIri),
                subj = QueryVariable(variableName = "thing")
            )
        ))
    )

    val QueryWithMinus: String =
        """
          |PREFIX rdf: <http://www.w3.org/1999/02/22-rdf-syntax-ns#>
          |PREFIX rdfs: <http://www.w3.org/2000/01/rdf-schema#>
          |PREFIX xsd: <http://www.w3.org/2001/XMLSchema#>
          |PREFIX knora-api: <http://api.knora.org/ontology/knora-api/simple/v2#>
          |PREFIX anything: <http://0.0.0.0:3333/ontology/0001/anything/simple/v2#>
          |
          |CONSTRUCT {
          |    ?thing a ?thingType .
          |    ?thing rdfs:label ?thingLabel .
          |} WHERE {
          |    ?thing a anything:Thing .
          |
          |    MINUS {
          |        ?thing anything:hasOtherThing ?aThing .
          |    }
          |}
        """.stripMargin

    val ParsedQueryWithMinus: ConstructQuery = ConstructQuery(
        orderBy = Nil,
        whereClause = WhereClause(patterns = Vector(
            StatementPattern(
                namedGraph = None,
                obj = IriRef("http://0.0.0.0:3333/ontology/0001/anything/simple/v2#Thing".toSmartIri),
                pred = IriRef("http://www.w3.org/1999/02/22-rdf-syntax-ns#type".toSmartIri),
                subj = QueryVariable(variableName = "thing")
            ),
            MinusPattern(patterns = Vector(StatementPattern(
                namedGraph = None,
                obj = QueryVariable(variableName = "aThing"),
                pred = IriRef("http://0.0.0.0:3333/ontology/0001/anything/simple/v2#hasOtherThing".toSmartIri),
                subj = QueryVariable(variableName = "thing")
            )))
        ),
            positiveEntities = Set( // note that entities from `?thing anything:hasOtherThing ?aThing .` must not be not mentioned here (unless they are also present elsewhere)
                QueryVariable("thingLabel"),
                QueryVariable("thing"),
                IriRef("http://www.w3.org/2000/01/rdf-schema#label".toSmartIri, None),
                IriRef("http://www.w3.org/1999/02/22-rdf-syntax-ns#type".toSmartIri, None),
                QueryVariable("thingType"),
                IriRef("http://0.0.0.0:3333/ontology/0001/anything/simple/v2#Thing".toSmartIri, None)
            )
        ),
        constructClause = ConstructClause(statements = Vector(
            StatementPattern(
                namedGraph = None,
                obj = QueryVariable(variableName = "thingType"),
                pred = IriRef("http://www.w3.org/1999/02/22-rdf-syntax-ns#type".toSmartIri),
                subj = QueryVariable(variableName = "thing")
            ),
            StatementPattern(
                namedGraph = None,
                obj = QueryVariable(variableName = "thingLabel"),
                pred = IriRef("http://www.w3.org/2000/01/rdf-schema#label".toSmartIri),
                subj = QueryVariable(variableName = "thing")
            )
        ))
    )

    val QueryWithOffset: String =
        """
          |PREFIX rdf: <http://www.w3.org/1999/02/22-rdf-syntax-ns#>
          |PREFIX rdfs: <http://www.w3.org/2000/01/rdf-schema#>
          |PREFIX xsd: <http://www.w3.org/2001/XMLSchema#>
          |PREFIX knora-api: <http://api.knora.org/ontology/knora-api/simple/v2#>
          |PREFIX anything: <http://0.0.0.0:3333/ontology/0001/anything/simple/v2#>
          |
          |CONSTRUCT {
          |    ?thing a ?thingType .
          |    ?thing rdfs:label ?thingLabel .
          |} WHERE {
          |    ?thing a anything:Thing .
          |} OFFSET 10
        """.stripMargin

    val ParsedQueryWithOffset: ConstructQuery = ConstructQuery(
        offset = 10,
        orderBy = Nil,
        whereClause = WhereClause(patterns = Vector(StatementPattern(
            namedGraph = None,
            obj = IriRef("http://0.0.0.0:3333/ontology/0001/anything/simple/v2#Thing".toSmartIri),
            pred = IriRef("http://www.w3.org/1999/02/22-rdf-syntax-ns#type".toSmartIri),
            subj = QueryVariable(variableName = "thing")
        )),
            positiveEntities = Set(
                QueryVariable("thingLabel"),
                QueryVariable("thing"),
                IriRef("http://www.w3.org/2000/01/rdf-schema#label".toSmartIri, None),
                IriRef("http://www.w3.org/1999/02/22-rdf-syntax-ns#type".toSmartIri, None),
                QueryVariable("thingType"),
                IriRef("http://0.0.0.0:3333/ontology/0001/anything/simple/v2#Thing".toSmartIri, None)
            )
        ),
        constructClause = ConstructClause(statements = Vector(
            StatementPattern(
                namedGraph = None,
                obj = QueryVariable(variableName = "thingType"),
                pred = IriRef("http://www.w3.org/1999/02/22-rdf-syntax-ns#type".toSmartIri),
                subj = QueryVariable(variableName = "thing")
            ),
            StatementPattern(
                namedGraph = None,
                obj = QueryVariable(variableName = "thingLabel"),
                pred = IriRef("http://www.w3.org/2000/01/rdf-schema#label".toSmartIri),
                subj = QueryVariable(variableName = "thing")
            )
        ))
    )

    val QueryWithWrongFilter: String =
        """
          |PREFIX rdf: <http://www.w3.org/1999/02/22-rdf-syntax-ns#>
          |PREFIX rdfs: <http://www.w3.org/2000/01/rdf-schema#>
          |PREFIX xsd: <http://www.w3.org/2001/XMLSchema#>
          |PREFIX knora-api: <http://api.knora.org/ontology/knora-api/simple/v2#>
          |PREFIX incunabula: <http://0.0.0.0:3333/ontology/0803/incunabula/simple/v2#>
          |
          |CONSTRUCT {
          |    ?book a ?bookType .
          |    ?book rdfs:label ?bookLabel .
          |} WHERE {
          |    ?book a incunabula:book .
          |    ?book rdfs:label ?bookLabel .
          |    ?book incunabula:pubdate ?pubdate .
          |    FILTER(BOUND(?pubdate))
          |}
        """.stripMargin

    val QueryWithInternalEntityIri: String =
        """
          |PREFIX rdf: <http://www.w3.org/1999/02/22-rdf-syntax-ns#>
          |PREFIX rdfs: <http://www.w3.org/2000/01/rdf-schema#>
          |PREFIX xsd: <http://www.w3.org/2001/XMLSchema#>
          |PREFIX knora-api: <http://api.knora.org/ontology/knora-api/simple/v2#>
          |PREFIX incunabula: <http://www.knora.org/ontology/0803/incunabula#>
          |
          |CONSTRUCT {
          |    ?book a ?bookType .
          |    ?book rdfs:label ?bookLabel .
          |} WHERE {
          |    ?book a incunabula:book .
          |    ?book rdfs:label ?bookLabel .
          |    ?book incunabula:pubdate ?pubdate .
          |    FILTER(?pubdate < "GREGORIAN:1500"^^xsd:string)
          |}
        """.stripMargin

    val SparqlSelect: String =
        """
          |PREFIX rdf: <http://www.w3.org/1999/02/22-rdf-syntax-ns#>
          |PREFIX rdfs: <http://www.w3.org/2000/01/rdf-schema#>
          |PREFIX xsd: <http://www.w3.org/2001/XMLSchema#>
          |PREFIX knora-api: <http://api.knora.org/ontology/knora-api/simple/v2#>
          |PREFIX incunabula: <http://0.0.0.0:3333/ontology/0803/incunabula/simple/v2#>
          |
          |SELECT ?subject ?predicate ?object
          |WHERE {
          |    ?subject a incunabula:book .
          |    ?book rdfs:label ?predicate .
          |    ?book incunabula:pubdate ?object .
          |}
        """.stripMargin

    val SparqlDescribe: String =
        """
          |PREFIX rdf: <http://www.w3.org/1999/02/22-rdf-syntax-ns#>
          |PREFIX rdfs: <http://www.w3.org/2000/01/rdf-schema#>
          |PREFIX xsd: <http://www.w3.org/2001/XMLSchema#>
          |PREFIX knora-api: <http://api.knora.org/ontology/knora-api/simple/v2#>
          |PREFIX incunabula: <http://0.0.0.0:3333/ontology/0803/incunabula/simple/v2#>
          |
          |DESCRIBE ?book
          |WHERE {
          |    ?book a incunabula:book .
          |    ?book incunabula:pubdate ?pubdate .
          |    FILTER(?pubdate < "GREGORIAN:1500"^^xsd:string)
          |}
        """.stripMargin

    val SparqlInsert: String =
        """
          |PREFIX rdf: <http://www.w3.org/1999/02/22-rdf-syntax-ns#>
          |PREFIX rdfs: <http://www.w3.org/2000/01/rdf-schema#>
          |PREFIX xsd: <http://www.w3.org/2001/XMLSchema#>
          |PREFIX knora-api: <http://api.knora.org/ontology/knora-api/simple/v2#>
          |PREFIX incunabula: <http://0.0.0.0:3333/ontology/0803/incunabula/simple/v2#>
          |
          |INSERT DATA {
          |    <http://example.org/12345> a incunabula:book .
          |}
        """.stripMargin

    val SparqlDelete: String =
        """
          |PREFIX rdf: <http://www.w3.org/1999/02/22-rdf-syntax-ns#>
          |PREFIX rdfs: <http://www.w3.org/2000/01/rdf-schema#>
          |PREFIX xsd: <http://www.w3.org/2001/XMLSchema#>
          |PREFIX knora-api: <http://api.knora.org/ontology/knora-api/simple/v2#>
          |PREFIX incunabula: <http://0.0.0.0:3333/ontology/0803/incunabula/simple/v2#>
          |
          |DELETE {
          |    <http://example.org/12345> a incunabula:book .
          |} WHERE {
          |    ?book a incunabula:book .
          |    ?book incunabula:pubdate ?pubdate .
          |    FILTER(?pubdate < "GREGORIAN:1500"^^xsd:string)
          |}
        """.stripMargin

    val QueryWithLeftNestedUnion: String =
        """
          |PREFIX rdf: <http://www.w3.org/1999/02/22-rdf-syntax-ns#>
          |PREFIX rdfs: <http://www.w3.org/2000/01/rdf-schema#>
          |PREFIX xsd: <http://www.w3.org/2001/XMLSchema#>
          |PREFIX knora-api: <http://api.knora.org/ontology/knora-api/simple/v2#>
          |PREFIX incunabula: <http://0.0.0.0:3333/ontology/0803/incunabula/simple/v2#>
          |
          |CONSTRUCT {
          |    ?book a ?bookType .
          |    ?book rdfs:label ?bookLabel .
          |    ?book knora-api:isMainResource "true"^^xsd:boolean .
          |    ?page a ?pageType .
          |    ?page rdfs:label ?pageLabel .
          |    ?page incunabula:isPartOf ?book .
          |} WHERE {
          |    ?book a incunabula:book .
          |    ?book rdfs:label ?bookLabel .
          |    ?book incunabula:publisher "Lienhart Ysenhut"^^xsd:string .
          |    ?book incunabula:pubdate ?pubdate .
          |    FILTER(?pubdate < "GREGORIAN:1500"^^xsd:string)
          |    ?page a incunabula:page .
          |    ?page rdfs:label ?pageLabel .
          |    ?page incunabula:isPartOf ?book .
          |
          |    {
          |        ?page incunabula:pagenum "a6r"^^xsd:string .
          |        ?page incunabula:seqnum "12"^^xsd:integer.
          |
          |        {
          |            ?page incunabula:pagenum "a7r"^^xsd:string .
          |            ?page incunabula:seqnum "14"^^xsd:integer.
          |        } UNION {
          |            ?page incunabula:pagenum "a8r"^^xsd:string .
          |            ?page incunabula:seqnum "16"^^xsd:integer.
          |        }
          |    } UNION {
          |        ?page incunabula:pagenum "a9r"^^xsd:string .
          |        ?page incunabula:seqnum "18"^^xsd:integer.
          |    } UNION {
          |        ?page incunabula:pagenum "a10r"^^xsd:string .
          |        ?page incunabula:seqnum "20"^^xsd:integer.
          |    }
          |}
        """.stripMargin

    val QueryStrWithRightNestedUnion: String =
        """
          |PREFIX rdf: <http://www.w3.org/1999/02/22-rdf-syntax-ns#>
          |PREFIX rdfs: <http://www.w3.org/2000/01/rdf-schema#>
          |PREFIX xsd: <http://www.w3.org/2001/XMLSchema#>
          |PREFIX knora-api: <http://api.knora.org/ontology/knora-api/simple/v2#>
          |PREFIX incunabula: <http://0.0.0.0:3333/ontology/0803/incunabula/simple/v2#>
          |
          |CONSTRUCT {
          |    ?book a ?bookType .
          |    ?book rdfs:label ?bookLabel .
          |    ?book knora-api:isMainResource "true"^^xsd:boolean .
          |    ?page a ?pageType .
          |    ?page rdfs:label ?pageLabel .
          |    ?page incunabula:isPartOf ?book .
          |} WHERE {
          |    ?book a incunabula:book .
          |    ?book rdfs:label ?bookLabel .
          |    ?book incunabula:publisher "Lienhart Ysenhut"^^xsd:string .
          |    ?book incunabula:pubdate ?pubdate .
          |    FILTER(?pubdate < "GREGORIAN:1500"^^xsd:string)
          |    ?page a incunabula:page .
          |    ?page rdfs:label ?pageLabel .
          |    ?page incunabula:isPartOf ?book .
          |
          |    {
          |        ?page incunabula:pagenum "a7r"^^xsd:string .
          |        ?page incunabula:seqnum "14"^^xsd:integer.
          |    } UNION {
          |        ?page incunabula:pagenum "a8r"^^xsd:string .
          |        ?page incunabula:seqnum "16"^^xsd:integer.
          |    } UNION {
          |        ?page incunabula:pagenum "a9r"^^xsd:string .
          |        ?page incunabula:seqnum "18"^^xsd:integer.
          |
          |        {
          |            ?page incunabula:pagenum "a10r"^^xsd:string .
          |            ?page incunabula:seqnum "20"^^xsd:integer.
          |        } UNION {
          |            ?page incunabula:pagenum "a11r"^^xsd:string .
          |            ?page incunabula:seqnum "22"^^xsd:integer.
          |        }
          |    }
          |}
        """.stripMargin

    val QueryStrWithNestedOptional: String =
        """
          |PREFIX rdf: <http://www.w3.org/1999/02/22-rdf-syntax-ns#>
          |PREFIX rdfs: <http://www.w3.org/2000/01/rdf-schema#>
          |PREFIX xsd: <http://www.w3.org/2001/XMLSchema#>
          |PREFIX knora-api: <http://api.knora.org/ontology/knora-api/simple/v2#>
          |PREFIX incunabula: <http://0.0.0.0:3333/ontology/0803/incunabula/simple/v2#>
          |
          |CONSTRUCT {
          |    ?book a ?bookType .
          |    ?book rdfs:label ?bookLabel .
          |    ?book knora-api:isMainResource "true"^^xsd:boolean .
          |    ?book incunabula:title ?bookTitle .
          |    ?page a ?pageType .
          |    ?page rdfs:label ?pageLabel .
          |    ?page incunabula:isPartOf ?book .
          |} WHERE {
          |    ?book a incunabula:book .
          |    ?book rdfs:label ?bookLabel .
          |
          |    OPTIONAL {
          |        ?book incunabula:publisher "Lienhart Ysenhut"^^xsd:string .
          |
          |        OPTIONAL {
          |            ?book incunabula:title ?bookTitle .
          |        }
          |    }
          |
          |    ?book incunabula:pubdate ?pubdate .
          |    FILTER(?pubdate < "GREGORIAN:1500"^^xsd:string)
          |}
        """.stripMargin

    val QueryForAThingRelatingToAnotherThing: String =
        """
          |PREFIX knora-api: <http://api.knora.org/ontology/knora-api/simple/v2#>
          |PREFIX anything: <http://0.0.0.0:3333/ontology/0001/anything/simple/v2#>
          |
          |CONSTRUCT {
          |    ?resource knora-api:hasLinkTo <http://rdfh.ch/a-thing> .
          |} WHERE {
          |    ?resource a anything:Thing .
          |
          |    ?resource ?linkingProp <http://rdfh.ch/a-thing> .
          |    FILTER(?linkingProp = anything:isPartOfOtherThing || ?linkingProp = anything:hasOtherThing)
          |
          |}
        """.stripMargin

    val ParsedQueryForAThingRelatingToAnotherThing = ConstructQuery(
        orderBy = Nil,
        whereClause = WhereClause(patterns = Vector(
            StatementPattern(
                obj = IriRef("http://0.0.0.0:3333/ontology/0001/anything/simple/v2#Thing".toSmartIri),
                pred = IriRef("http://www.w3.org/1999/02/22-rdf-syntax-ns#type".toSmartIri),
                subj = QueryVariable(variableName = "resource")
            ),
            StatementPattern(
                obj = IriRef("http://rdfh.ch/a-thing".toSmartIri),
                pred = QueryVariable(variableName = "linkingProp"),
                subj = QueryVariable(variableName = "resource")
            ),
            FilterPattern(expression = OrExpression(
                rightArg = CompareExpression(
                    rightArg = IriRef("http://0.0.0.0:3333/ontology/0001/anything/simple/v2#hasOtherThing".toSmartIri),
                    operator = CompareExpressionOperator.EQUALS,
                    leftArg = QueryVariable(variableName = "linkingProp")
                ),
                leftArg = CompareExpression(
                    rightArg = IriRef("http://0.0.0.0:3333/ontology/0001/anything/simple/v2#isPartOfOtherThing".toSmartIri),
                    operator = CompareExpressionOperator.EQUALS,
                    leftArg = QueryVariable(variableName = "linkingProp")
                )
            ))
        ),
            positiveEntities = Set(
                QueryVariable("linkingProp"),
                QueryVariable("resource"),
                IriRef("http://rdfh.ch/a-thing".toSmartIri, None),
                IriRef("http://www.w3.org/1999/02/22-rdf-syntax-ns#type".toSmartIri, None),
                IriRef("http://api.knora.org/ontology/knora-api/simple/v2#hasLinkTo".toSmartIri, None),
                IriRef("http://0.0.0.0:3333/ontology/0001/anything/simple/v2#Thing".toSmartIri, None)
            )
        ),
        constructClause = ConstructClause(statements = Vector(StatementPattern(
            obj = IriRef("http://rdfh.ch/a-thing".toSmartIri),
            pred = IriRef("http://api.knora.org/ontology/knora-api/simple/v2#hasLinkTo".toSmartIri),
            subj = QueryVariable(variableName = "resource")
        )))
    )


    val QueryWithExplicitTypeAnnotations: String =
        """
          |PREFIX beol: <http://0.0.0.0:3333/ontology/0801/beol/simple/v2#>
          |PREFIX knora-api: <http://api.knora.org/ontology/knora-api/simple/v2#>
          |
          |CONSTRUCT {
          |    ?letter knora-api:isMainResource true .
          |
          |    ?letter a knora-api:Resource .
          |    ?letter a beol:letter .
          |
          |    ?letter knora-api:hasLinkTo <http://rdfh.ch/beol/oU8fMNDJQ9SGblfBl5JamA> .
          |    ?letter ?linkingProp1  <http://rdfh.ch/beol/oU8fMNDJQ9SGblfBl5JamA> .
          |
          |    <http://rdfh.ch/beol/oU8fMNDJQ9SGblfBl5JamA> a knora-api:Resource .
          |
          |    ?letter knora-api:hasLinkTo <http://rdfh.ch/beol/6edJwtTSR8yjAWnYmt6AtA> .
          |    ?letter ?linkingProp2  <http://rdfh.ch/beol/6edJwtTSR8yjAWnYmt6AtA> .
          |
          |    <http://rdfh.ch/beol/6edJwtTSR8yjAWnYmt6AtA> a knora-api:Resource .
          |
          |} WHERE {
          |    ?letter a knora-api:Resource .
          |    ?letter a beol:letter .
          |
          |    # Scheuchzer, Johann Jacob 1672-1733
          |    ?letter ?linkingProp1  <http://rdfh.ch/beol/oU8fMNDJQ9SGblfBl5JamA> .
          |    ?linkingProp1 knora-api:objectType knora-api:Resource .
          |    FILTER(?linkingProp1 = beol:hasAuthor || ?linkingProp1 = beol:hasRecipient )
          |
          |    <http://rdfh.ch/beol/oU8fMNDJQ9SGblfBl5JamA> a knora-api:Resource .
          |
          |    # Hermann, Jacob 1678-1733
          |    ?letter ?linkingProp2 <http://rdfh.ch/beol/6edJwtTSR8yjAWnYmt6AtA> .
          |    ?linkingProp2 knora-api:objectType knora-api:Resource .
          |
          |    FILTER(?linkingProp2 = beol:hasAuthor || ?linkingProp2 = beol:hasRecipient )
          |
          |    <http://rdfh.ch/beol/6edJwtTSR8yjAWnYmt6AtA> a knora-api:Resource .
          |}
        """.stripMargin

    val queryWithFilterContainingRegex =
        """
          |    PREFIX knora-api: <http://api.knora.org/ontology/knora-api/simple/v2#>
          |    CONSTRUCT {
          |
          |        ?mainRes knora-api:isMainResource true .
          |
          |        ?mainRes <http://0.0.0.0:3333/ontology/0803/incunabula/simple/v2#title> ?propVal0 .
          |
          |     } WHERE {
          |
          |        ?mainRes a knora-api:Resource .
          |
          |        ?mainRes a <http://0.0.0.0:3333/ontology/0803/incunabula/simple/v2#book> .
          |
          |
          |        ?mainRes <http://0.0.0.0:3333/ontology/0803/incunabula/simple/v2#title> ?propVal0 .
          |        <http://0.0.0.0:3333/ontology/0803/incunabula/simple/v2#title> knora-api:objectType <http://www.w3.org/2001/XMLSchema#string> .
          |        ?propVal0 a <http://www.w3.org/2001/XMLSchema#string> .
          |
          |        FILTER regex(?propVal0, "Zeit", "i")
          |
          |     }
        """.stripMargin

    val ParsedQueryWithFilterContainingRegex = ConstructQuery(
        ConstructClause(
            statements = Vector(
                StatementPattern(
                    subj = QueryVariable("mainRes"),
                    pred = IriRef("http://api.knora.org/ontology/knora-api/simple/v2#isMainResource".toSmartIri, None),
                    obj = XsdLiteral("true", "http://www.w3.org/2001/XMLSchema#boolean".toSmartIri)
                ),
                StatementPattern(
                    subj = QueryVariable("mainRes"),
                    pred = IriRef("http://0.0.0.0:3333/ontology/0803/incunabula/simple/v2#title".toSmartIri, None),
                    obj = QueryVariable("propVal0")
                )
            )
        ),
        WhereClause(
            patterns = Vector(
                StatementPattern(
                    subj = QueryVariable("mainRes"),
                    pred = IriRef("http://www.w3.org/1999/02/22-rdf-syntax-ns#type".toSmartIri, None),
                    obj = IriRef("http://api.knora.org/ontology/knora-api/simple/v2#Resource".toSmartIri, None), None),
                StatementPattern(
                    subj = QueryVariable("mainRes"),
<<<<<<< HEAD
                    pred = IriRef("http://www.w3.org/1999/02/22-rdf-syntax-ns#type".toSmartIri, None),
                    obj = IriRef("http://0.0.0.0:3333/ontology/incunabula/simple/v2#book".toSmartIri, None)
                ),
                StatementPattern(
                    subj = QueryVariable("mainRes"),
                    pred = IriRef("http://0.0.0.0:3333/ontology/incunabula/simple/v2#title".toSmartIri, None),
                    obj = QueryVariable("propVal0")
                ),
                StatementPattern(
                    subj = IriRef("http://0.0.0.0:3333/ontology/incunabula/simple/v2#title".toSmartIri, None),
                    pred = IriRef("http://api.knora.org/ontology/knora-api/simple/v2#objectType".toSmartIri, None),
                    obj = IriRef("http://www.w3.org/2001/XMLSchema#string".toSmartIri, None)
=======
                    pred = IriRef("http://www.w3.org/1999/02/22-rdf-syntax-ns#type".toSmartIri,None),
                    obj = IriRef("http://0.0.0.0:3333/ontology/0803/incunabula/simple/v2#book".toSmartIri,None)
                ),
                StatementPattern(
                    subj = QueryVariable("mainRes"),
                    pred = IriRef("http://0.0.0.0:3333/ontology/0803/incunabula/simple/v2#title".toSmartIri,None),
                    obj = QueryVariable("propVal0")
                ),
                StatementPattern(
                    subj = IriRef("http://0.0.0.0:3333/ontology/0803/incunabula/simple/v2#title".toSmartIri,None),
                    pred = IriRef("http://api.knora.org/ontology/knora-api/simple/v2#objectType".toSmartIri,None),
                    obj = IriRef("http://www.w3.org/2001/XMLSchema#string".toSmartIri,None)
>>>>>>> ae2886b9
                ),
                StatementPattern(
                    subj = QueryVariable("propVal0"),
                    pred = IriRef("http://www.w3.org/1999/02/22-rdf-syntax-ns#type".toSmartIri, None),
                    obj = IriRef("http://www.w3.org/2001/XMLSchema#string".toSmartIri, None)
                ),
                FilterPattern(RegexFunction(QueryVariable("propVal0"), "Zeit", "i"))
            ),
            positiveEntities = Set(
<<<<<<< HEAD
                IriRef("http://api.knora.org/ontology/knora-api/simple/v2#isMainResource".toSmartIri, None),
                IriRef("http://api.knora.org/ontology/knora-api/simple/v2#objectType".toSmartIri, None),
                IriRef("http://0.0.0.0:3333/ontology/incunabula/simple/v2#book".toSmartIri, None),
                IriRef("http://0.0.0.0:3333/ontology/incunabula/simple/v2#title".toSmartIri, None),
                IriRef("http://www.w3.org/2001/XMLSchema#string".toSmartIri, None),
                IriRef("http://api.knora.org/ontology/knora-api/simple/v2#Resource".toSmartIri, None),
=======
                IriRef("http://api.knora.org/ontology/knora-api/simple/v2#isMainResource".toSmartIri,None),
                IriRef("http://api.knora.org/ontology/knora-api/simple/v2#objectType".toSmartIri,None),
                IriRef("http://0.0.0.0:3333/ontology/0803/incunabula/simple/v2#book".toSmartIri,None),
                IriRef("http://0.0.0.0:3333/ontology/0803/incunabula/simple/v2#title".toSmartIri,None),
                IriRef("http://www.w3.org/2001/XMLSchema#string".toSmartIri,None),
                IriRef("http://api.knora.org/ontology/knora-api/simple/v2#Resource".toSmartIri,None),
>>>>>>> ae2886b9
                QueryVariable("propVal0"),
                IriRef("http://www.w3.org/1999/02/22-rdf-syntax-ns#type".toSmartIri, None),
                QueryVariable("mainRes")
            )
        )
    )

    val QueryWithMatchFunction: String =
        """
          |PREFIX knora-api: <http://api.knora.org/ontology/knora-api/simple/v2#>
          |PREFIX anything: <http://0.0.0.0:3333/ontology/anything/simple/v2#>
          |
          |CONSTRUCT {
          |    ?resource a anything:Thing .
          |} WHERE {
          |    ?resource a anything:Thing .
          |    ?resource anything:hasText ?text .
          |    FILTER(knora-api:match(?text, "foo"))
          |}
        """.stripMargin

    val ParsedQueryWithMatchFunction: ConstructQuery = ConstructQuery(
        orderBy = Nil,
        whereClause = WhereClause(
            patterns = Vector(
                StatementPattern(
                    obj = IriRef("http://0.0.0.0:3333/ontology/anything/simple/v2#Thing".toSmartIri),
                    pred = IriRef("http://www.w3.org/1999/02/22-rdf-syntax-ns#type".toSmartIri),
                    subj = QueryVariable(variableName = "resource")
                ),
                StatementPattern(
                    obj = QueryVariable(variableName = "text"),
                    pred = IriRef("http://0.0.0.0:3333/ontology/anything/simple/v2#hasText".toSmartIri),
                    subj = QueryVariable(variableName = "resource")
                ),
                FilterPattern(expression = FunctionCallExpression(
                    functionIri = IriRef("http://api.knora.org/ontology/knora-api/simple/v2#match".toSmartIri),
                    args = Seq(QueryVariable(variableName = "text"), XsdLiteral(value = "foo", datatype = "http://www.w3.org/2001/XMLSchema#string".toSmartIri))
                ))
            ),
            positiveEntities = Set(
                QueryVariable("resource"),
                QueryVariable("text"),
                IriRef("http://www.w3.org/1999/02/22-rdf-syntax-ns#type".toSmartIri),
                IriRef("http://0.0.0.0:3333/ontology/anything/simple/v2#hasText".toSmartIri),
                IriRef("http://0.0.0.0:3333/ontology/anything/simple/v2#Thing".toSmartIri)
            )
        ),
        constructClause = ConstructClause(statements = Vector(StatementPattern(
            obj = IriRef("http://0.0.0.0:3333/ontology/anything/simple/v2#Thing".toSmartIri),
            pred = IriRef("http://www.w3.org/1999/02/22-rdf-syntax-ns#type".toSmartIri),
            subj = QueryVariable(variableName = "resource")
        )))
    )

    val QueryWithFilterContainingLang: String =
        """
          |PREFIX knora-api: <http://api.knora.org/ontology/knora-api/simple/v2#>
          |PREFIX anything: <http://0.0.0.0:3333/ontology/anything/simple/v2#>
          |
          |CONSTRUCT {
          |    ?resource a anything:Thing .
          |} WHERE {
          |    ?resource a anything:Thing .
          |    ?resource anything:hasText ?text .
          |    FILTER(lang(?text) = "en")
          |}
        """.stripMargin

    val ParsedQueryWithLangFunction = ConstructQuery(
        constructClause = ConstructClause(statements = Vector(StatementPattern(
            subj = QueryVariable(variableName = "resource"),
            pred = IriRef(
                iri = "http://www.w3.org/1999/02/22-rdf-syntax-ns#type".toSmartIri,
                propertyPathOperator = None
            ),
            obj = IriRef(
                iri = "http://0.0.0.0:3333/ontology/anything/simple/v2#Thing".toSmartIri,
                propertyPathOperator = None
            ),
            namedGraph = None
        ))),
        whereClause = WhereClause(
            patterns = Vector(
                StatementPattern(
                    subj = QueryVariable(variableName = "resource"),
                    pred = IriRef(
                        iri = "http://www.w3.org/1999/02/22-rdf-syntax-ns#type".toSmartIri,
                        propertyPathOperator = None
                    ),
                    obj = IriRef(
                        iri = "http://0.0.0.0:3333/ontology/anything/simple/v2#Thing".toSmartIri,
                        propertyPathOperator = None
                    ),
                    namedGraph = None
                ),
                StatementPattern(
                    subj = QueryVariable(variableName = "resource"),
                    pred = IriRef(
                        iri = "http://0.0.0.0:3333/ontology/anything/simple/v2#hasText".toSmartIri,
                        propertyPathOperator = None
                    ),
                    obj = QueryVariable(variableName = "text"),
                    namedGraph = None
                ),
                FilterPattern(expression = CompareExpression(
                    leftArg = LangFunction(textValueVar = QueryVariable(variableName = "text")),
                    operator = CompareExpressionOperator.EQUALS,
                    rightArg = XsdLiteral(
                        value = "en",
                        datatype = "http://www.w3.org/2001/XMLSchema#string".toSmartIri
                    )
                ))
            ),
            positiveEntities = Set(
                IriRef(
                    iri = "http://0.0.0.0:3333/ontology/anything/simple/v2#hasText".toSmartIri,
                    propertyPathOperator = None
                ),
                IriRef(
                    iri = "http://0.0.0.0:3333/ontology/anything/simple/v2#Thing".toSmartIri,
                    propertyPathOperator = None
                ),
                IriRef(
                    iri = "http://www.w3.org/1999/02/22-rdf-syntax-ns#type".toSmartIri,
                    propertyPathOperator = None
                ),
                QueryVariable(variableName = "text"),
                QueryVariable(variableName = "resource")
            )
        )
    )

}<|MERGE_RESOLUTION|>--- conflicted
+++ resolved
@@ -941,20 +941,6 @@
                     obj = IriRef("http://api.knora.org/ontology/knora-api/simple/v2#Resource".toSmartIri, None), None),
                 StatementPattern(
                     subj = QueryVariable("mainRes"),
-<<<<<<< HEAD
-                    pred = IriRef("http://www.w3.org/1999/02/22-rdf-syntax-ns#type".toSmartIri, None),
-                    obj = IriRef("http://0.0.0.0:3333/ontology/incunabula/simple/v2#book".toSmartIri, None)
-                ),
-                StatementPattern(
-                    subj = QueryVariable("mainRes"),
-                    pred = IriRef("http://0.0.0.0:3333/ontology/incunabula/simple/v2#title".toSmartIri, None),
-                    obj = QueryVariable("propVal0")
-                ),
-                StatementPattern(
-                    subj = IriRef("http://0.0.0.0:3333/ontology/incunabula/simple/v2#title".toSmartIri, None),
-                    pred = IriRef("http://api.knora.org/ontology/knora-api/simple/v2#objectType".toSmartIri, None),
-                    obj = IriRef("http://www.w3.org/2001/XMLSchema#string".toSmartIri, None)
-=======
                     pred = IriRef("http://www.w3.org/1999/02/22-rdf-syntax-ns#type".toSmartIri,None),
                     obj = IriRef("http://0.0.0.0:3333/ontology/0803/incunabula/simple/v2#book".toSmartIri,None)
                 ),
@@ -967,7 +953,6 @@
                     subj = IriRef("http://0.0.0.0:3333/ontology/0803/incunabula/simple/v2#title".toSmartIri,None),
                     pred = IriRef("http://api.knora.org/ontology/knora-api/simple/v2#objectType".toSmartIri,None),
                     obj = IriRef("http://www.w3.org/2001/XMLSchema#string".toSmartIri,None)
->>>>>>> ae2886b9
                 ),
                 StatementPattern(
                     subj = QueryVariable("propVal0"),
@@ -977,21 +962,14 @@
                 FilterPattern(RegexFunction(QueryVariable("propVal0"), "Zeit", "i"))
             ),
             positiveEntities = Set(
-<<<<<<< HEAD
-                IriRef("http://api.knora.org/ontology/knora-api/simple/v2#isMainResource".toSmartIri, None),
-                IriRef("http://api.knora.org/ontology/knora-api/simple/v2#objectType".toSmartIri, None),
-                IriRef("http://0.0.0.0:3333/ontology/incunabula/simple/v2#book".toSmartIri, None),
-                IriRef("http://0.0.0.0:3333/ontology/incunabula/simple/v2#title".toSmartIri, None),
-                IriRef("http://www.w3.org/2001/XMLSchema#string".toSmartIri, None),
-                IriRef("http://api.knora.org/ontology/knora-api/simple/v2#Resource".toSmartIri, None),
-=======
+
                 IriRef("http://api.knora.org/ontology/knora-api/simple/v2#isMainResource".toSmartIri,None),
                 IriRef("http://api.knora.org/ontology/knora-api/simple/v2#objectType".toSmartIri,None),
                 IriRef("http://0.0.0.0:3333/ontology/0803/incunabula/simple/v2#book".toSmartIri,None),
                 IriRef("http://0.0.0.0:3333/ontology/0803/incunabula/simple/v2#title".toSmartIri,None),
                 IriRef("http://www.w3.org/2001/XMLSchema#string".toSmartIri,None),
                 IriRef("http://api.knora.org/ontology/knora-api/simple/v2#Resource".toSmartIri,None),
->>>>>>> ae2886b9
+
                 QueryVariable("propVal0"),
                 IriRef("http://www.w3.org/1999/02/22-rdf-syntax-ns#type".toSmartIri, None),
                 QueryVariable("mainRes")
@@ -1002,7 +980,7 @@
     val QueryWithMatchFunction: String =
         """
           |PREFIX knora-api: <http://api.knora.org/ontology/knora-api/simple/v2#>
-          |PREFIX anything: <http://0.0.0.0:3333/ontology/anything/simple/v2#>
+          |PREFIX anything: <http://0.0.0.0:3333/ontology/0001/anything/simple/v2#>
           |
           |CONSTRUCT {
           |    ?resource a anything:Thing .
@@ -1018,13 +996,13 @@
         whereClause = WhereClause(
             patterns = Vector(
                 StatementPattern(
-                    obj = IriRef("http://0.0.0.0:3333/ontology/anything/simple/v2#Thing".toSmartIri),
+                    obj = IriRef("http://0.0.0.0:3333/ontology/0001/anything/simple/v2#Thing".toSmartIri),
                     pred = IriRef("http://www.w3.org/1999/02/22-rdf-syntax-ns#type".toSmartIri),
                     subj = QueryVariable(variableName = "resource")
                 ),
                 StatementPattern(
                     obj = QueryVariable(variableName = "text"),
-                    pred = IriRef("http://0.0.0.0:3333/ontology/anything/simple/v2#hasText".toSmartIri),
+                    pred = IriRef("http://0.0.0.0:3333/ontology/0001/anything/simple/v2#hasText".toSmartIri),
                     subj = QueryVariable(variableName = "resource")
                 ),
                 FilterPattern(expression = FunctionCallExpression(
@@ -1036,12 +1014,12 @@
                 QueryVariable("resource"),
                 QueryVariable("text"),
                 IriRef("http://www.w3.org/1999/02/22-rdf-syntax-ns#type".toSmartIri),
-                IriRef("http://0.0.0.0:3333/ontology/anything/simple/v2#hasText".toSmartIri),
-                IriRef("http://0.0.0.0:3333/ontology/anything/simple/v2#Thing".toSmartIri)
+                IriRef("http://0.0.0.0:3333/ontology/0001/anything/simple/v2#hasText".toSmartIri),
+                IriRef("http://0.0.0.0:3333/ontology/0001/anything/simple/v2#Thing".toSmartIri)
             )
         ),
         constructClause = ConstructClause(statements = Vector(StatementPattern(
-            obj = IriRef("http://0.0.0.0:3333/ontology/anything/simple/v2#Thing".toSmartIri),
+            obj = IriRef("http://0.0.0.0:3333/ontology/0001/anything/simple/v2#Thing".toSmartIri),
             pred = IriRef("http://www.w3.org/1999/02/22-rdf-syntax-ns#type".toSmartIri),
             subj = QueryVariable(variableName = "resource")
         )))
@@ -1050,7 +1028,7 @@
     val QueryWithFilterContainingLang: String =
         """
           |PREFIX knora-api: <http://api.knora.org/ontology/knora-api/simple/v2#>
-          |PREFIX anything: <http://0.0.0.0:3333/ontology/anything/simple/v2#>
+          |PREFIX anything: <http://0.0.0.0:3333/ontology/0001/anything/simple/v2#>
           |
           |CONSTRUCT {
           |    ?resource a anything:Thing .
@@ -1069,7 +1047,7 @@
                 propertyPathOperator = None
             ),
             obj = IriRef(
-                iri = "http://0.0.0.0:3333/ontology/anything/simple/v2#Thing".toSmartIri,
+                iri = "http://0.0.0.0:3333/ontology/0001/anything/simple/v2#Thing".toSmartIri,
                 propertyPathOperator = None
             ),
             namedGraph = None
@@ -1083,7 +1061,7 @@
                         propertyPathOperator = None
                     ),
                     obj = IriRef(
-                        iri = "http://0.0.0.0:3333/ontology/anything/simple/v2#Thing".toSmartIri,
+                        iri = "http://0.0.0.0:3333/ontology/0001/anything/simple/v2#Thing".toSmartIri,
                         propertyPathOperator = None
                     ),
                     namedGraph = None
@@ -1091,7 +1069,7 @@
                 StatementPattern(
                     subj = QueryVariable(variableName = "resource"),
                     pred = IriRef(
-                        iri = "http://0.0.0.0:3333/ontology/anything/simple/v2#hasText".toSmartIri,
+                        iri = "http://0.0.0.0:3333/ontology/0001/anything/simple/v2#hasText".toSmartIri,
                         propertyPathOperator = None
                     ),
                     obj = QueryVariable(variableName = "text"),
@@ -1108,11 +1086,11 @@
             ),
             positiveEntities = Set(
                 IriRef(
-                    iri = "http://0.0.0.0:3333/ontology/anything/simple/v2#hasText".toSmartIri,
+                    iri = "http://0.0.0.0:3333/ontology/0001/anything/simple/v2#hasText".toSmartIri,
                     propertyPathOperator = None
                 ),
                 IriRef(
-                    iri = "http://0.0.0.0:3333/ontology/anything/simple/v2#Thing".toSmartIri,
+                    iri = "http://0.0.0.0:3333/ontology/0001/anything/simple/v2#Thing".toSmartIri,
                     propertyPathOperator = None
                 ),
                 IriRef(
