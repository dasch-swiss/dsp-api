--- conflicted
+++ resolved
@@ -206,9 +206,6 @@
 lazy val EmbeddedJenaTDBTest = config("tdb") extend(Test)
 lazy val javaEmbeddedJenaTDBTestOptions = Seq(
     "-Dconfig.resource=jenatdb.conf"
-<<<<<<< HEAD
-) ++ javaTestOptions
-=======
 ) ++ javaTestOptions
 
 // The 'IntegrationTest' config does not need to be created here, as it is a built-in config!
@@ -216,34 +213,4 @@
 // The test need to be stored in the 'it' (and not 'test') folder. The standard source hierarchy is used, e.g., 'src/it/scala'
 lazy val javaIntegrationTestOptions = Seq(
     "-Dconfig.resource=graphdb.conf"
-) ++ javaTestOptions
-
-// skip test before creating fat-jar
-test in assembly := {}
-
-// set fat-jar main class
-mainClass in assembly := Some("org.knora.webapi.Main")
-
-// change merge strategy for fat-jar
-assemblyMergeStrategy in assembly := {
-    case PathList("org", "apache", "commons", "logging", xs @ _*)   => MergeStrategy.first
-    case PathList("META-INF", xs @ _*) =>
-    xs.map(_.toLowerCase) match {
-        case ("manifest.mf" :: Nil) | ("index.list" :: Nil) | ("dependencies" :: Nil) =>
-        MergeStrategy.discard
-        case ps @ (x :: xs) if ps.last.endsWith(".sf") || ps.last.endsWith(".dsa") || ps.last.endsWith("license") || ps.last.endsWith("license.txt") || ps.last.endsWith("notice") || ps.last.endsWith("notice.txt") =>
-        MergeStrategy.discard
-        case "plexus" :: xs =>
-        MergeStrategy.discard
-        case "services" :: xs =>
-        MergeStrategy.filterDistinctLines
-        case ("spring.schemas" :: Nil) | ("spring.handlers" :: Nil) =>
-        MergeStrategy.filterDistinctLines
-        case ps@(x :: xs) if ps.last.endsWith("aop.xml") => MergeStrategy.first
-        case _ => MergeStrategy.deduplicate
-    }
-    case x =>
-    val oldStrategy = (assemblyMergeStrategy in assembly).value
-    oldStrategy(x)
-}
->>>>>>> 7211e503
+) ++ javaTestOptions