
import com.typesafe.sbt.SbtNativePackager.autoImport.NativePackagerHelper._
import com.typesafe.sbt.packager.docker.DockerPlugin.autoImport.{Docker, dockerRepository}
import com.typesafe.sbt.packager.docker.{Cmd, ExecCmd}
import org.knora.Dependencies
import sbt.Keys.version

import scala.sys.process.Process

//////////////////////////////////////
// GLOBAL SETTINGS
//////////////////////////////////////

// custom docker-compose plugin settings
lazy val GDB = config("gdb") extend Default

lazy val GDBSIPI = config("gdbsipi") extend Default

lazy val aggregatedProjects: Seq[ProjectReference] = Seq(docs, salsah1, webapi, knoraGraphDbSe, knoraGraphdbFree, knoraSipi, knoraAssets)

lazy val buildSettings = Dependencies.Versions ++ Seq(
    organization := "org.knora",
    version := (ThisBuild / version).value
)

lazy val rootBaseDir = baseDirectory.in(ThisBuild)

lazy val root: Project = Project(id = "knora", file("."))
  .aggregate(aggregatedProjects: _*)
  .enablePlugins(DockerComposePlugin, GitVersioning, GitBranchPrompt)
  .settings(Dependencies.Versions)
  .settings(
      // values set for all sub-projects
      // These are normal sbt settings to configure for release, skip if already defined

      ThisBuild / licenses := Seq("AGPL-3.0" -> url("https://opensource.org/licenses/AGPL-3.0")),
      ThisBuild / homepage := Some(url("https://github.com/dhlab-basel/Knora")),
      ThisBuild / scmInfo := Some(ScmInfo(url("https://github.com/dhlab-basel/Knora"), "scm:git:git@github.com:dhlab-basel/Knora.git")),

      // use 'git describe' for deriving the version
      git.useGitDescribe := true,

      // override generated version string because docker hub rejects '+' in tags
      ThisBuild / version ~= (_.replace('+', '-')),

      // use Ctrl-c to stop current task but not quit SBT
      Global / cancelable := true,

      publish / skip := true,

      Dependencies.sysProps := sys.props.toString(),
      Dependencies.sysEnvs := sys.env.toString(),

      // these can be set by the user as system environment variables
      ThisBuild / Dependencies.gdbHomePath := sys.env.getOrElse("KNORA_GDB_HOME", sys.props("user.dir") + "/triplestores/graphdb/home"),
      ThisBuild / Dependencies.gdbLicensePath := sys.env.getOrElse("KNORA_GDB_LICENSE", sys.props("user.dir") + "/triplestores/graphdb/graphdb.license"),

      // these are calculated in their respective targets
      Dependencies.knoraSipiImage := "dhlabbasel/knora-sipi:" + version.value,
      Dependencies.knoraGdbImage := {
          if (Dependencies.gdbTypeString.equals("graphdb-free")) {
              "dhlabbasel/knora-graphdb-free:" + version.value
          } else {
              "dhlabbasel/knora-graphdb-se:" + version.value
          }
      },
      Dependencies.knoraWebapiImage := "dhlabbasel/webapi:" + version.value,
      Dependencies.knoraSalsah1Image := "dhlabbasel/salsah1:" + version.value,

      // use these values for variable substitution in the docker-compose.yml
      variablesForSubstitution := Map(
          "KNORA_GDB_HOME" -> Dependencies.gdbHomePath.value,
          "KNORA_GDB_LICENSE" -> Dependencies.gdbLicensePath.value,
          "KNORA_GDB_TYPE" -> Dependencies.gdbTypeString,
          "KNORA_GDB_IMAGE" -> Dependencies.knoraGdbImage.value,
          "KNORA_SIPI_IMAGE" -> Dependencies.knoraSipiImage.value,
          "KNORA_WEBAPI_IMAGE" -> Dependencies.knoraWebapiImage.value,
          "KNORA_SALSAH1_IMAGE" -> Dependencies.knoraSalsah1Image.value
      ),

      dockerImageCreationTask := Seq(
          (salsah1 / Docker / publishLocal).value,
          (webapi / Docker / publishLocal).value,
          (knoraGraphDbSe / Docker / publishLocal).value,
          (knoraGraphdbFree / Docker / publishLocal).value,
          (knoraSipi / Docker / publishLocal).value
      )
  )


//////////////////////////////////////
// DOCS (./docs)
//////////////////////////////////////

// Define `Configuration` instances representing our different documentation trees
lazy val ParadoxSite = config("paradox")

<<<<<<< HEAD
lazy val docs: Project = knoraModule("docs")
  .enablePlugins(JekyllPlugin, ParadoxPlugin, ParadoxSitePlugin, ParadoxMaterialThemePlugin, GhpagesPlugin)
  .configs(
      ParadoxSite
  )
  .settings(
      // Apply default settings to our two custom configuration instances
      ParadoxSitePlugin.paradoxSettings(ParadoxSite),
      ParadoxMaterialThemePlugin.paradoxMaterialThemeGlobalSettings, // paradoxTheme and version
      ParadoxMaterialThemePlugin.paradoxMaterialThemeSettings(ParadoxSite)
  )
  .settings(

      // Ghpages settings
      ghpagesNoJekyll := true,
      git.remoteRepo := "git@github.com:dhlab-basel/Knora.git",
      ghpagesCleanSite / excludeFilter :=
        new FileFilter {
            def accept(f: File) = (ghpagesRepository.value / "CNAME").getCanonicalPath == f.getCanonicalPath
        } || "LICENSE.md" || "README.md",

      // (sbt-site) Customize the source directory
      // sourceDirectory in Jekyll := sourceDirectory.value / "overview",
      ParadoxSite / sourceDirectory := sourceDirectory.value / "paradox",

      // (sbt-site) Customize the output directory (subdirectory of site)
      ParadoxSite / siteSubdirName := "paradox",

      // Set some paradox properties
      ParadoxSite / paradoxProperties ++= Map(
          "project.name" -> "Knora Documentation",
          "github.base_url" -> "https://github.com/dhlab-basel/Knora",
          "image.base_url" -> ".../assets/images",
          "extref.rfc.base_url" -> "http://tools.ietf.org/html/rfc%s",
          "snip.src.base_dir" -> ((baseDirectory in ThisBuild).value / "webapi" / "src" / "main" / "scala").getAbsolutePath,
          "snip.test.base_dir" -> ((baseDirectory in ThisBuild).value / "webapi" / "src" / "test" / "scala").getAbsolutePath
      ),

      // Paradox Material Theme Settings
      ParadoxSite / paradoxMaterialTheme ~= {
          _.withColor("blue", "yellow")
            .withRepository(uri("https://github.com/dhlab-basel/Knora/docs"))
            .withFavicon("cloud")
            .withLogoIcon("cloud")
            .withSocial(
                uri("https://github.com/dhlab-basel"),
                uri("https://twitter.com/dhlabbasel")
            )
            .withLanguage(java.util.Locale.ENGLISH)
            .withCopyright("Copyright 2015-2019 the contributors (see Contributors.md)")
      },
      makeSite / mappings ++= Seq(
          file("docs/src/api-admin/index.html") -> "api-admin/index.html",
          file("docs/src/api-admin/swagger.json") -> "api-admin/swagger.json"
      ),
      makeSite := makeSite.dependsOn(buildPrequisites).value
  )
=======
lazy val docs = knoraModule("docs")
        .enablePlugins(JekyllPlugin, ParadoxPlugin, ParadoxSitePlugin, ParadoxMaterialThemePlugin, GhpagesPlugin)
        .configs(
            ParadoxSite
        )
        .settings(
            // Apply default settings to our two custom configuration instances
            ParadoxSitePlugin.paradoxSettings(ParadoxSite),
            ParadoxMaterialThemePlugin.paradoxMaterialThemeGlobalSettings, // paradoxTheme and version
            ParadoxMaterialThemePlugin.paradoxMaterialThemeSettings(ParadoxSite),

            // Skip packageDoc and packageSrc task on stage
            Compile / packageDoc / mappings := Seq(),
            Compile / packageSrc / mappings := Seq(),
        )
        .settings(

            // Ghpages settings
            ghpagesNoJekyll := true,
            git.remoteRepo := "git@github.com:dhlab-basel/Knora.git",
            ghpagesCleanSite / excludeFilter :=
                    new FileFilter {
                        def accept(f: File) = (ghpagesRepository.value / "CNAME").getCanonicalPath == f.getCanonicalPath
                    } || "LICENSE.md" || "README.md",

            // (sbt-site) Customize the source directory
            // sourceDirectory in Jekyll := sourceDirectory.value / "overview",
            ParadoxSite / sourceDirectory := sourceDirectory.value / "paradox",

            // (sbt-site) Customize the output directory (subdirectory of site)
            ParadoxSite / siteSubdirName := "paradox",

            // Set some paradox properties
            ParadoxSite / paradoxProperties ++= Map(
                "project.name" -> "Knora Documentation",
                "github.base_url" -> "https://github.com/dhlab-basel/Knora",
                "image.base_url" -> ".../assets/images",
                "extref.rfc.base_url" -> "http://tools.ietf.org/html/rfc%s",
                "snip.src.base_dir" -> ((baseDirectory in ThisBuild).value / "webapi" / "src" / "main" / "scala").getAbsolutePath,
                "snip.test.base_dir" -> ((baseDirectory in ThisBuild).value / "webapi" / "src" / "test" / "scala").getAbsolutePath
            ),

            // Paradox Material Theme Settings
            ParadoxSite / paradoxMaterialTheme ~= {
                _.withColor("blue", "yellow")
                        .withRepository(uri("https://github.com/dhlab-basel/Knora/docs"))
                        .withFavicon("cloud")
                        .withLogoIcon("cloud")
                        .withSocial(
                            uri("https://github.com/dhlab-basel"),
                            uri("https://twitter.com/dhlabbasel")
                        )
                        .withLanguage(java.util.Locale.ENGLISH)
                        .withCopyright("Copyright 2015-2019 the contributors (see Contributors.md)")
            },
            makeSite / mappings ++= Seq(
                file("docs/src/api-admin/index.html") -> "api-admin/index.html",
                file("docs/src/api-admin/swagger.json") -> "api-admin/swagger.json"
            ),
            makeSite := makeSite.dependsOn(buildPrequisites).value
        )
>>>>>>> 3368a3a2

lazy val buildPrequisites = taskKey[Unit]("Build typescript API documentation and Graphviz diagrams.")

docs / buildPrequisites := {
    val s: TaskStreams = streams.value

    val execDir: Option[File] = if (sys.props("user.dir").endsWith("docs")) {
        // running from docs directory, which is fine
        None
    } else {
        // running from project root directory
        Some(new File(sys.props("user.dir") + "/docs"))
    }

    val shell: Seq[String] = if (sys.props("os.name").contains("Windows")) Seq("cmd", "/c") else Seq("bash", "-c")
    val clean: Seq[String] = shell :+ "make clean"
    val jsonformat: Seq[String] = shell :+ "make jsonformat"
    val graphvizfigures: Seq[String] = shell :+ "make graphvizfigures"
    val jsonformattest: Seq[String] = shell :+ "make jsonformattest"

    s.log.info("building typescript documentation and graphviz diagrams...")

    if ((Process(clean, execDir) #&& Process(jsonformattest, execDir) #&& Process(jsonformat, execDir) #&& Process(graphvizfigures, execDir) !) == 0) {
        Thread.sleep(500)
        s.log.success("typescript documentation and graphviz diagrams built successfully")
    } else {
        throw new IllegalStateException("typescript documentation and graphviz diagrams failed to build")
    }
}


//////////////////////////////////////
// Knora's custom GraphDB-SE
//////////////////////////////////////

lazy val graphdbseCommonSettings = Seq(
    name := "knora-graphdb-se"
)

lazy val knoraGraphDbSe: Project = knoraModule("knora-graphdb-se")
  .enablePlugins(DockerPlugin)
  .settings(
      graphdbseCommonSettings
  )
  .settings( // enable deployment staging with `sbt stage`
      // Skip packageDoc and packageSrc task on stage
      Compile / packageDoc / mappings := Seq(),
      Compile / packageSrc / mappings := Seq(),
      Universal / mappings ++= {
          // copy the webapi/scripts folder
          directory("webapi/scripts")
      },

      // add dockerCommands used to create the image
      // docker:stage, docker:publishLocal, docker:publish, docker:clean

      dockerRepository := Some("dhlabbasel"),

      maintainer := "400790+subotic@users.noreply.github.com",

      Docker / dockerExposedPorts ++= Seq(7200),
      Docker / dockerCommands := Seq(
          // FIXME: Someday find out how to reference here Dependencies.Versions.gdbSEImage
          Cmd("FROM", "ontotext/graphdb:8.5.0-se"),
          Cmd("LABEL", s"""MAINTAINER="${maintainer.value}""""),
<<<<<<< HEAD
          Cmd("ADD", "opt/docker/scripts", "/scripts"),
          ExecCmd("RUN", "mkdir -p /graphdb && cp /scripts/KnoraRules.pie /graphdb/KnoraRules.pie && rm -rf /scripts"),
=======
          Cmd("COPY", "opt/docker/scripts", "/scripts"),
          Cmd("RUN", "mkdir -p /graphdb && cp /scripts/KnoraRules.pie /graphdb/KnoraRules.pie && rm -rf /scripts"),
>>>>>>> 3368a3a2
      )
  )

//////////////////////////////////////
// Knora's custom GraphDB-Free
//////////////////////////////////////

lazy val graphdbfreeCommonSettings = Seq(
    name := "knora-graphdb-free"
)

lazy val knoraGraphdbFree: Project = knoraModule("knora-graphdb-free")
  .enablePlugins(DockerPlugin)
  .settings(
      graphdbfreeCommonSettings
  )
  .settings(
      // Skip packageDoc and packageSrc task on stage
      Compile / packageDoc / mappings := Seq(),
      Compile / packageSrc / mappings := Seq(),
      Universal / mappings ++= {
          // copy the webapi/scripts folder
          directory("webapi/scripts")
      },

      // add dockerCommands used to create the image
      // docker:stage, docker:publishLocal, docker:publish, docker:clean

      dockerRepository := Some("dhlabbasel"),

      maintainer := "400790+subotic@users.noreply.github.com",

      Docker / dockerExposedPorts ++= Seq(7200),
      Docker / dockerCommands := Seq(
          // FIXME: Someday find out how to reference here Dependencies.Versions.gdbFreeImage
          Cmd("FROM", "dhlabbasel/graphdb:8.10.0-free"),
          Cmd("LABEL", s"""MAINTAINER="${maintainer.value}""""),
<<<<<<< HEAD
          Cmd("ADD", "opt/docker/scripts", "/scripts"),
          ExecCmd("RUN", "mkdir -p /graphdb && cp /scripts/KnoraRules.pie /graphdb/KnoraRules.pie && rm -rf /scripts"),
=======
          Cmd("COPY", "opt/docker/scripts", "/scripts"),
          Cmd("RUN", "mkdir -p /graphdb && cp /scripts/KnoraRules.pie /graphdb/KnoraRules.pie && rm -rf /scripts"),
>>>>>>> 3368a3a2
      )
  )

//////////////////////////////////////
// Knora's custom Sipi
//////////////////////////////////////

lazy val knoraSipiCommonSettings = Seq(
    name := "knora-sipi"
)

lazy val knoraSipi: Project = knoraModule("knora-sipi")
  .enablePlugins(DockerPlugin)
  .settings(
      knoraSipiCommonSettings
  )
  .settings(
      // Skip packageDoc and packageSrc task on stage
      Compile / packageDoc / mappings := Seq(),
      Compile / packageSrc / mappings := Seq(),
      Universal / mappings ++= {
          // copy the sipi/scripts folder
          directory("sipi/scripts")
      },

      // add dockerCommands used to create the image
      // docker:stage, docker:publishLocal, docker:publish, docker:clean

      dockerRepository := Some("dhlabbasel"),

      maintainer := "400790+subotic@users.noreply.github.com",

      Docker / dockerExposedPorts ++= Seq(1024),
      Docker / dockerCommands := Seq(
          // FIXME: Someday find out how to reference here Dependencies.Versions.sipiImage
          Cmd("FROM", "dhlabbasel/sipi:v2.0.1"),
          Cmd("LABEL", s"""MAINTAINER="${maintainer.value}""""),
          Cmd("COPY", "opt/docker/scripts", "/sipi/scripts"),
      )
  )


//////////////////////////////////////
// Knora's assets
//////////////////////////////////////

lazy val knoraAssetsCommonSettings = Seq(
    name := "knora-assets"
)

lazy val knoraAssets: Project = knoraModule("knora-assets")
  .enablePlugins(DockerPlugin)
  .settings(
      knoraAssetsCommonSettings
  )
  .settings(
      // Skip packageDoc and packageSrc task on stage
      Compile / packageDoc / mappings := Seq(),
      Compile / packageSrc / mappings := Seq(),
      Universal / mappings ++= {
          // copy the different folders
          directory("webapi/scripts") ++
            directory("webapi/_test_data") ++
            directory("webapi/_assets") ++
            directory("knora-ontologies")
      },

      // add dockerCommands used to create the image
      // docker:stage, docker:publishLocal, docker:publish, docker:clean

      dockerRepository := Some("dhlabbasel"),

      maintainer := "400790+subotic@users.noreply.github.com",
      Docker / dockerExposedPorts ++= Seq(9999), // not used. added just so that there is no warning
      Docker / dockerCommands := Seq(
          Cmd("FROM", "scratch"),
          Cmd("LABEL", s"""MAINTAINER="${maintainer.value}""""),
          Cmd("COPY", "opt/docker", "/assets")
      )
  )

//////////////////////////////////////
// Knora upgrade scripts
//////////////////////////////////////

lazy val upgradeCommonSettings = Seq(
    name := "upgrade"
)

lazy val upgrade: Project = knoraModule("upgrade")
  .dependsOn(webapi)
  .enablePlugins(JavaAppPackaging, DockerPlugin)
  .settings(
      upgradeCommonSettings,
      Dependencies.upgradeLibraryDependencies,
      // add files inside 'knora-ontologies' folder to the classpath
      Runtime / unmanagedClasspath ++= Seq(
          rootBaseDir.value / "knora-ontologies",
      ),
  )
  .settings(
      scalacOptions ++= Seq("-feature", "-unchecked", "-deprecation", "-Yresolve-term-conflict:package"),
      logLevel := Level.Info,
      run / fork := true,
      run / javaOptions ++= upgradeJavaRunOptions,
      Compile / run / mainClass := Some("org.knora.upgrade.Main"),
      Test / fork := true,
      Test / javaOptions ++= upgradeJavaTestOptions,
      Test / parallelExecution := false,
      /* show full stack traces and test case durations */
      Test / testOptions += Tests.Argument("-oDF"),
  )
  .settings(
      // Skip packageDoc and packageSrc task on stage
      Compile / packageDoc / mappings := Seq(),
      Compile / packageSrc / mappings := Seq(),
      Universal / mappings ++= {
          // copy the different folders
          directory("upgrade/graphdb-se") ++
            directory("knora-ontologies"),
      },

      // add 'knora-ontologies' directory to the classpath of the start script,
      Universal / scriptClasspath := Seq("../knora-ontologies/") ++ scriptClasspath.value,

      // add dockerCommands used to create the image
      // docker:stage, docker:publishLocal, docker:publish, docker:clean
      dockerRepository := Some("dhlabbasel"),
      dockerUpdateLatest := true,
      maintainer := "400790+subotic@users.noreply.github.com",
      Docker / dockerCommands := Seq(
          Cmd("FROM", "openjdk:10-jre-slim-sid"),
          Cmd("LABEL", s"""MAINTAINER="${maintainer.value}""""),
<<<<<<< HEAD
          Cmd("RUN", "apt-get update && apt-get install -y curl"),

          Cmd("ENV", """KNORA_UPGRADE_DOCKER="true""""),
          Cmd("ADD", "opt/docker", "/upgrade"),
          Cmd("WORKDIR", "/upgrade/graphdb-se"),
          ExecCmd("ENTRYPOINT", "./auto-upgrade.sh"),
      ),
=======
          Cmd("COPY", "opt/docker", "/"),
          Cmd("RUN", "pip install -r /upgrade/requirements.txt"),
          Cmd("ENTRYPOINT", "/upgrade/update-repository.py"),
          Cmd("CMD", "-h")
      )
>>>>>>> 3368a3a2
  )

lazy val upgradeJavaRunOptions = Seq(
    // "-showversion",
    "-Xms1G",
    "-Xmx1G"
    // "-verbose:gc",
    //"-XX:+UseG1GC",
    //"-XX:MaxGCPauseMillis=500",
    //"-XX:MaxMetaspaceSize=4096m"
)

lazy val upgradeJavaTestOptions = Seq(
    // "-showversion",
    "-Xms1G",
    "-Xmx1G"
    // "-verbose:gc",
    //"-XX:+UseG1GC",
    //"-XX:MaxGCPauseMillis=500",
    //"-XX:MaxMetaspaceSize=4096m"
)

//////////////////////////////////////
// SALSAH1 (./salsah1)
//////////////////////////////////////

lazy val salsahCommonSettings = Seq(
    name := "salsah1"
)

<<<<<<< HEAD
lazy val salsah1: Project = knoraModule("salsah1")
  .enablePlugins(JavaAppPackaging, DockerPlugin, DockerComposePlugin)
  .configs(
      HeadlessTest
  )
  .settings(
      salsahCommonSettings,
      Revolver.settings
  )
  .settings(inConfig(HeadlessTest)(
      Defaults.testTasks ++ Seq(
          fork := true,
          javaOptions ++= javaHeadlessTestOptions,
          testOptions += Tests.Argument("-oDF") // show full stack traces and test case durations
      )
  ): _*)
  .settings(
      Dependencies.salsahLibraryDependencies,
      logLevel := Level.Info,
      run / fork := true,
      run / javaOptions ++= javaRunOptions,
      Compile / run / mainClass := Some("org.knora.salsah.Main"),
      Test / fork := true,
      Test / javaOptions ++= javaTestOptions,
      Test / parallelExecution := false,
      /* show full stack traces and test case durations */
      Test / testOptions += Tests.Argument("-oDF")
  )
  .settings( // enable deployment staging with `sbt stage`
      Universal / mappings ++= {
          // copy the public folder
          directory("salsah1/src/public") ++
            // copy the configuration files to config directory
            // contentOf("salsah1/configs").toMap.mapValues("config/" + _) ++
            // copy configuration files to config directory
            contentOf("salsah1/src/main/resources").toMap.mapValues("config/" + _)
      },
      // add 'config' directory first in the classpath of the start script,
      scriptClasspath := Seq("../config/") ++ scriptClasspath.value,
      // need this here, but why?
      Compile / mainClass := Some("org.knora.salsah.Main"),

      // add dockerCommands used to create the image
      // docker:stage, docker:publishLocal, docker:publish, docker:clean

      dockerRepository := Some("dhlabbasel"),

      maintainer := "400790+subotic@users.noreply.github.com",

      Docker / dockerExposedPorts ++= Seq(3335),
      Docker / dockerCommands := Seq(
          Cmd("FROM", "openjdk:10-jre-slim-sid"),
          Cmd("LABEL", s"""MAINTAINER="${maintainer.value}""""),

          Cmd("ENV", """LANG="en_US.UTF-8""""),
          Cmd("ENV", """JAVA_OPTS="-Dsun.jnu.encoding=UTF-8 -Dfile.encoding=UTF-8""""),
          Cmd("ENV", "KNORA_SALSAH1_DEPLOYED=true"),
          Cmd("ENV", "KNORA_SALSAH1_WORKDIR=/salsah1"),

          Cmd("ADD", "opt/docker", "/salsah1"),
          Cmd("WORKDIR", "/salsah1"),

          Cmd("EXPOSE", "3335"),

          ExecCmd("ENTRYPOINT", "bin/salsah1"),
      ),


  )
=======
lazy val salsah1 = knoraModule("salsah1")
        .enablePlugins(JavaAppPackaging, DockerPlugin, DockerComposePlugin)
        .configs(
            HeadlessTest
        )
        .settings(
            salsahCommonSettings,
            Revolver.settings
        )
        .settings(inConfig(HeadlessTest)(
            Defaults.testTasks ++ Seq(
                fork := true,
                javaOptions ++= javaHeadlessTestOptions,
                testOptions += Tests.Argument("-oDF") // show full stack traces and test case durations
            )
        ): _*)
        .settings(
            Dependencies.salsahLibraryDependencies,
            logLevel := Level.Info,
            run / fork := true,
            run / javaOptions ++= javaRunOptions,
            Compile / run / mainClass := Some("org.knora.salsah.Main"),
            Test / fork := true,
            Test / javaOptions ++= javaTestOptions,
            Test / parallelExecution := false,
            /* show full stack traces and test case durations */
            Test / testOptions += Tests.Argument("-oDF")
        )
        .settings( // enable deployment staging with `sbt stage`
            // Skip packageDoc and packageSrc task on stage
            Compile / packageDoc / mappings := Seq(),
            Compile / packageSrc / mappings := Seq(),
            Universal / mappings ++= {
                // copy the public folder
                directory("salsah1/src/public") ++
                // copy the configuration files to config directory
                // contentOf("salsah1/configs").toMap.mapValues("config/" + _) ++
                // copy configuration files to config directory
                contentOf("salsah1/src/main/resources").toMap.mapValues("config/" + _)
            },
            // add 'config' directory first in the classpath of the start script,
            scriptClasspath := Seq("../config/") ++ scriptClasspath.value,
            // need this here, but why?
            Compile / mainClass := Some("org.knora.salsah.Main"),

            // add dockerCommands used to create the image
            // docker:stage, docker:publishLocal, docker:publish, docker:clean

            dockerRepository := Some("dhlabbasel"),

            maintainer := "ivan.subotic@unibas.ch",

            Docker / dockerExposedPorts ++= Seq(3335),
            Docker / dockerCommands := Seq(
                Cmd("FROM", "adoptopenjdk/openjdk11:alpine-jre"),
                Cmd("LABEL", s"""MAINTAINER="${maintainer.value}""""),

                Cmd("ENV", """LANG="en_US.UTF-8""""),
                Cmd("ENV", """JAVA_OPTS="-Dsun.jnu.encoding=UTF-8 -Dfile.encoding=UTF-8""""),
                Cmd("ENV", "KNORA_SALSAH1_DEPLOYED=true"),
                Cmd("ENV", "KNORA_SALSAH1_WORKDIR=/salsah1"),

                Cmd("RUN apk update && apk upgrade && apk add bash"),

                Cmd("COPY", "opt/docker", "/salsah1"),
                Cmd("WORKDIR", "/salsah1"),

                Cmd("EXPOSE", "3335"),

                ExecCmd("ENTRYPOINT", "bin/salsah1"),
            ),


        )
>>>>>>> 3368a3a2

lazy val javaRunOptions = Seq(
    // "-showversion",
    "-Xms256m",
    "-Xmx256m"
    // "-verbose:gc",
    //"-XX:+UseG1GC",
    //"-XX:MaxGCPauseMillis=500"
)

lazy val javaTestOptions = Seq(
    // "-showversion",
    "-Xms512m",
    "-Xmx512m"
    // "-verbose:gc",
    //"-XX:+UseG1GC",
    //"-XX:MaxGCPauseMillis=500",
    //"-XX:MaxMetaspaceSize=4096m"
)


lazy val HeadlessTest = config("headless") extend (Test)
lazy val javaHeadlessTestOptions = Seq(
    "-Dconfig.resource=headless-testing.conf"
) ++ javaTestOptions



//////////////////////////////////////
// WEBAPI (./webapi)
//////////////////////////////////////

import com.typesafe.sbt.SbtNativePackager.autoImport.NativePackagerHelper._
import sbt._
import sbt.librarymanagement.Resolver

connectInput in run := true

lazy val webApiCommonSettings = Seq(
    name := "webapi"
)

// custom test and it settings
lazy val GDBSE = config("gdbse") extend Test
lazy val GDBSEIt = config("gdbse-it") extend IntegrationTest
lazy val GDBFree = config("gdbfree") extend Test
lazy val GDBFreeIt = config("gdbfree-it") extend IntegrationTest
lazy val FusekiTest = config("fuseki") extend Test
lazy val FusekiIt = config("fuseki-it") extend IntegrationTest
lazy val EmbeddedJenaTDBTest = config("tdb") extend Test

// GatlingPlugin - load testing
// JavaAgent - adds AspectJ Weaver configuration
// BuildInfoPlugin - allows generation of scala code with version information

<<<<<<< HEAD
lazy val webapi: Project = knoraModule("webapi")
  .enablePlugins(SbtTwirl, JavaAppPackaging, DockerPlugin, GatlingPlugin, JavaAgent, RevolverPlugin, BuildInfoPlugin)
  .configs(
      IntegrationTest,
      Gatling,
      GatlingIt,
      GDBSE,
      GDBSEIt,
      GDBFree,
      GDBFreeIt,
      FusekiTest,
      FusekiIt,
      EmbeddedJenaTDBTest
  )
  .settings(
      webApiCommonSettings,
      resolvers ++= Seq(
          Resolver.bintrayRepo("hseeberger", "maven")
      ),
      Dependencies.webapiLibraryDependencies
  )
  .settings(
      inConfig(Test)(Defaults.testTasks ++ baseAssemblySettings),
      inConfig(IntegrationTest)(Defaults.testSettings),
      inConfig(Gatling)(Defaults.testTasks ++ Seq(forkOptions := Defaults.forkOptionsTask.value)),
      inConfig(GatlingIt)(Defaults.testTasks ++ Seq(forkOptions := Defaults.forkOptionsTask.value)),
      inConfig(GDBSE)(Defaults.testTasks ++ Seq(forkOptions := Defaults.forkOptionsTask.value)),
      inConfig(GDBSEIt)(Defaults.testTasks ++ Seq(forkOptions := Defaults.forkOptionsTask.value)),
      inConfig(GDBFree)(Defaults.testTasks ++ Seq(forkOptions := Defaults.forkOptionsTask.value)),
      inConfig(GDBFreeIt)(Defaults.testTasks ++ Seq(forkOptions := Defaults.forkOptionsTask.value)),
      inConfig(FusekiTest)(Defaults.testTasks ++ Seq(forkOptions := Defaults.forkOptionsTask.value)),
      inConfig(FusekiIt)(Defaults.testTasks ++ Seq(forkOptions := Defaults.forkOptionsTask.value)),
      inConfig(EmbeddedJenaTDBTest)(Defaults.testTasks ++ Seq(forkOptions := Defaults.forkOptionsTask.value))
  )
  .settings(
      scalacOptions ++= Seq("-feature", "-unchecked", "-deprecation", "-Yresolve-term-conflict:package"),

      logLevel := Level.Info,

      fork := true, // always fork

      run / javaOptions := webapiJavaRunOptions,

      reStart / javaOptions ++= resolvedJavaAgents.value map { resolved =>
          "-javaagent:" + resolved.artifact.absolutePath + resolved.agent.arguments
      }, // allows sbt-javaagent to work with sbt-revolver
      reStart / javaOptions ++= webapiJavaRunOptions,

      javaAgents += Dependencies.Compile.aspectJWeaver,

      Test / parallelExecution := false,
      Test / javaOptions ++= Seq("-Dconfig.resource=graphdb-se.conf") ++ webapiJavaTestOptions,
      // Test / javaOptions ++= Seq("-Dakka.log-config-on-start=on"), // prints out akka config
      // Test / javaOptions ++= Seq("-Dconfig.trace=loads"), // prints out config locations
      Test / testOptions += Tests.Argument("-oDF"), // show full stack traces and test case durations

      IntegrationTest / javaOptions := Seq("-Dconfig.resource=graphdb-se.conf") ++ webapiJavaTestOptions,
      IntegrationTest / testOptions += Tests.Argument("-oDF"), // show full stack traces and test case durations

      Gatling / javaOptions := Seq("-Dconfig.resource=graphdb-se.conf") ++ webapiJavaTestOptions,
      Gatling / testOptions := Seq(),
      GatlingIt / javaOptions := Seq("-Dconfig.resource=graphdb-se.conf") ++ webapiJavaTestOptions,
      GatlingIt / testOptions := Seq(),

      GDBSE / javaOptions := Seq("-Dconfig.resource=graphdb-se.conf") ++ webapiJavaTestOptions,
      GDBSEIt / javaOptions := Seq("-Dconfig.resource=graphdb-se.conf") ++ webapiJavaTestOptions,
=======
lazy val webapi = knoraModule("webapi")
        .enablePlugins(SbtTwirl, JavaAppPackaging, DockerPlugin, GatlingPlugin, JavaAgent, RevolverPlugin, BuildInfoPlugin)
        .configs(
            IntegrationTest,
            Gatling,
            GatlingIt,
            GDBSE,
            GDBSEIt,
            GDBFree,
            GDBFreeIt,
            FusekiTest,
            FusekiIt,
            EmbeddedJenaTDBTest
        )
        .settings(
            webApiCommonSettings,
            resolvers ++= Seq(
                Resolver.bintrayRepo("hseeberger", "maven")
            ),
            Dependencies.webapiLibraryDependencies
        )
        .settings(
            inConfig(Test)(Defaults.testTasks ++ baseAssemblySettings),
            inConfig(IntegrationTest)(Defaults.testSettings),
            inConfig(Gatling)(Defaults.testTasks ++ Seq(forkOptions := Defaults.forkOptionsTask.value)),
            inConfig(GatlingIt)(Defaults.testTasks ++ Seq(forkOptions := Defaults.forkOptionsTask.value)),
            inConfig(GDBSE)(Defaults.testTasks ++ Seq(forkOptions := Defaults.forkOptionsTask.value)),
            inConfig(GDBSEIt)(Defaults.testTasks ++ Seq(forkOptions := Defaults.forkOptionsTask.value)),
            inConfig(GDBFree)(Defaults.testTasks ++ Seq(forkOptions := Defaults.forkOptionsTask.value)),
            inConfig(GDBFreeIt)(Defaults.testTasks ++ Seq(forkOptions := Defaults.forkOptionsTask.value)),
            inConfig(FusekiTest)(Defaults.testTasks ++ Seq(forkOptions := Defaults.forkOptionsTask.value)),
            inConfig(FusekiIt)(Defaults.testTasks ++ Seq(forkOptions := Defaults.forkOptionsTask.value)),
            inConfig(EmbeddedJenaTDBTest)(Defaults.testTasks ++ Seq(forkOptions := Defaults.forkOptionsTask.value))
        )
        .settings(
            scalacOptions ++= Seq("-feature", "-unchecked", "-deprecation", "-Yresolve-term-conflict:package"),

            logLevel := Level.Info,

            fork := true, // always fork

            run / javaOptions := webapiJavaRunOptions,

            reStart / javaOptions ++= resolvedJavaAgents.value map { resolved =>
                "-javaagent:" + resolved.artifact.absolutePath + resolved.agent.arguments
            }, // allows sbt-javaagent to work with sbt-revolver
            reStart / javaOptions ++= webapiJavaRunOptions,

            javaAgents += Dependencies.Compile.aspectJWeaver,

            Test / parallelExecution := false,
            Test / javaOptions ++= Seq("-Dconfig.resource=graphdb-se.conf") ++ webapiJavaTestOptions,
            // Test / javaOptions ++= Seq("-Dakka.log-config-on-start=on"), // prints out akka config
            // Test / javaOptions ++= Seq("-Dconfig.trace=loads"), // prints out config locations
            Test / testOptions += Tests.Argument("-oDF"), // show full stack traces and test case durations

            IntegrationTest / javaOptions := Seq("-Dconfig.resource=graphdb-se.conf") ++ webapiJavaTestOptions,
            IntegrationTest / testOptions += Tests.Argument("-oDF"), // show full stack traces and test case durations

            Gatling / javaOptions := Seq("-Dconfig.resource=graphdb-se.conf") ++ webapiJavaTestOptions,
            Gatling / testOptions := Seq(),
            GatlingIt / javaOptions := Seq("-Dconfig.resource=graphdb-se.conf") ++ webapiJavaTestOptions,
            GatlingIt / testOptions := Seq(),

            GDBSE / javaOptions := Seq("-Dconfig.resource=graphdb-se.conf") ++ webapiJavaTestOptions,
            GDBSEIt / javaOptions := Seq("-Dconfig.resource=graphdb-se.conf") ++ webapiJavaTestOptions,

            GDBFree / javaOptions := Seq("-Dconfig.resource=graphdb-free.conf") ++ webapiJavaTestOptions,
            GDBFreeIt / javaOptions := Seq("-Dconfig.resource=graphdb-free.conf") ++ webapiJavaTestOptions,

            FusekiTest / javaOptions := Seq("-Dconfig.resource=fuseki.conf") ++ webapiJavaTestOptions,
            FusekiIt / javaOptions := Seq("-Dconfig.resource=fuseki.conf") ++ webapiJavaTestOptions,

            EmbeddedJenaTDBTest / javaOptions := Seq("-Dconfig.resource=jenatdb.conf") ++ webapiJavaTestOptions

            // enable publishing the jars for test and it
            // Test / packageBin / publishArtifact := true,
            // IntegrationTest / packageBin / publishArtifact := true,
            // addArtifact(artifact in (IntegrationTest, packageBin), packageBin in IntegrationTest)
        )
        .settings(
            // prepare for publishing

            // Skip packageDoc and packageSrc task on stage
            Compile / packageDoc / mappings := Seq(),
            Compile / packageSrc / mappings := Seq(),

            Universal / mappings ++= {
                // copy the scripts folder
                directory("webapi/scripts") ++
                  // add knora-ontologies
                  directory("knora-ontologies") ++
                  // add test-data directory
                  directory("webapi/_test_data") ++
                  // copy the configuration files to config directory
                  contentOf("webapi/configs").toMap.mapValues("config/" + _) ++
                  // copy configuration files to config directory
                  contentOf("webapi/src/main/resources").toMap.mapValues("config/" + _)
            },

            // add 'config' directory to the classpath of the start script,
            Universal / scriptClasspath := Seq("../config/") ++ scriptClasspath.value,

            // need this here, so that the Manifest inside the jars has the correct main class set.
            Compile / mainClass := Some("org.knora.webapi.Main"),
            Compile / run / mainClass := Some("org.knora.webapi.Main"),

            // add dockerCommands used to create the image
            // docker:stage, docker:publishLocal, docker:publish, docker:clean

            dockerRepository := Some("dhlabbasel"),

            maintainer := "ivan.subotic@unibas.ch",

            Docker / dockerExposedPorts ++= Seq(3333, 10001),
            Docker / dockerCommands := Seq(
                Cmd("FROM", "adoptopenjdk/openjdk11:alpine-jre"),
                Cmd("LABEL", s"""MAINTAINER="${maintainer.value}""""),

                Cmd("RUN apk update && apk upgrade && apk add bash"),

                Cmd("COPY", "opt/docker", "/webapi"),
                Cmd("WORKDIR", "/webapi"),

                Cmd("EXPOSE", "3333"),

                ExecCmd("ENTRYPOINT", "bin/webapi"),
            )
>>>>>>> 3368a3a2

      GDBFree / javaOptions := Seq("-Dconfig.resource=graphdb-free.conf") ++ webapiJavaTestOptions,
      GDBFreeIt / javaOptions := Seq("-Dconfig.resource=graphdb-free.conf") ++ webapiJavaTestOptions,

      FusekiTest / javaOptions := Seq("-Dconfig.resource=fuseki.conf") ++ webapiJavaTestOptions,
      FusekiIt / javaOptions := Seq("-Dconfig.resource=fuseki.conf") ++ webapiJavaTestOptions,

      EmbeddedJenaTDBTest / javaOptions := Seq("-Dconfig.resource=jenatdb.conf") ++ webapiJavaTestOptions,

      // enable publishing the jar produced by `sbt test:package` and `sbt it:package`
      Test / packageBin / publishArtifact := true,
      IntegrationTest / packageBin / publishArtifact := true,

      // add files inside 'knora-ontologies' folder to the classpath
      Runtime / unmanagedClasspath ++= Seq(
          rootBaseDir.value / "knora-ontologies",
      ),
  )
  .settings(
      // prepare for publishing

      // Skip packageDoc task on stage
      Compile / packageDoc / mappings := Seq(),

      Universal / mappings ++= {
          // copy the scripts folder
          directory("webapi/scripts") ++
            // add knora-ontologies
            directory("knora-ontologies") ++
            // add test-data directory
            directory("webapi/_test_data") ++
            // copy the configuration files to config directory
            contentOf("webapi/configs").toMap.mapValues("config/" + _) ++
            // copy configuration files to config directory
            contentOf("webapi/src/main/resources").toMap.mapValues("config/" + _)
      },

      // add 'config' directory to the classpath of the start script,
      Universal / scriptClasspath := Seq("../config/") ++ scriptClasspath.value,

      // need this here, so that the Manifest inside the jars has the correct main class set.
      Compile / mainClass := Some("org.knora.webapi.Main"),
      Compile / run / mainClass := Some("org.knora.webapi.Main"),
      Test / mainClass := Some("org.scalatest.tools.Runner"),
      IntegrationTest / mainClass := Some("org.scalatest.tools.Runner"),

      // add dockerCommands used to create the image
      // docker:stage, docker:publishLocal, docker:publish, docker:clean

      dockerRepository := Some("dhlabbasel"),

      maintainer := "400790+subotic@users.noreply.github.com",

      Docker / dockerExposedPorts ++= Seq(3333, 10001),
      Docker / dockerCommands := Seq(
          Cmd("FROM", "openjdk:10-jre-slim-sid"),
          Cmd("LABEL", s"""MAINTAINER="${maintainer.value}""""),
          // install wget
          Cmd("RUN", "apt-get -qq update && apt-get install -y --no-install-recommends wget && rm -rf /var/lib/apt/lists/*"),
          // install yourkit profiler
          Cmd("RUN", "wget https://www.yourkit.com/download/docker/YourKit-JavaProfiler-2018.04-docker.zip -P /tmp/ && unzip /tmp/YourKit-JavaProfiler-2018.04-docker.zip -d /usr/local && rm /tmp/YourKit-JavaProfiler-2018.04-docker.zip"),

          Cmd("ADD", "opt/docker", "/webapi"),
          Cmd("WORKDIR", "/webapi"),

          Cmd("EXPOSE", "3333"),
          Cmd("EXPOSE", "10001"),

          ExecCmd("ENTRYPOINT", "bin/webapi", "-J-agentpath:/usr/local/YourKit-JavaProfiler-2018.04/bin/linux-x86-64/libyjpagent.so=port=10001,listen=all"),
      )

  )
  .settings(
      buildInfoKeys ++= Seq[BuildInfoKey](
          name,
          version,
          "akkaHttp" -> Dependencies.akkaHttpVersion.value
      ),
      buildInfoPackage := "org.knora.webapi"
  )

lazy val webapiJavaRunOptions = Seq(
    // "-showversion",
    "-Xms1G",
    "-Xmx1G",
    // "-verbose:gc",
    //"-XX:+UseG1GC",
    //"-XX:MaxGCPauseMillis=500"
    "-Dcom.sun.management.jmxremote",
    // "-Dcom.sun.management.jmxremote.port=1617",
    "-Dcom.sun.management.jmxremote.authenticate=false",
    "-Dcom.sun.management.jmxremote.ssl=false",
    //"-agentpath:/Applications/YourKit-Java-Profiler-2018.04.app/Contents/Resources/bin/mac/libyjpagent.jnilib"
)

lazy val webapiJavaTestOptions = Seq(
    // "-showversion",
    "-Xms1G",
    "-Xmx1G"
    // "-verbose:gc",
    //"-XX:+UseG1GC",
    //"-XX:MaxGCPauseMillis=500",
    //"-XX:MaxMetaspaceSize=4096m"
)

// packaging for running normal tests (usage: webapi_test/stage)
lazy val webapi_test = project
  // we put the results  in a build folder
  .in(file("webapi/build/test"))
  .enablePlugins(JavaAppPackaging)
  .settings(
      Dependencies.webapiTestAndITLibraryDependencies,
      // Skip packageDoc and packageSrc task on stage
      Compile / packageDoc / mappings := Seq(),
      Compile / packageSrc / mappings := Seq(),
      publishArtifact in (Test, packageBin) := true,
      Compile / mainClass := Some("org.scalatest.tools.Runner"),
      // adds the test jar to mappings
      mappings in Universal ++= {
          // generates the test package
          val testjar = (packageBin in Test).value
          // maps this file to your lib folder in your output package
          testjar -> s"lib/${testjar.getName}"
          // copy the scripts folder
          directory("webapi/scripts") ++
            // add knora-ontologies
            directory("knora-ontologies") ++
            // add test-data directory
            directory("webapi/_test_data") ++
            // copy the configuration files to config directory
            contentOf("webapi/configs").toMap.mapValues("config/" + _) ++
            // copy configuration files to config directory
            contentOf("webapi/src/main/resources").toMap.mapValues("config/" + _)
      },
      scriptClasspath += (packageBin in Test).value.getName
  )
  .dependsOn(webapi)

// packaging for running IT tests (usage: webapi_it/stage)
lazy val webapi_it = project
  // we put the results in a build folder
  .in(file("webapi/build/it"))
  .enablePlugins(JavaAppPackaging)
  .configs(
      IntegrationTest
  )
  .settings(
      inConfig(IntegrationTest)(Defaults.testSettings),
  )
  .settings(
      Dependencies.webapiTestAndITLibraryDependencies,
      // Skip packageDoc and packageSrc task on stage
      Compile / packageDoc / mappings := Seq(),
      Compile / packageSrc / mappings := Seq(),
      IntegrationTest / packageBin / publishArtifact := true,
      addArtifact(artifact in (IntegrationTest, packageBin), packageBin in IntegrationTest),
      Compile / mainClass := Some("org.scalatest.run"),
      // adds the test jar to mappings
      mappings in Universal += {
          // generates the test package
          val testjar = (packageBin in IntegrationTest).value
          // maps this file to your lib folder in your output package
          testjar -> s"lib/${testjar.getName}"
      },
      scriptClasspath += (packageBin in Test).value.getName
  )
  .dependsOn(webapi)

def knoraModule(name: String): Project =
    Project(id = name, base = file(name))
      .settings(buildSettings)<|MERGE_RESOLUTION|>--- conflicted
+++ resolved
@@ -95,65 +95,6 @@
 // Define `Configuration` instances representing our different documentation trees
 lazy val ParadoxSite = config("paradox")
 
-<<<<<<< HEAD
-lazy val docs: Project = knoraModule("docs")
-  .enablePlugins(JekyllPlugin, ParadoxPlugin, ParadoxSitePlugin, ParadoxMaterialThemePlugin, GhpagesPlugin)
-  .configs(
-      ParadoxSite
-  )
-  .settings(
-      // Apply default settings to our two custom configuration instances
-      ParadoxSitePlugin.paradoxSettings(ParadoxSite),
-      ParadoxMaterialThemePlugin.paradoxMaterialThemeGlobalSettings, // paradoxTheme and version
-      ParadoxMaterialThemePlugin.paradoxMaterialThemeSettings(ParadoxSite)
-  )
-  .settings(
-
-      // Ghpages settings
-      ghpagesNoJekyll := true,
-      git.remoteRepo := "git@github.com:dhlab-basel/Knora.git",
-      ghpagesCleanSite / excludeFilter :=
-        new FileFilter {
-            def accept(f: File) = (ghpagesRepository.value / "CNAME").getCanonicalPath == f.getCanonicalPath
-        } || "LICENSE.md" || "README.md",
-
-      // (sbt-site) Customize the source directory
-      // sourceDirectory in Jekyll := sourceDirectory.value / "overview",
-      ParadoxSite / sourceDirectory := sourceDirectory.value / "paradox",
-
-      // (sbt-site) Customize the output directory (subdirectory of site)
-      ParadoxSite / siteSubdirName := "paradox",
-
-      // Set some paradox properties
-      ParadoxSite / paradoxProperties ++= Map(
-          "project.name" -> "Knora Documentation",
-          "github.base_url" -> "https://github.com/dhlab-basel/Knora",
-          "image.base_url" -> ".../assets/images",
-          "extref.rfc.base_url" -> "http://tools.ietf.org/html/rfc%s",
-          "snip.src.base_dir" -> ((baseDirectory in ThisBuild).value / "webapi" / "src" / "main" / "scala").getAbsolutePath,
-          "snip.test.base_dir" -> ((baseDirectory in ThisBuild).value / "webapi" / "src" / "test" / "scala").getAbsolutePath
-      ),
-
-      // Paradox Material Theme Settings
-      ParadoxSite / paradoxMaterialTheme ~= {
-          _.withColor("blue", "yellow")
-            .withRepository(uri("https://github.com/dhlab-basel/Knora/docs"))
-            .withFavicon("cloud")
-            .withLogoIcon("cloud")
-            .withSocial(
-                uri("https://github.com/dhlab-basel"),
-                uri("https://twitter.com/dhlabbasel")
-            )
-            .withLanguage(java.util.Locale.ENGLISH)
-            .withCopyright("Copyright 2015-2019 the contributors (see Contributors.md)")
-      },
-      makeSite / mappings ++= Seq(
-          file("docs/src/api-admin/index.html") -> "api-admin/index.html",
-          file("docs/src/api-admin/swagger.json") -> "api-admin/swagger.json"
-      ),
-      makeSite := makeSite.dependsOn(buildPrequisites).value
-  )
-=======
 lazy val docs = knoraModule("docs")
         .enablePlugins(JekyllPlugin, ParadoxPlugin, ParadoxSitePlugin, ParadoxMaterialThemePlugin, GhpagesPlugin)
         .configs(
@@ -215,7 +156,6 @@
             ),
             makeSite := makeSite.dependsOn(buildPrequisites).value
         )
->>>>>>> 3368a3a2
 
 lazy val buildPrequisites = taskKey[Unit]("Build typescript API documentation and Graphviz diagrams.")
 
@@ -281,13 +221,8 @@
           // FIXME: Someday find out how to reference here Dependencies.Versions.gdbSEImage
           Cmd("FROM", "ontotext/graphdb:8.5.0-se"),
           Cmd("LABEL", s"""MAINTAINER="${maintainer.value}""""),
-<<<<<<< HEAD
-          Cmd("ADD", "opt/docker/scripts", "/scripts"),
+          Cmd("COPY", "opt/docker/scripts", "/scripts"),
           ExecCmd("RUN", "mkdir -p /graphdb && cp /scripts/KnoraRules.pie /graphdb/KnoraRules.pie && rm -rf /scripts"),
-=======
-          Cmd("COPY", "opt/docker/scripts", "/scripts"),
-          Cmd("RUN", "mkdir -p /graphdb && cp /scripts/KnoraRules.pie /graphdb/KnoraRules.pie && rm -rf /scripts"),
->>>>>>> 3368a3a2
       )
   )
 
@@ -325,13 +260,8 @@
           // FIXME: Someday find out how to reference here Dependencies.Versions.gdbFreeImage
           Cmd("FROM", "dhlabbasel/graphdb:8.10.0-free"),
           Cmd("LABEL", s"""MAINTAINER="${maintainer.value}""""),
-<<<<<<< HEAD
-          Cmd("ADD", "opt/docker/scripts", "/scripts"),
+          Cmd("COPY", "opt/docker/scripts", "/scripts"),
           ExecCmd("RUN", "mkdir -p /graphdb && cp /scripts/KnoraRules.pie /graphdb/KnoraRules.pie && rm -rf /scripts"),
-=======
-          Cmd("COPY", "opt/docker/scripts", "/scripts"),
-          Cmd("RUN", "mkdir -p /graphdb && cp /scripts/KnoraRules.pie /graphdb/KnoraRules.pie && rm -rf /scripts"),
->>>>>>> 3368a3a2
       )
   )
 
@@ -465,21 +395,13 @@
       Docker / dockerCommands := Seq(
           Cmd("FROM", "openjdk:10-jre-slim-sid"),
           Cmd("LABEL", s"""MAINTAINER="${maintainer.value}""""),
-<<<<<<< HEAD
           Cmd("RUN", "apt-get update && apt-get install -y curl"),
 
           Cmd("ENV", """KNORA_UPGRADE_DOCKER="true""""),
-          Cmd("ADD", "opt/docker", "/upgrade"),
+          Cmd("COPY", "opt/docker", "/upgrade"),
           Cmd("WORKDIR", "/upgrade/graphdb-se"),
           ExecCmd("ENTRYPOINT", "./auto-upgrade.sh"),
       ),
-=======
-          Cmd("COPY", "opt/docker", "/"),
-          Cmd("RUN", "pip install -r /upgrade/requirements.txt"),
-          Cmd("ENTRYPOINT", "/upgrade/update-repository.py"),
-          Cmd("CMD", "-h")
-      )
->>>>>>> 3368a3a2
   )
 
 lazy val upgradeJavaRunOptions = Seq(
@@ -510,7 +432,6 @@
     name := "salsah1"
 )
 
-<<<<<<< HEAD
 lazy val salsah1: Project = knoraModule("salsah1")
   .enablePlugins(JavaAppPackaging, DockerPlugin, DockerComposePlugin)
   .configs(
@@ -540,6 +461,9 @@
       Test / testOptions += Tests.Argument("-oDF")
   )
   .settings( // enable deployment staging with `sbt stage`
+        // Skip packageDoc and packageSrc task on stage
+        Compile / packageDoc / mappings := Seq(),
+        Compile / packageSrc / mappings := Seq(),
       Universal / mappings ++= {
           // copy the public folder
           directory("salsah1/src/public") ++
@@ -562,15 +486,15 @@
 
       Docker / dockerExposedPorts ++= Seq(3335),
       Docker / dockerCommands := Seq(
-          Cmd("FROM", "openjdk:10-jre-slim-sid"),
+          Cmd("FROM", "adoptopenjdk/openjdk11:alpine-jre"),
           Cmd("LABEL", s"""MAINTAINER="${maintainer.value}""""),
 
           Cmd("ENV", """LANG="en_US.UTF-8""""),
           Cmd("ENV", """JAVA_OPTS="-Dsun.jnu.encoding=UTF-8 -Dfile.encoding=UTF-8""""),
           Cmd("ENV", "KNORA_SALSAH1_DEPLOYED=true"),
           Cmd("ENV", "KNORA_SALSAH1_WORKDIR=/salsah1"),
-
-          Cmd("ADD", "opt/docker", "/salsah1"),
+            Cmd("RUN apk update && apk upgrade && apk add bash"),
+          Cmd("COPY", "opt/docker", "/salsah1"),
           Cmd("WORKDIR", "/salsah1"),
 
           Cmd("EXPOSE", "3335"),
@@ -580,82 +504,6 @@
 
 
   )
-=======
-lazy val salsah1 = knoraModule("salsah1")
-        .enablePlugins(JavaAppPackaging, DockerPlugin, DockerComposePlugin)
-        .configs(
-            HeadlessTest
-        )
-        .settings(
-            salsahCommonSettings,
-            Revolver.settings
-        )
-        .settings(inConfig(HeadlessTest)(
-            Defaults.testTasks ++ Seq(
-                fork := true,
-                javaOptions ++= javaHeadlessTestOptions,
-                testOptions += Tests.Argument("-oDF") // show full stack traces and test case durations
-            )
-        ): _*)
-        .settings(
-            Dependencies.salsahLibraryDependencies,
-            logLevel := Level.Info,
-            run / fork := true,
-            run / javaOptions ++= javaRunOptions,
-            Compile / run / mainClass := Some("org.knora.salsah.Main"),
-            Test / fork := true,
-            Test / javaOptions ++= javaTestOptions,
-            Test / parallelExecution := false,
-            /* show full stack traces and test case durations */
-            Test / testOptions += Tests.Argument("-oDF")
-        )
-        .settings( // enable deployment staging with `sbt stage`
-            // Skip packageDoc and packageSrc task on stage
-            Compile / packageDoc / mappings := Seq(),
-            Compile / packageSrc / mappings := Seq(),
-            Universal / mappings ++= {
-                // copy the public folder
-                directory("salsah1/src/public") ++
-                // copy the configuration files to config directory
-                // contentOf("salsah1/configs").toMap.mapValues("config/" + _) ++
-                // copy configuration files to config directory
-                contentOf("salsah1/src/main/resources").toMap.mapValues("config/" + _)
-            },
-            // add 'config' directory first in the classpath of the start script,
-            scriptClasspath := Seq("../config/") ++ scriptClasspath.value,
-            // need this here, but why?
-            Compile / mainClass := Some("org.knora.salsah.Main"),
-
-            // add dockerCommands used to create the image
-            // docker:stage, docker:publishLocal, docker:publish, docker:clean
-
-            dockerRepository := Some("dhlabbasel"),
-
-            maintainer := "ivan.subotic@unibas.ch",
-
-            Docker / dockerExposedPorts ++= Seq(3335),
-            Docker / dockerCommands := Seq(
-                Cmd("FROM", "adoptopenjdk/openjdk11:alpine-jre"),
-                Cmd("LABEL", s"""MAINTAINER="${maintainer.value}""""),
-
-                Cmd("ENV", """LANG="en_US.UTF-8""""),
-                Cmd("ENV", """JAVA_OPTS="-Dsun.jnu.encoding=UTF-8 -Dfile.encoding=UTF-8""""),
-                Cmd("ENV", "KNORA_SALSAH1_DEPLOYED=true"),
-                Cmd("ENV", "KNORA_SALSAH1_WORKDIR=/salsah1"),
-
-                Cmd("RUN apk update && apk upgrade && apk add bash"),
-
-                Cmd("COPY", "opt/docker", "/salsah1"),
-                Cmd("WORKDIR", "/salsah1"),
-
-                Cmd("EXPOSE", "3335"),
-
-                ExecCmd("ENTRYPOINT", "bin/salsah1"),
-            ),
-
-
-        )
->>>>>>> 3368a3a2
 
 lazy val javaRunOptions = Seq(
     // "-showversion",
@@ -711,74 +559,6 @@
 // JavaAgent - adds AspectJ Weaver configuration
 // BuildInfoPlugin - allows generation of scala code with version information
 
-<<<<<<< HEAD
-lazy val webapi: Project = knoraModule("webapi")
-  .enablePlugins(SbtTwirl, JavaAppPackaging, DockerPlugin, GatlingPlugin, JavaAgent, RevolverPlugin, BuildInfoPlugin)
-  .configs(
-      IntegrationTest,
-      Gatling,
-      GatlingIt,
-      GDBSE,
-      GDBSEIt,
-      GDBFree,
-      GDBFreeIt,
-      FusekiTest,
-      FusekiIt,
-      EmbeddedJenaTDBTest
-  )
-  .settings(
-      webApiCommonSettings,
-      resolvers ++= Seq(
-          Resolver.bintrayRepo("hseeberger", "maven")
-      ),
-      Dependencies.webapiLibraryDependencies
-  )
-  .settings(
-      inConfig(Test)(Defaults.testTasks ++ baseAssemblySettings),
-      inConfig(IntegrationTest)(Defaults.testSettings),
-      inConfig(Gatling)(Defaults.testTasks ++ Seq(forkOptions := Defaults.forkOptionsTask.value)),
-      inConfig(GatlingIt)(Defaults.testTasks ++ Seq(forkOptions := Defaults.forkOptionsTask.value)),
-      inConfig(GDBSE)(Defaults.testTasks ++ Seq(forkOptions := Defaults.forkOptionsTask.value)),
-      inConfig(GDBSEIt)(Defaults.testTasks ++ Seq(forkOptions := Defaults.forkOptionsTask.value)),
-      inConfig(GDBFree)(Defaults.testTasks ++ Seq(forkOptions := Defaults.forkOptionsTask.value)),
-      inConfig(GDBFreeIt)(Defaults.testTasks ++ Seq(forkOptions := Defaults.forkOptionsTask.value)),
-      inConfig(FusekiTest)(Defaults.testTasks ++ Seq(forkOptions := Defaults.forkOptionsTask.value)),
-      inConfig(FusekiIt)(Defaults.testTasks ++ Seq(forkOptions := Defaults.forkOptionsTask.value)),
-      inConfig(EmbeddedJenaTDBTest)(Defaults.testTasks ++ Seq(forkOptions := Defaults.forkOptionsTask.value))
-  )
-  .settings(
-      scalacOptions ++= Seq("-feature", "-unchecked", "-deprecation", "-Yresolve-term-conflict:package"),
-
-      logLevel := Level.Info,
-
-      fork := true, // always fork
-
-      run / javaOptions := webapiJavaRunOptions,
-
-      reStart / javaOptions ++= resolvedJavaAgents.value map { resolved =>
-          "-javaagent:" + resolved.artifact.absolutePath + resolved.agent.arguments
-      }, // allows sbt-javaagent to work with sbt-revolver
-      reStart / javaOptions ++= webapiJavaRunOptions,
-
-      javaAgents += Dependencies.Compile.aspectJWeaver,
-
-      Test / parallelExecution := false,
-      Test / javaOptions ++= Seq("-Dconfig.resource=graphdb-se.conf") ++ webapiJavaTestOptions,
-      // Test / javaOptions ++= Seq("-Dakka.log-config-on-start=on"), // prints out akka config
-      // Test / javaOptions ++= Seq("-Dconfig.trace=loads"), // prints out config locations
-      Test / testOptions += Tests.Argument("-oDF"), // show full stack traces and test case durations
-
-      IntegrationTest / javaOptions := Seq("-Dconfig.resource=graphdb-se.conf") ++ webapiJavaTestOptions,
-      IntegrationTest / testOptions += Tests.Argument("-oDF"), // show full stack traces and test case durations
-
-      Gatling / javaOptions := Seq("-Dconfig.resource=graphdb-se.conf") ++ webapiJavaTestOptions,
-      Gatling / testOptions := Seq(),
-      GatlingIt / javaOptions := Seq("-Dconfig.resource=graphdb-se.conf") ++ webapiJavaTestOptions,
-      GatlingIt / testOptions := Seq(),
-
-      GDBSE / javaOptions := Seq("-Dconfig.resource=graphdb-se.conf") ++ webapiJavaTestOptions,
-      GDBSEIt / javaOptions := Seq("-Dconfig.resource=graphdb-se.conf") ++ webapiJavaTestOptions,
-=======
 lazy val webapi = knoraModule("webapi")
         .enablePlugins(SbtTwirl, JavaAppPackaging, DockerPlugin, GatlingPlugin, JavaAgent, RevolverPlugin, BuildInfoPlugin)
         .configs(
@@ -891,7 +671,7 @@
 
             dockerRepository := Some("dhlabbasel"),
 
-            maintainer := "ivan.subotic@unibas.ch",
+            maintainer := "400790+subotic@users.noreply.github.com",
 
             Docker / dockerExposedPorts ++= Seq(3333, 10001),
             Docker / dockerCommands := Seq(
@@ -907,87 +687,16 @@
 
                 ExecCmd("ENTRYPOINT", "bin/webapi"),
             )
->>>>>>> 3368a3a2
-
-      GDBFree / javaOptions := Seq("-Dconfig.resource=graphdb-free.conf") ++ webapiJavaTestOptions,
-      GDBFreeIt / javaOptions := Seq("-Dconfig.resource=graphdb-free.conf") ++ webapiJavaTestOptions,
-
-      FusekiTest / javaOptions := Seq("-Dconfig.resource=fuseki.conf") ++ webapiJavaTestOptions,
-      FusekiIt / javaOptions := Seq("-Dconfig.resource=fuseki.conf") ++ webapiJavaTestOptions,
-
-      EmbeddedJenaTDBTest / javaOptions := Seq("-Dconfig.resource=jenatdb.conf") ++ webapiJavaTestOptions,
-
-      // enable publishing the jar produced by `sbt test:package` and `sbt it:package`
-      Test / packageBin / publishArtifact := true,
-      IntegrationTest / packageBin / publishArtifact := true,
-
-      // add files inside 'knora-ontologies' folder to the classpath
-      Runtime / unmanagedClasspath ++= Seq(
-          rootBaseDir.value / "knora-ontologies",
-      ),
-  )
-  .settings(
-      // prepare for publishing
-
-      // Skip packageDoc task on stage
-      Compile / packageDoc / mappings := Seq(),
-
-      Universal / mappings ++= {
-          // copy the scripts folder
-          directory("webapi/scripts") ++
-            // add knora-ontologies
-            directory("knora-ontologies") ++
-            // add test-data directory
-            directory("webapi/_test_data") ++
-            // copy the configuration files to config directory
-            contentOf("webapi/configs").toMap.mapValues("config/" + _) ++
-            // copy configuration files to config directory
-            contentOf("webapi/src/main/resources").toMap.mapValues("config/" + _)
-      },
-
-      // add 'config' directory to the classpath of the start script,
-      Universal / scriptClasspath := Seq("../config/") ++ scriptClasspath.value,
-
-      // need this here, so that the Manifest inside the jars has the correct main class set.
-      Compile / mainClass := Some("org.knora.webapi.Main"),
-      Compile / run / mainClass := Some("org.knora.webapi.Main"),
-      Test / mainClass := Some("org.scalatest.tools.Runner"),
-      IntegrationTest / mainClass := Some("org.scalatest.tools.Runner"),
-
-      // add dockerCommands used to create the image
-      // docker:stage, docker:publishLocal, docker:publish, docker:clean
-
-      dockerRepository := Some("dhlabbasel"),
-
-      maintainer := "400790+subotic@users.noreply.github.com",
-
-      Docker / dockerExposedPorts ++= Seq(3333, 10001),
-      Docker / dockerCommands := Seq(
-          Cmd("FROM", "openjdk:10-jre-slim-sid"),
-          Cmd("LABEL", s"""MAINTAINER="${maintainer.value}""""),
-          // install wget
-          Cmd("RUN", "apt-get -qq update && apt-get install -y --no-install-recommends wget && rm -rf /var/lib/apt/lists/*"),
-          // install yourkit profiler
-          Cmd("RUN", "wget https://www.yourkit.com/download/docker/YourKit-JavaProfiler-2018.04-docker.zip -P /tmp/ && unzip /tmp/YourKit-JavaProfiler-2018.04-docker.zip -d /usr/local && rm /tmp/YourKit-JavaProfiler-2018.04-docker.zip"),
-
-          Cmd("ADD", "opt/docker", "/webapi"),
-          Cmd("WORKDIR", "/webapi"),
-
-          Cmd("EXPOSE", "3333"),
-          Cmd("EXPOSE", "10001"),
-
-          ExecCmd("ENTRYPOINT", "bin/webapi", "-J-agentpath:/usr/local/YourKit-JavaProfiler-2018.04/bin/linux-x86-64/libyjpagent.so=port=10001,listen=all"),
-      )
-
-  )
-  .settings(
-      buildInfoKeys ++= Seq[BuildInfoKey](
-          name,
-          version,
-          "akkaHttp" -> Dependencies.akkaHttpVersion.value
-      ),
-      buildInfoPackage := "org.knora.webapi"
-  )
+
+        )
+        .settings(
+            buildInfoKeys ++= Seq[BuildInfoKey](
+                name,
+                version,
+                "akkaHttp" -> Dependencies.akkaHttpVersion.value
+            ),
+            buildInfoPackage := "org.knora.webapi"
+        )
 
 lazy val webapiJavaRunOptions = Seq(
     // "-showversion",
