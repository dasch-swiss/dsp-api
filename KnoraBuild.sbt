
import com.typesafe.sbt.SbtNativePackager.autoImport.NativePackagerHelper._
import com.typesafe.sbt.packager.docker.DockerPlugin.autoImport.{Docker, dockerRepository}
import com.typesafe.sbt.packager.docker.{Cmd, ExecCmd}
import org.knora.Dependencies
import sbt.Keys.version

import scala.language.postfixOps
import scala.sys.process.Process

//////////////////////////////////////
// GLOBAL SETTINGS
//////////////////////////////////////

lazy val aggregatedProjects: Seq[ProjectReference] = Seq(docs, salsah1, webapi, knoraJenaFuseki, knoraSipi)

lazy val buildSettings = Dependencies.Versions ++ Seq(
    organization := "org.knora",
    version := (ThisBuild / version).value
)

lazy val rootBaseDir = baseDirectory.in(ThisBuild)

lazy val root: Project = Project(id = "knora", file("."))
  .aggregate(aggregatedProjects: _*)
  .enablePlugins(DockerComposePlugin, GitVersioning, GitBranchPrompt)
  .settings(Dependencies.Versions)
  .settings(
      // values set for all sub-projects
      // These are normal sbt settings to configure for release, skip if already defined

      Global / onChangedBuildSource := ReloadOnSourceChanges,

      ThisBuild / licenses := Seq("AGPL-3.0" -> url("https://opensource.org/licenses/AGPL-3.0")),
      ThisBuild / homepage := Some(url("https://github.com/dhlab-basel/Knora")),
      ThisBuild / scmInfo := Some(ScmInfo(url("https://github.com/dasch-swiss/knora-api"), "scm:git:git@github.com:dasch-swiss/knora-api.git")),

      // use 'git describe' for deriving the version
      git.useGitDescribe := true,

      // override generated version string because docker hub rejects '+' in tags
      ThisBuild / version ~= (_.replace('+', '-')),

      // use Ctrl-c to stop current task but not quit SBT
      Global / cancelable := true,

      publish / skip := true,

      Dependencies.sysProps := sys.props.toString(),
      Dependencies.sysEnvs := sys.env.toString(),

      dockerImageCreationTask := Seq(
          (salsah1 / Docker / publishLocal).value,
          (webapi / Docker / publishLocal).value,
          (knoraJenaFuseki / Docker / publishLocal).value,
          (knoraSipi / Docker / publishLocal).value
      )
  )


//////////////////////////////////////
// DOCS (./docs)
//////////////////////////////////////

// Define `Configuration` instances representing our different documentation trees
lazy val ParadoxSite = config("paradox")

lazy val docs = knoraModule("docs")
  .enablePlugins(JekyllPlugin, ParadoxPlugin, ParadoxSitePlugin, ParadoxMaterialThemePlugin, GhpagesPlugin)
  .configs(
      ParadoxSite
  )
  .settings(
      // Apply default settings to our two custom configuration instances
      ParadoxSitePlugin.paradoxSettings(ParadoxSite),
      ParadoxMaterialThemePlugin.paradoxMaterialThemeGlobalSettings, // paradoxTheme and version
      ParadoxMaterialThemePlugin.paradoxMaterialThemeSettings(ParadoxSite),

      // Skip packageDoc and packageSrc task on stage
      Compile / packageDoc / mappings := Seq(),
      Compile / packageSrc / mappings := Seq(),
  )
  .settings(

      // Ghpages settings
      ghpagesNoJekyll := true,
      git.remoteRepo := "git@github.com:dhlab-basel/Knora.git",
      ghpagesCleanSite / excludeFilter :=
        new FileFilter {
            def accept(f: File) = (ghpagesRepository.value / "CNAME").getCanonicalPath == f.getCanonicalPath
        } || "LICENSE.md" || "README.md",

      // (sbt-site) Customize the source directory
      // sourceDirectory in Jekyll := sourceDirectory.value / "overview",
      ParadoxSite / sourceDirectory := sourceDirectory.value / "paradox",

      // (sbt-site) Customize the output directory (subdirectory of site)
      ParadoxSite / siteSubdirName := "paradox",

      // Set some paradox properties
      ParadoxSite / paradoxProperties ++= Map(
          "project.name" -> "Knora Documentation",
          "github.base_url" -> "https://github.com/dhlab-basel/Knora",
          "image.base_url" -> ".../assets/images",
          "extref.rfc.base_url" -> "http://tools.ietf.org/html/rfc%s",
          "snip.src.base_dir" -> ((baseDirectory in ThisBuild).value / "webapi" / "src" / "main" / "scala").getAbsolutePath,
          "snip.test.base_dir" -> ((baseDirectory in ThisBuild).value / "webapi" / "src" / "test" / "scala").getAbsolutePath
      ),

      // Paradox Material Theme Settings
      ParadoxSite / paradoxMaterialTheme ~= {
          _.withColor("blue", "yellow")
            .withRepository(uri("https://github.com/dhlab-basel/Knora/docs"))
            .withFavicon("cloud")
            .withLogoIcon("cloud")
            .withSocial(
                uri("https://github.com/dhlab-basel"),
                uri("https://twitter.com/dhlabbasel")
            )
            .withLanguage(java.util.Locale.ENGLISH)
            .withCopyright("Copyright 2015-2019 the contributors (see Contributors.md)")
      },
      makeSite / mappings ++= Seq(
          file("docs/src/api-admin/index.html") -> "api-admin/index.html",
          file("docs/src/api-admin/swagger.json") -> "api-admin/swagger.json"
      ),
      makeSite := makeSite.dependsOn(buildPrequisites).value
  )

lazy val buildPrequisites = taskKey[Unit]("Build typescript API documentation and Graphviz diagrams.")

docs / buildPrequisites := {
    val s: TaskStreams = streams.value

    val execDir: Option[File] = if (sys.props("user.dir").endsWith("docs")) {
        // running from docs directory, which is fine
        None
    } else {
        // running from project root directory
        Some(new File(sys.props("user.dir") + "/docs"))
    }

    val shell: Seq[String] = if (sys.props("os.name").contains("Windows")) Seq("cmd", "/c") else Seq("bash", "-c")
    val clean: Seq[String] = shell :+ "make clean"
    val jsonformat: Seq[String] = shell :+ "make jsonformat"
    val graphvizfigures: Seq[String] = shell :+ "make graphvizfigures"
    val jsonformattest: Seq[String] = shell :+ "make jsonformattest"

    s.log.info("building typescript documentation and graphviz diagrams...")

    if ((Process(clean, execDir) #&& Process(jsonformattest, execDir) #&& Process(jsonformat, execDir) #&& Process(graphvizfigures, execDir) !) == 0) {
        Thread.sleep(500)
        s.log.success("typescript documentation and graphviz diagrams built successfully")
    } else {
        throw new IllegalStateException("typescript documentation and graphviz diagrams failed to build")
    }
}


//////////////////////////////////////
// Knora's custom Jena Fuseki
//////////////////////////////////////

lazy val jenaFusekiCommonSettings = Seq(
    name := "knora-jena-fuseki"
)

lazy val knoraJenaFuseki: Project = knoraModule("knora-jena-fuseki")
  .enablePlugins(DockerPlugin)
  .settings(
      jenaFusekiCommonSettings
  )
  .settings( // enable deployment staging with `sbt stage`
      // Skip packageDoc and packageSrc task on stage
      Compile / packageDoc / mappings := Seq(),
      Compile / packageSrc / mappings := Seq(),
      Universal / mappings ++= {
          // copy the jena-fuseki folder
          directory("jena-fuseki")
      },

      // add dockerCommands used to create the image
      // docker:stage, docker:publishLocal, docker:publish, docker:clean

      dockerRepository := Some("daschswiss"),

      maintainer := "400790+subotic@users.noreply.github.com",

      Docker / dockerExposedPorts ++= Seq(3030),
      Docker / dockerCommands := Seq(
          // FIXME: Someday find out how to reference here Dependencies.Versions.gdbSEImage
          Cmd("FROM", "stain/jena-fuseki:3.14.0"),
          Cmd("LABEL", s"""MAINTAINER="${maintainer.value}""""),
          Cmd("COPY", "config.ttl", "/fuseki/config.ttl"),
      )
  )


//////////////////////////////////////
// Knora's custom Sipi
//////////////////////////////////////
<<<<<<< HEAD
//
//lazy val knoraSipiCommonSettings = Seq(
//    name := "knora-sipi"
//)
//
//lazy val knoraSipi: Project = knoraModule("knora-sipi")
//  .enablePlugins(DockerPlugin)
//  .settings(
//      knoraSipiCommonSettings
//  )
//  .settings(
//      // Skip packageDoc and packageSrc task on stage
//      Compile / packageDoc / mappings := Seq(),
//      Compile / packageSrc / mappings := Seq(),
//      Universal / mappings ++= {
//          // copy the sipi/scripts folder
//          directory("sipi/scripts")
//      },
//
//      // add dockerCommands used to create the image
//      // docker:stage, docker:publishLocal, docker:publish, docker:clean
//
//      dockerRepository := Some("dhlabbasel"),
//
//      maintainer := "400790+subotic@users.noreply.github.com",
//
//      Docker / dockerExposedPorts ++= Seq(1024),
//      Docker / dockerCommands := Seq(
//          // FIXME: Someday find out how to reference here Dependencies.Versions.sipiImage
//          Cmd("FROM", "dhlabbasel/sipi:v2.0.1"),
//          Cmd("LABEL", s"""MAINTAINER="${maintainer.value}""""),
//          Cmd("COPY", "opt/docker/scripts", "/sipi/scripts"),
//      )
//  )
=======

lazy val knoraSipiCommonSettings = Seq(
    name := "knora-sipi"
)

lazy val knoraSipi: Project = knoraModule("knora-sipi")
  .enablePlugins(DockerPlugin)
  .settings(
      knoraSipiCommonSettings
  )
  .settings(
      // Skip packageDoc and packageSrc task on stage
      Compile / packageDoc / mappings := Seq(),
      Compile / packageSrc / mappings := Seq(),
      Universal / mappings ++= {
          // copy the sipi/scripts folder
          directory("sipi/scripts")
      },

      // add dockerCommands used to create the image
      // docker:stage, docker:publishLocal, docker:publish, docker:clean

      dockerRepository := Some("dhlabbasel"),

      maintainer := "400790+subotic@users.noreply.github.com",

      Docker / dockerExposedPorts ++= Seq(1024),
      Docker / dockerCommands := Seq(
          // FIXME: Someday find out how to reference here Dependencies.Versions.sipiImage
          Cmd("FROM", "daschswiss/sipi:v3.0.0-rc.3"),
          Cmd("LABEL", s"""MAINTAINER="${maintainer.value}""""),
          Cmd("COPY", "opt/docker/scripts", "/sipi/scripts"),
      )
  )
>>>>>>> 3f8d406b


//////////////////////////////////////
// SALSAH1 (./salsah1)
//////////////////////////////////////
//
//lazy val salsahCommonSettings = Seq(
//    name := "salsah1"
//)
//
//lazy val salsah1: Project = knoraModule("salsah1")
//  .enablePlugins(JavaAppPackaging, DockerPlugin, DockerComposePlugin)
//  .configs(
//      HeadlessTest
//  )
//  .settings(
//      salsahCommonSettings,
//      Revolver.settings
//  )
//  .settings(inConfig(HeadlessTest)(
//      Defaults.testTasks ++ Seq(
//          fork := true,
//          javaOptions ++= javaHeadlessTestOptions,
//          testOptions += Tests.Argument("-oDF") // show full stack traces and test case durations
//      )
//  ): _*)
//  .settings(
//      Dependencies.salsahLibraryDependencies,
//      logLevel := Level.Info,
//      run / fork := true,
//      run / javaOptions ++= javaRunOptions,
//      Compile / run / mainClass := Some("org.knora.salsah.Main"),
//      Test / fork := true,
//      Test / javaOptions ++= javaTestOptions,
//      Test / parallelExecution := false,
//      /* show full stack traces and test case durations */
//      Test / testOptions += Tests.Argument("-oDF")
//  )
//  .settings( // enable deployment staging with `sbt stage`
//        // Skip packageDoc and packageSrc task on stage
//        Compile / packageDoc / mappings := Seq(),
//        Compile / packageSrc / mappings := Seq(),
//      Universal / mappings ++= {
//          // copy the public folder
//          directory("salsah1/public") ++
//            // copy the configuration files to config directory
//            // contentOf("salsah1/configs").toMap.mapValues("config/" + _) ++
//            // copy configuration files to config directory
//            contentOf("salsah1/src/main/resources").toMap.mapValues("config/" + _)
//      },
//      // add 'config' directory first in the classpath of the start script,
//      scriptClasspath := Seq("../config/") ++ scriptClasspath.value,
//      // need this here, but why?
//      Compile / mainClass := Some("org.knora.salsah.Main"),
//
//      // add dockerCommands used to create the image
//      // docker:stage, docker:publishLocal, docker:publish, docker:clean
//
//      dockerRepository := Some("dhlabbasel"),
//
//      maintainer := "400790+subotic@users.noreply.github.com",
//
//      Docker / dockerExposedPorts ++= Seq(3335),
//      Docker / dockerCommands := Seq(
//          Cmd("FROM", "adoptopenjdk/openjdk11:alpine-jre"),
//          Cmd("LABEL", s"""MAINTAINER="${maintainer.value}""""),
//
//          Cmd("ENV", """LANG="en_US.UTF-8""""),
//          Cmd("ENV", """JAVA_OPTS="-Dsun.jnu.encoding=UTF-8 -Dfile.encoding=UTF-8""""),
//          Cmd("ENV", "KNORA_SALSAH1_DEPLOYED=true"),
//          Cmd("ENV", "KNORA_SALSAH1_WORKDIR=/salsah1"),
//          Cmd("RUN apk update && apk upgrade && apk add bash"),
//          Cmd("COPY", "opt/docker", "/salsah1"),
//          Cmd("WORKDIR", "/salsah1"),
//
//          Cmd("EXPOSE", "3335"),
//
//          ExecCmd("ENTRYPOINT", "bin/salsah1"),
//      ),
//
//
//  )
//
//lazy val javaRunOptions = Seq(
//    // "-showversion",
//    "-Xms256m",
//    "-Xmx256m"
//    // "-verbose:gc",
//    //"-XX:+UseG1GC",
//    //"-XX:MaxGCPauseMillis=500"
//)
//
//lazy val javaTestOptions = Seq(
//    // "-showversion",
//    "-Xms512m",
//    "-Xmx512m"
//    // "-verbose:gc",
//    //"-XX:+UseG1GC",
//    //"-XX:MaxGCPauseMillis=500",
//    //"-XX:MaxMetaspaceSize=4096m"
//)
//
//
//lazy val HeadlessTest = config("headless") extend (Test)
//lazy val javaHeadlessTestOptions = Seq(
//    "-Dconfig.resource=headless-testing.conf"
//) ++ javaTestOptions


//////////////////////////////////////
// WEBAPI (./webapi)
//////////////////////////////////////
<<<<<<< HEAD
//
//import com.typesafe.sbt.SbtNativePackager.autoImport.NativePackagerHelper._
//import sbt._
//import sbt.librarymanagement.Resolver
//
//connectInput in run := true
//
//lazy val webApiCommonSettings = Seq(
//    name := "webapi"
//)
//
//// custom test and it settings
//lazy val GDBSE = config("gdbse") extend Test
//lazy val GDBSEIt = config("gdbse-it") extend IntegrationTest
//lazy val GDBFree = config("gdbfree") extend Test
//lazy val GDBFreeIt = config("gdbfree-it") extend IntegrationTest
//lazy val FusekiTest = config("fuseki") extend Test
//lazy val FusekiIt = config("fuseki-it") extend IntegrationTest
//lazy val EmbeddedJenaTDBTest = config("tdb") extend Test
//
//// GatlingPlugin - load testing
//// JavaAgent - adds AspectJ Weaver configuration
//// BuildInfoPlugin - allows generation of scala code with version information
//
//lazy val webapi = knoraModule("webapi")
//        .enablePlugins(SbtTwirl, JavaAppPackaging, DockerPlugin, GatlingPlugin, JavaAgent, RevolverPlugin, BuildInfoPlugin)
//        .configs(
//            IntegrationTest,
//            Gatling,
//            GatlingIt,
//            GDBSE,
//            GDBSEIt,
//            GDBFree,
//            GDBFreeIt,
//            FusekiTest,
//            FusekiIt,
//            EmbeddedJenaTDBTest
//        )
//        .settings(
//            webApiCommonSettings,
//            resolvers ++= Seq(
//                Resolver.bintrayRepo("hseeberger", "maven")
//            ),
//            Dependencies.webapiLibraryDependencies,
//            // use jars (and not class directory) for run, test, console
//            exportJars := true,
//        )
//        .settings(
//            inConfig(Test)(Defaults.testTasks ++ baseAssemblySettings),
//            inConfig(IntegrationTest)(Defaults.testSettings),
//            inConfig(Gatling)(Defaults.testTasks ++ Seq(forkOptions := Defaults.forkOptionsTask.value)),
//            inConfig(GatlingIt)(Defaults.testTasks ++ Seq(forkOptions := Defaults.forkOptionsTask.value)),
//            inConfig(GDBSE)(Defaults.testTasks ++ Seq(forkOptions := Defaults.forkOptionsTask.value)),
//            inConfig(GDBSEIt)(Defaults.testTasks ++ Seq(forkOptions := Defaults.forkOptionsTask.value)),
//            inConfig(GDBFree)(Defaults.testTasks ++ Seq(forkOptions := Defaults.forkOptionsTask.value)),
//            inConfig(GDBFreeIt)(Defaults.testTasks ++ Seq(forkOptions := Defaults.forkOptionsTask.value)),
//            inConfig(FusekiTest)(Defaults.testTasks ++ Seq(forkOptions := Defaults.forkOptionsTask.value)),
//            inConfig(FusekiIt)(Defaults.testTasks ++ Seq(forkOptions := Defaults.forkOptionsTask.value)),
//            inConfig(EmbeddedJenaTDBTest)(Defaults.testTasks ++ Seq(forkOptions := Defaults.forkOptionsTask.value))
//        )
//        .settings(
//            scalacOptions ++= Seq("-feature", "-unchecked", "-deprecation", "-Yresolve-term-conflict:package"),
//
//            logLevel := Level.Info,
//
//            fork := true, // always fork
//
//            run / javaOptions := webapiJavaRunOptions,
//
//            reStart / javaOptions ++= resolvedJavaAgents.value map { resolved =>
//                "-javaagent:" + resolved.artifact.absolutePath + resolved.agent.arguments
//            }, // allows sbt-javaagent to work with sbt-revolver
//            reStart / javaOptions ++= webapiJavaRunOptions,
//
//            javaAgents += Dependencies.Compile.aspectJWeaver,
//
//            Test / parallelExecution := false,
//            Test / javaOptions ++= Seq("-Dconfig.resource=graphdb-se.conf") ++ webapiJavaTestOptions,
//            // Test / javaOptions ++= Seq("-Dakka.log-config-on-start=on"), // prints out akka config
//            // Test / javaOptions ++= Seq("-Dconfig.trace=loads"), // prints out config locations
//            Test / testOptions += Tests.Argument("-oDF"), // show full stack traces and test case durations
//
//            IntegrationTest / javaOptions := Seq("-Dconfig.resource=graphdb-se.conf") ++ webapiJavaTestOptions,
//            IntegrationTest / testOptions += Tests.Argument("-oDF"), // show full stack traces and test case durations
//
//            Gatling / javaOptions := Seq("-Dconfig.resource=graphdb-se.conf") ++ webapiJavaTestOptions,
//            Gatling / testOptions := Seq(),
//            GatlingIt / javaOptions := Seq("-Dconfig.resource=graphdb-se.conf") ++ webapiJavaTestOptions,
//            GatlingIt / testOptions := Seq(),
//
//            GDBSE / javaOptions := Seq("-Dconfig.resource=graphdb-se.conf") ++ webapiJavaTestOptions,
//            GDBSEIt / javaOptions := Seq("-Dconfig.resource=graphdb-se.conf") ++ webapiJavaTestOptions,
//
//            GDBFree / javaOptions := Seq("-Dconfig.resource=graphdb-free.conf") ++ webapiJavaTestOptions,
//            GDBFreeIt / javaOptions := Seq("-Dconfig.resource=graphdb-free.conf") ++ webapiJavaTestOptions,
//
//            FusekiTest / javaOptions := Seq("-Dconfig.resource=fuseki.conf") ++ webapiJavaTestOptions,
//            FusekiIt / javaOptions := Seq("-Dconfig.resource=fuseki.conf") ++ webapiJavaTestOptions,
//
//            EmbeddedJenaTDBTest / javaOptions := Seq("-Dconfig.resource=jenatdb.conf") ++ webapiJavaTestOptions
//
//            // enable publishing the jars for test and it
//            // Test / packageBin / publishArtifact := true,
//            // IntegrationTest / packageBin / publishArtifact := true,
//            // addArtifact(artifact in (IntegrationTest, packageBin), packageBin in IntegrationTest)
//        )
//        .settings(
//            // prepare for publishing
//
//            // Skip packageDoc and packageSrc task on stage
//            Compile / packageDoc / mappings := Seq(),
//            Compile / packageSrc / mappings := Seq(),
//
//            Universal / mappings ++= {
//                // copy the scripts folder
//                directory("webapi/scripts") ++
//                  // add knora-ontologies
//                  directory("knora-ontologies") ++
//                  // add test_data directory
//                  directory("webapi/_test_data") ++
//                  // copy the configuration files to config directory
//                  contentOf("webapi/configs").toMap.mapValues("config/" + _) ++
//                  // copy configuration files to config directory
//                  contentOf("webapi/src/main/resources").toMap.mapValues("config/" + _)
//            },
//
//            // add 'config' directory to the classpath of the start script,
//            Universal / scriptClasspath := Seq("../config/") ++ scriptClasspath.value,
//
//            // need this here, so that the Manifest inside the jars has the correct main class set.
//            Compile / mainClass := Some("org.knora.webapi.Main"),
//            Compile / run / mainClass := Some("org.knora.webapi.Main"),
//
//            // add dockerCommands used to create the image
//            // docker:stage, docker:publishLocal, docker:publish, docker:clean
//
//            dockerRepository := Some("dhlabbasel"),
//
//            maintainer := "400790+subotic@users.noreply.github.com",
//
//            Docker / dockerExposedPorts ++= Seq(3333, 10001),
//            Docker / dockerCommands := Seq(
//                Cmd("FROM", "adoptopenjdk/openjdk11:alpine-jre"),
//                Cmd("LABEL", s"""MAINTAINER="${maintainer.value}""""),
//
//                Cmd("RUN apk update && apk upgrade && apk add bash"),
//
//                Cmd("COPY", "opt/docker", "/webapi"),
//                Cmd("WORKDIR", "/webapi"),
//
//                Cmd("EXPOSE", "3333"),
//
//                ExecCmd("ENTRYPOINT", "bin/webapi"),
//            )
//
//        )
//        .settings(
//            buildInfoKeys ++= Seq[BuildInfoKey](
//                name,
//                version,
//                "akkaHttp" -> Dependencies.akkaHttpVersion.value,
//                "sipiVersion" -> Dependencies.sipiImage.value,
//                "gdbSE" -> Dependencies.gdbSEImage.value,
//                "gdbFree" -> Dependencies.gdbFreeImage.value
//            ),
//            buildInfoPackage := "org.knora.webapi"
//        )
//
//lazy val webapiJavaRunOptions = Seq(
//    // "-showversion",
//    "-Xms1G",
//    "-Xmx1G",
//    // "-verbose:gc",
//    //"-XX:+UseG1GC",
//    //"-XX:MaxGCPauseMillis=500"
//    "-Dcom.sun.management.jmxremote",
//    // "-Dcom.sun.management.jmxremote.port=1617",
//    "-Dcom.sun.management.jmxremote.authenticate=false",
//    "-Dcom.sun.management.jmxremote.ssl=false",
//    //"-agentpath:/Applications/YourKit-Java-Profiler-2018.04.app/Contents/Resources/bin/mac/libyjpagent.jnilib"
//)
//
//lazy val webapiJavaTestOptions = Seq(
//    // "-showversion",
//    "-Xms1G",
//    "-Xmx1G"
//    // "-verbose:gc",
//    //"-XX:+UseG1GC",
//    //"-XX:MaxGCPauseMillis=500",
//    //"-XX:MaxMetaspaceSize=4096m"
//)

//// packaging for running normal tests (usage: webapi_test/stage)
//lazy val webapi_test = project
//  // we put the results  in a build folder
//  .in(file("webapi-test"))
//  .enablePlugins(JavaAppPackaging)
//  .settings(
//      Dependencies.webapiTestAndITLibraryDependencies,
//      // Skip packageDoc and packageSrc task on stage
//      Compile / packageDoc / mappings := Seq(),
//      Compile / packageSrc / mappings := Seq(),
//      publishArtifact in (Test, packageBin) := true,
//      Compile / mainClass := Some("org.scalatest.tools.Runner"),
//      // adds the test jar to mappings
//      mappings in Universal ++= {
//          // generates the test package
//          val testjar = (packageBin in Test).value
//          // maps this file to your lib folder in your output package
//          testjar -> s"lib/${testjar.getName}"
//          // copy the scripts folder
//          directory("webapi/scripts") ++
//            // add knora-ontologies
//            directory("knora-ontologies") ++
//            // add test_data directory
//            directory("webapi/_test_data") ++
//            // copy the configuration files to config directory
//            contentOf("webapi/configs").toMap.mapValues("config/" + _) ++
//            // copy configuration files to config directory
//            contentOf("webapi/src/main/resources").toMap.mapValues("config/" + _)
//      },
//      scriptClasspath += (packageBin in Test).value.getName
//  )
//  .dependsOn(webapi)
//
//// packaging for running IT tests (usage: webapi_it/stage)
//lazy val webapi_it = project
//  // we put the results in a build folder
//  .in(file("webapi-it"))
//  .enablePlugins(JavaAppPackaging)
//  .configs(
//      IntegrationTest
//  )
//  .settings(
//      inConfig(IntegrationTest)(Defaults.testSettings),
//  )
//  .settings(
//      Dependencies.webapiTestAndITLibraryDependencies,
//      // Skip packageDoc and packageSrc task on stage
//      Compile / packageDoc / mappings := Seq(),
//      Compile / packageSrc / mappings := Seq(),
//      IntegrationTest / packageBin / publishArtifact := true,
//      addArtifact(artifact in (IntegrationTest, packageBin), packageBin in IntegrationTest),
//      Compile / mainClass := Some("org.scalatest.run"),
//      // adds the test jar to mappings
//      mappings in Universal += {
//          // generates the test package
//          val testjar = (packageBin in IntegrationTest).value
//          // maps this file to your lib folder in your output package
//          testjar -> s"lib/${testjar.getName}"
//      },
//      scriptClasspath += (packageBin in Test).value.getName
//  )
//  .dependsOn(webapi)
=======

import com.typesafe.sbt.SbtNativePackager.autoImport.NativePackagerHelper._
import sbt._
import sbt.librarymanagement.Resolver

connectInput in run := true

lazy val webApiCommonSettings = Seq(
    name := "webapi"
)

// custom test and it settings
lazy val GDBSE = config("gdbse") extend Test
lazy val GDBSEIt = config("gdbse-it") extend IntegrationTest
lazy val GDBFree = config("gdbfree") extend Test
lazy val GDBFreeIt = config("gdbfree-it") extend IntegrationTest
lazy val FusekiTest = config("fuseki") extend Test
lazy val FusekiIt = config("fuseki-it") extend IntegrationTest
lazy val EmbeddedJenaTDBTest = config("tdb") extend Test

// GatlingPlugin - load testing
// JavaAgent - adds AspectJ Weaver configuration
// BuildInfoPlugin - allows generation of scala code with version information

lazy val webapi = knoraModule("webapi")
  .enablePlugins(SbtTwirl, JavaAppPackaging, DockerPlugin, GatlingPlugin, JavaAgent, RevolverPlugin, BuildInfoPlugin)
  .configs(
      IntegrationTest,
      Gatling,
      GatlingIt,
      GDBSE,
      GDBSEIt,
      GDBFree,
      GDBFreeIt,
      FusekiTest,
      FusekiIt,
      EmbeddedJenaTDBTest
  )
  .settings(
      webApiCommonSettings,
      resolvers ++= Seq(
          Resolver.bintrayRepo("hseeberger", "maven")
      ),
      Dependencies.webapiLibraryDependencies
  )
  .settings(
      inConfig(Test)(Defaults.testTasks ++ baseAssemblySettings),
      inConfig(IntegrationTest)(Defaults.testSettings),
      inConfig(Gatling)(Defaults.testTasks ++ Seq(forkOptions := Defaults.forkOptionsTask.value)),
      inConfig(GatlingIt)(Defaults.testTasks ++ Seq(forkOptions := Defaults.forkOptionsTask.value)),
      inConfig(GDBSE)(Defaults.testTasks ++ Seq(forkOptions := Defaults.forkOptionsTask.value)),
      inConfig(GDBSEIt)(Defaults.testTasks ++ Seq(forkOptions := Defaults.forkOptionsTask.value)),
      inConfig(GDBFree)(Defaults.testTasks ++ Seq(forkOptions := Defaults.forkOptionsTask.value)),
      inConfig(GDBFreeIt)(Defaults.testTasks ++ Seq(forkOptions := Defaults.forkOptionsTask.value)),
      inConfig(FusekiTest)(Defaults.testTasks ++ Seq(forkOptions := Defaults.forkOptionsTask.value)),
      inConfig(FusekiIt)(Defaults.testTasks ++ Seq(forkOptions := Defaults.forkOptionsTask.value)),
      inConfig(EmbeddedJenaTDBTest)(Defaults.testTasks ++ Seq(forkOptions := Defaults.forkOptionsTask.value))
  )

  .settings(
      exportJars := true,
      unmanagedResourceDirectories in Compile += (rootBaseDir.value / "knora-ontologies"),

      // add needed files to jar
      mappings in(Compile, packageBin) ++= Seq(
          (rootBaseDir.value / "knora-ontologies" / "knora-admin.ttl") -> "knora-ontologies/knora-admin.ttl",
          (rootBaseDir.value / "knora-ontologies" / "knora-base.ttl") -> "knora-ontologies/knora-base.ttl",
          (rootBaseDir.value / "knora-ontologies" / "salsah-gui.ttl") -> "knora-ontologies/salsah-gui.ttl",
          (rootBaseDir.value / "knora-ontologies" / "standoff-data.ttl") -> "knora-ontologies/standoff-data.ttl",
          (rootBaseDir.value / "knora-ontologies" / "standoff-onto.ttl") -> "knora-ontologies/standoff-onto.ttl",
          (rootBaseDir.value / "webapi" / "scripts" / "fuseki-repository-config.ttl.template") -> "webapi/scripts/fuseki-repository-config.ttl.template"
      ),
      // contentOf("salsah1/src/main/resources").toMap.mapValues("config/" + _)
      // (rootBaseDir.value / "knora-ontologies") -> "knora-ontologies",

      // put additional files into the jar when running tests which are needed by testcontainers
      mappings in(Test, packageBin) ++= Seq(
          (rootBaseDir.value / "sipi" / "config" / "sipi.init-knora.lua") -> "sipi/config/sipi.init-knora.lua",
          (rootBaseDir.value / "sipi" / "config" / "sipi.knora-docker-config.lua") -> "sipi/config/sipi.knora-docker-config.lua",
          (rootBaseDir.value / "sipi" / "config" / "sipi.knora-docker-config.lua") -> "sipi/config/sipi.knora-docker-config.lua",
      ),
      mappings in(IntegrationTest, packageBin) ++= Seq(
          (rootBaseDir.value / "sipi" / "config" / "sipi.init-knora.lua") -> "sipi/config/sipi.init-knora.lua",
          (rootBaseDir.value / "sipi" / "config" / "sipi.knora-docker-config.lua") -> "sipi/config/sipi.knora-docker-config.lua",
      ),
  )

  .settings(
      scalacOptions ++= Seq("-feature", "-unchecked", "-deprecation", "-Yresolve-term-conflict:package"),

      logLevel := Level.Info,

      run / javaOptions := webapiJavaRunOptions,

      reStart / javaOptions ++= resolvedJavaAgents.value map { resolved =>
          "-javaagent:" + resolved.artifact.absolutePath + resolved.agent.arguments
      }, // allows sbt-javaagent to work with sbt-revolver
      reStart / javaOptions ++= webapiJavaRunOptions,

      javaAgents += Dependencies.Compile.aspectJWeaver,

      fork := true, // run tests in a forked JVM
      Test / testForkedParallel := false, // run forked tests in parallel
      Test / parallelExecution := false, // run non-forked tests in parallel
      // Global / concurrentRestrictions += Tags.limit(Tags.Test, 1), // restrict the number of concurrently executing tests in all projects
      Test / javaOptions ++= Seq("-Dconfig.resource=fuseki.conf") ++ webapiJavaTestOptions,
      // Test / javaOptions ++= Seq("-Dakka.log-config-on-start=on"), // prints out akka config
      // Test / javaOptions ++= Seq("-Dconfig.trace=loads"), // prints out config locations
      Test / testOptions += Tests.Argument("-oDF"), // show full stack traces and test case durations

      IntegrationTest / javaOptions := Seq("-Dconfig.resource=fuseki.conf") ++ webapiJavaTestOptions,
      IntegrationTest / testOptions += Tests.Argument("-oDF"), // show full stack traces and test case durations

      Gatling / javaOptions := Seq("-Dconfig.resource=fuseki.conf") ++ webapiJavaTestOptions,
      Gatling / testOptions := Seq(),
      GatlingIt / javaOptions := Seq("-Dconfig.resource=fuseki.conf") ++ webapiJavaTestOptions,
      GatlingIt / testOptions := Seq(),

      GDBSE / javaOptions := Seq("-Dconfig.resource=graphdb-se.conf") ++ webapiJavaTestOptions,
      GDBSEIt / javaOptions := Seq("-Dconfig.resource=graphdb-se.conf") ++ webapiJavaTestOptions,

      GDBFree / javaOptions := Seq("-Dconfig.resource=graphdb-free.conf") ++ webapiJavaTestOptions,
      GDBFreeIt / javaOptions := Seq("-Dconfig.resource=graphdb-free.conf") ++ webapiJavaTestOptions,

      FusekiTest / javaOptions := Seq("-Dconfig.resource=fuseki.conf") ++ webapiJavaTestOptions,
      FusekiIt / javaOptions := Seq("-Dconfig.resource=fuseki.conf") ++ webapiJavaTestOptions,

      EmbeddedJenaTDBTest / javaOptions := Seq("-Dconfig.resource=jenatdb.conf") ++ webapiJavaTestOptions

      // enable publishing the jars for test and it
      // Test / packageBin / publishArtifact := true,
      // IntegrationTest / packageBin / publishArtifact := true,
      // addArtifact(artifact in (IntegrationTest, packageBin), packageBin in IntegrationTest)
  )
  .settings(
      // prepare for publishing

      // Skip packageDoc and packageSrc task on stage
      Compile / packageDoc / mappings := Seq(),
      Compile / packageSrc / mappings := Seq(),

      Universal / mappings ++= {
          // copy the scripts folder
          directory("webapi/scripts") ++
            // add knora-ontologies
            directory("knora-ontologies") ++
            // add test-data directory
            directory("webapi/_test_data") ++
            // copy the configuration files to config directory
            contentOf("webapi/configs").toMap.mapValues("config/" + _) ++
            // copy configuration files to config directory
            contentOf("webapi/src/main/resources").toMap.mapValues("config/" + _)
      },

      // add 'config' directory to the classpath of the start script,
      Universal / scriptClasspath := Seq("../config/") ++ scriptClasspath.value,

      // need this here, so that the Manifest inside the jars has the correct main class set.
      Compile / mainClass := Some("org.knora.webapi.Main"),
      Compile / run / mainClass := Some("org.knora.webapi.Main"),

      // add dockerCommands used to create the image
      // docker:stage, docker:publishLocal, docker:publish, docker:clean

      dockerRepository := Some("dhlabbasel"),

      maintainer := "400790+subotic@users.noreply.github.com",

      Docker / dockerExposedPorts ++= Seq(3333, 10001),
      Docker / dockerCommands := Seq(
          Cmd("FROM", "adoptopenjdk/openjdk11:alpine-jre"),
          Cmd("LABEL", s"""MAINTAINER="${maintainer.value}""""),

          Cmd("RUN apk update && apk upgrade && apk add bash"),

          Cmd("COPY", "opt/docker", "/webapi"),
          Cmd("WORKDIR", "/webapi"),

          Cmd("EXPOSE", "3333"),

          ExecCmd("ENTRYPOINT", "bin/webapi"),
      )

  )
  .settings(
      buildInfoKeys ++= Seq[BuildInfoKey](
          name,
          version,
          "akkaHttp" -> Dependencies.akkaHttpVersion.value,
          "sipi" -> Dependencies.sipiImage.value,
          "gdbSE" -> Dependencies.gdbSEImage.value,
          "gdbFree" -> Dependencies.gdbFreeImage.value
      ),
      buildInfoPackage := "org.knora.webapi"
  )

lazy val webapiJavaRunOptions = Seq(
    // "-showversion",
    "-Xms1G",
    "-Xmx1G",
    // "-verbose:gc",
    //"-XX:+UseG1GC",
    //"-XX:MaxGCPauseMillis=500"
    "-Dcom.sun.management.jmxremote",
    // "-Dcom.sun.management.jmxremote.port=1617",
    "-Dcom.sun.management.jmxremote.authenticate=false",
    "-Dcom.sun.management.jmxremote.ssl=false",
    //"-agentpath:/Applications/YourKit-Java-Profiler-2018.04.app/Contents/Resources/bin/mac/libyjpagent.jnilib"
)

lazy val webapiJavaTestOptions = Seq(
    // "-showversion",
    "-Xms1G",
    "-Xmx1G"
    // "-verbose:gc",
    //"-XX:+UseG1GC",
    //"-XX:MaxGCPauseMillis=500",
    //"-XX:MaxMetaspaceSize=4096m"
)
>>>>>>> 3f8d406b

def knoraModule(name: String): Project =
    Project(id = name, base = file(name))
      .settings(buildSettings)<|MERGE_RESOLUTION|>--- conflicted
+++ resolved
@@ -199,42 +199,6 @@
 //////////////////////////////////////
 // Knora's custom Sipi
 //////////////////////////////////////
-<<<<<<< HEAD
-//
-//lazy val knoraSipiCommonSettings = Seq(
-//    name := "knora-sipi"
-//)
-//
-//lazy val knoraSipi: Project = knoraModule("knora-sipi")
-//  .enablePlugins(DockerPlugin)
-//  .settings(
-//      knoraSipiCommonSettings
-//  )
-//  .settings(
-//      // Skip packageDoc and packageSrc task on stage
-//      Compile / packageDoc / mappings := Seq(),
-//      Compile / packageSrc / mappings := Seq(),
-//      Universal / mappings ++= {
-//          // copy the sipi/scripts folder
-//          directory("sipi/scripts")
-//      },
-//
-//      // add dockerCommands used to create the image
-//      // docker:stage, docker:publishLocal, docker:publish, docker:clean
-//
-//      dockerRepository := Some("dhlabbasel"),
-//
-//      maintainer := "400790+subotic@users.noreply.github.com",
-//
-//      Docker / dockerExposedPorts ++= Seq(1024),
-//      Docker / dockerCommands := Seq(
-//          // FIXME: Someday find out how to reference here Dependencies.Versions.sipiImage
-//          Cmd("FROM", "dhlabbasel/sipi:v2.0.1"),
-//          Cmd("LABEL", s"""MAINTAINER="${maintainer.value}""""),
-//          Cmd("COPY", "opt/docker/scripts", "/sipi/scripts"),
-//      )
-//  )
-=======
 
 lazy val knoraSipiCommonSettings = Seq(
     name := "knora-sipi"
@@ -269,7 +233,6 @@
           Cmd("COPY", "opt/docker/scripts", "/sipi/scripts"),
       )
   )
->>>>>>> 3f8d406b
 
 
 //////////////////////////////////////
@@ -382,198 +345,215 @@
 //////////////////////////////////////
 // WEBAPI (./webapi)
 //////////////////////////////////////
-<<<<<<< HEAD
-//
-//import com.typesafe.sbt.SbtNativePackager.autoImport.NativePackagerHelper._
-//import sbt._
-//import sbt.librarymanagement.Resolver
-//
-//connectInput in run := true
-//
-//lazy val webApiCommonSettings = Seq(
-//    name := "webapi"
-//)
-//
-//// custom test and it settings
-//lazy val GDBSE = config("gdbse") extend Test
-//lazy val GDBSEIt = config("gdbse-it") extend IntegrationTest
-//lazy val GDBFree = config("gdbfree") extend Test
-//lazy val GDBFreeIt = config("gdbfree-it") extend IntegrationTest
-//lazy val FusekiTest = config("fuseki") extend Test
-//lazy val FusekiIt = config("fuseki-it") extend IntegrationTest
-//lazy val EmbeddedJenaTDBTest = config("tdb") extend Test
-//
-//// GatlingPlugin - load testing
-//// JavaAgent - adds AspectJ Weaver configuration
-//// BuildInfoPlugin - allows generation of scala code with version information
-//
-//lazy val webapi = knoraModule("webapi")
-//        .enablePlugins(SbtTwirl, JavaAppPackaging, DockerPlugin, GatlingPlugin, JavaAgent, RevolverPlugin, BuildInfoPlugin)
-//        .configs(
-//            IntegrationTest,
-//            Gatling,
-//            GatlingIt,
-//            GDBSE,
-//            GDBSEIt,
-//            GDBFree,
-//            GDBFreeIt,
-//            FusekiTest,
-//            FusekiIt,
-//            EmbeddedJenaTDBTest
-//        )
-//        .settings(
-//            webApiCommonSettings,
-//            resolvers ++= Seq(
-//                Resolver.bintrayRepo("hseeberger", "maven")
-//            ),
-//            Dependencies.webapiLibraryDependencies,
-//            // use jars (and not class directory) for run, test, console
-//            exportJars := true,
-//        )
-//        .settings(
-//            inConfig(Test)(Defaults.testTasks ++ baseAssemblySettings),
-//            inConfig(IntegrationTest)(Defaults.testSettings),
-//            inConfig(Gatling)(Defaults.testTasks ++ Seq(forkOptions := Defaults.forkOptionsTask.value)),
-//            inConfig(GatlingIt)(Defaults.testTasks ++ Seq(forkOptions := Defaults.forkOptionsTask.value)),
-//            inConfig(GDBSE)(Defaults.testTasks ++ Seq(forkOptions := Defaults.forkOptionsTask.value)),
-//            inConfig(GDBSEIt)(Defaults.testTasks ++ Seq(forkOptions := Defaults.forkOptionsTask.value)),
-//            inConfig(GDBFree)(Defaults.testTasks ++ Seq(forkOptions := Defaults.forkOptionsTask.value)),
-//            inConfig(GDBFreeIt)(Defaults.testTasks ++ Seq(forkOptions := Defaults.forkOptionsTask.value)),
-//            inConfig(FusekiTest)(Defaults.testTasks ++ Seq(forkOptions := Defaults.forkOptionsTask.value)),
-//            inConfig(FusekiIt)(Defaults.testTasks ++ Seq(forkOptions := Defaults.forkOptionsTask.value)),
-//            inConfig(EmbeddedJenaTDBTest)(Defaults.testTasks ++ Seq(forkOptions := Defaults.forkOptionsTask.value))
-//        )
-//        .settings(
-//            scalacOptions ++= Seq("-feature", "-unchecked", "-deprecation", "-Yresolve-term-conflict:package"),
-//
-//            logLevel := Level.Info,
-//
-//            fork := true, // always fork
-//
-//            run / javaOptions := webapiJavaRunOptions,
-//
-//            reStart / javaOptions ++= resolvedJavaAgents.value map { resolved =>
-//                "-javaagent:" + resolved.artifact.absolutePath + resolved.agent.arguments
-//            }, // allows sbt-javaagent to work with sbt-revolver
-//            reStart / javaOptions ++= webapiJavaRunOptions,
-//
-//            javaAgents += Dependencies.Compile.aspectJWeaver,
-//
-//            Test / parallelExecution := false,
-//            Test / javaOptions ++= Seq("-Dconfig.resource=graphdb-se.conf") ++ webapiJavaTestOptions,
-//            // Test / javaOptions ++= Seq("-Dakka.log-config-on-start=on"), // prints out akka config
-//            // Test / javaOptions ++= Seq("-Dconfig.trace=loads"), // prints out config locations
-//            Test / testOptions += Tests.Argument("-oDF"), // show full stack traces and test case durations
-//
-//            IntegrationTest / javaOptions := Seq("-Dconfig.resource=graphdb-se.conf") ++ webapiJavaTestOptions,
-//            IntegrationTest / testOptions += Tests.Argument("-oDF"), // show full stack traces and test case durations
-//
-//            Gatling / javaOptions := Seq("-Dconfig.resource=graphdb-se.conf") ++ webapiJavaTestOptions,
-//            Gatling / testOptions := Seq(),
-//            GatlingIt / javaOptions := Seq("-Dconfig.resource=graphdb-se.conf") ++ webapiJavaTestOptions,
-//            GatlingIt / testOptions := Seq(),
-//
-//            GDBSE / javaOptions := Seq("-Dconfig.resource=graphdb-se.conf") ++ webapiJavaTestOptions,
-//            GDBSEIt / javaOptions := Seq("-Dconfig.resource=graphdb-se.conf") ++ webapiJavaTestOptions,
-//
-//            GDBFree / javaOptions := Seq("-Dconfig.resource=graphdb-free.conf") ++ webapiJavaTestOptions,
-//            GDBFreeIt / javaOptions := Seq("-Dconfig.resource=graphdb-free.conf") ++ webapiJavaTestOptions,
-//
-//            FusekiTest / javaOptions := Seq("-Dconfig.resource=fuseki.conf") ++ webapiJavaTestOptions,
-//            FusekiIt / javaOptions := Seq("-Dconfig.resource=fuseki.conf") ++ webapiJavaTestOptions,
-//
-//            EmbeddedJenaTDBTest / javaOptions := Seq("-Dconfig.resource=jenatdb.conf") ++ webapiJavaTestOptions
-//
-//            // enable publishing the jars for test and it
-//            // Test / packageBin / publishArtifact := true,
-//            // IntegrationTest / packageBin / publishArtifact := true,
-//            // addArtifact(artifact in (IntegrationTest, packageBin), packageBin in IntegrationTest)
-//        )
-//        .settings(
-//            // prepare for publishing
-//
-//            // Skip packageDoc and packageSrc task on stage
-//            Compile / packageDoc / mappings := Seq(),
-//            Compile / packageSrc / mappings := Seq(),
-//
-//            Universal / mappings ++= {
-//                // copy the scripts folder
-//                directory("webapi/scripts") ++
-//                  // add knora-ontologies
-//                  directory("knora-ontologies") ++
-//                  // add test_data directory
-//                  directory("webapi/_test_data") ++
-//                  // copy the configuration files to config directory
-//                  contentOf("webapi/configs").toMap.mapValues("config/" + _) ++
-//                  // copy configuration files to config directory
-//                  contentOf("webapi/src/main/resources").toMap.mapValues("config/" + _)
-//            },
-//
-//            // add 'config' directory to the classpath of the start script,
-//            Universal / scriptClasspath := Seq("../config/") ++ scriptClasspath.value,
-//
-//            // need this here, so that the Manifest inside the jars has the correct main class set.
-//            Compile / mainClass := Some("org.knora.webapi.Main"),
-//            Compile / run / mainClass := Some("org.knora.webapi.Main"),
-//
-//            // add dockerCommands used to create the image
-//            // docker:stage, docker:publishLocal, docker:publish, docker:clean
-//
-//            dockerRepository := Some("dhlabbasel"),
-//
-//            maintainer := "400790+subotic@users.noreply.github.com",
-//
-//            Docker / dockerExposedPorts ++= Seq(3333, 10001),
-//            Docker / dockerCommands := Seq(
-//                Cmd("FROM", "adoptopenjdk/openjdk11:alpine-jre"),
-//                Cmd("LABEL", s"""MAINTAINER="${maintainer.value}""""),
-//
-//                Cmd("RUN apk update && apk upgrade && apk add bash"),
-//
-//                Cmd("COPY", "opt/docker", "/webapi"),
-//                Cmd("WORKDIR", "/webapi"),
-//
-//                Cmd("EXPOSE", "3333"),
-//
-//                ExecCmd("ENTRYPOINT", "bin/webapi"),
-//            )
-//
-//        )
-//        .settings(
-//            buildInfoKeys ++= Seq[BuildInfoKey](
-//                name,
-//                version,
-//                "akkaHttp" -> Dependencies.akkaHttpVersion.value,
-//                "sipiVersion" -> Dependencies.sipiImage.value,
-//                "gdbSE" -> Dependencies.gdbSEImage.value,
-//                "gdbFree" -> Dependencies.gdbFreeImage.value
-//            ),
-//            buildInfoPackage := "org.knora.webapi"
-//        )
-//
-//lazy val webapiJavaRunOptions = Seq(
-//    // "-showversion",
-//    "-Xms1G",
-//    "-Xmx1G",
-//    // "-verbose:gc",
-//    //"-XX:+UseG1GC",
-//    //"-XX:MaxGCPauseMillis=500"
-//    "-Dcom.sun.management.jmxremote",
-//    // "-Dcom.sun.management.jmxremote.port=1617",
-//    "-Dcom.sun.management.jmxremote.authenticate=false",
-//    "-Dcom.sun.management.jmxremote.ssl=false",
-//    //"-agentpath:/Applications/YourKit-Java-Profiler-2018.04.app/Contents/Resources/bin/mac/libyjpagent.jnilib"
-//)
-//
-//lazy val webapiJavaTestOptions = Seq(
-//    // "-showversion",
-//    "-Xms1G",
-//    "-Xmx1G"
-//    // "-verbose:gc",
-//    //"-XX:+UseG1GC",
-//    //"-XX:MaxGCPauseMillis=500",
-//    //"-XX:MaxMetaspaceSize=4096m"
-//)
+
+import com.typesafe.sbt.SbtNativePackager.autoImport.NativePackagerHelper._
+import sbt._
+import sbt.librarymanagement.Resolver
+
+connectInput in run := true
+
+lazy val webApiCommonSettings = Seq(
+    name := "webapi"
+)
+
+// custom test and it settings
+lazy val GDBSE = config("gdbse") extend Test
+lazy val GDBSEIt = config("gdbse-it") extend IntegrationTest
+lazy val GDBFree = config("gdbfree") extend Test
+lazy val GDBFreeIt = config("gdbfree-it") extend IntegrationTest
+lazy val FusekiTest = config("fuseki") extend Test
+lazy val FusekiIt = config("fuseki-it") extend IntegrationTest
+lazy val EmbeddedJenaTDBTest = config("tdb") extend Test
+
+// GatlingPlugin - load testing
+// JavaAgent - adds AspectJ Weaver configuration
+// BuildInfoPlugin - allows generation of scala code with version information
+
+lazy val webapi = knoraModule("webapi")
+  .enablePlugins(SbtTwirl, JavaAppPackaging, DockerPlugin, GatlingPlugin, JavaAgent, RevolverPlugin, BuildInfoPlugin)
+  .configs(
+      IntegrationTest,
+      Gatling,
+      GatlingIt,
+      GDBSE,
+      GDBSEIt,
+      GDBFree,
+      GDBFreeIt,
+      FusekiTest,
+      FusekiIt,
+      EmbeddedJenaTDBTest
+  )
+  .settings(
+      webApiCommonSettings,
+      resolvers ++= Seq(
+          Resolver.bintrayRepo("hseeberger", "maven")
+      ),
+      Dependencies.webapiLibraryDependencies
+  )
+  .settings(
+      inConfig(Test)(Defaults.testTasks ++ baseAssemblySettings),
+      inConfig(IntegrationTest)(Defaults.testSettings),
+      inConfig(Gatling)(Defaults.testTasks ++ Seq(forkOptions := Defaults.forkOptionsTask.value)),
+      inConfig(GatlingIt)(Defaults.testTasks ++ Seq(forkOptions := Defaults.forkOptionsTask.value)),
+      inConfig(GDBSE)(Defaults.testTasks ++ Seq(forkOptions := Defaults.forkOptionsTask.value)),
+      inConfig(GDBSEIt)(Defaults.testTasks ++ Seq(forkOptions := Defaults.forkOptionsTask.value)),
+      inConfig(GDBFree)(Defaults.testTasks ++ Seq(forkOptions := Defaults.forkOptionsTask.value)),
+      inConfig(GDBFreeIt)(Defaults.testTasks ++ Seq(forkOptions := Defaults.forkOptionsTask.value)),
+      inConfig(FusekiTest)(Defaults.testTasks ++ Seq(forkOptions := Defaults.forkOptionsTask.value)),
+      inConfig(FusekiIt)(Defaults.testTasks ++ Seq(forkOptions := Defaults.forkOptionsTask.value)),
+      inConfig(EmbeddedJenaTDBTest)(Defaults.testTasks ++ Seq(forkOptions := Defaults.forkOptionsTask.value))
+  )
+
+  .settings(
+      exportJars := true,
+      unmanagedResourceDirectories in Compile += (rootBaseDir.value / "knora-ontologies"),
+
+      // add needed files to jar
+      mappings in(Compile, packageBin) ++= Seq(
+          (rootBaseDir.value / "knora-ontologies" / "knora-admin.ttl") -> "knora-ontologies/knora-admin.ttl",
+          (rootBaseDir.value / "knora-ontologies" / "knora-base.ttl") -> "knora-ontologies/knora-base.ttl",
+          (rootBaseDir.value / "knora-ontologies" / "salsah-gui.ttl") -> "knora-ontologies/salsah-gui.ttl",
+          (rootBaseDir.value / "knora-ontologies" / "standoff-data.ttl") -> "knora-ontologies/standoff-data.ttl",
+          (rootBaseDir.value / "knora-ontologies" / "standoff-onto.ttl") -> "knora-ontologies/standoff-onto.ttl",
+          (rootBaseDir.value / "webapi" / "scripts" / "fuseki-repository-config.ttl.template") -> "webapi/scripts/fuseki-repository-config.ttl.template"
+      ),
+      // contentOf("salsah1/src/main/resources").toMap.mapValues("config/" + _)
+      // (rootBaseDir.value / "knora-ontologies") -> "knora-ontologies",
+
+      // put additional files into the jar when running tests which are needed by testcontainers
+      mappings in(Test, packageBin) ++= Seq(
+          (rootBaseDir.value / "sipi" / "config" / "sipi.init-knora.lua") -> "sipi/config/sipi.init-knora.lua",
+          (rootBaseDir.value / "sipi" / "config" / "sipi.knora-docker-config.lua") -> "sipi/config/sipi.knora-docker-config.lua",
+          (rootBaseDir.value / "sipi" / "config" / "sipi.knora-docker-config.lua") -> "sipi/config/sipi.knora-docker-config.lua",
+      ),
+      mappings in(IntegrationTest, packageBin) ++= Seq(
+          (rootBaseDir.value / "sipi" / "config" / "sipi.init-knora.lua") -> "sipi/config/sipi.init-knora.lua",
+          (rootBaseDir.value / "sipi" / "config" / "sipi.knora-docker-config.lua") -> "sipi/config/sipi.knora-docker-config.lua",
+      ),
+  )
+
+  .settings(
+      scalacOptions ++= Seq("-feature", "-unchecked", "-deprecation", "-Yresolve-term-conflict:package"),
+
+      logLevel := Level.Info,
+
+      run / javaOptions := webapiJavaRunOptions,
+
+      reStart / javaOptions ++= resolvedJavaAgents.value map { resolved =>
+          "-javaagent:" + resolved.artifact.absolutePath + resolved.agent.arguments
+      }, // allows sbt-javaagent to work with sbt-revolver
+      reStart / javaOptions ++= webapiJavaRunOptions,
+
+      javaAgents += Dependencies.Compile.aspectJWeaver,
+
+      fork := true, // run tests in a forked JVM
+      Test / testForkedParallel := false, // run forked tests in parallel
+      Test / parallelExecution := false, // run non-forked tests in parallel
+      // Global / concurrentRestrictions += Tags.limit(Tags.Test, 1), // restrict the number of concurrently executing tests in all projects
+      Test / javaOptions ++= Seq("-Dconfig.resource=fuseki.conf") ++ webapiJavaTestOptions,
+      // Test / javaOptions ++= Seq("-Dakka.log-config-on-start=on"), // prints out akka config
+      // Test / javaOptions ++= Seq("-Dconfig.trace=loads"), // prints out config locations
+      Test / testOptions += Tests.Argument("-oDF"), // show full stack traces and test case durations
+
+      IntegrationTest / javaOptions := Seq("-Dconfig.resource=fuseki.conf") ++ webapiJavaTestOptions,
+      IntegrationTest / testOptions += Tests.Argument("-oDF"), // show full stack traces and test case durations
+
+      Gatling / javaOptions := Seq("-Dconfig.resource=fuseki.conf") ++ webapiJavaTestOptions,
+      Gatling / testOptions := Seq(),
+      GatlingIt / javaOptions := Seq("-Dconfig.resource=fuseki.conf") ++ webapiJavaTestOptions,
+      GatlingIt / testOptions := Seq(),
+
+      GDBSE / javaOptions := Seq("-Dconfig.resource=graphdb-se.conf") ++ webapiJavaTestOptions,
+      GDBSEIt / javaOptions := Seq("-Dconfig.resource=graphdb-se.conf") ++ webapiJavaTestOptions,
+
+      GDBFree / javaOptions := Seq("-Dconfig.resource=graphdb-free.conf") ++ webapiJavaTestOptions,
+      GDBFreeIt / javaOptions := Seq("-Dconfig.resource=graphdb-free.conf") ++ webapiJavaTestOptions,
+
+      FusekiTest / javaOptions := Seq("-Dconfig.resource=fuseki.conf") ++ webapiJavaTestOptions,
+      FusekiIt / javaOptions := Seq("-Dconfig.resource=fuseki.conf") ++ webapiJavaTestOptions,
+
+      EmbeddedJenaTDBTest / javaOptions := Seq("-Dconfig.resource=jenatdb.conf") ++ webapiJavaTestOptions
+
+      // enable publishing the jars for test and it
+      // Test / packageBin / publishArtifact := true,
+      // IntegrationTest / packageBin / publishArtifact := true,
+      // addArtifact(artifact in (IntegrationTest, packageBin), packageBin in IntegrationTest)
+  )
+  .settings(
+      // prepare for publishing
+
+      // Skip packageDoc and packageSrc task on stage
+      Compile / packageDoc / mappings := Seq(),
+      Compile / packageSrc / mappings := Seq(),
+
+      Universal / mappings ++= {
+          // copy the scripts folder
+          directory("webapi/scripts") ++
+            // add knora-ontologies
+            directory("knora-ontologies") ++
+            // add test-data directory
+            directory("webapi/_test_data") ++
+            // copy the configuration files to config directory
+            contentOf("webapi/configs").toMap.mapValues("config/" + _) ++
+            // copy configuration files to config directory
+            contentOf("webapi/src/main/resources").toMap.mapValues("config/" + _)
+      },
+
+      // add 'config' directory to the classpath of the start script,
+      Universal / scriptClasspath := Seq("../config/") ++ scriptClasspath.value,
+
+      // need this here, so that the Manifest inside the jars has the correct main class set.
+      Compile / mainClass := Some("org.knora.webapi.Main"),
+      Compile / run / mainClass := Some("org.knora.webapi.Main"),
+
+      // add dockerCommands used to create the image
+      // docker:stage, docker:publishLocal, docker:publish, docker:clean
+
+      dockerRepository := Some("dhlabbasel"),
+
+      maintainer := "400790+subotic@users.noreply.github.com",
+
+      Docker / dockerExposedPorts ++= Seq(3333, 10001),
+      Docker / dockerCommands := Seq(
+          Cmd("FROM", "adoptopenjdk/openjdk11:alpine-jre"),
+          Cmd("LABEL", s"""MAINTAINER="${maintainer.value}""""),
+
+          Cmd("RUN apk update && apk upgrade && apk add bash"),
+
+          Cmd("COPY", "opt/docker", "/webapi"),
+          Cmd("WORKDIR", "/webapi"),
+
+          Cmd("EXPOSE", "3333"),
+
+          ExecCmd("ENTRYPOINT", "bin/webapi"),
+      )
+
+  )
+  .settings(
+      buildInfoKeys ++= Seq[BuildInfoKey](
+          name,
+          version,
+          "akkaHttp" -> Dependencies.akkaHttpVersion.value,
+          "sipi" -> Dependencies.sipiImage.value,
+          "gdbSE" -> Dependencies.gdbSEImage.value,
+          "gdbFree" -> Dependencies.gdbFreeImage.value
+      ),
+      buildInfoPackage := "org.knora.webapi"
+  )
+
+lazy val webapiJavaRunOptions = Seq(
+    // "-showversion",
+    "-Xms1G",
+    "-Xmx1G",
+    // "-verbose:gc",
+    //"-XX:+UseG1GC",
+    //"-XX:MaxGCPauseMillis=500"
+    "-Dcom.sun.management.jmxremote",
+    // "-Dcom.sun.management.jmxremote.port=1617",
+    "-Dcom.sun.management.jmxremote.authenticate=false",
+    "-Dcom.sun.management.jmxremote.ssl=false",
+    //"-agentpath:/Applications/YourKit-Java-Profiler-2018.04.app/Contents/Resources/bin/mac/libyjpagent.jnilib"
+)
 
 //// packaging for running normal tests (usage: webapi_test/stage)
 //lazy val webapi_test = project
@@ -637,227 +617,6 @@
 //      scriptClasspath += (packageBin in Test).value.getName
 //  )
 //  .dependsOn(webapi)
-=======
-
-import com.typesafe.sbt.SbtNativePackager.autoImport.NativePackagerHelper._
-import sbt._
-import sbt.librarymanagement.Resolver
-
-connectInput in run := true
-
-lazy val webApiCommonSettings = Seq(
-    name := "webapi"
-)
-
-// custom test and it settings
-lazy val GDBSE = config("gdbse") extend Test
-lazy val GDBSEIt = config("gdbse-it") extend IntegrationTest
-lazy val GDBFree = config("gdbfree") extend Test
-lazy val GDBFreeIt = config("gdbfree-it") extend IntegrationTest
-lazy val FusekiTest = config("fuseki") extend Test
-lazy val FusekiIt = config("fuseki-it") extend IntegrationTest
-lazy val EmbeddedJenaTDBTest = config("tdb") extend Test
-
-// GatlingPlugin - load testing
-// JavaAgent - adds AspectJ Weaver configuration
-// BuildInfoPlugin - allows generation of scala code with version information
-
-lazy val webapi = knoraModule("webapi")
-  .enablePlugins(SbtTwirl, JavaAppPackaging, DockerPlugin, GatlingPlugin, JavaAgent, RevolverPlugin, BuildInfoPlugin)
-  .configs(
-      IntegrationTest,
-      Gatling,
-      GatlingIt,
-      GDBSE,
-      GDBSEIt,
-      GDBFree,
-      GDBFreeIt,
-      FusekiTest,
-      FusekiIt,
-      EmbeddedJenaTDBTest
-  )
-  .settings(
-      webApiCommonSettings,
-      resolvers ++= Seq(
-          Resolver.bintrayRepo("hseeberger", "maven")
-      ),
-      Dependencies.webapiLibraryDependencies
-  )
-  .settings(
-      inConfig(Test)(Defaults.testTasks ++ baseAssemblySettings),
-      inConfig(IntegrationTest)(Defaults.testSettings),
-      inConfig(Gatling)(Defaults.testTasks ++ Seq(forkOptions := Defaults.forkOptionsTask.value)),
-      inConfig(GatlingIt)(Defaults.testTasks ++ Seq(forkOptions := Defaults.forkOptionsTask.value)),
-      inConfig(GDBSE)(Defaults.testTasks ++ Seq(forkOptions := Defaults.forkOptionsTask.value)),
-      inConfig(GDBSEIt)(Defaults.testTasks ++ Seq(forkOptions := Defaults.forkOptionsTask.value)),
-      inConfig(GDBFree)(Defaults.testTasks ++ Seq(forkOptions := Defaults.forkOptionsTask.value)),
-      inConfig(GDBFreeIt)(Defaults.testTasks ++ Seq(forkOptions := Defaults.forkOptionsTask.value)),
-      inConfig(FusekiTest)(Defaults.testTasks ++ Seq(forkOptions := Defaults.forkOptionsTask.value)),
-      inConfig(FusekiIt)(Defaults.testTasks ++ Seq(forkOptions := Defaults.forkOptionsTask.value)),
-      inConfig(EmbeddedJenaTDBTest)(Defaults.testTasks ++ Seq(forkOptions := Defaults.forkOptionsTask.value))
-  )
-
-  .settings(
-      exportJars := true,
-      unmanagedResourceDirectories in Compile += (rootBaseDir.value / "knora-ontologies"),
-
-      // add needed files to jar
-      mappings in(Compile, packageBin) ++= Seq(
-          (rootBaseDir.value / "knora-ontologies" / "knora-admin.ttl") -> "knora-ontologies/knora-admin.ttl",
-          (rootBaseDir.value / "knora-ontologies" / "knora-base.ttl") -> "knora-ontologies/knora-base.ttl",
-          (rootBaseDir.value / "knora-ontologies" / "salsah-gui.ttl") -> "knora-ontologies/salsah-gui.ttl",
-          (rootBaseDir.value / "knora-ontologies" / "standoff-data.ttl") -> "knora-ontologies/standoff-data.ttl",
-          (rootBaseDir.value / "knora-ontologies" / "standoff-onto.ttl") -> "knora-ontologies/standoff-onto.ttl",
-          (rootBaseDir.value / "webapi" / "scripts" / "fuseki-repository-config.ttl.template") -> "webapi/scripts/fuseki-repository-config.ttl.template"
-      ),
-      // contentOf("salsah1/src/main/resources").toMap.mapValues("config/" + _)
-      // (rootBaseDir.value / "knora-ontologies") -> "knora-ontologies",
-
-      // put additional files into the jar when running tests which are needed by testcontainers
-      mappings in(Test, packageBin) ++= Seq(
-          (rootBaseDir.value / "sipi" / "config" / "sipi.init-knora.lua") -> "sipi/config/sipi.init-knora.lua",
-          (rootBaseDir.value / "sipi" / "config" / "sipi.knora-docker-config.lua") -> "sipi/config/sipi.knora-docker-config.lua",
-          (rootBaseDir.value / "sipi" / "config" / "sipi.knora-docker-config.lua") -> "sipi/config/sipi.knora-docker-config.lua",
-      ),
-      mappings in(IntegrationTest, packageBin) ++= Seq(
-          (rootBaseDir.value / "sipi" / "config" / "sipi.init-knora.lua") -> "sipi/config/sipi.init-knora.lua",
-          (rootBaseDir.value / "sipi" / "config" / "sipi.knora-docker-config.lua") -> "sipi/config/sipi.knora-docker-config.lua",
-      ),
-  )
-
-  .settings(
-      scalacOptions ++= Seq("-feature", "-unchecked", "-deprecation", "-Yresolve-term-conflict:package"),
-
-      logLevel := Level.Info,
-
-      run / javaOptions := webapiJavaRunOptions,
-
-      reStart / javaOptions ++= resolvedJavaAgents.value map { resolved =>
-          "-javaagent:" + resolved.artifact.absolutePath + resolved.agent.arguments
-      }, // allows sbt-javaagent to work with sbt-revolver
-      reStart / javaOptions ++= webapiJavaRunOptions,
-
-      javaAgents += Dependencies.Compile.aspectJWeaver,
-
-      fork := true, // run tests in a forked JVM
-      Test / testForkedParallel := false, // run forked tests in parallel
-      Test / parallelExecution := false, // run non-forked tests in parallel
-      // Global / concurrentRestrictions += Tags.limit(Tags.Test, 1), // restrict the number of concurrently executing tests in all projects
-      Test / javaOptions ++= Seq("-Dconfig.resource=fuseki.conf") ++ webapiJavaTestOptions,
-      // Test / javaOptions ++= Seq("-Dakka.log-config-on-start=on"), // prints out akka config
-      // Test / javaOptions ++= Seq("-Dconfig.trace=loads"), // prints out config locations
-      Test / testOptions += Tests.Argument("-oDF"), // show full stack traces and test case durations
-
-      IntegrationTest / javaOptions := Seq("-Dconfig.resource=fuseki.conf") ++ webapiJavaTestOptions,
-      IntegrationTest / testOptions += Tests.Argument("-oDF"), // show full stack traces and test case durations
-
-      Gatling / javaOptions := Seq("-Dconfig.resource=fuseki.conf") ++ webapiJavaTestOptions,
-      Gatling / testOptions := Seq(),
-      GatlingIt / javaOptions := Seq("-Dconfig.resource=fuseki.conf") ++ webapiJavaTestOptions,
-      GatlingIt / testOptions := Seq(),
-
-      GDBSE / javaOptions := Seq("-Dconfig.resource=graphdb-se.conf") ++ webapiJavaTestOptions,
-      GDBSEIt / javaOptions := Seq("-Dconfig.resource=graphdb-se.conf") ++ webapiJavaTestOptions,
-
-      GDBFree / javaOptions := Seq("-Dconfig.resource=graphdb-free.conf") ++ webapiJavaTestOptions,
-      GDBFreeIt / javaOptions := Seq("-Dconfig.resource=graphdb-free.conf") ++ webapiJavaTestOptions,
-
-      FusekiTest / javaOptions := Seq("-Dconfig.resource=fuseki.conf") ++ webapiJavaTestOptions,
-      FusekiIt / javaOptions := Seq("-Dconfig.resource=fuseki.conf") ++ webapiJavaTestOptions,
-
-      EmbeddedJenaTDBTest / javaOptions := Seq("-Dconfig.resource=jenatdb.conf") ++ webapiJavaTestOptions
-
-      // enable publishing the jars for test and it
-      // Test / packageBin / publishArtifact := true,
-      // IntegrationTest / packageBin / publishArtifact := true,
-      // addArtifact(artifact in (IntegrationTest, packageBin), packageBin in IntegrationTest)
-  )
-  .settings(
-      // prepare for publishing
-
-      // Skip packageDoc and packageSrc task on stage
-      Compile / packageDoc / mappings := Seq(),
-      Compile / packageSrc / mappings := Seq(),
-
-      Universal / mappings ++= {
-          // copy the scripts folder
-          directory("webapi/scripts") ++
-            // add knora-ontologies
-            directory("knora-ontologies") ++
-            // add test-data directory
-            directory("webapi/_test_data") ++
-            // copy the configuration files to config directory
-            contentOf("webapi/configs").toMap.mapValues("config/" + _) ++
-            // copy configuration files to config directory
-            contentOf("webapi/src/main/resources").toMap.mapValues("config/" + _)
-      },
-
-      // add 'config' directory to the classpath of the start script,
-      Universal / scriptClasspath := Seq("../config/") ++ scriptClasspath.value,
-
-      // need this here, so that the Manifest inside the jars has the correct main class set.
-      Compile / mainClass := Some("org.knora.webapi.Main"),
-      Compile / run / mainClass := Some("org.knora.webapi.Main"),
-
-      // add dockerCommands used to create the image
-      // docker:stage, docker:publishLocal, docker:publish, docker:clean
-
-      dockerRepository := Some("dhlabbasel"),
-
-      maintainer := "400790+subotic@users.noreply.github.com",
-
-      Docker / dockerExposedPorts ++= Seq(3333, 10001),
-      Docker / dockerCommands := Seq(
-          Cmd("FROM", "adoptopenjdk/openjdk11:alpine-jre"),
-          Cmd("LABEL", s"""MAINTAINER="${maintainer.value}""""),
-
-          Cmd("RUN apk update && apk upgrade && apk add bash"),
-
-          Cmd("COPY", "opt/docker", "/webapi"),
-          Cmd("WORKDIR", "/webapi"),
-
-          Cmd("EXPOSE", "3333"),
-
-          ExecCmd("ENTRYPOINT", "bin/webapi"),
-      )
-
-  )
-  .settings(
-      buildInfoKeys ++= Seq[BuildInfoKey](
-          name,
-          version,
-          "akkaHttp" -> Dependencies.akkaHttpVersion.value,
-          "sipi" -> Dependencies.sipiImage.value,
-          "gdbSE" -> Dependencies.gdbSEImage.value,
-          "gdbFree" -> Dependencies.gdbFreeImage.value
-      ),
-      buildInfoPackage := "org.knora.webapi"
-  )
-
-lazy val webapiJavaRunOptions = Seq(
-    // "-showversion",
-    "-Xms1G",
-    "-Xmx1G",
-    // "-verbose:gc",
-    //"-XX:+UseG1GC",
-    //"-XX:MaxGCPauseMillis=500"
-    "-Dcom.sun.management.jmxremote",
-    // "-Dcom.sun.management.jmxremote.port=1617",
-    "-Dcom.sun.management.jmxremote.authenticate=false",
-    "-Dcom.sun.management.jmxremote.ssl=false",
-    //"-agentpath:/Applications/YourKit-Java-Profiler-2018.04.app/Contents/Resources/bin/mac/libyjpagent.jnilib"
-)
-
-lazy val webapiJavaTestOptions = Seq(
-    // "-showversion",
-    "-Xms1G",
-    "-Xmx1G"
-    // "-verbose:gc",
-    //"-XX:+UseG1GC",
-    //"-XX:MaxGCPauseMillis=500",
-    //"-XX:MaxMetaspaceSize=4096m"
-)
->>>>>>> 3f8d406b
 
 def knoraModule(name: String): Project =
     Project(id = name, base = file(name))
