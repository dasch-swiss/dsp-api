--- conflicted
+++ resolved
@@ -115,59 +115,35 @@
         return 'deny'
     end
 
-<<<<<<< HEAD
-        server.log("pre_flight - status: " .. response_json.status, server.loglevel.LOG_DEBUG)
-        server.log("pre_flight - permission code: " .. response_json.permissionCode, server.loglevel.LOG_DEBUG)
-        server.log("pre_flight - restricted view settings - size: " .. response_json.restrictedViewSettings.size, server.loglevel.LOG_DEBUG)
-        server.log("pre_flight - restricted view settings - watermark: " .. response_json.restrictedViewSettings.watermark, server.loglevel.LOG_DEBUG)
-=======
-    -- print("status: " .. response_json.status)
     server.log("pre_flight - status: " .. response_json.status, server.loglevel.LOG_DEBUG)
-    -- print("permission code: " .. response_json.permissionCode)
     server.log("pre_flight - permission code: " .. response_json.permissionCode, server.loglevel.LOG_DEBUG)
->>>>>>> b5ca0e45
+    server.log("pre_flight - restricted view settings - size: " .. response_json.restrictedViewSettings.size, server.loglevel.LOG_DEBUG)
+    server.log("pre_flight - restricted view settings - watermark: " .. response_json.restrictedViewSettings.watermark, server.loglevel.LOG_DEBUG)
 
     if response_json.status ~= 0 then
         -- something went wrong with the request, Knora returned a non zero status
         return 'deny'
     end
 
-<<<<<<< HEAD
-        local restrictedViewSize = response_json.restrictedViewSettings.size
-        if restrictedViewSize == nil then
-            restrictedViewSize = config.thumb_size
-        end
+    local restrictedViewSize = response_json.restrictedViewSettings.size
+    if restrictedViewSize == nil then
+        restrictedViewSize = config.thumb_size
+    end
 
-        if response_json.permissionCode == 0 then
-            -- no view permission on file
-            return 'deny'
-        elseif response_json.permissionCode == 1 then
-            -- restricted view permission on file
-            -- either watermark or size (depends on project, should be returned with permission code by Sipi responder)
-            -- currently, only size is used
-            return 'restrict:size=' .. restrictedViewSize, filepath
-        elseif response_json.permissionCode >= 2 then
-            -- full view permissions on file
-            return 'allow', filepath
-        else
-            -- invalid permission code
-            return 'deny'
-        end
-=======
     if response_json.permissionCode == 0 then
         -- no view permission on file
         return 'deny'
     elseif response_json.permissionCode == 1 then
         -- restricted view permission on file
         -- either watermark or size (depends on project, should be returned with permission code by Sipi responder)
-        return 'restrict:size=' .. config.thumb_size, filepath
+        -- currently, only size is used
+        return 'restrict:size=' .. restrictedViewSize, filepath
     elseif response_json.permissionCode >= 2 then
         -- full view permissions on file
         return 'allow', filepath
     else
         -- invalid permission code
         return 'deny'
->>>>>>> b5ca0e45
     end
 end
 -------------------------------------------------------------------------------