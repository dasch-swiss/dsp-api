-- Copyright © 2015-2019 the contributors (see Contributors.md).
--
-- This file is part of Knora.
--
-- Knora is free software: you can redistribute it and/or modify
-- it under the terms of the GNU Affero General Public License as published
-- by the Free Software Foundation, either version 3 of the License, or
-- (at your option) any later version.
--
-- Knora is distributed in the hope that it will be useful,
-- but WITHOUT ANY WARRANTY; without even the implied warranty of
-- MERCHANTABILITY or FITNESS FOR A PARTICULAR PURPOSE.  See the
-- GNU Affero General Public License for more details.
--
-- You should have received a copy of the GNU Affero General Public
-- License along with Knora.  If not, see <http://www.gnu.org/licenses/>.

--
-- configuration file for use with Knora
--
sipi = {
    --
    -- The user under which the Sipi server should run. Use this only if Sipi should setuid to a particular user after
    -- starting. Otherwise, leave this commented out. If this setting is used, Sipi must be started as root.
    --
    -- userid = '_www',

    --
    -- Sipi's hostname as returned in the thumbnail response, default is "localhost".
    -- If sipi is run behind a proxy, then this external FQDN needs to be set here.
    --
    hostname = '0.0.0.0',

    --
    -- port number the server is listening to
    --
    port = 1024,

    --
    -- Number of seconds a connection (socket) remains open
    --
    keep_alive = 5,

    --
    -- Maximal size of a post request
    --
    max_post_size = '30M',

  --
    -- indicates the path to the root of the image directory. Depending on the settings of the variable
    -- "prefix_as_path" the images are search at <imgroot>/<prefix>/<imageid> (prefix_as_path = TRUE)
    -- or <imgroot>/<imageid> (prefix_as_path = FALSE). Please note that "prefix" and "imageid" are
    -- expected to be urlencoded. Both will be decoded. That is, "/" will be recoignized and expanded
    -- in the final path the image file!
    --
    imgroot = './test/_test_data/images', -- directory for Knora Sipi integration testing

    --
    -- If FALSE, the prefix is not used to build the path to the image files
    --
    prefix_as_path = true,

    --
    -- In order not to accumulate to many files into one diretory (which slows down file
    -- access considerabely), the images are stored in recursive subdirectories 'A'-'Z'.
    -- If subdir_levels is equal 0, no subdirectories are used. The maximum is 6.
    -- The recommandeation is that on average there should not me more than a few
    -- thousand files in a unix directory (your mileage may vay depending on the
    -- file system used).
    --
    subdir_levels = 0,

    --
    -- if subdir_levels is > 0 and if prefix_as_path is true, all prefixes will be
    -- regarded as directories under imgroot. Thus, the subdirs 'A'-'Z' will be
    -- created in these directories for the prefixes. However, it may make sense
    -- for certain prefixes *not* to use subdirs. A list of these prefix-directories
    -- can be given with this configuration parameter.
    --
    subdir_excludes = { "knora", "thumbs" },

    --
    -- Lua script which is executed on initialization of the Lua interpreter
    --
    initscript = './config/sipi.init-knora-test.lua',

    --
    -- path to the caching directory
    --
    cachedir = './cache',

    --
    -- maxcimal size of the cache
    --
    cachesize = '100M',

    --
    -- if the cache becomes full, the given percentage of file space is marked for reuase
    --
    cache_hysteresis = 0.1,

    --
    -- Path to the directory where the scripts for the routes defined below are to be found
    --
    scriptdir = './scripts',

    ---
    --- Size of the thumbnails
    ---
    thumb_size = '!128,128',

    --
    -- Path to the temporary directory
    --
    tmpdir = '/tmp',

    --
    -- Path to Knora Application
    --
    knora_path = 'api',

    --
    -- Port of Knora Application
    --
    knora_port = '3333',

    --
    -- If compiled with SSL support, the port the server is listening for secure connections
    --
    -- ssl_port = 1025,

    --
    -- If compiled with SSL support, the path to the certificate (must be .pem file)
    -- The follow commands can be used to generate a self-signed certificate
    -- # openssl genrsa -out key.pem 2048
    -- # openssl req -new -key key.pem -out csr.pem
    -- #openssl req -x509 -days 365 -key key.pem -in csr.pem -out certificate.pem
    --
    -- ssl_certificate = './certificate/certificate.pem',

    --
    -- If compiled with SSL support, the path to the key file (see above to create)
    --
    -- ssl_key = './certificate/key.pem',


    --
    -- The secret for generating JWT's (JSON Web Tokens) (42 characters)
    --
    jwt_secret = 'UP 4888, nice 4-8-4 steam engine',
    --            12345678901234567890123456789012

    --
    -- Name of the logfile (a ".txt" is added...)
    --
    logfile = "sipi.log",

    --
    -- loglevel, one of "DEBUG", "INFO", "NOTICE", "WARNING", "ERR",
    -- "CRIT", "ALERT", "EMERG"
    --
    loglevel = "DEBUG"
}

fileserver = {
    --
    -- directory where the documents for the normal webserver are located
    --
    docroot = './server',

    --
    -- route under which the normal webserver shouöd respond to requests
    --
    wwwroute = '/server'
}

--
-- Custom routes. Each route is URL path associated with a Lua script.
--
routes = {
    {
        method = 'POST',
<<<<<<< HEAD
=======
        route = '/make_thumbnail',
        script = 'make_thumbnail.lua'
    },
    {
        method = 'POST',
        route = '/convert_from_path',
        script = 'convert_from_path.lua'
    },
    {
        method = 'POST',
        route = '/convert_from_file',
        script = 'convert_from_file.lua'
    },
    {
        method = 'POST',
>>>>>>> 3368a3a2
        route = '/admin_upload',
        script = 'admin_upload.lua'
    },
    {
        method = 'POST',
        route = '/upload',
        script = 'upload.lua'
    },
    {
        method = 'POST',
        route = '/store',
        script = 'store.lua'
    },
    {
        method = 'DELETE',
        route = '/delete_temp_file',
        script = 'delete_temp_file.lua'
    },
    {
        method = 'GET',
        route = '/test_functions',
        script = 'test_functions.lua'
    },
    {
        method = 'GET',
        route = '/test_mediatype',
        script = 'test_mediatype.lua'
    },
    {
        method = 'GET',
        route = '/test_knora_session_cookie',
        script = 'test_knora_session_cookie.lua'
    }

}<|MERGE_RESOLUTION|>--- conflicted
+++ resolved
@@ -46,7 +46,7 @@
     --
     max_post_size = '30M',
 
-  --
+    --
     -- indicates the path to the root of the image directory. Depending on the settings of the variable
     -- "prefix_as_path" the images are search at <imgroot>/<prefix>/<imageid> (prefix_as_path = TRUE)
     -- or <imgroot>/<imageid> (prefix_as_path = FALSE). Please note that "prefix" and "imageid" are
@@ -180,24 +180,6 @@
 routes = {
     {
         method = 'POST',
-<<<<<<< HEAD
-=======
-        route = '/make_thumbnail',
-        script = 'make_thumbnail.lua'
-    },
-    {
-        method = 'POST',
-        route = '/convert_from_path',
-        script = 'convert_from_path.lua'
-    },
-    {
-        method = 'POST',
-        route = '/convert_from_file',
-        script = 'convert_from_file.lua'
-    },
-    {
-        method = 'POST',
->>>>>>> 3368a3a2
         route = '/admin_upload',
         script = 'admin_upload.lua'
     },
