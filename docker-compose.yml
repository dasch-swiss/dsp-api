services:
  app:
<<<<<<< HEAD
    image: daschswiss/dsp-app:v11.31.1
=======
    image: daschswiss/dsp-app:v11.31.2
>>>>>>> ac0faff4
    ports:
      - "4200:4200"
    networks:
      - knora-net

  db:
    # should be the same version as in Dependencies.scala,
    # make sure to use the same version in ops-deploy repository when deploying new DSP releases!
    image: daschswiss/apache-jena-fuseki:5.2.0
    ports:
      - "3030:3030"
    volumes:
      - db-home:/fuseki:delegated
      - db-import:/staging:delegated
    networks:
      - knora-net
    environment:
      - TZ=Europe/Zurich
      - ADMIN_PASSWORD=test
      - JVM_ARGS=-Xmx3G
    deploy:
      resources:
        limits:
          memory: 8G

  sipi:
    image: daschswiss/knora-sipi:latest

    ports:
      - "1024:1024"
    volumes:
      - /tmp:/tmp
      - ./sipi/config:/sipi/config:delegated
      - ./sipi/images:/sipi/images:delegated
      - ./sipi/server:/sipi/server:delegated
      - ./sipi/scripts:/sipi/scripts:delegated
    networks:
      - knora-net
    environment:
      - TZ=Europe/Zurich
      - SIPI_EXTERNAL_PROTOCOL=http
      - SIPI_EXTERNAL_HOSTNAME=0.0.0.0
      - SIPI_EXTERNAL_PORT=1024
      # Use the following line if you start the api as a docker container from this docker-compose.yml
      # - SIPI_WEBAPI_HOSTNAME=api
      # Use the following line if you start the api from your IDE
      - SIPI_WEBAPI_HOSTNAME=host.docker.internal
      - SIPI_WEBAPI_PORT=3333
      - KNORA_WEBAPI_KNORA_API_EXTERNAL_HOST=0.0.0.0
      - KNORA_WEBAPI_KNORA_API_EXTERNAL_PORT=3333
      - CLEAN_TMP_DIR_USER=clean_tmp_dir_user
      - CLEAN_TMP_DIR_PW=clean_tmp_dir_pw
    # entrypoint: [ "valgrind", "--leak-check=yes", "/sipi/sipi" ] ## uncomment to run SIPI under valgrind
    # command: --config=/sipi/config/sipi.docker-test-config.lua ## command variant to start the sipi container with test routes enabled
    command: --config=/sipi/config/sipi.docker-config.lua
    deploy:
      resources:
        limits:
          memory: 4G

  ingest:
    image: daschswiss/dsp-ingest:latest
    ports:
      - "3340:3340"
    volumes:
      - ./sipi/images:/opt/images:delegated
      - ./sipi/tmp-dsp-ingest:/opt/temp:delegated
      - ingest-db:/opt/db:delegated
    networks:
      - knora-net
    environment:
      - SERVICE_HOST=0.0.0.0
      - SERVICE_PORT=3340
      - SERVICE_LOG_FORMAT=text
      - STORAGE_ASSET_DIR=/opt/images
      - STORAGE_TEMP_DIR=/opt/temp
      - JWT_AUDIENCE=http://localhost:3340
      - JWT_ISSUER=0.0.0.0:3333
      - JWT_SECRET=UP 4888, nice 4-8-4 steam engine
      - SIPI_USE_LOCAL_DEV=false
      - ALLOW_ERASE_PROJECTS=true
      - DB_JDBC_URL=jdbc:sqlite:/opt/db/ingest.sqlite
      - DSP_API_URL=http://host.docker.internal:3333
      # - JWT_DISABLE_AUTH=true # Uncomment this line if you want to disable authentication for the ingest service
    deploy:
      resources:
        limits:
          memory: 2G

  api:
    image: daschswiss/knora-api:latest
    ports:
      - "3333:3333"
      - "5555:5555"
      - "3339:3339"
    volumes:
      - /tmp:/tmp
      # Needed for local development when resetting the triplestore
      - ./test_data:/opt/test_data
    networks:
      - knora-net
    environment:
      - TZ=Europe/Zurich
      - KNORA_AKKA_LOGLEVEL=DEBUG
      - KNORA_AKKA_STDOUT_LOGLEVEL=DEBUG
      - KNORA_WEBAPI_TRIPLESTORE_HOST=db
      - KNORA_WEBAPI_TRIPLESTORE_DBTYPE=fuseki
      - KNORA_WEBAPI_SIPI_INTERNAL_HOST=sipi
      - KNORA_WEBAPI_TRIPLESTORE_FUSEKI_USERNAME=admin
      - KNORA_WEBAPI_TRIPLESTORE_FUSEKI_PASSWORD=test
      - KNORA_WEBAPI_CACHE_SERVICE_ENABLED=true
      - KNORA_WEBAPI_ALLOW_RELOAD_OVER_HTTP=true
      - KNORA_WEBAPI_KNORA_API_EXTERNAL_HOST=0.0.0.0
      - KNORA_WEBAPI_KNORA_API_EXTERNAL_PORT=3333
      - KNORA_WEBAPI_DSP_INGEST_AUDIENCE=http://localhost:3340
      - KNORA_WEBAPI_DSP_INGEST_BASE_URL=http://ingest:3340
      - DSP_API_LOG_LEVEL=INFO
      - ALLOW_ERASE_PROJECTS=true
      # - DSP_API_LOG_APPENDER=JSON # if this variable is set, JSON logs are activated locally
    deploy:
      resources:
        limits:
          memory: 6G

networks:
  knora-net:
    name: knora-net

volumes:
  db-home:
  db-import:
  ingest-db:<|MERGE_RESOLUTION|>--- conflicted
+++ resolved
@@ -1,10 +1,6 @@
 services:
   app:
-<<<<<<< HEAD
-    image: daschswiss/dsp-app:v11.31.1
-=======
     image: daschswiss/dsp-app:v11.31.2
->>>>>>> ac0faff4
     ports:
       - "4200:4200"
     networks:
