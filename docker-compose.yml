version: '3.7'

services:

  db:
    image: ${KNORA_GRAPHDB_IMAGE}
    ports:
      - "7200:7200"
    volumes:
      - ${KNORA_GDB_LICENSE_FILE}:/graphdb/graphdb.license
      - ${KNORA_GDB_IMPORT_DIR}:/root/graphdb-import
      - ${KNORA_GDB_HOME_DIR}:/opt/graphdb/home
    networks:
      - knora-net
    environment:
    - GDB_HEAP_SIZE=$KNORA_GDB_HEAP_SIZE
    - GDB_JAVA_OPTS=-Dgraphdb.license.file=/graphdb/graphdb.license -Dgraphdb.home=/opt/graphdb/home
    command: ["/graphdb/bin/graphdb"]

  sipi:
    image: ${KNORA_SIPI_IMAGE}
    ports:
      - "1024:1024"
    volumes:
      - /tmp:/tmp
      - ${PWD}/sipi/config:/sipi/config
      - ${PWD}/sipi/images:/sipi/images:delegated
      - ${PWD}/sipi/server:/sipi/server:delegated
    networks:
      - knora-net
    extra_hosts:
      - api:${DOCKERHOST}
    restart: unless-stopped
    environment:
      - SIPI_EXTERNAL_PROTOCOL=http
      - SIPI_EXTERNAL_HOSTNAME=${DOCKERHOST}
      - SIPI_EXTERNAL_PORT=1024
      - SIPI_WEBAPI_HOSTNAME=api
      - SIPI_WEBAPI_PORT=3333
    command: --config=/sipi/config/sipi.knora-docker-config.lua

  redis:
    image: redis:5
    ports:
      - "6379:6379"
    networks:
      - knora-net

  api:
    image: ${KNORA_API_IMAGE}
    ports:
      - "3333:3333"
      - "10001:10001"
    volumes:
      - /tmp:/tmp
      - ${PWD}/knora-ontologies:/knora-ontologies
      - ${PWD}/test_data:/test_data
    networks:
      - knora-net
    environment:
      - KNORA_AKKA_LOGLEVEL=DEBUG
      - KNORA_AKKA_STDOUT_LOGLEVEL=DEBUG
<<<<<<< HEAD
      - KNORA_WEBAPI_TRIPLESTORE_HOST=db
=======
      - KNORA_WEBAPI_DB_CONNECTIONS=${KNORA_WEBAPI_DB_CONNECTIONS}
      - KNORA_WEBAPI_TRIPLESTORE_HOST=graphdb
>>>>>>> 45074ec6
      - KNORA_WEBAPI_TRIPLESTORE_DBTYPE=${KNORA_GDB_TYPE}
      - KNORA_WEBAPI_SIPI_INTERNAL_HOST=${DOCKERHOST}
      - KNORA_WEBAPI_TRIPLESTORE_GRAPHDB_REPOSITORY_NAME=knora-test
      - KNORA_WEBAPI_CACHE_SERVICE_ENABLED=true
      - KNORA_WEBAPI_CACHE_SERVICE_REDIS_HOST=redis
      - KNORA_WEBAPI_CACHE_SERVICE_REDIS_PORT=6379
      - KNORA_WEBAPI_ALLOW_RELOAD_OVER_HTTP=true

  salsah1:
    image: ${KNORA_SALSAH1_IMAGE}
    ports:
      - "3335:3335"
    networks:
      - knora-net
    environment:
      - KNORA_SALSAH1_HOSTNAME=0.0.0.0
      - KNORA_SALSAH1_PORT=3335
      - KNORA_SALSAH1_WEBAPI=http://0.0.0.0:3333
      - KNORA_SALSAH1_SIPI=http://0.0.0.0:1024

networks:
  knora-net:

volumes:
  db-home:
  db-import:
  no-license:<|MERGE_RESOLUTION|>--- conflicted
+++ resolved
@@ -60,12 +60,8 @@
     environment:
       - KNORA_AKKA_LOGLEVEL=DEBUG
       - KNORA_AKKA_STDOUT_LOGLEVEL=DEBUG
-<<<<<<< HEAD
+      - KNORA_WEBAPI_DB_CONNECTIONS=${KNORA_WEBAPI_DB_CONNECTIONS}
       - KNORA_WEBAPI_TRIPLESTORE_HOST=db
-=======
-      - KNORA_WEBAPI_DB_CONNECTIONS=${KNORA_WEBAPI_DB_CONNECTIONS}
-      - KNORA_WEBAPI_TRIPLESTORE_HOST=graphdb
->>>>>>> 45074ec6
       - KNORA_WEBAPI_TRIPLESTORE_DBTYPE=${KNORA_GDB_TYPE}
       - KNORA_WEBAPI_SIPI_INTERNAL_HOST=${DOCKERHOST}
       - KNORA_WEBAPI_TRIPLESTORE_GRAPHDB_REPOSITORY_NAME=knora-test
