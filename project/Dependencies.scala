/*
 * Copyright © 2021 - 2022 Swiss National Data and Service Center for the Humanities and/or DaSCH Service Platform contributors.
 * SPDX-License-Identifier: Apache-2.0
 */

package org.knora

import sbt.Keys._
import sbt.{Def, _}

object Dependencies {

  val fusekiImage =
    "daschswiss/apache-jena-fuseki:2.0.8" // should be the same version as in docker-compose.yml, also make sure to use the same version when deploying it (i.e. version in ops-deploy)!
  val sipiImage = "daschswiss/sipi:3.5.0" // base image the knora-sipi image is created from

  // versions
  val akkaHttpVersion   = "10.2.9"
  val akkaVersion       = "2.6.19"
  val jenaVersion       = "4.5.0"
  val metricsVersion    = "4.0.1"
  val scalaVersion      = "2.13.8"
  val ZioVersion        = "2.0.0"
  val ZioHttpVersion    = "2.0.0-RC4"
  val ZioJsonVersion    = "0.3.0-RC3"
  val ZioConfigVersion  = "3.0.1"
  val ZioSchemaVersion  = "0.2.0"
  val ZioLoggingVersion = "2.0.0"
  val ZioZmxVersion     = "2.0.0-RC4"
  val ZioPreludeVersion = "1.0.0-RC15"

  // ZIO - all Scala 3 compatible
  val zio               = "dev.zio" %% "zio"                 % ZioVersion
  val zioMacros         = "dev.zio" %% "zio-macros"          % ZioVersion
  val zioHttp           = "io.d11"  %% "zhttp"               % ZioHttpVersion
  val zioJson           = "dev.zio" %% "zio-json"            % ZioJsonVersion
  val zioPrelude        = "dev.zio" %% "zio-prelude"         % ZioPreludeVersion
  val zioLogging        = "dev.zio" %% "zio-logging"         % ZioLoggingVersion
  val zioLoggingSlf4j   = "dev.zio" %% "zio-logging-slf4j"   % ZioLoggingVersion
  val zioConfig         = "dev.zio" %% "zio-config"          % ZioConfigVersion
  val zioConfigMagnolia = "dev.zio" %% "zio-config-magnolia" % ZioConfigVersion
  val zioConfigTypesafe = "dev.zio" %% "zio-config-typesafe" % ZioConfigVersion
  val zioTest           = "dev.zio" %% "zio-test"            % "2.0.0"
  val zioTestSbt        = "dev.zio" %% "zio-test-sbt"        % "2.0.0"

  // akka
  val akkaActor         = "com.typesafe.akka" %% "akka-actor"           % akkaVersion     // Scala 3 compatible
  val akkaHttp          = "com.typesafe.akka" %% "akka-http"            % akkaHttpVersion // Scala 3 incompatible
  val akkaHttpCors      = "ch.megard"         %% "akka-http-cors"       % "1.1.3"         // Scala 3 incompatible
  val akkaHttpSprayJson = "com.typesafe.akka" %% "akka-http-spray-json" % akkaHttpVersion // Scala 3 incompatible
  val akkaSlf4j         = "com.typesafe.akka" %% "akka-slf4j"           % akkaVersion     // Scala 3 compatible
  val akkaStream        = "com.typesafe.akka" %% "akka-stream"          % akkaVersion     // Scala 3 compatible

  // jena
  val jenaText = "org.apache.jena" % "jena-text" % jenaVersion

  // logging
  val logbackClassic = "ch.qos.logback"              % "logback-classic" % "1.2.11"
  val scalaLogging   = "com.typesafe.scala-logging" %% "scala-logging"   % "3.9.4" // Scala 3 compatible
  val slf4j          = "org.slf4j"                   % "slf4j-simple"    % "1.7.36"

  // Metrics
  val aspectjweaver    = "org.aspectj" % "aspectjweaver"      % "1.9.9.1"
  val kamonCore        = "io.kamon"   %% "kamon-core"         % "2.5.5"  // Scala 3 compatible
  val kamonScalaFuture = "io.kamon"   %% "kamon-scala-future" % "2.1.21" // Scala 3 incompatible

  // input validation
  val commonsValidator =
    "commons-validator" % "commons-validator" % "1.7" exclude ("commons-logging", "commons-logging")

  // authentication
  val jwtSprayJson = "com.github.jwt-scala" %% "jwt-spray-json" % "9.0.2"
  // jwtSprayJson -> 9.0.2 is the latest version that's compatible with spray-json; if it wasn't for spray, this would be Scala 3 compatible
  val springSecurityCore =
    "org.springframework.security" % "spring-security-core" % "5.7.2" exclude ("commons-logging", "commons-logging") exclude ("org.springframework", "spring-aop")
  val bouncyCastle = "org.bouncycastle" % "bcprov-jdk15to18" % "1.71"

  // caching
  val ehcache = "net.sf.ehcache" % "ehcache" % "2.10.9.2"
  val jedis   = "redis.clients"  % "jedis"   % "4.2.3"

  // serialization
  val chill = "com.twitter" %% "chill" % "0.10.0" // Scala 3 incompatible

  // other
  val diff            = "com.sksamuel.diff"             % "diff"              % "1.1.11"
  val gwtServlet      = "com.google.gwt"                % "gwt-servlet"       % "2.9.0"
  val icu4j           = "com.ibm.icu"                   % "icu4j"             % "70.1"
  val jakartaJSON     = "org.glassfish"                 % "jakarta.json"      % "2.0.1"
  val jodd            = "org.jodd"                      % "jodd"              % "3.2.7"
  val rdf4jClient     = "org.eclipse.rdf4j"             % "rdf4j-client"      % "3.7.7"
  val rdf4jShacl      = "org.eclipse.rdf4j"             % "rdf4j-shacl"       % "3.7.7"
  val saxonHE         = "net.sf.saxon"                  % "Saxon-HE"          % "11.4"
  val scalaGraph      = "org.scala-graph"              %% "graph-core"        % "1.13.5" // Scala 3 incompatible
  val scallop         = "org.rogach"                   %% "scallop"           % "4.1.0"  // Scala 3 compatible
  val swaggerAkkaHttp = "com.github.swagger-akka-http" %% "swagger-akka-http" % "1.6.0"  // Scala 3 incompatible
  val titaniumJSONLD  = "com.apicatalog"                % "titanium-json-ld"  % "1.3.1"
  val xmlunitCore     = "org.xmlunit"                   % "xmlunit-core"      % "2.9.0"

  // test
  val akkaHttpTestkit      = "com.typesafe.akka"    %% "akka-http-testkit"         % akkaHttpVersion // Scala 3 incompatible
  val akkaStreamTestkit    = "com.typesafe.akka"    %% "akka-stream-testkit"       % akkaVersion     // Scala 3 compatible
  val akkaTestkit          = "com.typesafe.akka"    %% "akka-testkit"              % akkaVersion     // Scala 3 compatible
<<<<<<< HEAD
  val gatlingHighcharts    = "io.gatling.highcharts" % "gatling-charts-highcharts" % "3.8.2"
  val gatlingTestFramework = "io.gatling"            % "gatling-test-framework"    % "3.8.2"
  val scalaTest            = "org.scalatest"        %% "scalatest"                 % "3.2.12"        // Scala 3 compatible
  val testcontainers       = "org.testcontainers"    % "testcontainers"            % "1.17.2"
=======
  val gatlingHighcharts    = "io.gatling.highcharts" % "gatling-charts-highcharts" % "3.7.6"
  val gatlingTestFramework = "io.gatling"            % "gatling-test-framework"    % "3.7.6"
  val scalaTest            = "org.scalatest"        %% "scalatest"                 % "3.2.13"        // Scala 3 compatible
  val testcontainers       = "org.testcontainers"    % "testcontainers"            % "1.17.3"
>>>>>>> 3eddfc47

  // found/added by the plugin but deleted anyway
  val commonsLang3 = "org.apache.commons" % "commons-lang3" % "3.12.0"

  val webapiLibraryDependencies = Seq(
    akkaActor,
    akkaHttp,
    akkaHttpCors,
    akkaHttpSprayJson,
    akkaHttpTestkit % Test,
    akkaSlf4j       % Runtime,
    akkaStream,
    akkaStreamTestkit % Test,
    akkaTestkit       % Test,
    commonsValidator,
    commonsLang3,
    diff,
    ehcache,
    gatlingHighcharts    % Test,
    gatlingTestFramework % Test,
    gwtServlet,
    icu4j,
    jakartaJSON,
    jedis,
    jenaText,
    jodd,
    jwtSprayJson,
    kamonCore,
    kamonScalaFuture,
    logbackClassic % Runtime,
    rdf4jClient    % Test,
    rdf4jShacl,
    saxonHE,
    scalaGraph,
    scalaLogging,
    scalaTest % Test,
    scallop,
    springSecurityCore,
    bouncyCastle,
    swaggerAkkaHttp,
    testcontainers % Test,
    titaniumJSONLD,
    xmlunitCore % Test,
    zio,
    zioConfig,
    zioConfigMagnolia,
    zioConfigTypesafe,
    zioHttp,
    zioJson,
    zioLogging,
    zioLoggingSlf4j,
    zioMacros,
    zioPrelude,
    zioTest    % Test,
    zioTestSbt % Test
  )

  val valueObjectsLibraryDependencies = Seq(
    commonsLang3,
    commonsValidator,
    gwtServlet,
    zioPrelude,
    zioTest    % Test,
    zioTestSbt % Test
  )

  val dspApiMainLibraryDependencies = Seq(
    zio,
    zioMacros
  )

  // schema project dependencies
  val schemaApiLibraryDependencies = Seq(
    zioHttp
  )

  val schemaCoreLibraryDependencies = Seq(
    zioPrelude
  )

  val schemaRepoLibraryDependencies                  = Seq()
  val schemaRepoEventStoreServiceLibraryDependencies = Seq()
  val schemaRepoSearchServiceLibraryDependencies     = Seq()

  // user projects dependencies
  val userInterfaceLibraryDependencies = Seq(
    slf4j % Test,
    zio,
    zioMacros,
    zioTest    % Test,
    zioTestSbt % Test
  )
  val userHandlerLibraryDependencies = Seq(
    bouncyCastle,
    slf4j % Test,
    springSecurityCore,
    zio,
    zioMacros,
    zioTest    % Test,
    zioTestSbt % Test
  )
  val userCoreLibraryDependencies = Seq(
    bouncyCastle,
    slf4j % Test,
    springSecurityCore,
    zio,
    zioMacros,
    zioTest    % Test,
    zioTestSbt % Test
  )
  val userRepoLibraryDependencies = Seq(
    slf4j % Test,
    zio,
    zioMacros,
    zioTest    % Test,
    zioTestSbt % Test
  )

  // role projects dependencies
  val roleInterfaceLibraryDependencies = Seq(
    slf4j % Test,
    zio,
    zioMacros,
    zioTest    % Test,
    zioTestSbt % Test
  )
  val roleHandlerLibraryDependencies = Seq(
    bouncyCastle,
    slf4j % Test,
    springSecurityCore,
    zio,
    zioMacros,
    zioTest    % Test,
    zioTestSbt % Test
  )
  val roleCoreLibraryDependencies = Seq(
    bouncyCastle,
    slf4j % Test,
    springSecurityCore,
    zio,
    zioMacros,
    zioTest    % Test,
    zioTestSbt % Test
  )
  val roleRepoLibraryDependencies = Seq(
    slf4j % Test,
    zio,
    zioMacros,
    zioTest    % Test,
    zioTestSbt % Test
  )

  // shared project dependencies
  val sharedLibraryDependencies = Seq(
    bouncyCastle,
    commonsLang3,
    commonsValidator,
    gwtServlet,
    scalaLogging,
    slf4j % Test,
    springSecurityCore,
    zioPrelude,
    zioTest    % Test,
    zioTestSbt % Test
  )
}<|MERGE_RESOLUTION|>--- conflicted
+++ resolved
@@ -101,17 +101,10 @@
   val akkaHttpTestkit      = "com.typesafe.akka"    %% "akka-http-testkit"         % akkaHttpVersion // Scala 3 incompatible
   val akkaStreamTestkit    = "com.typesafe.akka"    %% "akka-stream-testkit"       % akkaVersion     // Scala 3 compatible
   val akkaTestkit          = "com.typesafe.akka"    %% "akka-testkit"              % akkaVersion     // Scala 3 compatible
-<<<<<<< HEAD
   val gatlingHighcharts    = "io.gatling.highcharts" % "gatling-charts-highcharts" % "3.8.2"
   val gatlingTestFramework = "io.gatling"            % "gatling-test-framework"    % "3.8.2"
   val scalaTest            = "org.scalatest"        %% "scalatest"                 % "3.2.12"        // Scala 3 compatible
   val testcontainers       = "org.testcontainers"    % "testcontainers"            % "1.17.2"
-=======
-  val gatlingHighcharts    = "io.gatling.highcharts" % "gatling-charts-highcharts" % "3.7.6"
-  val gatlingTestFramework = "io.gatling"            % "gatling-test-framework"    % "3.7.6"
-  val scalaTest            = "org.scalatest"        %% "scalatest"                 % "3.2.13"        // Scala 3 compatible
-  val testcontainers       = "org.testcontainers"    % "testcontainers"            % "1.17.3"
->>>>>>> 3eddfc47
 
   // found/added by the plugin but deleted anyway
   val commonsLang3 = "org.apache.commons" % "commons-lang3" % "3.12.0"
