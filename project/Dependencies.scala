--- conflicted
+++ resolved
@@ -169,13 +169,8 @@
   )
 
   val openTelemetryWithSentry = Seq(
-<<<<<<< HEAD
     "dev.zio"  %% "zio-opentelemetry"              % "3.1.9",
-    "io.sentry" % "sentry-opentelemetry-agentless" % "8.20.0",
-=======
-    "dev.zio"  %% "zio-opentelemetry"              % "3.1.8",
     "io.sentry" % "sentry-opentelemetry-agentless" % "8.21.1",
->>>>>>> 860c2ebf
   )
 
   val integrationTestDependencies = Seq(
