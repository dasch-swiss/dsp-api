/*
 * Copyright © 2021 - 2023 Swiss National Data and Service Center for the Humanities and/or DaSCH Service Platform contributors.
 * SPDX-License-Identifier: Apache-2.0
 */

package org.knora

import sbt._

object Dependencies {

  val fusekiImage =
    "daschswiss/apache-jena-fuseki:2.0.11" // should be the same version as in docker-compose.yml, also make sure to use the same version when deploying it (i.e. version in ops-deploy)!
  val sipiImage = "daschswiss/sipi:3.8.1" // base image the knora-sipi image is created from

  val ScalaVersion = "2.13.10"

  val AkkaActorVersion = "2.6.20"
  val AkkaHttpVersion  = "10.2.10"
  val JenaVersion      = "4.8.0"

  val ZioConfigVersion            = "3.0.7"
  val ZioHttpVersionOld           = "2.0.0-RC11"
  val ZioHttpVersion              = "0.0.3"
  val ZioJsonVersion              = "0.5.0"
  val ZioLoggingVersion           = "2.1.12"
  val ZioNioVersion               = "2.0.1"
  val ZioMetricsConnectorsVersion = "2.0.8"
  val ZioPreludeVersion           = "1.0.0-RC19"
  val ZioSchemaVersion            = "0.2.0"
  val ZioVersion                  = "2.0.13"

  // ZIO - all Scala 3 compatible
  val zio                   = "dev.zio" %% "zio"                       % ZioVersion
  val zioConfig             = "dev.zio" %% "zio-config"                % ZioConfigVersion
  val zioConfigMagnolia     = "dev.zio" %% "zio-config-magnolia"       % ZioConfigVersion
  val zioConfigTypesafe     = "dev.zio" %% "zio-config-typesafe"       % ZioConfigVersion
  val zioHttpOld            = "io.d11"  %% "zhttp"                     % ZioHttpVersionOld
  val zioHttp               = "dev.zio" %% "zio-http"                  % ZioHttpVersion
  val zioJson               = "dev.zio" %% "zio-json"                  % ZioJsonVersion
  val zioLogging            = "dev.zio" %% "zio-logging"               % ZioLoggingVersion
  val zioLoggingSlf4jBridge = "dev.zio" %% "zio-logging-slf4j2-bridge" % ZioLoggingVersion
  val zioNio                = "dev.zio" %% "zio-nio"                   % ZioNioVersion
  val zioMacros             = "dev.zio" %% "zio-macros"                % ZioVersion
  val zioMetricsConnectors  = "dev.zio" %% "zio-metrics-connectors"    % ZioMetricsConnectorsVersion
  val zioPrelude            = "dev.zio" %% "zio-prelude"               % ZioPreludeVersion

  // zio-test and friends
  val zioTest    = "dev.zio" %% "zio-test"     % ZioVersion
  val zioTestSbt = "dev.zio" %% "zio-test-sbt" % ZioVersion
  val zioMock    = "dev.zio" %% "zio-mock"     % "1.0.0-RC11"

  // akka
  val akkaActor         = "com.typesafe.akka" %% "akka-actor"           % AkkaActorVersion // Scala 3 compatible
  val akkaHttp          = "com.typesafe.akka" %% "akka-http"            % AkkaHttpVersion  // Scala 3 incompatible
  val akkaHttpCors      = "ch.megard"         %% "akka-http-cors"       % "1.2.0"          // Scala 3 incompatible
  val akkaHttpSprayJson = "com.typesafe.akka" %% "akka-http-spray-json" % AkkaHttpVersion  // Scala 3 incompatible
  val akkaSlf4j         = "com.typesafe.akka" %% "akka-slf4j"           % AkkaActorVersion // Scala 3 compatible
  val akkaStream        = "com.typesafe.akka" %% "akka-stream"          % AkkaActorVersion // Scala 3 compatible

  // jena
  val jenaText = "org.apache.jena" % "jena-text" % JenaVersion

  // logging
  val scalaLogging = "com.typesafe.scala-logging" %% "scala-logging" % "3.9.5" // Scala 3 compatible
  val slf4jApi     = "org.slf4j"                   % "slf4j-api"     % "2.0.7" // the logging interface

  // Metrics
  val aspectjweaver    = "org.aspectj" % "aspectjweaver"      % "1.9.19"
  val kamonCore        = "io.kamon"   %% "kamon-core"         % "2.6.0" // Scala 3 compatible
  val kamonScalaFuture = "io.kamon"   %% "kamon-scala-future" % "2.6.0" // Scala 3 incompatible

  // input validation
  val commonsValidator =
    "commons-validator" % "commons-validator" % "1.7" exclude ("commons-logging", "commons-logging")

  // authentication
  val jwtSprayJson = "com.github.jwt-scala" %% "jwt-spray-json" % "9.0.2"
  // jwtSprayJson -> 9.0.2 is the latest version that's compatible with spray-json; if it wasn't for spray, this would be Scala 3 compatible
  val springSecurityCore =
    "org.springframework.security" % "spring-security-core" % "6.1.0" exclude ("commons-logging", "commons-logging") exclude ("org.springframework", "spring-aop")
  val bouncyCastle = "org.bouncycastle" % "bcprov-jdk15to18" % "1.73"

  // caching
  val ehcache = "net.sf.ehcache" % "ehcache" % "2.10.9.2"

  // serialization
  val chill = "com.twitter" %% "chill" % "0.10.0" // Scala 3 incompatible

  // other
  val diff           = "com.sksamuel.diff" % "diff"             % "1.1.11"
  val gwtServlet     = "com.google.gwt"    % "gwt-servlet"      % "2.10.0"
  val icu4j          = "com.ibm.icu"       % "icu4j"            % "73.1"
  val jakartaJSON    = "org.glassfish"     % "jakarta.json"     % "2.0.1"
  val jodd           = "org.jodd"          % "jodd"             % "3.2.7"
  val rdf4jClient    = "org.eclipse.rdf4j" % "rdf4j-client"     % "4.2.4"
  val rdf4jShacl     = "org.eclipse.rdf4j" % "rdf4j-shacl"      % "4.2.4"
  val saxonHE        = "net.sf.saxon"      % "Saxon-HE"         % "12.2"
  val scalaGraph     = "org.scala-graph"  %% "graph-core"       % "1.13.6" // Scala 3 incompatible
  val scallop        = "org.rogach"       %% "scallop"          % "4.1.0"  // Scala 3 compatible
  val titaniumJSONLD = "com.apicatalog"    % "titanium-json-ld" % "1.3.2"
  val xmlunitCore    = "org.xmlunit"       % "xmlunit-core"     % "2.9.1"

  // test
  val akkaHttpTestkit   = "com.typesafe.akka" %% "akka-http-testkit"   % AkkaHttpVersion  // Scala 3 incompatible
  val akkaStreamTestkit = "com.typesafe.akka" %% "akka-stream-testkit" % AkkaActorVersion // Scala 3 compatible
  val akkaTestkit       = "com.typesafe.akka" %% "akka-testkit"        % AkkaActorVersion // Scala 3 compatible
  val scalaTest         = "org.scalatest"     %% "scalatest"           % "3.2.15"         // Scala 3 compatible
  // The scoverage plugin actually adds its dependencies automatically.
  // Add it redundantly to the IT dependencies in order to fix build issues with IntelliJ
  // Fixes error message when running IT in IntelliJ
  //  A needed class was not found. This could be due to an error in your runpath.Missing class: scoverage / Invoker$
  //  java.lang.NoClassDefFoundError: scoverage / Invoker$
<<<<<<< HEAD
  val scoverage      = "org.scoverage"         %% "scalac-scoverage-runtime" % "2.0.8"
  val testcontainers = "org.testcontainers"     % "testcontainers"           % "1.18.0"
=======
  val scoverage      = "org.scoverage"         %% "scalac-scoverage-runtime" % "2.0.7"
  val testcontainers = "org.testcontainers"     % "testcontainers"           % "1.18.3"
>>>>>>> 25ce2a32
  val wiremock       = "com.github.tomakehurst" % "wiremock-jre8"            % "2.35.0"

  // found/added by the plugin but deleted anyway
  val commonsLang3 = "org.apache.commons" % "commons-lang3" % "3.12.0"

  val webapiIntegrationTestDependencies = Seq(
    akkaHttpTestkit,
    akkaStreamTestkit,
    akkaTestkit,
    rdf4jClient,
    scalaTest,
    scoverage,
    testcontainers,
    wiremock,
    xmlunitCore,
    zioTest,
    zioTestSbt
  ).map(_ % IntegrationTest)

  val webapiTestDependencies = Seq(zioTest, zioTestSbt, zioMock).map(_ % Test)

  val webapiDependencies = Seq(
    akkaActor,
    akkaHttp,
    akkaHttpCors,
    akkaHttpSprayJson,
    akkaSlf4j,
    akkaStream,
    commonsValidator,
    commonsLang3,
    diff,
    ehcache,
    gwtServlet,
    icu4j,
    jakartaJSON,
    jenaText,
    jodd,
    jwtSprayJson,
    kamonCore,
    kamonScalaFuture,
    rdf4jShacl,
    saxonHE,
    scalaGraph,
    scalaLogging,
    scallop,
    slf4jApi,
    springSecurityCore,
    bouncyCastle,
    titaniumJSONLD,
    zio,
    zioConfig,
    zioConfigMagnolia,
    zioConfigTypesafe,
    zioHttp,
    zioJson,
    zioLogging,
    zioLoggingSlf4jBridge,
    zioNio,
    zioMacros,
    zioMetricsConnectors,
    zioPrelude
  )

  // schema project dependencies
  val schemaApiLibraryDependencies = Seq(
    zioHttpOld
  )

  val schemaCoreLibraryDependencies = Seq(
    zioPrelude,
    zioTest    % Test,
    zioTestSbt % Test
  )

  val schemaRepoLibraryDependencies                  = Seq()
  val schemaRepoEventStoreServiceLibraryDependencies = Seq()
  val schemaRepoSearchServiceLibraryDependencies     = Seq()

  // shared project dependencies
  val sharedLibraryDependencies = Seq(
    bouncyCastle,
    commonsLang3,
    commonsValidator,
    gwtServlet,
    scalaLogging,
    springSecurityCore,
    zioPrelude,
    zioConfig,
    zioConfigMagnolia,
    zioConfigTypesafe,
    zioTest    % Test,
    zioTestSbt % Test,
    zioLogging,
    zioLoggingSlf4jBridge,
    zioJson
  )
}<|MERGE_RESOLUTION|>--- conflicted
+++ resolved
@@ -111,13 +111,8 @@
   // Fixes error message when running IT in IntelliJ
   //  A needed class was not found. This could be due to an error in your runpath.Missing class: scoverage / Invoker$
   //  java.lang.NoClassDefFoundError: scoverage / Invoker$
-<<<<<<< HEAD
   val scoverage      = "org.scoverage"         %% "scalac-scoverage-runtime" % "2.0.8"
-  val testcontainers = "org.testcontainers"     % "testcontainers"           % "1.18.0"
-=======
-  val scoverage      = "org.scoverage"         %% "scalac-scoverage-runtime" % "2.0.7"
   val testcontainers = "org.testcontainers"     % "testcontainers"           % "1.18.3"
->>>>>>> 25ce2a32
   val wiremock       = "com.github.tomakehurst" % "wiremock-jre8"            % "2.35.0"
 
   // found/added by the plugin but deleted anyway
