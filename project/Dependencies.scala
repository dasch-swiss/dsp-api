/*
 * Copyright © 2021 - 2024 Swiss National Data and Service Center for the Humanities and/or DaSCH Service Platform contributors.
 * SPDX-License-Identifier: Apache-2.0
 */

package org.knora

import sbt._

object Dependencies {
  // should be the same version as in docker-compose.yml,
  // make sure to use the same version in ops-deploy repository when deploying new DSP releases!
  val fusekiImage = "daschswiss/apache-jena-fuseki:5.5.0-1"
  // base image the knora-sipi image is created from
  val sipiImage = "daschswiss/sipi:v3.16.3"

  val ScalaVersion = "3.3.6"

  val PekkoActorVersion = "1.1.5"
  val PekkoHttpVersion  = "1.2.0"

  val MonocleVersion = "3.3.0"

  val Rdf4jVersion         = "5.1.4"
  val TopbraidShaclVersion = "1.4.4"
  val JenaVersion          = "5.2.0" // should be aligned with the version topbraid-shacl uses

  val ZioConfigVersion            = "4.0.4"
  val ZioLoggingVersion           = "2.5.1"
  val ZioNioVersion               = "2.0.2"
  val ZioMetricsConnectorsVersion = "2.4.3"
  val ZioPreludeVersion           = "1.0.0-RC41"
  val ZioSchemaVersion            = "0.2.0"
  val ZioVersion                  = "2.1.20"

  // ZIO
  val zio               = "dev.zio" %% "zio"                 % ZioVersion
  val zioConfig         = "dev.zio" %% "zio-config"          % ZioConfigVersion
  val zioConfigMagnolia = "dev.zio" %% "zio-config-magnolia" % ZioConfigVersion
  val zioConfigTypesafe = "dev.zio" %% "zio-config-typesafe" % ZioConfigVersion

  val ZioJsonVersion        = "0.7.44"
  val zioJson               = "dev.zio" %% "zio-json"                  % ZioJsonVersion
  val zioLogging            = "dev.zio" %% "zio-logging"               % ZioLoggingVersion
  val zioLoggingSlf4jBridge = "dev.zio" %% "zio-logging-slf4j2-bridge" % ZioLoggingVersion
  val zioNio                = "dev.zio" %% "zio-nio"                   % ZioNioVersion
  val zioPrelude            = "dev.zio" %% "zio-prelude"               % ZioPreludeVersion

  val SttpClientVersion = "4.0.9"
  val zioSttpClient = Seq(
    "com.softwaremill.sttp.client4" %% "zio"      % SttpClientVersion,
    "com.softwaremill.sttp.client4" %% "zio-json" % SttpClientVersion,
  )

  // refined
  val refined = Seq(
    "eu.timepit" %% "refined"                  % "0.11.3",
    "dev.zio"    %% "zio-json-interop-refined" % ZioJsonVersion,
  )

  // monocle
  val monocle = Seq(
    "dev.optics" %% "monocle-core"    % MonocleVersion,
    "dev.optics" %% "monocle-macro"   % MonocleVersion,
    "dev.optics" %% "monocle-refined" % MonocleVersion,
  )

  // zio-test and friends
  val zioTest    = "dev.zio" %% "zio-test"     % ZioVersion
  val zioTestSbt = "dev.zio" %% "zio-test-sbt" % ZioVersion

  // pekko
  val pekkoHttp          = "org.apache.pekko" %% "pekko-http"            % PekkoHttpVersion
  val pekkoHttpCors      = "org.apache.pekko" %% "pekko-http-cors"       % PekkoHttpVersion
  val pekkoHttpSprayJson = "org.apache.pekko" %% "pekko-http-spray-json" % PekkoHttpVersion
  val pekkoSlf4j         = "org.apache.pekko" %% "pekko-slf4j"           % PekkoActorVersion
  val pekkoStream        = "org.apache.pekko" %% "pekko-stream"          % PekkoActorVersion

  // rdf and graph libraries
  val jenaCore      = "org.apache.jena"   % "jena-core"           % JenaVersion
  val jenaText      = "org.apache.jena"   % "jena-text"           % JenaVersion
  val rdf4jClient   = "org.eclipse.rdf4j" % "rdf4j-client"        % Rdf4jVersion
  val rdf4jShacl    = "org.eclipse.rdf4j" % "rdf4j-shacl"         % Rdf4jVersion
  val rdf4jSparql   = "org.eclipse.rdf4j" % "rdf4j-sparqlbuilder" % Rdf4jVersion
  val topbraidShacl = "org.topbraid"      % "shacl"               % TopbraidShaclVersion

  // logging
  val scalaLogging = "com.typesafe.scala-logging" %% "scala-logging" % "3.9.5"
  val slf4jApi     = "org.slf4j"                   % "slf4j-api"     % "2.0.17" // the logging interface

  // Metrics
  val aspectjweaver = "org.aspectj" % "aspectjweaver" % "1.9.24"

  // input validation
  val commonsValidator =
    "commons-validator" % "commons-validator" % "1.10.0" exclude ("commons-logging", "commons-logging")

  // authentication
  val jwtSprayJson = "com.github.jwt-scala" %% "jwt-zio-json" % "11.0.2"
  // jwtSprayJson -> 9.0.2 is the latest version that's compatible with spray-json; if it wasn't for spray, this would be Scala 3 compatible
  val springSecurityCore =
    "org.springframework.security" % "spring-security-core" % "6.5.3" exclude (
      "commons-logging",
      "commons-logging",
    ) exclude ("org.springframework", "spring-aop")
  val bouncyCastle = "org.bouncycastle" % "bcprov-jdk15to18" % "1.81"

  // caching
  val ehcache = "org.ehcache" % "ehcache" % "3.11.1"

  // other
  val gwtServlet     = "com.google.gwt"        % "gwt-servlet"      % "2.10.0"
  val icu4j          = "com.ibm.icu"           % "icu4j"            % "77.1"
  val jakartaJSON    = "org.glassfish"         % "jakarta.json"     % "2.0.1"
  val saxonHE        = "net.sf.saxon"          % "Saxon-HE"         % "12.8"
  val scalaGraph     = "org.scala-graph"      %% "graph-core"       % "2.0.2"
  val titaniumJSONLD = "com.apicatalog"        % "titanium-json-ld" % "1.6.0"
  val xmlunitCore    = "org.xmlunit"           % "xmlunit-core"     % "2.10.3"
  val scalaCsv       = "com.github.tototoshi" %% "scala-csv"        % "2.0.0"

  // test
  val pekkoHttpTestkit   = "org.apache.pekko" %% "pekko-http-testkit"   % PekkoHttpVersion
  val pekkoStreamTestkit = "org.apache.pekko" %% "pekko-stream-testkit" % PekkoActorVersion
  val pekkoTestkit       = "org.apache.pekko" %% "pekko-testkit"        % PekkoActorVersion
  val scalaTest          = "org.scalatest"    %% "scalatest"            % "3.2.19"

  val testcontainers = "org.testcontainers" % "testcontainers" % "1.21.3"

  val wiremock = "org.wiremock" % "wiremock" % "3.13.1"

  // found/added by the plugin but deleted anyway
  val commonsLang3 = "org.apache.commons" % "commons-lang3" % "3.18.0"

  val tapirVersion = "1.11.42"

  val tapir = Seq(
    "com.softwaremill.sttp.tapir" %% "tapir-pekko-http-server" % tapirVersion,
    "com.softwaremill.sttp.tapir" %% "tapir-zio-http-server"   % tapirVersion,
    "com.softwaremill.sttp.tapir" %% "tapir-json-zio"          % tapirVersion,
    "com.softwaremill.sttp.tapir" %% "tapir-swagger-ui-bundle" % tapirVersion,
    "com.softwaremill.sttp.tapir" %% "tapir-refined"           % tapirVersion,
  )
  val metrics = Seq(
    "dev.zio"                     %% "zio-metrics-connectors"            % ZioMetricsConnectorsVersion,
    "dev.zio"                     %% "zio-metrics-connectors-prometheus" % ZioMetricsConnectorsVersion,
    "com.softwaremill.sttp.tapir" %% "tapir-zio-metrics"                 % tapirVersion,
  )

  val openTelemetryWithSentry = Seq(
<<<<<<< HEAD
    "dev.zio"  %% "zio-opentelemetry"              % "3.1.8",
    "io.sentry" % "sentry-opentelemetry-agentless" % "8.19.1",
=======
    "dev.zio"  %% "zio-opentelemetry"              % "3.1.7",
    "io.sentry" % "sentry-opentelemetry-agentless" % "8.20.0",
>>>>>>> 87860eaa
  )

  val integrationTestDependencies = Seq(
    pekkoHttpTestkit,
    pekkoStreamTestkit,
    pekkoTestkit,
    rdf4jClient,
    scalaTest,
    testcontainers,
    wiremock,
    xmlunitCore,
    zioTest,
    zioTestSbt,
  ).map(_ % Test)

  val webapiTestDependencies = Seq(zioTest, zioTestSbt, wiremock).map(_ % Test)

  val webapiDependencies = monocle ++ refined ++ Seq(
    pekkoHttp,
    pekkoHttpCors,
    pekkoHttpSprayJson,
    pekkoSlf4j,
    pekkoStream,
    bouncyCastle,
    commonsLang3,
    commonsValidator,
    ehcache,
    gwtServlet,
    icu4j,
    jakartaJSON,
    jenaText,
    jwtSprayJson,
    rdf4jShacl,
    rdf4jSparql,
    saxonHE,
    scalaCsv,
    scalaGraph,
    scalaLogging,
    slf4jApi,
    springSecurityCore,
    titaniumJSONLD,
    topbraidShacl,
    zio,
    zioConfig,
    zioConfigMagnolia,
    zioConfigTypesafe,
    zioJson,
    zioLogging,
    zioLoggingSlf4jBridge,
    zioNio,
    zioPrelude,
  ) ++ zioSttpClient ++ metrics ++ tapir ++ openTelemetryWithSentry
}<|MERGE_RESOLUTION|>--- conflicted
+++ resolved
@@ -147,13 +147,8 @@
   )
 
   val openTelemetryWithSentry = Seq(
-<<<<<<< HEAD
     "dev.zio"  %% "zio-opentelemetry"              % "3.1.8",
-    "io.sentry" % "sentry-opentelemetry-agentless" % "8.19.1",
-=======
-    "dev.zio"  %% "zio-opentelemetry"              % "3.1.7",
     "io.sentry" % "sentry-opentelemetry-agentless" % "8.20.0",
->>>>>>> 87860eaa
   )
 
   val integrationTestDependencies = Seq(
