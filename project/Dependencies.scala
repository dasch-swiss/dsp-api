/*
 * Copyright © 2021 - 2024 Swiss National Data and Service Center for the Humanities and/or DaSCH Service Platform contributors.
 * SPDX-License-Identifier: Apache-2.0
 */

package org.knora

import sbt._

object Dependencies {
  // should be the same version as in docker-compose.yml,
  // make sure to use the same version in ops-deploy repository when deploying new DSP releases!
  val fusekiImage = "daschswiss/apache-jena-fuseki:5.2.0"
  // base image the knora-sipi image is created from
  val sipiImage = "daschswiss/sipi:v3.16.0"

  val ScalaVersion = "3.3.6"

  val PekkoActorVersion = "1.1.3"
  val PekkoHttpVersion  = "1.2.0"

  val MonocleVersion = "3.3.0"

  val Rdf4jVersion         = "5.1.3"
  val TopbraidShaclVersion = "1.4.4"
  val JenaVersion          = "5.2.0" // should be aligned with the version topbraid-shacl uses

  val ZioConfigVersion            = "4.0.4"
  val ZioLoggingVersion           = "2.5.0"
  val ZioNioVersion               = "2.0.2"
  val ZioMetricsConnectorsVersion = "2.3.1"
  val ZioPreludeVersion           = "1.0.0-RC40"
  val ZioSchemaVersion            = "0.2.0"
  val ZioVersion                  = "2.1.19"

  // ZIO
  val zio               = "dev.zio" %% "zio"                 % ZioVersion
  val zioConfig         = "dev.zio" %% "zio-config"          % ZioConfigVersion
  val zioConfigMagnolia = "dev.zio" %% "zio-config-magnolia" % ZioConfigVersion
  val zioConfigTypesafe = "dev.zio" %% "zio-config-typesafe" % ZioConfigVersion

  val ZioJsonVersion        = "0.7.43"
  val zioJson               = "dev.zio"                       %% "zio-json"                  % ZioJsonVersion
  val zioLogging            = "dev.zio"                       %% "zio-logging"               % ZioLoggingVersion
  val zioLoggingSlf4jBridge = "dev.zio"                       %% "zio-logging-slf4j2-bridge" % ZioLoggingVersion
  val zioNio                = "dev.zio"                       %% "zio-nio"                   % ZioNioVersion
  val zioMacros             = "dev.zio"                       %% "zio-macros"                % ZioVersion
  val zioPrelude            = "dev.zio"                       %% "zio-prelude"               % ZioPreludeVersion
  val zioSttp               = "com.softwaremill.sttp.client3" %% "zio"                       % "3.11.0"

  // refined
  val refined = Seq(
    "eu.timepit" %% "refined"                  % "0.11.3",
    "dev.zio"    %% "zio-json-interop-refined" % ZioJsonVersion,
  )

  // monocle
  val monocle = Seq(
    "dev.optics" %% "monocle-core"    % MonocleVersion,
    "dev.optics" %% "monocle-macro"   % MonocleVersion,
    "dev.optics" %% "monocle-refined" % MonocleVersion,
  )

  // zio-test and friends
  val zioTest    = "dev.zio" %% "zio-test"     % ZioVersion
  val zioTestSbt = "dev.zio" %% "zio-test-sbt" % ZioVersion

  // pekko
  val pekkoActor         = "org.apache.pekko" %% "pekko-actor"           % PekkoActorVersion
  val pekkoHttp          = "org.apache.pekko" %% "pekko-http"            % PekkoHttpVersion
  val pekkoHttpCors      = "org.apache.pekko" %% "pekko-http-cors"       % PekkoHttpVersion
  val pekkoHttpSprayJson = "org.apache.pekko" %% "pekko-http-spray-json" % PekkoHttpVersion
  val pekkoSlf4j         = "org.apache.pekko" %% "pekko-slf4j"           % PekkoActorVersion
  val pekkoStream        = "org.apache.pekko" %% "pekko-stream"          % PekkoActorVersion

  // rdf and graph libraries
  val jenaCore      = "org.apache.jena"   % "jena-core"           % JenaVersion
  val jenaText      = "org.apache.jena"   % "jena-text"           % JenaVersion
  val rdf4jClient   = "org.eclipse.rdf4j" % "rdf4j-client"        % Rdf4jVersion
  val rdf4jShacl    = "org.eclipse.rdf4j" % "rdf4j-shacl"         % Rdf4jVersion
  val rdf4jSparql   = "org.eclipse.rdf4j" % "rdf4j-sparqlbuilder" % Rdf4jVersion
  val topbraidShacl = "org.topbraid"      % "shacl"               % TopbraidShaclVersion

  // logging
  val scalaLogging = "com.typesafe.scala-logging" %% "scala-logging" % "3.9.5"
  val slf4jApi     = "org.slf4j"                   % "slf4j-api"     % "2.0.17" // the logging interface

  // Metrics
  val aspectjweaver = "org.aspectj" % "aspectjweaver" % "1.9.24"

  // input validation
  val commonsValidator =
    "commons-validator" % "commons-validator" % "1.9.0" exclude ("commons-logging", "commons-logging")

  // authentication
  val jwtSprayJson = "com.github.jwt-scala" %% "jwt-zio-json" % "10.0.4"
  // jwtSprayJson -> 9.0.2 is the latest version that's compatible with spray-json; if it wasn't for spray, this would be Scala 3 compatible
  val springSecurityCore =
    "org.springframework.security" % "spring-security-core" % "6.4.6" exclude (
      "commons-logging",
      "commons-logging",
    ) exclude ("org.springframework", "spring-aop")
  val bouncyCastle = "org.bouncycastle" % "bcprov-jdk15to18" % "1.80"

  // caching
  val ehcache = "org.ehcache" % "ehcache" % "3.10.8"

  // other
  val diff           = "com.sksamuel.diff"     % "diff"             % "1.1.11"
  val gwtServlet     = "com.google.gwt"        % "gwt-servlet"      % "2.10.0"
  val icu4j          = "com.ibm.icu"           % "icu4j"            % "77.1"
  val jakartaJSON    = "org.glassfish"         % "jakarta.json"     % "2.0.1"
  val saxonHE        = "net.sf.saxon"          % "Saxon-HE"         % "12.7"
  val scalaGraph     = "org.scala-graph"      %% "graph-core"       % "2.0.2"
  val titaniumJSONLD = "com.apicatalog"        % "titanium-json-ld" % "1.6.0"
  val xmlunitCore    = "org.xmlunit"           % "xmlunit-core"     % "2.10.2"
  val scalaCsv       = "com.github.tototoshi" %% "scala-csv"        % "2.0.0"

  // test
  val pekkoHttpTestkit   = "org.apache.pekko" %% "pekko-http-testkit"   % PekkoHttpVersion
  val pekkoStreamTestkit = "org.apache.pekko" %% "pekko-stream-testkit" % PekkoActorVersion
  val pekkoTestkit       = "org.apache.pekko" %% "pekko-testkit"        % PekkoActorVersion
  val scalaTest          = "org.scalatest"    %% "scalatest"            % "3.2.19"

  val testcontainers = "org.testcontainers" % "testcontainers" % "1.21.1"

  val wiremock = "org.wiremock" % "wiremock" % "3.13.0"

  // found/added by the plugin but deleted anyway
  val commonsLang3 = "org.apache.commons" % "commons-lang3" % "3.17.0"

  val tapirVersion = "1.11.33"

  val tapir = Seq(
    "com.softwaremill.sttp.tapir" %% "tapir-pekko-http-server" % tapirVersion,
    "com.softwaremill.sttp.tapir" %% "tapir-zio-http-server"   % tapirVersion,
    "com.softwaremill.sttp.tapir" %% "tapir-json-zio"          % tapirVersion,
    "com.softwaremill.sttp.tapir" %% "tapir-json-spray"        % tapirVersion,
    "com.softwaremill.sttp.tapir" %% "tapir-swagger-ui-bundle" % tapirVersion,
    "com.softwaremill.sttp.tapir" %% "tapir-refined"           % tapirVersion,
  )
  val metrics = Seq(
    "dev.zio"                     %% "zio-metrics-connectors"            % ZioMetricsConnectorsVersion,
    "dev.zio"                     %% "zio-metrics-connectors-prometheus" % ZioMetricsConnectorsVersion,
    "com.softwaremill.sttp.tapir" %% "tapir-zio-metrics"                 % tapirVersion,
  )

  val openTelemetryWithSentry = Seq(
<<<<<<< HEAD
    "dev.zio"         %% "zio-opentelemetry"                   % "3.1.5",
    "io.sentry"        % "sentry"                              % "8.11.1",
    "io.sentry"        % "sentry-opentelemetry-core"           % "8.11.1",
    "io.sentry"        % "sentry-opentelemetry-agentless"      % "8.11.1",
    "io.opentelemetry" % "opentelemetry-sdk"                   % "1.49.0",
    "io.opentelemetry" % "opentelemetry-exporter-otlp"         % "1.49.0",
    "io.opentelemetry" % "opentelemetry-exporter-logging"      % "1.49.0",
    "io.opentelemetry" % "opentelemetry-exporter-logging-otlp" % "1.49.0",
    "io.opentelemetry" % "opentelemetry-semconv"               % "0.14.1",
=======
    "dev.zio"  %% "zio-opentelemetry"              % "3.1.4",
    "io.sentry" % "sentry-opentelemetry-agentless" % "8.13.2",
>>>>>>> 443758f5
  )

  val integrationTestDependencies = Seq(
    pekkoHttpTestkit,
    pekkoStreamTestkit,
    pekkoTestkit,
    rdf4jClient,
    scalaTest,
    testcontainers,
    wiremock,
    xmlunitCore,
    zioTest,
    zioTestSbt,
  ).map(_ % Test)

  val webapiTestDependencies = Seq(zioTest, zioTestSbt, wiremock).map(_ % Test)

  val webapiDependencies = monocle ++ refined ++ Seq(
    pekkoActor,
    pekkoHttp,
    pekkoHttpCors,
    pekkoHttpSprayJson,
    pekkoSlf4j,
    pekkoStream,
    bouncyCastle,
    commonsLang3,
    commonsValidator,
    diff,
    ehcache,
    gwtServlet,
    icu4j,
    jakartaJSON,
    jenaText,
    jwtSprayJson,
    rdf4jShacl,
    rdf4jSparql,
    saxonHE,
    scalaCsv,
    scalaGraph,
    scalaLogging,
    slf4jApi,
    springSecurityCore,
    titaniumJSONLD,
    topbraidShacl,
    zio,
    zioConfig,
    zioConfigMagnolia,
    zioConfigTypesafe,
    zioJson,
    zioLogging,
    zioLoggingSlf4jBridge,
    zioMacros,
    zioNio,
    zioPrelude,
    zioSttp,
  ) ++ metrics ++ tapir ++ openTelemetryWithSentry
}<|MERGE_RESOLUTION|>--- conflicted
+++ resolved
@@ -146,20 +146,8 @@
   )
 
   val openTelemetryWithSentry = Seq(
-<<<<<<< HEAD
-    "dev.zio"         %% "zio-opentelemetry"                   % "3.1.5",
-    "io.sentry"        % "sentry"                              % "8.11.1",
-    "io.sentry"        % "sentry-opentelemetry-core"           % "8.11.1",
-    "io.sentry"        % "sentry-opentelemetry-agentless"      % "8.11.1",
-    "io.opentelemetry" % "opentelemetry-sdk"                   % "1.49.0",
-    "io.opentelemetry" % "opentelemetry-exporter-otlp"         % "1.49.0",
-    "io.opentelemetry" % "opentelemetry-exporter-logging"      % "1.49.0",
-    "io.opentelemetry" % "opentelemetry-exporter-logging-otlp" % "1.49.0",
-    "io.opentelemetry" % "opentelemetry-semconv"               % "0.14.1",
-=======
-    "dev.zio"  %% "zio-opentelemetry"              % "3.1.4",
-    "io.sentry" % "sentry-opentelemetry-agentless" % "8.13.2",
->>>>>>> 443758f5
+    "dev.zio"         %% "zio-opentelemetry"             % "3.1.5",
+    "io.sentry"       % "sentry-opentelemetry-agentless" % "8.13.2",
   )
 
   val integrationTestDependencies = Seq(
