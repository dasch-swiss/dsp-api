--- conflicted
+++ resolved
@@ -148,13 +148,8 @@
   )
 
   val openTelemetryWithSentry = Seq(
-<<<<<<< HEAD
-    "dev.zio"  %% "zio-opentelemetry"              % "3.1.6",
+    "dev.zio"  %% "zio-opentelemetry"              % "3.1.7",
     "io.sentry" % "sentry-opentelemetry-agentless" % "8.18.0",
-=======
-    "dev.zio"  %% "zio-opentelemetry"              % "3.1.7",
-    "io.sentry" % "sentry-opentelemetry-agentless" % "8.17.0",
->>>>>>> 7d87d0f7
   )
 
   val integrationTestDependencies = Seq(
