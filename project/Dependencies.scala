/*
 * Copyright © 2021 - 2024 Swiss National Data and Service Center for the Humanities and/or DaSCH Service Platform contributors.
 * SPDX-License-Identifier: Apache-2.0
 */

package org.knora

import sbt._

object Dependencies {
  // should be the same version as in docker-compose.yml,
  // make sure to use the same version in ops-deploy repository when deploying new DSP releases!
  val fusekiImage = "daschswiss/apache-jena-fuseki:5.5.0-1"
  // base image the knora-sipi image is created from
  val sipiImage = "daschswiss/sipi:v3.16.3"

  val ScalaVersion = "3.3.6"

<<<<<<< HEAD
=======
  val PekkoActorVersion = "1.2.1"
  val PekkoHttpVersion  = "1.2.0"

>>>>>>> 8bfb0424
  val MonocleVersion = "3.3.0"

  val Rdf4jVersion         = "5.1.6"
  val TopbraidShaclVersion = "1.4.4"
  val JenaVersion          = "5.2.0" // should be aligned with the version topbraid-shacl uses

  val ZioConfigVersion            = "4.0.5"
  val ZioLoggingVersion           = "2.5.1"
  val ZioNioVersion               = "2.0.2"
  val ZioMetricsConnectorsVersion = "2.5.0"
  val ZioPreludeVersion           = "1.0.0-RC41"
  val ZioSchemaVersion            = "1.7.5"
  val ZioMockVersion              = "1.0.0-RC12"
  val ZioVersion                  = "2.1.21"

  // ZIO
  val zio               = "dev.zio" %% "zio"                 % ZioVersion
  val zioConfig         = "dev.zio" %% "zio-config"          % ZioConfigVersion
  val zioConfigMagnolia = "dev.zio" %% "zio-config-magnolia" % ZioConfigVersion
  val zioConfigTypesafe = "dev.zio" %% "zio-config-typesafe" % ZioConfigVersion

  val ZioJsonVersion        = "0.7.44"
  val zioJson               = "dev.zio" %% "zio-json"                  % ZioJsonVersion
  val zioLogging            = "dev.zio" %% "zio-logging"               % ZioLoggingVersion
  val zioLoggingSlf4jBridge = "dev.zio" %% "zio-logging-slf4j2-bridge" % ZioLoggingVersion
  val zioNio                = "dev.zio" %% "zio-nio"                   % ZioNioVersion
  val zioPrelude            = "dev.zio" %% "zio-prelude"               % ZioPreludeVersion

  val zioMock = "dev.zio" %% "zio-mock" % ZioMockVersion % Test

  val zioSeq = Seq(
    "dev.zio" %% "zio"                   % ZioVersion,
    "dev.zio" %% "zio-streams"           % ZioVersion,
    "dev.zio" %% "zio-schema"            % ZioSchemaVersion,
    "dev.zio" %% "zio-schema-derivation" % ZioSchemaVersion,
    "dev.zio" %% "zio-nio"               % ZioNioVersion,
    "dev.zio" %% "zio-prelude"           % ZioPreludeVersion,
  )

  val ingestTest = Seq(
    "dev.zio"      %% "zio-mock"               % ZioMockVersion % Test,
    "dev.zio"      %% "zio-test"               % ZioVersion     % Test,
    "dev.zio"      %% "zio-test-junit"         % ZioVersion     % Test,
    "dev.zio"      %% "zio-test-magnolia"      % ZioVersion     % Test,
    "dev.zio"      %% "zio-test-sbt"           % ZioVersion     % Test,
    "org.scoverage" % "sbt-scoverage_2.12_1.0" % "2.3.1"        % Test,
  )

  val SttpClientVersion = "4.0.12"
  val zioSttpClient = Seq(
    "com.softwaremill.sttp.client4" %% "zio"      % SttpClientVersion,
    "com.softwaremill.sttp.client4" %% "zio-json" % SttpClientVersion,
  )

  // refined
  val refined = Seq(
    "eu.timepit" %% "refined"                  % "0.11.3",
    "dev.zio"    %% "zio-json-interop-refined" % ZioJsonVersion,
  )

  // monocle
  val monocle = Seq(
    "dev.optics" %% "monocle-core"    % MonocleVersion,
    "dev.optics" %% "monocle-macro"   % MonocleVersion,
    "dev.optics" %% "monocle-refined" % MonocleVersion,
  )

  // zio-test and friends
  val zioTest    = "dev.zio" %% "zio-test"     % ZioVersion
  val zioTestSbt = "dev.zio" %% "zio-test-sbt" % ZioVersion

  // rdf and graph libraries
  val jenaCore      = "org.apache.jena"   % "jena-core"           % JenaVersion
  val jenaText      = "org.apache.jena"   % "jena-text"           % JenaVersion
  val rdf4jClient   = "org.eclipse.rdf4j" % "rdf4j-client"        % Rdf4jVersion
  val rdf4jShacl    = "org.eclipse.rdf4j" % "rdf4j-shacl"         % Rdf4jVersion
  val rdf4jSparql   = "org.eclipse.rdf4j" % "rdf4j-sparqlbuilder" % Rdf4jVersion
  val topbraidShacl = "org.topbraid"      % "shacl"               % TopbraidShaclVersion

  // logging
  val slf4jApi = "org.slf4j" % "slf4j-api" % "2.0.17" // the logging interface

  // Metrics
  val aspectjweaver = "org.aspectj" % "aspectjweaver" % "1.9.24"

  // input validation
  val commonsValidator =
    "commons-validator" % "commons-validator" % "1.10.0" exclude ("commons-logging", "commons-logging")

  // authentication
  val jwtZioJson = "com.github.jwt-scala" %% "jwt-zio-json" % "11.0.3"
  val springSecurityCore =
    "org.springframework.security" % "spring-security-core" % "6.5.5" exclude (
      "commons-logging",
      "commons-logging",
    ) exclude ("org.springframework", "spring-aop")
  val bouncyCastle = "org.bouncycastle" % "bcprov-jdk15to18" % "1.82"

  // caching
  val ehcache = "org.ehcache" % "ehcache" % "3.11.1"

  // other
  val gwtServlet     = "com.google.gwt"        % "gwt-servlet"      % "2.10.0"
  val icu4j          = "com.ibm.icu"           % "icu4j"            % "77.1"
  val jakartaJSON    = "org.glassfish"         % "jakarta.json"     % "2.0.1"
  val saxonHE        = "net.sf.saxon"          % "Saxon-HE"         % "12.9"
  val scalaGraph     = "org.scala-graph"      %% "graph-core"       % "2.0.2"
  val titaniumJSONLD = "com.apicatalog"        % "titanium-json-ld" % "1.6.0"
  val xmlunitCore    = "org.xmlunit"           % "xmlunit-core"     % "2.10.4"
  val scalaCsv       = "com.github.tototoshi" %% "scala-csv"        % "2.0.0"

  // test
  val scalaTest = "org.scalatest" %% "scalatest" % "3.2.19"

  val testcontainers = "org.testcontainers" % "testcontainers" % "1.21.3"

  val wiremock = "org.wiremock" % "wiremock" % "3.13.1"

  // found/added by the plugin but deleted anyway
  val commonsLang3 = "org.apache.commons" % "commons-lang3" % "3.19.0"

  val tapirVersion = "1.11.46"

  val tapir = Seq(
    "com.softwaremill.sttp.tapir" %% "tapir-zio-http-server"   % tapirVersion,
    "com.softwaremill.sttp.tapir" %% "tapir-json-zio"          % tapirVersion,
    "com.softwaremill.sttp.tapir" %% "tapir-swagger-ui-bundle" % tapirVersion,
    "com.softwaremill.sttp.tapir" %% "tapir-refined"           % tapirVersion,
  )
  val metrics = Seq(
    "dev.zio"                     %% "zio-metrics-connectors"            % ZioMetricsConnectorsVersion,
    "dev.zio"                     %% "zio-metrics-connectors-prometheus" % ZioMetricsConnectorsVersion,
    "com.softwaremill.sttp.tapir" %% "tapir-zio-metrics"                 % tapirVersion,
  )

  val openTelemetryWithSentry = Seq(
    "dev.zio"  %% "zio-opentelemetry"              % "3.1.10",
    "io.sentry" % "sentry-opentelemetry-agentless" % "8.22.0",
  )

  val integrationTestDependencies = Seq(
    rdf4jClient,
    scalaTest,
    testcontainers,
    wiremock,
    xmlunitCore,
    zioTest,
    zioTestSbt,
  ).map(_ % Test)

  val webapiTestDependencies = Seq(zioTest, zioTestSbt, wiremock).map(_ % Test)

  val webapiDependencies = monocle ++ refined ++ Seq(
    bouncyCastle,
    commonsLang3,
    commonsValidator,
    ehcache,
    gwtServlet,
    icu4j,
    jakartaJSON,
    jenaText,
    jwtZioJson,
    rdf4jShacl,
    rdf4jSparql,
    saxonHE,
    scalaCsv,
    scalaGraph,
    slf4jApi,
    springSecurityCore,
    titaniumJSONLD,
    topbraidShacl,
    zio,
    zioConfig,
    zioConfigMagnolia,
    zioConfigTypesafe,
    zioJson,
    zioLogging,
    zioLoggingSlf4jBridge,
    zioNio,
    zioPrelude,
  ) ++ zioSttpClient ++ metrics ++ tapir ++ openTelemetryWithSentry

  val flywayVersion         = "11.13.2"
  val otelAgentVersion      = "v2.18.1"
  val otelPyroscopeVersion  = "v1.0.4"
  val hikariVersion         = "7.0.2"
  val quillVersion          = "4.8.6"
  val sqliteVersion         = "3.50.3.0"
  val testContainersVersion = "1.20.4"

  val db = Seq(
    "org.xerial"   % "sqlite-jdbc"    % sqliteVersion,
    "org.flywaydb" % "flyway-core"    % flywayVersion,
    "com.zaxxer"   % "HikariCP"       % hikariVersion,
    "io.getquill" %% "quill-jdbc-zio" % quillVersion,
  )
}<|MERGE_RESOLUTION|>--- conflicted
+++ resolved
@@ -16,12 +16,6 @@
 
   val ScalaVersion = "3.3.6"
 
-<<<<<<< HEAD
-=======
-  val PekkoActorVersion = "1.2.1"
-  val PekkoHttpVersion  = "1.2.0"
-
->>>>>>> 8bfb0424
   val MonocleVersion = "3.3.0"
 
   val Rdf4jVersion         = "5.1.6"
