/*
 * Copyright © 2021 - 2024 Swiss National Data and Service Center for the Humanities and/or DaSCH Service Platform contributors.
 * SPDX-License-Identifier: Apache-2.0
 */

package org.knora

import sbt._

object Dependencies {
  // should be the same version as in docker-compose.yml,
  // make sure to use the same version in ops-deploy repository when deploying new DSP releases!
  val fusekiImage = "daschswiss/apache-jena-fuseki:5.2.0"
  // base image the knora-sipi image is created from
  val sipiImage = "daschswiss/sipi:v3.14.0"

  val ScalaVersion = "3.3.4"

  val PekkoActorVersion = "1.1.2"
  val PekkoHttpVersion  = "1.1.0"

  val MonocleVersion = "3.3.0"

  // rdf and graph libraries
  // topbraid/shacl is not yet compatible with jena 5 so we need to use jena 4 for now
  // see: https://github.com/TopQuadrant/shacl/pull/177
  val JenaVersion          = "4.10.0"
  val Rdf4jVersion         = "5.1.0"
  val TopbraidShaclVersion = "1.4.3"

  val ZioConfigVersion            = "4.0.2"
  val ZioLoggingVersion           = "2.4.0"
  val ZioNioVersion               = "2.0.2"
  val ZioMetricsConnectorsVersion = "2.3.1"
  val ZioPreludeVersion           = "1.0.0-RC35"
  val ZioSchemaVersion            = "0.2.0"
  val ZioVersion                  = "2.1.13"

  // ZIO
  val zio                   = "dev.zio"                       %% "zio"                       % ZioVersion
  val zioConfig             = "dev.zio"                       %% "zio-config"                % ZioConfigVersion
  val zioConfigMagnolia     = "dev.zio"                       %% "zio-config-magnolia"       % ZioConfigVersion
  val zioConfigTypesafe     = "dev.zio"                       %% "zio-config-typesafe"       % ZioConfigVersion
  val zioJson               = "dev.zio"                       %% "zio-json"                  % "0.7.3"
  val zioLogging            = "dev.zio"                       %% "zio-logging"               % ZioLoggingVersion
  val zioLoggingSlf4jBridge = "dev.zio"                       %% "zio-logging-slf4j2-bridge" % ZioLoggingVersion
  val zioNio                = "dev.zio"                       %% "zio-nio"                   % ZioNioVersion
  val zioMacros             = "dev.zio"                       %% "zio-macros"                % ZioVersion
  val zioPrelude            = "dev.zio"                       %% "zio-prelude"               % ZioPreludeVersion
  val zioSttp               = "com.softwaremill.sttp.client3" %% "zio"                       % "3.10.1"

  // refined
  val refined = Seq(
    "eu.timepit" %% "refined"                  % "0.11.2",
    "dev.zio"    %% "zio-json-interop-refined" % "0.7.3",
  )

  // monocle
  val monocle = Seq(
    "dev.optics" %% "monocle-core"    % MonocleVersion,
    "dev.optics" %% "monocle-macro"   % MonocleVersion,
    "dev.optics" %% "monocle-refined" % MonocleVersion,
  )

  // zio-test and friends
  val zioTest    = "dev.zio" %% "zio-test"     % ZioVersion
  val zioTestSbt = "dev.zio" %% "zio-test-sbt" % ZioVersion

  // pekko
  val pekkoActor         = "org.apache.pekko" %% "pekko-actor"           % PekkoActorVersion
  val pekkoHttp          = "org.apache.pekko" %% "pekko-http"            % PekkoHttpVersion
  val pekkoHttpCors      = "org.apache.pekko" %% "pekko-http-cors"       % PekkoHttpVersion
  val pekkoHttpSprayJson = "org.apache.pekko" %% "pekko-http-spray-json" % PekkoHttpVersion
  val pekkoSlf4j         = "org.apache.pekko" %% "pekko-slf4j"           % PekkoActorVersion
  val pekkoStream        = "org.apache.pekko" %% "pekko-stream"          % PekkoActorVersion

  // rdf and graph libraries
  val jenaText      = "org.apache.jena"   % "jena-text"           % JenaVersion
  val rdf4jClient   = "org.eclipse.rdf4j" % "rdf4j-client"        % Rdf4jVersion
  val rdf4jShacl    = "org.eclipse.rdf4j" % "rdf4j-shacl"         % Rdf4jVersion
  val rdf4jSparql   = "org.eclipse.rdf4j" % "rdf4j-sparqlbuilder" % Rdf4jVersion
  val topbraidShacl = "org.topbraid"      % "shacl"               % TopbraidShaclVersion

  // logging
  val scalaLogging = "com.typesafe.scala-logging" %% "scala-logging" % "3.9.5"
  val slf4jApi     = "org.slf4j"                   % "slf4j-api"     % "2.0.16" // the logging interface

  // Metrics
  val aspectjweaver = "org.aspectj" % "aspectjweaver" % "1.9.22.1"

  // input validation
  val commonsValidator =
    "commons-validator" % "commons-validator" % "1.9.0" exclude ("commons-logging", "commons-logging")

  // authentication
  val jwtSprayJson = "com.github.jwt-scala" %% "jwt-zio-json" % "10.0.1"
  // jwtSprayJson -> 9.0.2 is the latest version that's compatible with spray-json; if it wasn't for spray, this would be Scala 3 compatible
  val springSecurityCore =
    "org.springframework.security" % "spring-security-core" % "6.3.5" exclude (
      "commons-logging",
      "commons-logging",
    ) exclude ("org.springframework", "spring-aop")
  val bouncyCastle = "org.bouncycastle" % "bcprov-jdk15to18" % "1.79"

  // caching
  val ehcache = "org.ehcache" % "ehcache" % "3.10.8"

  // other
  val diff           = "com.sksamuel.diff" % "diff"             % "1.1.11"
  val gwtServlet     = "com.google.gwt"    % "gwt-servlet"      % "2.10.0"
  val icu4j          = "com.ibm.icu"       % "icu4j"            % "76.1"
  val jakartaJSON    = "org.glassfish"     % "jakarta.json"     % "2.0.1"
  val saxonHE        = "net.sf.saxon"      % "Saxon-HE"         % "12.5"
  val scalaGraph     = "org.scala-graph"  %% "graph-core"       % "2.0.2"
  val titaniumJSONLD = "com.apicatalog"    % "titanium-json-ld" % "1.4.1"
  val xmlunitCore    = "org.xmlunit"       % "xmlunit-core"     % "2.10.0"

  // test
  val pekkoHttpTestkit   = "org.apache.pekko" %% "pekko-http-testkit"   % PekkoHttpVersion
  val pekkoStreamTestkit = "org.apache.pekko" %% "pekko-stream-testkit" % PekkoActorVersion
  val pekkoTestkit       = "org.apache.pekko" %% "pekko-testkit"        % PekkoActorVersion
  val scalaTest          = "org.scalatest"    %% "scalatest"            % "3.2.19"

<<<<<<< HEAD
  val testcontainers = "org.testcontainers" % "testcontainers" % "1.20.3"
  val wiremock       = "org.wiremock"       % "wiremock"       % "3.10.0"
=======
  val testcontainers = "org.testcontainers" % "testcontainers" % "1.20.4"
  val wiremock       = "org.wiremock"       % "wiremock"       % "3.9.2"
>>>>>>> 76d2db25

  // found/added by the plugin but deleted anyway
  val commonsLang3 = "org.apache.commons" % "commons-lang3" % "3.17.0"

  val tapirVersion = "1.11.9"

  val tapir = Seq(
    "com.softwaremill.sttp.tapir" %% "tapir-pekko-http-server" % tapirVersion,
    "com.softwaremill.sttp.tapir" %% "tapir-zio-http-server"   % tapirVersion,
    "com.softwaremill.sttp.tapir" %% "tapir-json-zio"          % tapirVersion,
    "com.softwaremill.sttp.tapir" %% "tapir-json-spray"        % tapirVersion,
    "com.softwaremill.sttp.tapir" %% "tapir-swagger-ui-bundle" % tapirVersion,
    "com.softwaremill.sttp.tapir" %% "tapir-refined"           % tapirVersion,
  )
  val metrics = Seq(
    "dev.zio"                     %% "zio-metrics-connectors"            % ZioMetricsConnectorsVersion,
    "dev.zio"                     %% "zio-metrics-connectors-prometheus" % ZioMetricsConnectorsVersion,
    "com.softwaremill.sttp.tapir" %% "tapir-zio-metrics"                 % tapirVersion,
  )

  val integrationTestDependencies = Seq(
    pekkoHttpTestkit,
    pekkoStreamTestkit,
    pekkoTestkit,
    rdf4jClient,
    scalaTest,
    testcontainers,
    wiremock,
    xmlunitCore,
    zioTest,
    zioTestSbt,
  ).map(_ % Test)

  val webapiTestDependencies = Seq(zioTest, zioTestSbt, wiremock).map(_ % Test)

  val webapiDependencies = monocle ++ refined ++ Seq(
    pekkoActor,
    pekkoHttp,
    pekkoHttpCors,
    pekkoHttpSprayJson,
    pekkoSlf4j,
    pekkoStream,
    bouncyCastle,
    commonsLang3,
    commonsValidator,
    diff,
    ehcache,
    gwtServlet,
    icu4j,
    jakartaJSON,
    jenaText,
    jwtSprayJson,
    rdf4jShacl,
    rdf4jSparql,
    saxonHE,
    scalaGraph,
    scalaLogging,
    slf4jApi,
    springSecurityCore,
    titaniumJSONLD,
    topbraidShacl,
    zio,
    zioConfig,
    zioConfigMagnolia,
    zioConfigTypesafe,
    zioJson,
    zioLogging,
    zioLoggingSlf4jBridge,
    zioMacros,
    zioNio,
    zioPrelude,
    zioSttp,
  ) ++ metrics ++ tapir
}<|MERGE_RESOLUTION|>--- conflicted
+++ resolved
@@ -121,13 +121,8 @@
   val pekkoTestkit       = "org.apache.pekko" %% "pekko-testkit"        % PekkoActorVersion
   val scalaTest          = "org.scalatest"    %% "scalatest"            % "3.2.19"
 
-<<<<<<< HEAD
-  val testcontainers = "org.testcontainers" % "testcontainers" % "1.20.3"
+  val testcontainers = "org.testcontainers" % "testcontainers" % "1.20.4"
   val wiremock       = "org.wiremock"       % "wiremock"       % "3.10.0"
-=======
-  val testcontainers = "org.testcontainers" % "testcontainers" % "1.20.4"
-  val wiremock       = "org.wiremock"       % "wiremock"       % "3.9.2"
->>>>>>> 76d2db25
 
   // found/added by the plugin but deleted anyway
   val commonsLang3 = "org.apache.commons" % "commons-lang3" % "3.17.0"
