--- conflicted
+++ resolved
@@ -16,13 +16,8 @@
 
   val ScalaVersion = "3.3.4"
 
-<<<<<<< HEAD
   val PekkoActorVersion = "1.1.2"
-  val PekkoHttpVersion  = "1.0.1"
-=======
-  val PekkoActorVersion = "1.1.1"
   val PekkoHttpVersion  = "1.1.0"
->>>>>>> 791a1d70
 
   // rdf and graph libraries
   // topbraid/shacl is not yet compatible with jena 5 so we need to use jena 4 for now
