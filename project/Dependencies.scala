--- conflicted
+++ resolved
@@ -46,13 +46,8 @@
 
   // refined
   val refined = Seq(
-<<<<<<< HEAD
     "eu.timepit" %% "refined"                  % "0.11.2",
-    "dev.zio"    %% "zio-json-interop-refined" % "0.6.2",
-=======
-    "eu.timepit" %% "refined"                  % "0.11.1",
     "dev.zio"    %% "zio-json-interop-refined" % "0.7.0",
->>>>>>> f15eb4e6
   )
 
   // zio-test and friends
