--- conflicted
+++ resolved
@@ -78,13 +78,8 @@
   val jwtSprayJson = "com.github.jwt-scala" %% "jwt-spray-json" % "9.0.2"
   // jwtSprayJson -> 9.0.2 is the latest version that's compatible with spray-json; if it wasn't for spray, this would be Scala 3 compatible
   val springSecurityCore =
-<<<<<<< HEAD
-    "org.springframework.security" % "spring-security-core" % "6.1.0" exclude ("commons-logging", "commons-logging") exclude ("org.springframework", "spring-aop")
+    "org.springframework.security" % "spring-security-core" % "6.1.1" exclude ("commons-logging", "commons-logging") exclude ("org.springframework", "spring-aop")
   val bouncyCastle = "org.bouncycastle" % "bcprov-jdk15to18" % "1.75"
-=======
-    "org.springframework.security" % "spring-security-core" % "6.1.1" exclude ("commons-logging", "commons-logging") exclude ("org.springframework", "spring-aop")
-  val bouncyCastle = "org.bouncycastle" % "bcprov-jdk15to18" % "1.73"
->>>>>>> 26e1619e
 
   // caching
   val ehcache = "net.sf.ehcache" % "ehcache" % "2.10.9.2"
