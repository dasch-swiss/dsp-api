/*
 * Copyright © 2021 - 2024 Swiss National Data and Service Center for the Humanities and/or DaSCH Service Platform contributors.
 * SPDX-License-Identifier: Apache-2.0
 */

package org.knora

import sbt._

object Dependencies {
  // should be the same version as in docker-compose.yml,
  // make sure to use the same version in ops-deploy repository when deploying new DSP releases!
  val fusekiImage = "daschswiss/apache-jena-fuseki:5.5.0-2"
  // base image the knora-sipi image is created from
  val sipiImage = "daschswiss/sipi:v3.16.3"

  val ScalaVersion = "3.3.7"

  val MonocleVersion = "3.3.0"

  val Rdf4jVersion         = "5.2.0"
  val TopbraidShaclVersion = "1.4.4"
  val JenaVersion          = "5.2.0" // should be aligned with the version topbraid-shacl uses

  val ZioConfigVersion            = "4.0.6"
  val ZioLoggingVersion           = "2.5.2"
  val ZioNioVersion               = "2.0.2"
  val ZioMetricsConnectorsVersion = "2.5.4"
  val ZioPreludeVersion           = "1.0.0-RC43"
  val ZioSchemaVersion            = "1.7.5"
  val ZioMockVersion              = "1.0.0-RC12"
  val ZioVersion                  = "2.1.23"

  // ZIO
  val zio               = "dev.zio" %% "zio"                 % ZioVersion
  val zioConfig         = "dev.zio" %% "zio-config"          % ZioConfigVersion
  val zioConfigMagnolia = "dev.zio" %% "zio-config-magnolia" % ZioConfigVersion
  val zioConfigTypesafe = "dev.zio" %% "zio-config-typesafe" % ZioConfigVersion

  val ZioJsonVersion        = "0.7.45"
  val zioJson               = "dev.zio" %% "zio-json"                  % ZioJsonVersion
  val zioLogging            = "dev.zio" %% "zio-logging"               % ZioLoggingVersion
  val zioLoggingSlf4jBridge = "dev.zio" %% "zio-logging-slf4j2-bridge" % ZioLoggingVersion
  val zioNio                = "dev.zio" %% "zio-nio"                   % ZioNioVersion
  val zioPrelude            = "dev.zio" %% "zio-prelude"               % ZioPreludeVersion

  val zioMock = "dev.zio" %% "zio-mock" % ZioMockVersion % Test

  val zioSeq = Seq(
    "dev.zio" %% "zio"                   % ZioVersion,
    "dev.zio" %% "zio-streams"           % ZioVersion,
    "dev.zio" %% "zio-schema"            % ZioSchemaVersion,
    "dev.zio" %% "zio-schema-derivation" % ZioSchemaVersion,
    "dev.zio" %% "zio-nio"               % ZioNioVersion,
    "dev.zio" %% "zio-prelude"           % ZioPreludeVersion,
  )

  val ingestTest = Seq(
    "dev.zio"      %% "zio-mock"               % ZioMockVersion % Test,
    "dev.zio"      %% "zio-test"               % ZioVersion     % Test,
    "dev.zio"      %% "zio-test-junit"         % ZioVersion     % Test,
    "dev.zio"      %% "zio-test-magnolia"      % ZioVersion     % Test,
    "dev.zio"      %% "zio-test-sbt"           % ZioVersion     % Test,
    "org.scoverage" % "sbt-scoverage_2.12_1.0" % "2.4.2"        % Test,
  )

  val SttpClientVersion = "4.0.13"
  val zioSttpClient     = Seq(
    "com.softwaremill.sttp.client4" %% "zio"      % SttpClientVersion,
    "com.softwaremill.sttp.client4" %% "zio-json" % SttpClientVersion,
  )

  // refined
  val refined = Seq(
    "eu.timepit" %% "refined"                  % "0.11.3",
    "dev.zio"    %% "zio-json-interop-refined" % ZioJsonVersion,
  )

  // monocle
  val monocle = Seq(
    "dev.optics" %% "monocle-core"    % MonocleVersion,
    "dev.optics" %% "monocle-macro"   % MonocleVersion,
    "dev.optics" %% "monocle-refined" % MonocleVersion,
  )

  // zio-test and friends
  val zioTest    = "dev.zio" %% "zio-test"     % ZioVersion
  val zioTestSbt = "dev.zio" %% "zio-test-sbt" % ZioVersion

  // rdf and graph libraries
  val jenaCore      = "org.apache.jena"   % "jena-core"           % JenaVersion
  val jenaText      = "org.apache.jena"   % "jena-text"           % JenaVersion
  val rdf4jClient   = "org.eclipse.rdf4j" % "rdf4j-client"        % Rdf4jVersion
  val rdf4jShacl    = "org.eclipse.rdf4j" % "rdf4j-shacl"         % Rdf4jVersion
  val rdf4jSparql   = "org.eclipse.rdf4j" % "rdf4j-sparqlbuilder" % Rdf4jVersion
  val topbraidShacl = "org.topbraid"      % "shacl"               % TopbraidShaclVersion

  // logging
  val slf4jApi = "org.slf4j" % "slf4j-api" % "2.0.17" // the logging interface

  // Metrics
  val aspectjweaver = "org.aspectj" % "aspectjweaver" % "1.9.24"

  // input validation
  val commonsValidator =
    "commons-validator" % "commons-validator" % "1.10.1" exclude ("commons-logging", "commons-logging")

  // authentication
  val jwtZioJson         = "com.github.jwt-scala" %% "jwt-zio-json" % "11.0.3"
  val springSecurityCore =
    "org.springframework.security" % "spring-security-core" % "6.5.7" exclude (
      "commons-logging",
      "commons-logging",
    ) exclude ("org.springframework", "spring-aop")
  val bouncyCastle = "org.bouncycastle" % "bcprov-jdk15to18" % "1.83"

  // caching
  val ehcache = "org.ehcache" % "ehcache" % "3.11.1"

  // other
  val gwtServlet     = "com.google.gwt"        % "gwt-servlet"      % "2.10.0"
  val icu4j          = "com.ibm.icu"           % "icu4j"            % "78.1"
  val jakartaJSON    = "org.glassfish"         % "jakarta.json"     % "2.0.1"
  val saxonHE        = "net.sf.saxon"          % "Saxon-HE"         % "12.9"
  val scalaGraph     = "org.scala-graph"      %% "graph-core"       % "2.0.2"
  val titaniumJSONLD = "com.apicatalog"        % "titanium-json-ld" % "1.7.0"
  val xmlunitCore    = "org.xmlunit"           % "xmlunit-core"     % "2.11.0"
  val scalaCsv       = "com.github.tototoshi" %% "scala-csv"        % "2.0.0"

  // test
  val dataFaker = "net.datafaker" % "datafaker" % "2.5.3"

  val scalaTest = "org.scalatest" %% "scalatest" % "3.2.19"

  val testcontainers = "org.testcontainers" % "testcontainers" % "2.0.2"

  val wiremock = "org.wiremock" % "wiremock" % "3.13.2"

  // found/added by the plugin but deleted anyway
  val commonsLang3 = "org.apache.commons" % "commons-lang3" % "3.20.0"

  val tapirVersion = "1.11.50"

  val tapir = Seq(
    "com.softwaremill.sttp.tapir" %% "tapir-zio-http-server"   % tapirVersion,
    "com.softwaremill.sttp.tapir" %% "tapir-json-zio"          % tapirVersion,
    "com.softwaremill.sttp.tapir" %% "tapir-swagger-ui-bundle" % tapirVersion,
    "com.softwaremill.sttp.tapir" %% "tapir-refined"           % tapirVersion,
  )
  val metrics = Seq(
    "dev.zio"                     %% "zio-metrics-connectors"            % ZioMetricsConnectorsVersion,
    "dev.zio"                     %% "zio-metrics-connectors-prometheus" % ZioMetricsConnectorsVersion,
    "com.softwaremill.sttp.tapir" %% "tapir-zio-metrics"                 % tapirVersion,
  )

  val openTelemetryWithSentry = Seq(
<<<<<<< HEAD
    "dev.zio"                 %% "zio-opentelemetry"              % "3.1.12",
    "io.sentry"                % "sentry-opentelemetry-agentless" % "8.26.0",
=======
    "dev.zio"                 %% "zio-opentelemetry"              % "3.1.10",
    "io.sentry"                % "sentry-opentelemetry-agentless" % "8.27.1",
>>>>>>> 737faa18
    "io.opentelemetry"         % "opentelemetry-sdk"              % "1.56.0",
    "io.opentelemetry.semconv" % "opentelemetry-semconv"          % "1.37.0",
  )

  val integrationTestDependencies = Seq(
    rdf4jClient,
    scalaTest,
    testcontainers,
    wiremock,
    xmlunitCore,
    zioTest,
    zioTestSbt,
  ).map(_ % Test)

  val webapiTestDependencies = Seq(zioTest, zioTestSbt, wiremock).map(_ % Test)

  val webapiDependencies = monocle ++ refined ++ Seq(
    bouncyCastle,
    commonsLang3,
    commonsValidator,
    ehcache,
    gwtServlet,
    icu4j,
    jakartaJSON,
    jenaText,
    jwtZioJson,
    rdf4jShacl,
    rdf4jSparql,
    saxonHE,
    scalaCsv,
    scalaGraph,
    slf4jApi,
    springSecurityCore,
    titaniumJSONLD,
    topbraidShacl,
    zio,
    zioConfig,
    zioConfigMagnolia,
    zioConfigTypesafe,
    zioJson,
    zioLogging,
    zioLoggingSlf4jBridge,
    zioNio,
    zioPrelude,
    zio,
  ) ++ zioSttpClient ++ metrics ++ tapir ++ openTelemetryWithSentry

  val flywayVersion         = "11.17.2"
  val otelAgentVersion      = "v2.18.1"
  val otelPyroscopeVersion  = "v1.0.4"
  val hikariVersion         = "7.0.2"
  val quillVersion          = "4.8.6"
  val sqliteVersion         = "3.51.0.0"
  val testContainersVersion = "1.20.4"

  val db = Seq(
    "org.xerial"   % "sqlite-jdbc"    % sqliteVersion,
    "org.flywaydb" % "flyway-core"    % flywayVersion,
    "com.zaxxer"   % "HikariCP"       % hikariVersion,
    "io.getquill" %% "quill-jdbc-zio" % quillVersion,
  )
}<|MERGE_RESOLUTION|>--- conflicted
+++ resolved
@@ -154,13 +154,8 @@
   )
 
   val openTelemetryWithSentry = Seq(
-<<<<<<< HEAD
     "dev.zio"                 %% "zio-opentelemetry"              % "3.1.12",
-    "io.sentry"                % "sentry-opentelemetry-agentless" % "8.26.0",
-=======
-    "dev.zio"                 %% "zio-opentelemetry"              % "3.1.10",
     "io.sentry"                % "sentry-opentelemetry-agentless" % "8.27.1",
->>>>>>> 737faa18
     "io.opentelemetry"         % "opentelemetry-sdk"              % "1.56.0",
     "io.opentelemetry.semconv" % "opentelemetry-semconv"          % "1.37.0",
   )
