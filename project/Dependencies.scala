--- conflicted
+++ resolved
@@ -157,7 +157,7 @@
     zioTest    % Test,
     zioTestSbt % Test
   )
-  
+
   val valueObjectsLibraryDependencies = Seq(
     commonsLang3,
     commonsValidator,
@@ -185,7 +185,6 @@
   val schemaRepoEventStoreServiceLibraryDependencies = Seq()
   val schemaRepoSearchServiceLibraryDependencies     = Seq()
 
-<<<<<<< HEAD
   // user project dependencies
   val userInterfaceLibraryDependencies = Seq(
     zio,
@@ -208,15 +207,9 @@
   val userRepoLibraryDependencies = Seq(
     zio,
     zioMacros,
-=======
-  val sharedLibraryDependencies = Seq(
-    akkaActor,
-    commonsLang3,
-    commonsValidator,
-    gwtServlet,
-    zioPrelude,
->>>>>>> c09392d7
-    zioTest    % Test,
-    zioTestSbt % Test
-  )
+    zioTest    % Test,
+    zioTestSbt % Test
+  )
+  val sharedLibraryDependencies =
+    Seq(akkaActor, commonsLang3, commonsValidator, gwtServlet, zioPrelude, zioTest % Test, zioTestSbt % Test)
 }