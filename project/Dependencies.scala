--- conflicted
+++ resolved
@@ -151,23 +151,16 @@
     "com.softwaremill.sttp.tapir" %% "tapir-zio-metrics"                 % tapirVersion,
   )
 
-  val otelVersion = "1.56.0"
+  val otelVersion = "1.57.0"
 
   val openTelemetryWithSentry = Seq(
-<<<<<<< HEAD
-    "dev.zio"                     %% "zio-opentelemetry"           % "3.1.12",
-    "io.opentelemetry"             % "opentelemetry-sdk"           % "1.57.0",
-    "io.opentelemetry.semconv"     % "opentelemetry-semconv"       % "1.37.0",
-    "com.softwaremill.sttp.tapir" %% "tapir-opentelemetry-tracing" % tapirVersion,
-=======
+    "com.softwaremill.sttp.client4" %% "opentelemetry-tracing-zio-backend"   % SttpClientVersion,
+    "com.softwaremill.sttp.tapir"   %% "tapir-opentelemetry-tracing"         % tapirVersion,
     "dev.zio"                       %% "zio-opentelemetry"                   % "3.1.12",
+    "io.opentelemetry"               % "opentelemetry-exporter-logging-otlp" % otelVersion,
+    "io.opentelemetry"               % "opentelemetry-exporter-otlp"         % otelVersion,
     "io.opentelemetry"               % "opentelemetry-sdk"                   % otelVersion,
-    "io.opentelemetry"               % "opentelemetry-exporter-otlp"         % otelVersion,
-    "io.opentelemetry"               % "opentelemetry-exporter-logging-otlp" % otelVersion,
     "io.opentelemetry.semconv"       % "opentelemetry-semconv"               % "1.37.0",
-    "com.softwaremill.sttp.tapir"   %% "tapir-opentelemetry-tracing"         % tapirVersion,
-    "com.softwaremill.sttp.client4" %% "opentelemetry-tracing-zio-backend"   % SttpClientVersion,
->>>>>>> c2b73381
   )
 
   val integrationTestDependencies = Seq(
