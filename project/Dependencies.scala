--- conflicted
+++ resolved
@@ -157,53 +157,7 @@
     zioTest    % Test,
     zioTestSbt % Test
   )
-
-  val dspApiMainLibraryDependencies = Seq(
-    zio,
-    zioMacros
-  )
-
-  // schema project dependencies
-  val schemaApiLibraryDependencies = Seq(
-    zioHttp
-  )
-
-  val schemaCoreLibraryDependencies = Seq(
-    zioPrelude
-  )
-
-  val schemaRepoLibraryDependencies                  = Seq()
-  val schemaRepoEventStoreServiceLibraryDependencies = Seq()
-  val schemaRepoSearchServiceLibraryDependencies     = Seq()
-
-<<<<<<< HEAD
-  // user project dependencies
-  val userInterfaceLibraryDependencies = Seq(
-    zio,
-    zioMacros,
-    zioTest    % Test,
-    zioTestSbt % Test
-  )
-  val userHandlerLibraryDependencies = Seq(
-    zio,
-    zioMacros,
-    zioTest    % Test,
-    zioTestSbt % Test
-  )
-  val userCoreLibraryDependencies = Seq(
-    zio,
-    zioMacros,
-    zioTest    % Test,
-    zioTestSbt % Test
-  )
-  val userRepoLibraryDependencies = Seq(
-    zio,
-    zioMacros,
-    zioTest    % Test,
-    zioTestSbt % Test
-  )
-
-=======
+  
   val valueObjectsLibraryDependencies = Seq(
     commonsLang3,
     commonsValidator,
@@ -212,5 +166,48 @@
     zioTest    % Test,
     zioTestSbt % Test
   )
->>>>>>> b55eb122
+
+  val dspApiMainLibraryDependencies = Seq(
+    zio,
+    zioMacros
+  )
+
+  // schema project dependencies
+  val schemaApiLibraryDependencies = Seq(
+    zioHttp
+  )
+
+  val schemaCoreLibraryDependencies = Seq(
+    zioPrelude
+  )
+
+  val schemaRepoLibraryDependencies                  = Seq()
+  val schemaRepoEventStoreServiceLibraryDependencies = Seq()
+  val schemaRepoSearchServiceLibraryDependencies     = Seq()
+
+  // user project dependencies
+  val userInterfaceLibraryDependencies = Seq(
+    zio,
+    zioMacros,
+    zioTest    % Test,
+    zioTestSbt % Test
+  )
+  val userHandlerLibraryDependencies = Seq(
+    zio,
+    zioMacros,
+    zioTest    % Test,
+    zioTestSbt % Test
+  )
+  val userCoreLibraryDependencies = Seq(
+    zio,
+    zioMacros,
+    zioTest    % Test,
+    zioTestSbt % Test
+  )
+  val userRepoLibraryDependencies = Seq(
+    zio,
+    zioMacros,
+    zioTest    % Test,
+    zioTestSbt % Test
+  )
 }