/*
 * Copyright © 2021 - 2022 Swiss National Data and Service Center for the Humanities and/or DaSCH Service Platform contributors.
 * SPDX-License-Identifier: Apache-2.0
 */

package org.knora

import sbt.Keys._
import sbt.{Def, _}

object Dependencies {

  val fusekiImage =
    "daschswiss/apache-jena-fuseki:2.0.8" // should be the same version as in docker-compose.yml, also make sure to use the same version when deploying it (i.e. version in ops-deploy)!
  val sipiImage = "daschswiss/sipi:3.5.0" // base image the knora-sipi image is created from

  val ScalaVersion = "2.13.8"

  val AkkaActorVersion = "2.6.20"
  val AkkaHttpVersion  = "10.2.10"
  val JenaVersion      = "4.6.1"

  val ZioVersion                  = "2.0.3"
  val ZioHttpVersion              = "2.0.0-RC4"
  val ZioJsonVersion              = "0.3.0"
  val ZioConfigVersion            = "3.0.2"
  val ZioSchemaVersion            = "0.2.0"
<<<<<<< HEAD
  val ZioLoggingVersion           = "2.1.3"
  val ZioMetricsConnectorsVersion = "2.0.1"
=======
  val ZioLoggingVersion           = "2.1.4"
  val ZioMetricsConnectorsVersion = "2.0.0"
>>>>>>> d72b6988
  val ZioPreludeVersion           = "1.0.0-RC16"

  // ZIO - all Scala 3 compatible
  val zio                  = "dev.zio" %% "zio"                    % ZioVersion
  val zioMacros            = "dev.zio" %% "zio-macros"             % ZioVersion
  val zioHttp              = "io.d11"  %% "zhttp"                  % ZioHttpVersion
  val zioJson              = "dev.zio" %% "zio-json"               % ZioJsonVersion
  val zioPrelude           = "dev.zio" %% "zio-prelude"            % ZioPreludeVersion
  val zioLogging           = "dev.zio" %% "zio-logging"            % ZioLoggingVersion
  val zioLoggingSlf4j      = "dev.zio" %% "zio-logging-slf4j"      % ZioLoggingVersion
  val zioConfig            = "dev.zio" %% "zio-config"             % ZioConfigVersion
  val zioConfigMagnolia    = "dev.zio" %% "zio-config-magnolia"    % ZioConfigVersion
  val zioConfigTypesafe    = "dev.zio" %% "zio-config-typesafe"    % ZioConfigVersion
  val zioTest              = "dev.zio" %% "zio-test"               % ZioVersion
  val zioTestSbt           = "dev.zio" %% "zio-test-sbt"           % ZioVersion
  val zioMetricsConnectors = "dev.zio" %% "zio-metrics-connectors" % ZioMetricsConnectorsVersion

  // akka
  val akkaActor         = "com.typesafe.akka" %% "akka-actor"           % AkkaActorVersion // Scala 3 compatible
  val akkaHttp          = "com.typesafe.akka" %% "akka-http"            % AkkaHttpVersion  // Scala 3 incompatible
  val akkaHttpCors      = "ch.megard"         %% "akka-http-cors"       % "1.1.3"          // Scala 3 incompatible
  val akkaHttpSprayJson = "com.typesafe.akka" %% "akka-http-spray-json" % AkkaHttpVersion  // Scala 3 incompatible
  val akkaSlf4j         = "com.typesafe.akka" %% "akka-slf4j"           % AkkaActorVersion // Scala 3 compatible
  val akkaStream        = "com.typesafe.akka" %% "akka-stream"          % AkkaActorVersion // Scala 3 compatible

  // jena
  val jenaText = "org.apache.jena" % "jena-text" % JenaVersion

  // logging
  val scalaLogging   = "com.typesafe.scala-logging" %% "scala-logging"   % "3.9.5" // Scala 3 compatible
  val slf4jApi       = "org.slf4j"                   % "slf4j-api"       % "2.0.3" // the logging interface
  val logbackClassic = "ch.qos.logback"              % "logback-classic" % "1.4.4" // the logging implementation

  // Metrics
  val aspectjweaver    = "org.aspectj" % "aspectjweaver"      % "1.9.9.1"
  val kamonCore        = "io.kamon"   %% "kamon-core"         % "2.5.11" // Scala 3 compatible
  val kamonScalaFuture = "io.kamon"   %% "kamon-scala-future" % "2.5.11" // Scala 3 incompatible

  // input validation
  val commonsValidator =
    "commons-validator" % "commons-validator" % "1.7" exclude ("commons-logging", "commons-logging")

  // authentication
  val jwtSprayJson = "com.github.jwt-scala" %% "jwt-spray-json" % "9.0.2"
  // jwtSprayJson -> 9.0.2 is the latest version that's compatible with spray-json; if it wasn't for spray, this would be Scala 3 compatible
  val springSecurityCore =
    "org.springframework.security" % "spring-security-core" % "5.7.5" exclude ("commons-logging", "commons-logging") exclude ("org.springframework", "spring-aop")
  val bouncyCastle = "org.bouncycastle" % "bcprov-jdk15to18" % "1.72"

  // caching
  val ehcache = "net.sf.ehcache" % "ehcache" % "2.10.9.2"
  val jedis   = "redis.clients"  % "jedis"   % "4.3.1"

  // serialization
  val chill = "com.twitter" %% "chill" % "0.10.0" // Scala 3 incompatible

  // other
  val diff            = "com.sksamuel.diff"          % "diff"             % "1.1.11"
  val gwtServlet      = "com.google.gwt"             % "gwt-servlet"      % "2.10.0"
  val icu4j           = "com.ibm.icu"                % "icu4j"            % "72.1"
  val jakartaJSON     = "org.glassfish"              % "jakarta.json"     % "2.0.1"
  val jodd            = "org.jodd"                   % "jodd"             % "3.2.7"
  val rdf4jClient     = "org.eclipse.rdf4j"          % "rdf4j-client"     % "4.2.1"
  val rdf4jShacl      = "org.eclipse.rdf4j"          % "rdf4j-shacl"      % "4.2.1"
  val saxonHE         = "net.sf.saxon"               % "Saxon-HE"         % "11.4"
  val scalaGraph      = "org.scala-graph"           %% "graph-core"       % "1.13.5" // Scala 3 incompatible
  val scallop         = "org.rogach"                %% "scallop"          % "4.1.0"  // Scala 3 compatible
  val titaniumJSONLD  = "com.apicatalog"             % "titanium-json-ld" % "1.3.1"
  val xmlunitCore     = "org.xmlunit"                % "xmlunit-core"     % "2.9.0"
  val jacksonDatabind = "com.fasterxml.jackson.core" % "jackson-databind" % "2.14.0"

  // test
  val akkaHttpTestkit      = "com.typesafe.akka"    %% "akka-http-testkit"         % AkkaHttpVersion  // Scala 3 incompatible
  val akkaStreamTestkit    = "com.typesafe.akka"    %% "akka-stream-testkit"       % AkkaActorVersion // Scala 3 compatible
  val akkaTestkit          = "com.typesafe.akka"    %% "akka-testkit"              % AkkaActorVersion // Scala 3 compatible
  val gatlingHighcharts    = "io.gatling.highcharts" % "gatling-charts-highcharts" % "3.8.4"
  val gatlingTestFramework = "io.gatling"            % "gatling-test-framework"    % "3.8.4"
  val scalaTest            = "org.scalatest"        %% "scalatest"                 % "3.2.14"         // Scala 3 compatible
  val testcontainers       = "org.testcontainers"    % "testcontainers"            % "1.17.5"

  // found/added by the plugin but deleted anyway
  val commonsLang3 = "org.apache.commons" % "commons-lang3" % "3.12.0"

  val webapiLibraryDependencies = Seq(
    akkaActor,
    akkaHttp,
    akkaHttpCors,
    akkaHttpSprayJson,
    akkaSlf4j,
    akkaHttpTestkit % Test,
    akkaStream,
    akkaStreamTestkit % Test,
    akkaTestkit       % Test,
    commonsValidator,
    commonsLang3,
    diff,
    ehcache,
    gatlingHighcharts    % Test,
    gatlingTestFramework % Test,
    gwtServlet,
    icu4j,
    jacksonDatabind,
    jakartaJSON,
    jedis,
    jenaText,
    jodd,
    jwtSprayJson,
    kamonCore,
    kamonScalaFuture,
    logbackClassic,
    rdf4jClient % Test,
    rdf4jShacl,
    saxonHE,
    scalaGraph,
    scalaLogging,
    scalaTest % Test,
    scallop,
    slf4jApi,
    springSecurityCore,
    bouncyCastle,
    testcontainers % Test,
    titaniumJSONLD,
    xmlunitCore % Test,
    zio,
    zioConfig,
    zioConfigMagnolia,
    zioConfigTypesafe,
    zioHttp,
    zioJson,
    zioLogging,
    zioLoggingSlf4j,
    zioMacros,
    zioMetricsConnectors,
    zioPrelude,
    zioTest    % Test,
    zioTestSbt % Test
  )

  val valueObjectsLibraryDependencies = Seq(
    commonsLang3,
    commonsValidator,
    gwtServlet,
    zioPrelude,
    zioTest    % Test,
    zioTestSbt % Test
  )

  val dspApiMainLibraryDependencies = Seq(
    zio,
    zioMacros
  )

  // schema project dependencies
  val schemaApiLibraryDependencies = Seq(
    zioHttp
  )

  val schemaCoreLibraryDependencies = Seq(
    zioPrelude,
    zioTest % Test
  )

  val schemaRepoLibraryDependencies                  = Seq()
  val schemaRepoEventStoreServiceLibraryDependencies = Seq()
  val schemaRepoSearchServiceLibraryDependencies     = Seq()

  // user projects dependencies
  val userInterfaceLibraryDependencies = Seq(
    zio,
    zioMacros,
    zioTest    % Test,
    zioTestSbt % Test,
    zioLogging,
    zioLoggingSlf4j
  )
  val userHandlerLibraryDependencies = Seq(
    bouncyCastle,
    springSecurityCore,
    zio,
    zioMacros,
    zioTest    % Test,
    zioTestSbt % Test,
    zioLogging,
    zioLoggingSlf4j
  )
  val userCoreLibraryDependencies = Seq(
    bouncyCastle,
    springSecurityCore,
    zio,
    zioMacros,
    zioTest    % Test,
    zioTestSbt % Test,
    zioLogging,
    zioLoggingSlf4j
  )
  val userRepoLibraryDependencies = Seq(
    zio,
    zioMacros,
    zioTest    % Test,
    zioTestSbt % Test,
    zioLogging,
    zioLoggingSlf4j
  )

  // role projects dependencies
  val roleInterfaceLibraryDependencies = Seq(
    zio,
    zioMacros,
    zioTest    % Test,
    zioTestSbt % Test,
    zioLogging,
    zioLoggingSlf4j
  )
  val roleHandlerLibraryDependencies = Seq(
    bouncyCastle,
    springSecurityCore,
    zio,
    zioMacros,
    zioTest    % Test,
    zioTestSbt % Test,
    zioLogging,
    zioLoggingSlf4j
  )
  val roleCoreLibraryDependencies = Seq(
    bouncyCastle,
    springSecurityCore,
    zio,
    zioMacros,
    zioTest    % Test,
    zioTestSbt % Test,
    zioLogging,
    zioLoggingSlf4j
  )
  val roleRepoLibraryDependencies = Seq(
    zio,
    zioMacros,
    zioTest    % Test,
    zioTestSbt % Test,
    zioLogging,
    zioLoggingSlf4j
  )

  // shared project dependencies
  val sharedLibraryDependencies = Seq(
    bouncyCastle,
    commonsLang3,
    commonsValidator,
    gwtServlet,
    scalaLogging,
    springSecurityCore,
    zioPrelude,
    zioTest    % Test,
    zioTestSbt % Test,
    zioLogging,
    zioLoggingSlf4j
  )

  // project project dependencies
  val projectInterfaceLibraryDependencies = Seq(
    zio,
    zioMacros,
    zioTest    % Test,
    zioTestSbt % Test
  )
  val projectHandlerLibraryDependencies = Seq(
    zio,
    zioMacros,
    zioTest    % Test,
    zioTestSbt % Test
  )
  val projectCoreLibraryDependencies = Seq(
    zio,
    zioMacros,
    zioTest    % Test,
    zioTestSbt % Test
  )
  val projectRepoLibraryDependencies = Seq(
    zio,
    zioMacros,
    zioTest    % Test,
    zioTestSbt % Test
  )
}<|MERGE_RESOLUTION|>--- conflicted
+++ resolved
@@ -25,13 +25,8 @@
   val ZioJsonVersion              = "0.3.0"
   val ZioConfigVersion            = "3.0.2"
   val ZioSchemaVersion            = "0.2.0"
-<<<<<<< HEAD
-  val ZioLoggingVersion           = "2.1.3"
+  val ZioLoggingVersion           = "2.1.4"
   val ZioMetricsConnectorsVersion = "2.0.1"
-=======
-  val ZioLoggingVersion           = "2.1.4"
-  val ZioMetricsConnectorsVersion = "2.0.0"
->>>>>>> d72b6988
   val ZioPreludeVersion           = "1.0.0-RC16"
 
   // ZIO - all Scala 3 compatible
