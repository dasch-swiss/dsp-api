/*
 * Copyright © 2021 - 2025 Swiss National Data and Service Center for the Humanities and/or DaSCH Service Platform contributors.
 * SPDX-License-Identifier: Apache-2.0
 */

package org.knora.webapi.responders.v2

import zio.*
import zio.test.*
import zio.test.Assertion.*

import org.knora.webapi.responders.v2.ResourcesResponseCheckerV2.compareReadResourcesSequenceV2Response

object ResourcesResponseCheckerV2Spec extends ZIOSpecDefault {

<<<<<<< HEAD
  private val resourcesResponderCheckerV2SpecFullData = new ResourcesResponseCheckerV2SpecFullData

  "The ResourcesResponseCheckerV2" should {
    "not throw an exception if received and expected resource responses are the same" in {

      compareReadResourcesSequenceV2Response(
        expected = ResourcesResponderV2SpecFullData.expectedFullResourceResponseForZeitgloecklein,
        received = ResourcesResponderV2SpecFullData.expectedFullResourceResponseForZeitgloecklein,
      )

    }

    "throw an exception if received and expected resource responses are different" in {
      assertThrows[AssertionError] {
        compareReadResourcesSequenceV2Response(
          expected = ResourcesResponderV2SpecFullData.expectedFullResourceResponseForZeitgloecklein,
          received = ResourcesResponderV2SpecFullData.expectedFullResourceResponseForReise,
=======
  override val spec: Spec[Any, Throwable] = suite("ResourcesResponseCheckerV2")(
    test("not throw an exception if received and expected resource responses are the same") {
      ZIO.attempt {
        compareReadResourcesSequenceV2Response(
          expected = ResourcesResponderV2SpecFullData.expectedFullResourceResponseForZeitgloecklein,
          received = ResourcesResponderV2SpecFullData.expectedFullResourceResponseForZeitgloecklein,
>>>>>>> 7ee41348
        )
      }.as(assertCompletes)
    },
    test("throw an exception if received and expected resource responses are different") {
      ZIO.attempt {
        compareReadResourcesSequenceV2Response(
          expected = ResourcesResponderV2SpecFullData.expectedFullResourceResponseForZeitgloecklein,
<<<<<<< HEAD
          received = ResourcesResponderV2SpecFullData.expectedPreviewResourceResponseForZeitgloecklein,
=======
          received = ResourcesResponderV2SpecFullData.expectedFullResourceResponseForReise,
>>>>>>> 7ee41348
        )
      }.exit.map(actual => assert(actual)(failsWithA[AssertionError]))
    },
    test("throw an exception when comparing a full response to a preview response of the same resource") {
      ZIO.attempt {
        compareReadResourcesSequenceV2Response(
<<<<<<< HEAD
          expected = ResourcesResponderV2SpecFullData.expectedFullResourceResponseForReise,
          received = resourcesResponderCheckerV2SpecFullData.expectedFullResourceResponseForReiseWrong,
=======
          expected = ResourcesResponderV2SpecFullData.expectedFullResourceResponseForZeitgloecklein,
          received = ResourcesResponderV2SpecFullData.expectedPreviewResourceResponseForZeitgloecklein,
>>>>>>> 7ee41348
        )
      }.exit.map(actual => assert(actual)(failsWithA[AssertionError]))
    },
    test(
      "throw an exception when comparing a full response to a full response with a different number of values for a property",
    ) {
      ZIO.attempt {
        compareReadResourcesSequenceV2Response(
          expected = ResourcesResponderV2SpecFullData.expectedFullResourceResponseForReise,
          received = ResourcesResponseCheckerV2SpecFullData.expectedFullResourceResponseForReiseWrong,
        )
      }.exit.map(actual => assert(actual)(failsWithA[AssertionError]))
    },
  )
}<|MERGE_RESOLUTION|>--- conflicted
+++ resolved
@@ -13,32 +13,12 @@
 
 object ResourcesResponseCheckerV2Spec extends ZIOSpecDefault {
 
-<<<<<<< HEAD
-  private val resourcesResponderCheckerV2SpecFullData = new ResourcesResponseCheckerV2SpecFullData
-
-  "The ResourcesResponseCheckerV2" should {
-    "not throw an exception if received and expected resource responses are the same" in {
-
-      compareReadResourcesSequenceV2Response(
-        expected = ResourcesResponderV2SpecFullData.expectedFullResourceResponseForZeitgloecklein,
-        received = ResourcesResponderV2SpecFullData.expectedFullResourceResponseForZeitgloecklein,
-      )
-
-    }
-
-    "throw an exception if received and expected resource responses are different" in {
-      assertThrows[AssertionError] {
-        compareReadResourcesSequenceV2Response(
-          expected = ResourcesResponderV2SpecFullData.expectedFullResourceResponseForZeitgloecklein,
-          received = ResourcesResponderV2SpecFullData.expectedFullResourceResponseForReise,
-=======
   override val spec: Spec[Any, Throwable] = suite("ResourcesResponseCheckerV2")(
     test("not throw an exception if received and expected resource responses are the same") {
       ZIO.attempt {
         compareReadResourcesSequenceV2Response(
           expected = ResourcesResponderV2SpecFullData.expectedFullResourceResponseForZeitgloecklein,
           received = ResourcesResponderV2SpecFullData.expectedFullResourceResponseForZeitgloecklein,
->>>>>>> 7ee41348
         )
       }.as(assertCompletes)
     },
@@ -46,24 +26,15 @@
       ZIO.attempt {
         compareReadResourcesSequenceV2Response(
           expected = ResourcesResponderV2SpecFullData.expectedFullResourceResponseForZeitgloecklein,
-<<<<<<< HEAD
-          received = ResourcesResponderV2SpecFullData.expectedPreviewResourceResponseForZeitgloecklein,
-=======
           received = ResourcesResponderV2SpecFullData.expectedFullResourceResponseForReise,
->>>>>>> 7ee41348
         )
       }.exit.map(actual => assert(actual)(failsWithA[AssertionError]))
     },
     test("throw an exception when comparing a full response to a preview response of the same resource") {
       ZIO.attempt {
         compareReadResourcesSequenceV2Response(
-<<<<<<< HEAD
-          expected = ResourcesResponderV2SpecFullData.expectedFullResourceResponseForReise,
-          received = resourcesResponderCheckerV2SpecFullData.expectedFullResourceResponseForReiseWrong,
-=======
           expected = ResourcesResponderV2SpecFullData.expectedFullResourceResponseForZeitgloecklein,
           received = ResourcesResponderV2SpecFullData.expectedPreviewResourceResponseForZeitgloecklein,
->>>>>>> 7ee41348
         )
       }.exit.map(actual => assert(actual)(failsWithA[AssertionError]))
     },
