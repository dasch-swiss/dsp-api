/*
 * Copyright © 2021 - 2025 Swiss National Data and Service Center for the Humanities and/or DaSCH Service Platform contributors.
 * SPDX-License-Identifier: Apache-2.0
 */

package org.knora.webapi.messages.util

import zio.*
import zio.test.*

import java.nio.file.Paths

import org.knora.webapi.*
import org.knora.webapi.messages.store.triplestoremessages.SparqlExtendedConstructResponse
import org.knora.webapi.responders.v2.ResourcesResponderV2SpecFullData
import org.knora.webapi.responders.v2.ResourcesResponseCheckerV2
import org.knora.webapi.sharedtestdata.SharedTestDataADM.*
import org.knora.webapi.util.FileUtil

object ConstructResponseUtilV2Spec extends E2EZSpec {
<<<<<<< HEAD
  private implicit val sf: StringFormatter = StringFormatter.getGeneralInstance

  private val constructResponseUtilV2SpecFullData = new ConstructResponseUtilV2SpecFullData
=======
>>>>>>> 7ee41348

  private val constructResponseUtilV2    = ZIO.serviceWith[ConstructResponseUtilV2]
  private val constructResponseUtilV2ZIO = ZIO.serviceWithZIO[ConstructResponseUtilV2]

  override val e2eSpec = suite("ConstructResponseUtilV2")(
    test("convert a resource Turtle response into a resource") {
      val resourceIri: IRI = "http://rdfh.ch/0803/c5058f3a"
      val turtleStr: String =
        FileUtil.readTextFile(
          Paths.get("test_data/generated_test_data/constructResponseUtilV2/Zeitglocklein.ttl"),
        )
      for {
        resourceRequestResponse <- SparqlExtendedConstructResponse.make(turtleStr)
        mainResourcesAndValueRdfData <-
          constructResponseUtilV2(
            _.splitMainResourcesAndValueRdfData(resourceRequestResponse, incunabulaProjectAdminUser),
          )
        resourceSequence <- constructResponseUtilV2ZIO(
                              _.createApiResponse(
                                mainResourcesAndValueRdfData = mainResourcesAndValueRdfData,
                                orderByResourceIri = Seq(resourceIri),
                                pageSizeBeforeFiltering = 1,
                                mappings = Map.empty,
                                queryStandoff = false,
                                versionDate = None,
                                calculateMayHaveMoreResults = false,
                                targetSchema = ApiV2Complex,
                                requestingUser = incunabulaProjectAdminUser,
                              ),
                            )

        check <- ResourcesResponseCheckerV2.compareReadResourcesSequenceV2ResponseZIO(
                   ResourcesResponderV2SpecFullData.expectedFullResourceResponseForZeitgloecklein,
                   resourceSequence,
                 )
      } yield check
    },
    test("convert a resource Turtle response with hidden values into a resource with the anything admin user") {
      val resourceIri: IRI = "http://rdfh.ch/0001/F8L7zPp7TI-4MGJQlCO4Zg"
      val turtleStr: String =
        FileUtil.readTextFile(
          Paths.get("test_data/generated_test_data/constructResponseUtilV2/visibleThingWithHiddenIntValues.ttl"),
        )
      for {
        resourceRequestResponse <- SparqlExtendedConstructResponse.make(turtleStr)
        mainResourcesAndValueRdfData <-
          constructResponseUtilV2(_.splitMainResourcesAndValueRdfData(resourceRequestResponse, anythingAdminUser))
        resourceSequence <- constructResponseUtilV2ZIO(
                              _.createApiResponse(
                                mainResourcesAndValueRdfData = mainResourcesAndValueRdfData,
                                orderByResourceIri = Seq(resourceIri),
                                pageSizeBeforeFiltering = 1,
                                mappings = Map.empty,
                                queryStandoff = false,
                                versionDate = None,
                                calculateMayHaveMoreResults = false,
                                targetSchema = ApiV2Complex,
                                requestingUser = anythingAdminUser,
                              ),
                            )
        check <-
          ResourcesResponseCheckerV2.compareReadResourcesSequenceV2ResponseZIO(
            ConstructResponseUtilV2SpecFullData.expectedReadResourceForAnythingVisibleThingWithHiddenIntValuesAnythingAdmin,
            resourceSequence,
          )
      } yield check
    },
    test("convert a resource Turtle response with hidden values into a resource with the incunabula user") {
      val resourceIri: IRI = "http://rdfh.ch/0001/F8L7zPp7TI-4MGJQlCO4Zg"
      val turtleStr: String =
        FileUtil.readTextFile(
          Paths.get("test_data/generated_test_data/constructResponseUtilV2/visibleThingWithHiddenIntValues.ttl"),
        )
      for {
        resourceRequestResponse <- SparqlExtendedConstructResponse.make(turtleStr)
        mainResourcesAndValueRdfData <-
          constructResponseUtilV2(
            _.splitMainResourcesAndValueRdfData(resourceRequestResponse, incunabulaProjectAdminUser),
          )
        resourceSequence <- constructResponseUtilV2ZIO(
                              _.createApiResponse(
                                mainResourcesAndValueRdfData = mainResourcesAndValueRdfData,
                                orderByResourceIri = Seq(resourceIri),
                                pageSizeBeforeFiltering = 1,
                                mappings = Map.empty,
                                queryStandoff = false,
                                versionDate = None,
                                calculateMayHaveMoreResults = false,
                                targetSchema = ApiV2Complex,
                                requestingUser = incunabulaProjectAdminUser,
                              ),
                            )
        check <-
          ResourcesResponseCheckerV2.compareReadResourcesSequenceV2ResponseZIO(
            ConstructResponseUtilV2SpecFullData.expectedReadResourceForAnythingVisibleThingWithHiddenIntValuesIncunabulaUser,
            resourceSequence,
          )
      } yield check
    },
    test("convert a resource Turtle response with a hidden thing into a resource with the anything admin user") {
      val resourceIri: IRI = "http://rdfh.ch/0001/0JhgKcqoRIeRRG6ownArSw"
      val turtleStr: String =
        FileUtil.readTextFile(
          Paths.get("test_data/generated_test_data/constructResponseUtilV2/thingWithOneHiddenThing.ttl"),
        )
      for {
        resourceRequestResponse <- SparqlExtendedConstructResponse.make(turtleStr)
        mainResourcesAndValueRdfData <-
          constructResponseUtilV2(_.splitMainResourcesAndValueRdfData(resourceRequestResponse, anythingAdminUser))
        resourceSequence <- constructResponseUtilV2ZIO(
                              _.createApiResponse(
                                mainResourcesAndValueRdfData = mainResourcesAndValueRdfData,
                                orderByResourceIri = Seq(resourceIri),
                                pageSizeBeforeFiltering = 1,
                                mappings = Map.empty,
                                queryStandoff = false,
                                versionDate = None,
                                calculateMayHaveMoreResults = false,
                                targetSchema = ApiV2Complex,
                                requestingUser = anythingAdminUser,
                              ),
                            )
        check <-
          ResourcesResponseCheckerV2.compareReadResourcesSequenceV2ResponseZIO(
            ConstructResponseUtilV2SpecFullData.expectedReadResourceForAnythingThingWithOneHiddenThingAnythingAdmin,
            resourceSequence,
          )
      } yield check
    },
    test("convert a resource Turtle response with a hidden thing into a resource with an unknown user") {
      val resourceIri: IRI = "http://rdfh.ch/0001/0JhgKcqoRIeRRG6ownArSw"
      val turtleStr: String = FileUtil.readTextFile(
        Paths.get("test_data/generated_test_data/constructResponseUtilV2/thingWithOneHiddenThing.ttl"),
      )
      for {
        resourceRequestResponse <- SparqlExtendedConstructResponse.make(turtleStr)
        mainResourcesAndValueRdfData <-
          constructResponseUtilV2(_.splitMainResourcesAndValueRdfData(resourceRequestResponse, anonymousUser))
        resourceSequence <- constructResponseUtilV2ZIO(
                              _.createApiResponse(
                                mainResourcesAndValueRdfData = mainResourcesAndValueRdfData,
                                orderByResourceIri = Seq(resourceIri),
                                pageSizeBeforeFiltering = 1,
                                mappings = Map.empty,
                                queryStandoff = false,
                                versionDate = None,
                                calculateMayHaveMoreResults = false,
                                targetSchema = ApiV2Complex,
                                requestingUser = anonymousUser,
                              ),
                            )
        check <-
          ResourcesResponseCheckerV2.compareReadResourcesSequenceV2ResponseZIO(
            ConstructResponseUtilV2SpecFullData.expectedReadResourceForAnythingThingWithOneHiddenThingAnonymousUser,
            resourceSequence,
          )
      } yield check
    },
    test("convert a resource Turtle response with standoff into a resource with anything admin user") {
      val resourceIri: IRI = "http://rdfh.ch/0001/a-thing-with-text-values"
      val turtleStr: String =
        FileUtil.readTextFile(
          Paths.get("test_data/generated_test_data/constructResponseUtilV2/thingWithStandoff.ttl"),
        )
      for {
        resourceRequestResponse <- SparqlExtendedConstructResponse.make(turtleStr)
        mainResourcesAndValueRdfData <-
          constructResponseUtilV2(_.splitMainResourcesAndValueRdfData(resourceRequestResponse, anythingAdminUser))
        resourceSequence <- constructResponseUtilV2ZIO(
                              _.createApiResponse(
                                mainResourcesAndValueRdfData = mainResourcesAndValueRdfData,
                                orderByResourceIri = Seq(resourceIri),
                                pageSizeBeforeFiltering = 1,
                                mappings = Map.empty,
                                queryStandoff = false,
                                versionDate = None,
                                calculateMayHaveMoreResults = false,
                                targetSchema = ApiV2Complex,
                                requestingUser = anythingAdminUser,
                              ),
                            )
        check <- ResourcesResponseCheckerV2.compareReadResourcesSequenceV2ResponseZIO(
                   ConstructResponseUtilV2SpecFullData.expectedReadResourceSequenceV2WithStandoffAnythingAdminUser,
                   resourceSequence,
                 )
      } yield check
    },
    test("convert a Gravsearch Turtle response into a resource sequence") {

      /*

            PREFIX incunabula: <http://0.0.0.0:3333/ontology/0803/incunabula/simple/v2#>
            PREFIX knora-api: <http://api.knora.org/ontology/knora-api/simple/v2#>

            CONSTRUCT {
                ?page knora-api:isMainResource true .

                ?page knora-api:isPartOf ?book .

                ?page incunabula:seqnum ?seqnum .

                ?book incunabula:title ?title .
            } WHERE {

                ?page a incunabula:page .

                ?page knora-api:isPartOf ?book .

                ?page incunabula:seqnum ?seqnum .

                FILTER(?seqnum = 10)

                ?book incunabula:title ?title .

                FILTER(?title = 'Zeitglöcklein des Lebens und Leidens Christi')

            }

       */

      val resourceIris: Seq[IRI] = Seq("http://rdfh.ch/0803/76570a749901", "http://rdfh.ch/0803/773f258402")
      val turtleStr: String =
        FileUtil.readTextFile(Paths.get("test_data/generated_test_data/constructResponseUtilV2/mainQuery1.ttl"))
      for {
        resourceRequestResponse <- SparqlExtendedConstructResponse.make(turtleStr)
        mainResourcesAndValueRdfData <-
          constructResponseUtilV2(
            _.splitMainResourcesAndValueRdfData(resourceRequestResponse, incunabulaProjectAdminUser),
          )
        resourceSequence <- constructResponseUtilV2ZIO(
                              _.createApiResponse(
                                mainResourcesAndValueRdfData = mainResourcesAndValueRdfData,
                                orderByResourceIri = resourceIris,
                                pageSizeBeforeFiltering = 1,
                                mappings = Map.empty,
                                queryStandoff = false,
                                versionDate = None,
                                calculateMayHaveMoreResults = false,
                                targetSchema = ApiV2Complex,
                                requestingUser = incunabulaProjectAdminUser,
                              ),
                            )
        check <- ResourcesResponseCheckerV2.compareReadResourcesSequenceV2ResponseZIO(
                   ConstructResponseUtilV2SpecFullData.expectedReadResourceSequenceV2ForMainQuery1,
                   resourceSequence,
                 )
      } yield check
    },
    test("convert a Gravsearch Turtle response with virtual incoming links into a resource sequence") {

      // the same query as above, but with a different main resource.
      /*

            PREFIX incunabula: <http://0.0.0.0:3333/ontology/0803/incunabula/simple/v2#>
            PREFIX knora-api: <http://api.knora.org/ontology/knora-api/simple/v2#>

            CONSTRUCT {
                ?book knora-api:isMainResource true .

                ?page knora-api:isPartOf ?book .

                ?page incunabula:seqnum ?seqnum .

                ?book incunabula:title ?title .
            } WHERE {

                ?page a incunabula:page .

                ?page knora-api:isPartOf ?book .

                ?page incunabula:seqnum ?seqnum .

                FILTER(?seqnum = 10)

                ?book incunabula:title ?title .

                FILTER(?title = 'Zeitglöcklein des Lebens und Leidens Christi')

            }

       */

      val resourceIris: Seq[IRI] = Seq("http://rdfh.ch/0803/c5058f3a", "http://rdfh.ch/0803/ff17e5ef9601")
      val turtleStr: String =
        FileUtil.readTextFile(Paths.get("test_data/generated_test_data/constructResponseUtilV2/mainQuery2.ttl"))
      for {
        mainResourcesAndValueRdfData <-
          SparqlExtendedConstructResponse.make(turtleStr).flatMap { r =>
            constructResponseUtilV2(_.splitMainResourcesAndValueRdfData(r, incunabulaProjectAdminUser))
          }
        resourceSequence <- constructResponseUtilV2ZIO(
                              _.createApiResponse(
                                mainResourcesAndValueRdfData = mainResourcesAndValueRdfData,
                                orderByResourceIri = resourceIris,
                                pageSizeBeforeFiltering = 1,
                                mappings = Map.empty,
                                queryStandoff = false,
                                versionDate = None,
                                calculateMayHaveMoreResults = false,
                                targetSchema = ApiV2Complex,
                                requestingUser = incunabulaProjectAdminUser,
                              ),
                            )
        check <- ResourcesResponseCheckerV2.compareReadResourcesSequenceV2ResponseZIO(
                   ConstructResponseUtilV2SpecFullData.expectedReadResourceSequenceV2ForMainQuery2,
                   resourceSequence,
                 )
      } yield check
    },
  )
}<|MERGE_RESOLUTION|>--- conflicted
+++ resolved
@@ -18,12 +18,6 @@
 import org.knora.webapi.util.FileUtil
 
 object ConstructResponseUtilV2Spec extends E2EZSpec {
-<<<<<<< HEAD
-  private implicit val sf: StringFormatter = StringFormatter.getGeneralInstance
-
-  private val constructResponseUtilV2SpecFullData = new ConstructResponseUtilV2SpecFullData
-=======
->>>>>>> 7ee41348
 
   private val constructResponseUtilV2    = ZIO.serviceWith[ConstructResponseUtilV2]
   private val constructResponseUtilV2ZIO = ZIO.serviceWithZIO[ConstructResponseUtilV2]
