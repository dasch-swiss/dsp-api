/*
 * Copyright © 2021 - 2025 Swiss National Data and Service Center for the Humanities and/or DaSCH Service Platform contributors.
 * SPDX-License-Identifier: Apache-2.0
 */

package org.knora.webapi.models.filemodels

<<<<<<< HEAD
import spray.json.*
import spray.json.DefaultJsonProtocol.*
=======
import org.scalatest.matchers.should.Matchers
import org.scalatest.wordspec.AnyWordSpec
import zio.json.*
import zio.json.ast.Json
>>>>>>> 0c8512ea

import java.time.Instant
import java.util.UUID
import org.knora.webapi.ApiV2Complex
import org.knora.webapi.messages.IriConversions.*
import org.knora.webapi.messages.StringFormatter
import org.knora.webapi.messages.v2.responder.resourcemessages.CreateValueInNewResourceV2
import org.knora.webapi.messages.v2.responder.valuemessages.DocumentFileValueContentV2
import org.knora.webapi.messages.v2.responder.valuemessages.FileValueV2
import org.knora.webapi.models.filemodels.FileType.*
import org.knora.webapi.sharedtestdata.SharedTestDataADM
import org.knora.webapi.slice.admin.domain.model.KnoraProject.Shortcode
import zio.test.*

object FileModelsSpec extends ZIOSpecDefault {

  private implicit val sf: StringFormatter = StringFormatter.getInitializedTestInstance

  private val fileNamePDF     = "document-file.pdf"
  private val fileNameImage   = "image.jp2"
  private val fileNameVideo   = "video.mp4"
  private val fileNameAudio   = "audio.mpeg"
  private val fileNameText    = "text.txt"
  private val fileNameArchive = "archive.zip"

  override val spec = suite("FileModelsUtil")(
    suite("creating a JSON-LD context")(
      test("handle `anything` ontology correctly") {
        val expectedContext = """"@context" : {
                                |    "rdf": "http://www.w3.org/1999/02/22-rdf-syntax-ns#",
                                |    "knora-api": "http://api.knora.org/ontology/knora-api/v2#",
                                |    "rdfs": "http://www.w3.org/2000/01/rdf-schema#",
                                |    "xsd": "http://www.w3.org/2001/XMLSchema#",
                                |    "anything": "http://0.0.0.0:3333/ontology/0001/anything/v2#"
                                |  }
                                |""".stripMargin

        assertTrue(FileModelUtil.getJsonLdContext("anything") == expectedContext)
      },
      test("handle non-specified ontology correctly if no ontology IRI is provided") {
        val expectedContext = """"@context" : {
                                |    "rdf": "http://www.w3.org/1999/02/22-rdf-syntax-ns#",
                                |    "knora-api": "http://api.knora.org/ontology/knora-api/v2#",
                                |    "rdfs": "http://www.w3.org/2000/01/rdf-schema#",
                                |    "xsd": "http://www.w3.org/2001/XMLSchema#"
                                |  }
                                |""".stripMargin

        assertTrue(FileModelUtil.getJsonLdContext("knora-api") == expectedContext)
      },
      test("handle non-specified ontology correctly if an ontology IRI is provided") {
        val expectedContext = """"@context" : {
                                |    "rdf": "http://www.w3.org/1999/02/22-rdf-syntax-ns#",
                                |    "knora-api": "http://api.knora.org/ontology/knora-api/v2#",
                                |    "rdfs": "http://www.w3.org/2000/01/rdf-schema#",
                                |    "xsd": "http://www.w3.org/2001/XMLSchema#",
                                |    "biblio": "http://www.knora.org/ontology/0801/biblio"
                                |  }
                                |""".stripMargin

        val actual = FileModelUtil.getJsonLdContext(
          ontology = "biblio",
          ontologyIRI = Some("http://www.knora.org/ontology/0801/biblio"),
        )
        assertTrue(actual == expectedContext)
      },
    ),
    suite("FileModels")(
      suite("creating an UploadFileRequest")(
        test("create a valid representation of a DocumentRepresentation with default values") {
          val documentRepresentation = UploadFileRequest.make(
            fileType = FileType.DocumentFile(),
            internalFilename = fileNamePDF,
          )
          val actualFileType = documentRepresentation.fileType.asInstanceOf[DocumentFile]
          assertTrue(
            documentRepresentation.internalFilename == fileNamePDF,
            actualFileType.pageCount.contains(1),
            actualFileType.dimX.contains(100),
            actualFileType.dimY.contains(100),
          )
        },
        test("create a valid representation of a DocumentRepresentation with custom values") {
          val internalFilename = "document-file.doc"
          val dimX             = Some(20)
          val dimY             = Some(30)
          val pageCount        = Some(550)
          val customLabel      = "a custom label"
          val documentRepresentation = UploadFileRequest.make(
            fileType = FileType.DocumentFile(
              pageCount = pageCount,
              dimX = dimX,
              dimY = dimY,
            ),
            internalFilename = internalFilename,
            label = customLabel,
          )
          val actualFileType: FileType.DocumentFile =
            documentRepresentation.fileType.asInstanceOf[FileType.DocumentFile]
          assertTrue(
            documentRepresentation.internalFilename == internalFilename,
            documentRepresentation.label == customLabel,
            actualFileType.pageCount == pageCount,
            actualFileType.dimX == dimX,
            actualFileType.dimY == dimY,
          )
        },
        test("create a valid representation of a StillImageRepresentation with default values") {
          val stillImageRepresentation = UploadFileRequest.make(
            fileType = FileType.StillImageFile(),
            internalFilename = fileNameImage,
          )
          val actualFileType = stillImageRepresentation.fileType.asInstanceOf[FileType.StillImageFile]
          assertTrue(
            stillImageRepresentation.internalFilename == fileNameImage,
            actualFileType.dimX == 100,
            actualFileType.dimY == 100,
          )
        },
        test("create a valid representation of a StillImageRepresentation with custom values") {
          val stillImageRepresentation = UploadFileRequest.make(
            fileType = FileType.StillImageFile(dimX = 10, dimY = 10),
            internalFilename = fileNameImage,
          )
          val actualFileType = stillImageRepresentation.fileType.asInstanceOf[FileType.StillImageFile]
          assertTrue(
            stillImageRepresentation.internalFilename == fileNameImage,
            actualFileType.dimX == 10,
            actualFileType.dimY == 10,
          )
        },
        test("create a valid representation of a MovingImageRepresentation with default values") {
          val movingImageRepresentation = UploadFileRequest.make(
            fileType = MovingImageFile(),
            internalFilename = fileNameVideo,
          )
          val actualFileType = movingImageRepresentation.fileType.asInstanceOf[MovingImageFile]
          assertTrue(
            movingImageRepresentation.internalFilename == fileNameVideo,
            actualFileType.dimX == 100,
            actualFileType.dimY == 100,
          )
        },
        test("create a valid representation of a MovingImageRepresentation with custom values") {
          val movingImageRepresentation = UploadFileRequest.make(
            fileType = MovingImageFile(10, 11),
            internalFilename = fileNameVideo,
          )
          val actualFileType = movingImageRepresentation.fileType.asInstanceOf[MovingImageFile]
          assertTrue(
            movingImageRepresentation.internalFilename == fileNameVideo,
            actualFileType.dimX == 10,
            actualFileType.dimY == 11,
          )
        },
        test("create a valid representation of a AudioRepresentation") {
          val audioRepresentation = UploadFileRequest.make(
            fileType = FileType.AudioFile,
            internalFilename = fileNameAudio,
          )
          assertTrue(
            audioRepresentation.fileType == FileType.AudioFile,
            audioRepresentation.internalFilename == fileNameAudio,
          )
        },
        test("create a valid representation of a TextRepresentation") {
          val textRepresentation = UploadFileRequest.make(
            fileType = FileType.TextFile,
            internalFilename = fileNameText,
          )
          assertTrue(
            textRepresentation.fileType == FileType.TextFile,
            textRepresentation.internalFilename == fileNameText,
          )
        },
        test("create a valid representation of a ArchiveRepresentation") {
          val archiveRepresentation = UploadFileRequest.make(
            fileType = FileType.ArchiveFile,
            internalFilename = fileNameArchive,
          )
          assertTrue(
            archiveRepresentation.fileType == FileType.ArchiveFile,
            archiveRepresentation.internalFilename == fileNameArchive,
          )
        },
      ),
      suite("generating a JSON-LD representation of a UploadFileRequest")(
        test("correctly serialize a DocumentRepresentation with default values") {
          val documentRepresentation = UploadFileRequest.make(
            fileType = FileType.DocumentFile(),
            internalFilename = fileNamePDF,
          )
          val json = documentRepresentation.toJsonLd().parseJson
          val expectedJSON = Map(
            "@type" -> "knora-api:DocumentRepresentation".toJson,
            "knora-api:hasDocumentFileValue" -> Map(
              "@type"                          -> "knora-api:DocumentFileValue",
              "knora-api:fileValueHasFilename" -> fileNamePDF,
            ).toJson,
            "knora-api:attachedToProject" -> Map(
              "@id" -> "http://rdfh.ch/projects/0001",
            ).toJson,
            "rdfs:label" -> "test label".toJson,
            "@context" -> Map(
              "rdf"       -> "http://www.w3.org/1999/02/22-rdf-syntax-ns#",
              "knora-api" -> "http://api.knora.org/ontology/knora-api/v2#",
              "rdfs"      -> "http://www.w3.org/2000/01/rdf-schema#",
              "xsd"       -> "http://www.w3.org/2001/XMLSchema#",
            ).toJson,
          ).toJson
          assertTrue(json == expectedJSON)
        },
        test("correctly serialize a DocumentRepresentation with custom values") {
          val className    = Some("ThingDocument")
          val ontologyName = "biblio"
          val shortcode    = SharedTestDataADM.beolProject.shortcode
          val ontologyIRI  = SharedTestDataADM.beolProject.ontologies.find(_.endsWith(ontologyName))
          val label        = "a custom label"

          val documentRepresentation = UploadFileRequest.make(
            fileType = FileType.DocumentFile(pageCount = None, dimX = Some(20), dimY = None),
            internalFilename = fileNamePDF,
            label = label,
          )
          val json = documentRepresentation
            .toJsonLd(
              className = className,
              ontologyName = ontologyName,
              shortcode = shortcode,
              ontologyIRI = ontologyIRI,
            )
<<<<<<< HEAD
            .parseJson
          val expectedJSON = Map(
            "@type" -> s"$ontologyName:${className.get}".toJson,
            "knora-api:hasDocumentFileValue" -> Map(
              "@type"                          -> "knora-api:DocumentFileValue",
              "knora-api:fileValueHasFilename" -> fileNamePDF,
            ).toJson,
            "knora-api:attachedToProject" -> Map(
              "@id" -> s"http://rdfh.ch/projects/$shortcode",
            ).toJson,
            "rdfs:label" -> label.toJson,
            "@context" -> Map(
              "rdf"        -> "http://www.w3.org/1999/02/22-rdf-syntax-ns#",
              "knora-api"  -> "http://api.knora.org/ontology/knora-api/v2#",
              "rdfs"       -> "http://www.w3.org/2000/01/rdf-schema#",
              "xsd"        -> "http://www.w3.org/2001/XMLSchema#",
              ontologyName -> ontologyIRI.get,
            ).toJson,
          ).toJson
          assertTrue(json == expectedJSON)
        },
      ),
      suite("generating a message representation of a UploadFileRequest")(
        test("correctly serialize a DocumentRepresentation with default values") {
          val documentRepresentation = UploadFileRequest.make(
            fileType = FileType.DocumentFile(),
            internalFilename = fileNamePDF,
          )
          val msg = documentRepresentation.toMessage()
          assertTrue(
            msg.resourceClassIri == FileModelUtil.getFileRepresentationClassIri(FileType.DocumentFile()),
            msg.label == "test label",
            msg.values == Map(
              FileModelUtil.getFileRepresentationPropertyIri(FileType.DocumentFile()) -> List(
                CreateValueInNewResourceV2(
                  valueContent = DocumentFileValueContentV2(
                    ontologySchema = ApiV2Complex,
                    fileValue = FileValueV2(
                      internalFilename = fileNamePDF,
                      internalMimeType = "application/pdf",
                      originalFilename = None,
                      originalMimeType = Some("application/pdf"),
                      None,
                      None,
                      None,
                    ),
                    pageCount = Some(1),
                    dimX = Some(100),
                    dimY = Some(100),
                    comment = None,
=======
        }
        movingImageRepresentation.internalFilename should equal(fileNameVideo)
      }

      "create a valid representation of a AudioRepresentation" in {
        val audioRepresentation = UploadFileRequest.make(
          fileType = FileType.AudioFile,
          internalFilename = fileNameAudio,
        )
        audioRepresentation.fileType should equal(FileType.AudioFile)
        audioRepresentation.internalFilename should equal(fileNameAudio)
      }

      "create a valid representation of a TextRepresentation" in {
        val textRepresentation = UploadFileRequest.make(
          fileType = FileType.TextFile,
          internalFilename = fileNameText,
        )
        textRepresentation.fileType should equal(FileType.TextFile)
        textRepresentation.internalFilename should equal(fileNameText)
      }

      "create a valid representation of a ArchiveRepresentation" in {
        val archiveRepresentation = UploadFileRequest.make(
          fileType = FileType.ArchiveFile,
          internalFilename = fileNameArchive,
        )
        archiveRepresentation.fileType should equal(FileType.ArchiveFile)
        archiveRepresentation.internalFilename should equal(fileNameArchive)
      }

    }

    "generating a JSON-LD representation of a UploadFileRequest," should {
      "correctly serialize a DocumentRepresentation with default values" in {
        val actual = UploadFileRequest
          .make(fileType = FileType.DocumentFile(), internalFilename = fileNamePDF)
          .toJsonLd()
          .fromJson[Json]

        val expected = Json
          .Obj(
            "@type" -> Json.Str("knora-api:DocumentRepresentation"),
            "knora-api:hasDocumentFileValue" -> Json
              .Obj(
                "@type"                          -> Json.Str("knora-api:DocumentFileValue"),
                "knora-api:fileValueHasFilename" -> Json.Str(fileNamePDF),
              ),
            "knora-api:attachedToProject" -> Json.Obj("@id" -> Json.Str("http://rdfh.ch/projects/0001")),
            "rdfs:label"                  -> Json.Str("test label"),
            "@context" -> Json
              .Obj(
                "rdf"       -> Json.Str("http://www.w3.org/1999/02/22-rdf-syntax-ns#"),
                "knora-api" -> Json.Str("http://api.knora.org/ontology/knora-api/v2#"),
                "rdfs"      -> Json.Str("http://www.w3.org/2000/01/rdf-schema#"),
                "xsd"       -> Json.Str("http://www.w3.org/2001/XMLSchema#"),
              ),
          )
        actual should equal(Right(expected))
      }

      "correctly serialize a DocumentRepresentation with custom values" in {
        val className    = Some("ThingDocument")
        val ontologyName = "biblio"
        val shortcode    = SharedTestDataADM.beolProject.shortcode
        val ontologyIRI  = SharedTestDataADM.beolProject.ontologies.find(_.endsWith(ontologyName))
        val label        = "a custom label"

        val documentRepresentation = UploadFileRequest.make(
          fileType = FileType.DocumentFile(pageCount = None, dimX = Some(20), dimY = None),
          internalFilename = fileNamePDF,
          label = label,
        )
        val actual = documentRepresentation
          .toJsonLd(
            className = className,
            ontologyName = ontologyName,
            shortcode = shortcode,
            ontologyIRI = ontologyIRI,
          )
          .fromJson[Json]

        val expected = Json.Obj(
          "@type" -> Json.Str(s"$ontologyName:${className.get}"),
          "knora-api:hasDocumentFileValue" -> Json.Obj(
            "@type"                          -> Json.Str("knora-api:DocumentFileValue"),
            "knora-api:fileValueHasFilename" -> Json.Str(fileNamePDF),
          ),
          "knora-api:attachedToProject" -> Json.Obj("@id" -> Json.Str(s"http://rdfh.ch/projects/$shortcode")),
          "rdfs:label"                  -> Json.Str(label),
          "@context" -> Json.Obj(
            "rdf"        -> Json.Str("http://www.w3.org/1999/02/22-rdf-syntax-ns#"),
            "knora-api"  -> Json.Str("http://api.knora.org/ontology/knora-api/v2#"),
            "rdfs"       -> Json.Str("http://www.w3.org/2000/01/rdf-schema#"),
            "xsd"        -> Json.Str("http://www.w3.org/2001/XMLSchema#"),
            ontologyName -> Json.Str(ontologyIRI.get),
          ),
        )
        actual should equal(Right(expected))
      }
    }

    "generating a message representation of a UploadFileRequest," should {
      "correctly serialize a DocumentRepresentation with default values" in {
        val documentRepresentation = UploadFileRequest.make(
          fileType = FileType.DocumentFile(),
          internalFilename = fileNamePDF,
        )
        val msg = documentRepresentation.toMessage()

        msg.resourceClassIri should equal(FileModelUtil.getFileRepresentationClassIri(FileType.DocumentFile()))
        msg.label should equal("test label")
        msg.values should equal(
          Map(
            FileModelUtil.getFileRepresentationPropertyIri(FileType.DocumentFile()) -> List(
              CreateValueInNewResourceV2(
                valueContent = DocumentFileValueContentV2(
                  ontologySchema = ApiV2Complex,
                  fileValue = FileValueV2(
                    internalFilename = fileNamePDF,
                    internalMimeType = "application/pdf",
                    originalFilename = None,
                    originalMimeType = Some("application/pdf"),
                    None,
                    None,
                    None,
>>>>>>> 0c8512ea
                  ),
                  customValueIri = None,
                  customValueUUID = None,
                  customValueCreationDate = None,
                  permissions = None,
                ),
              ),
            ),
            msg.projectADM == SharedTestDataADM.anythingProject,
            msg.permissions.isEmpty,
          )
        },
        test("correctly serialize a DocumentRepresentation with custom values") {
          val pageCount                  = None
          val dimX                       = Some(20)
          val dimY                       = None
          val project                    = SharedTestDataADM.beolProject
          val shortcode                  = project.shortcode
          val label                      = "a custom label"
          val resourceIRI                = sf.makeRandomResourceIri(shortcode)
          val comment                    = Some("This is a custom comment")
          val internalMimetype           = Some("application/msword")
          val originalFilename           = Some("document-file.docm")
          val originalMimeType           = Some("application/vnd.ms-word.document.macroEnabled.12")
          val customValueIRI             = Some(sf.makeRandomResourceIri(shortcode).toSmartIri)
          val customValueUUID            = Some(UUID.randomUUID())
          val customValueCreationDate    = Some(Instant.now())
          val valuePermissions           = Some("V knora-admin:UnknownUser,knora-admin:KnownUser|M knora-admin:ProjectMember")
          val resourcePermissions        = Some("V knora-admin:UnknownUser|M knora-admin:ProjectMember,knora-admin:KnownUser")
          val valuePropertyIRI           = "http://www.knora.org/ontology/0801/biblio#hasThingDocumentValue".toSmartIri
          val resourceClassIRI           = "http://www.knora.org/ontology/0801/biblio#Book".toSmartIri
          val customResourceCreationDate = Some(Instant.now())

          val documentRepresentation = UploadFileRequest.make(
            fileType = FileType.DocumentFile(pageCount = pageCount, dimX = dimX, dimY = dimY),
            internalFilename = fileNamePDF,
            label = label,
          )
          val msg = documentRepresentation.toMessage(
            resourceIri = Some(resourceIRI),
            comment = comment,
            internalMimeType = internalMimetype,
            originalFilename = originalFilename,
            originalMimeType = originalMimeType,
            customValueIri = customValueIRI,
            customValueUUID = customValueUUID,
            customValueCreationDate = customValueCreationDate,
            valuePermissions = valuePermissions,
            resourcePermissions = resourcePermissions,
            resourceCreationDate = customResourceCreationDate,
            resourceClassIRI = Some(resourceClassIRI),
            valuePropertyIRI = Some(valuePropertyIRI),
            project = Some(project),
          )
          assertTrue(
            msg.resourceIri.contains(resourceIRI.toSmartIri),
            msg.label == label,
            msg.permissions == resourcePermissions,
            msg.projectADM == project,
            msg.creationDate == customResourceCreationDate,
            msg.resourceClassIri == resourceClassIRI,
            msg.values ==
              Map(
                valuePropertyIRI -> List(
                  CreateValueInNewResourceV2(
                    valueContent = DocumentFileValueContentV2(
                      ontologySchema = ApiV2Complex,
                      fileValue = FileValueV2(
                        internalFilename = fileNamePDF,
                        internalMimeType = internalMimetype.get,
                        originalFilename = originalFilename,
                        originalMimeType = originalMimeType,
                        None,
                        None,
                        None,
                      ),
                      pageCount = pageCount,
                      dimX = dimX,
                      dimY = dimY,
                      comment = comment,
                    ),
                    customValueIri = customValueIRI,
                    customValueUUID = customValueUUID,
                    customValueCreationDate = customValueCreationDate,
                    permissions = valuePermissions,
                  ),
                ),
              ),
          )
        },
      ),
      suite("creating a ChangeFileRequest")(
        test("create a valid representation of a DocumentRepresentation with default values") {
          val resourceIRI = sf.makeRandomResourceIri(Shortcode.unsafeFrom("0000"))
          val valueIRI    = sf.makeRandomResourceIri(Shortcode.unsafeFrom("0000"))

          val change = ChangeFileRequest.make(
            fileType = FileType.DocumentFile(),
            internalFilename = fileNamePDF,
            resourceIri = resourceIRI,
            valueIri = valueIRI,
          )
          val actualFileType = change.fileType.asInstanceOf[DocumentFile]
          assertTrue(
            change.internalFilename == fileNamePDF,
            change.valueIRI == valueIRI,
            change.resourceIRI == resourceIRI,
            change.className == "DocumentRepresentation",
            change.ontologyName == "knora-api",
            actualFileType.pageCount.contains(1),
            actualFileType.dimX.contains(100),
            actualFileType.dimY.contains(100),
          )
        },
        test("create a valid representation of a DocumentRepresentation with custom values") {
          val resourceIRI  = sf.makeRandomResourceIri(Shortcode.unsafeFrom("0000"))
          val valueIRI     = sf.makeRandomResourceIri(Shortcode.unsafeFrom("0000"))
          val pageCount    = Some(33)
          val dimX         = Some(44)
          val dimY         = Some(55)
          val className    = "CustomDocumentResource"
          val ontologyName = "anything"

          val change = ChangeFileRequest.make(
            fileType = FileType.DocumentFile(
              pageCount = pageCount,
              dimX = dimX,
              dimY = dimY,
            ),
<<<<<<< HEAD
            internalFilename = fileNamePDF,
            resourceIri = resourceIRI,
            valueIri = valueIRI,
            className = Some(className),
            ontologyName = ontologyName,
          )
          val actualFileType = change.fileType.asInstanceOf[DocumentFile]
          assertTrue(
            change.internalFilename == fileNamePDF,
            change.valueIRI == valueIRI,
            change.resourceIRI == resourceIRI,
            change.className == className,
            change.ontologyName == ontologyName,
            actualFileType.pageCount == pageCount,
            actualFileType.dimX == dimX,
            actualFileType.dimY == dimY,
          )
        },
        test("create a valid representation of a StillImageRepresentation with default values") {
          val resourceIRI = sf.makeRandomResourceIri(Shortcode.unsafeFrom("0000"))
          val valueIRI    = sf.makeRandomResourceIri(Shortcode.unsafeFrom("0000"))

          val change = ChangeFileRequest.make(
            fileType = FileType.StillImageFile(),
            internalFilename = fileNameImage,
            resourceIri = resourceIRI,
            valueIri = valueIRI,
          )
          val actualFileType = change.fileType.asInstanceOf[StillImageFile]
          assertTrue(
            change.internalFilename == fileNameImage,
            change.valueIRI == valueIRI,
            change.resourceIRI == resourceIRI,
            change.className == "StillImageRepresentation",
            change.ontologyName == "knora-api",
            actualFileType.dimX == 100,
            actualFileType.dimY == 100,
          )
        },
        test("create a valid representation of a MovingImageRepresentation with default values") {
          val resourceIRI = sf.makeRandomResourceIri(Shortcode.unsafeFrom("0000"))
          val valueIRI    = sf.makeRandomResourceIri(Shortcode.unsafeFrom("0000"))

          val change = ChangeFileRequest.make(
            fileType = MovingImageFile(),
            internalFilename = fileNameVideo,
            resourceIri = resourceIRI,
            valueIri = valueIRI,
          )
          val actualFileType = change.fileType.asInstanceOf[MovingImageFile]
          assertTrue(
            change.internalFilename == fileNameVideo,
            change.valueIRI == valueIRI,
            change.resourceIRI == resourceIRI,
            change.className == "MovingImageRepresentation",
            change.ontologyName == "knora-api",
            actualFileType.dimX == 100,
            actualFileType.dimY == 100,
          )
        },
        test("create a valid representation of a AudioRepresentation with default values") {
          val resourceIRI = sf.makeRandomResourceIri(Shortcode.unsafeFrom("0000"))
          val valueIRI    = sf.makeRandomResourceIri(Shortcode.unsafeFrom("0000"))

          val change = ChangeFileRequest.make(
            fileType = FileType.AudioFile,
            internalFilename = fileNameAudio,
            resourceIri = resourceIRI,
            valueIri = valueIRI,
          )
          assertTrue(
            change.fileType == FileType.AudioFile,
            change.internalFilename == fileNameAudio,
            change.valueIRI == valueIRI,
            change.resourceIRI == resourceIRI,
            change.className == "AudioRepresentation",
            change.ontologyName == "knora-api",
          )
        },
        test("create a valid representation of a TextRepresentation with default values") {
          val resourceIRI = sf.makeRandomResourceIri(Shortcode.unsafeFrom("0000"))
          val valueIRI    = sf.makeRandomResourceIri(Shortcode.unsafeFrom("0000"))

          val change = ChangeFileRequest.make(
            fileType = FileType.TextFile,
            internalFilename = fileNameText,
            resourceIri = resourceIRI,
            valueIri = valueIRI,
          )
          assertTrue(
            change.fileType == FileType.TextFile,
            change.internalFilename == fileNameText,
            change.valueIRI == valueIRI,
            change.resourceIRI == resourceIRI,
            change.className == "TextRepresentation",
            change.ontologyName == "knora-api",
          )
        },
        test("create a valid representation of a ArchiveRepresentation with default values") {
          val resourceIRI = sf.makeRandomResourceIri(Shortcode.unsafeFrom("0000"))
          val valueIRI    = sf.makeRandomResourceIri(Shortcode.unsafeFrom("0000"))

          val change = ChangeFileRequest.make(
            fileType = FileType.ArchiveFile,
            internalFilename = fileNameArchive,
            resourceIri = resourceIRI,
            valueIri = valueIRI,
          )
          assertTrue(
            change.fileType == FileType.ArchiveFile,
            change.internalFilename == fileNameArchive,
            change.valueIRI == valueIRI,
            change.resourceIRI == resourceIRI,
            change.className == "ArchiveRepresentation",
            change.ontologyName == "knora-api",
          )
        },
      ),
      suite("generating a JSON-LD representation of a ChangeFileRequest")(
        test("correctly serialize a DocumentRepresentation with default values") {
          val resourceIRI = sf.makeRandomResourceIri(Shortcode.unsafeFrom("7777"))
          val valueIRI    = sf.makeRandomResourceIri(Shortcode.unsafeFrom("7777"))

          val documentRepresentation = ChangeFileRequest.make(
            fileType = FileType.DocumentFile(),
            internalFilename = fileNamePDF,
            resourceIri = resourceIRI,
            valueIri = valueIRI,
          )
          val json = documentRepresentation.toJsonLd.parseJson
          val expectedJSON = Map(
            "@id"   -> resourceIRI.toJson,
            "@type" -> "knora-api:DocumentRepresentation".toJson,
            "knora-api:hasDocumentFileValue" -> Map(
              "@id"                            -> valueIRI,
              "@type"                          -> "knora-api:DocumentFileValue",
              "knora-api:fileValueHasFilename" -> fileNamePDF,
            ).toJson,
            "@context" -> Map(
              "rdf"       -> "http://www.w3.org/1999/02/22-rdf-syntax-ns#",
              "knora-api" -> "http://api.knora.org/ontology/knora-api/v2#",
              "rdfs"      -> "http://www.w3.org/2000/01/rdf-schema#",
              "xsd"       -> "http://www.w3.org/2001/XMLSchema#",
            ).toJson,
          ).toJson
          assertTrue(json == expectedJSON)
        },
        test("correctly serialize a DocumentRepresentation with custom values") {
          val resourceIRI = sf.makeRandomResourceIri(Shortcode.unsafeFrom("7777"))
          val valueIRI    = sf.makeRandomResourceIri(Shortcode.unsafeFrom("7777"))
          val className   = "CustomDocumentRepresentation"
          val prefix      = "onto"

          val documentRepresentation = ChangeFileRequest.make(
            fileType = FileType.DocumentFile(),
            internalFilename = fileNamePDF,
            resourceIri = resourceIRI,
            valueIri = valueIRI,
            className = Some(className),
            ontologyName = prefix,
          )
          val json = documentRepresentation.toJsonLd.parseJson
          val expectedJSON = Map(
            "@id"   -> resourceIRI.toJson,
            "@type" -> s"$prefix:$className".toJson,
            "knora-api:hasDocumentFileValue" -> Map(
              "@id"                            -> valueIRI,
              "@type"                          -> "knora-api:DocumentFileValue",
              "knora-api:fileValueHasFilename" -> fileNamePDF,
            ).toJson,
            "@context" -> Map(
              "rdf"       -> "http://www.w3.org/1999/02/22-rdf-syntax-ns#",
              "knora-api" -> "http://api.knora.org/ontology/knora-api/v2#",
              "rdfs"      -> "http://www.w3.org/2000/01/rdf-schema#",
              "xsd"       -> "http://www.w3.org/2001/XMLSchema#",
            ).toJson,
          ).toJson
          assertTrue(json == expectedJSON)
        },
      ),
    ),
  )
=======
          ),
        )
      }

    }

    "creating a ChangeFileRequest," should {
      "create a valid representation of a DocumentRepresentation with default values" in {
        val resourceIRI = stringFormatter.makeRandomResourceIri(Shortcode.unsafeFrom("0000"))
        val valueIRI    = stringFormatter.makeRandomResourceIri(Shortcode.unsafeFrom("0000"))

        val change = ChangeFileRequest.make(
          fileType = FileType.DocumentFile(),
          internalFilename = fileNamePDF,
          resourceIri = resourceIRI,
          valueIri = valueIRI,
        )
        change.fileType match {
          case FileType.DocumentFile(pg, x, y) =>
            pg should equal(Some(1))
            x should equal(Some(100))
            y should equal(Some(100))
          case _ => throw AssertionException(s"FileType ${change.fileType} did not match DocumentFile(_, _, _)")
        }
        change.internalFilename should equal(fileNamePDF)
        change.valueIRI should equal(valueIRI)
        change.resourceIRI should equal(resourceIRI)
        change.className should equal("DocumentRepresentation")
        change.ontologyName should equal("knora-api")
      }

      "create a valid representation of a DocumentRepresentation with custom values" in {
        val resourceIRI  = stringFormatter.makeRandomResourceIri(Shortcode.unsafeFrom("0000"))
        val valueIRI     = stringFormatter.makeRandomResourceIri(Shortcode.unsafeFrom("0000"))
        val pageCount    = Some(33)
        val dimX         = Some(44)
        val dimY         = Some(55)
        val className    = "CustomDocumentResource"
        val ontologyName = "anything"

        val change = ChangeFileRequest.make(
          fileType = FileType.DocumentFile(
            pageCount = pageCount,
            dimX = dimX,
            dimY = dimY,
          ),
          internalFilename = fileNamePDF,
          resourceIri = resourceIRI,
          valueIri = valueIRI,
          className = Some(className),
          ontologyName = ontologyName,
        )
        change.fileType match {
          case FileType.DocumentFile(pg, x, y) =>
            pg should equal(pageCount)
            x should equal(dimX)
            y should equal(dimY)
          case _ => throw AssertionException(s"FileType ${change.fileType} did not match DocumentFile(_, _, _)")
        }
        change.internalFilename should equal(fileNamePDF)
        change.valueIRI should equal(valueIRI)
        change.resourceIRI should equal(resourceIRI)
        change.className should equal(className)
        change.ontologyName should equal(ontologyName)
      }

      "create a valid representation of a StillImageRepresentation with default values" in {
        val resourceIRI = stringFormatter.makeRandomResourceIri(Shortcode.unsafeFrom("0000"))
        val valueIRI    = stringFormatter.makeRandomResourceIri(Shortcode.unsafeFrom("0000"))

        val change = ChangeFileRequest.make(
          fileType = FileType.StillImageFile(),
          internalFilename = fileNameImage,
          resourceIri = resourceIRI,
          valueIri = valueIRI,
        )
        change.fileType match {
          case FileType.StillImageFile(x, y) =>
            x should equal(100)
            y should equal(100)
          case _ => throw AssertionException(s"FileType ${change.fileType} did not match StillImageFile(_, _)")
        }
        change.internalFilename should equal(fileNameImage)
        change.valueIRI should equal(valueIRI)
        change.resourceIRI should equal(resourceIRI)
        change.className should equal("StillImageRepresentation")
        change.ontologyName should equal("knora-api")
      }

      "create a valid representation of a MovingImageRepresentation with default values" in {
        val resourceIRI = stringFormatter.makeRandomResourceIri(Shortcode.unsafeFrom("0000"))
        val valueIRI    = stringFormatter.makeRandomResourceIri(Shortcode.unsafeFrom("0000"))

        val change = ChangeFileRequest.make(
          fileType = FileType.MovingImageFile(),
          internalFilename = fileNameVideo,
          resourceIri = resourceIRI,
          valueIri = valueIRI,
        )
        change.fileType match {
          case FileType.MovingImageFile(x, y) =>
            x should equal(100)
            y should equal(100)
          case _ => throw AssertionException(s"FileType ${change.fileType} did not match MovingImageFile(_, _)")
        }
        change.internalFilename should equal(fileNameVideo)
        change.valueIRI should equal(valueIRI)
        change.resourceIRI should equal(resourceIRI)
        change.className should equal("MovingImageRepresentation")
        change.ontologyName should equal("knora-api")
      }

      "create a valid representation of a AudioRepresentation with default values" in {
        val resourceIRI = stringFormatter.makeRandomResourceIri(Shortcode.unsafeFrom("0000"))
        val valueIRI    = stringFormatter.makeRandomResourceIri(Shortcode.unsafeFrom("0000"))

        val change = ChangeFileRequest.make(
          fileType = FileType.AudioFile,
          internalFilename = fileNameAudio,
          resourceIri = resourceIRI,
          valueIri = valueIRI,
        )
        change.fileType should equal(FileType.AudioFile)
        change.internalFilename should equal(fileNameAudio)
        change.valueIRI should equal(valueIRI)
        change.resourceIRI should equal(resourceIRI)
        change.className should equal("AudioRepresentation")
        change.ontologyName should equal("knora-api")
      }

      "create a valid representation of a TextRepresentation with default values" in {
        val resourceIRI = stringFormatter.makeRandomResourceIri(Shortcode.unsafeFrom("0000"))
        val valueIRI    = stringFormatter.makeRandomResourceIri(Shortcode.unsafeFrom("0000"))

        val change = ChangeFileRequest.make(
          fileType = FileType.TextFile,
          internalFilename = fileNameText,
          resourceIri = resourceIRI,
          valueIri = valueIRI,
        )
        change.fileType should equal(FileType.TextFile)
        change.internalFilename should equal(fileNameText)
        change.valueIRI should equal(valueIRI)
        change.resourceIRI should equal(resourceIRI)
        change.className should equal("TextRepresentation")
        change.ontologyName should equal("knora-api")
      }

      "create a valid representation of a ArchiveRepresentation with default values" in {
        val resourceIRI = stringFormatter.makeRandomResourceIri(Shortcode.unsafeFrom("0000"))
        val valueIRI    = stringFormatter.makeRandomResourceIri(Shortcode.unsafeFrom("0000"))

        val change = ChangeFileRequest.make(
          fileType = FileType.ArchiveFile,
          internalFilename = fileNameArchive,
          resourceIri = resourceIRI,
          valueIri = valueIRI,
        )
        change.fileType should equal(FileType.ArchiveFile)
        change.internalFilename should equal(fileNameArchive)
        change.valueIRI should equal(valueIRI)
        change.resourceIRI should equal(resourceIRI)
        change.className should equal("ArchiveRepresentation")
        change.ontologyName should equal("knora-api")
      }
    }

    "generating a JSON-LD representation of a ChangeFileRequest," should {
      "correctly serialize a DocumentRepresentation with default values" in {
        val resourceIRI = stringFormatter.makeRandomResourceIri(Shortcode.unsafeFrom("7777"))
        val valueIRI    = stringFormatter.makeRandomResourceIri(Shortcode.unsafeFrom("7777"))

        val documentRepresentation = ChangeFileRequest.make(
          fileType = FileType.DocumentFile(),
          internalFilename = fileNamePDF,
          resourceIri = resourceIRI,
          valueIri = valueIRI,
        )

        val actual = documentRepresentation.toJsonLd.fromJson[Json]

        val expected = Json.Obj(
          "@id"   -> Json.Str(resourceIRI),
          "@type" -> Json.Str("knora-api:DocumentRepresentation"),
          "knora-api:hasDocumentFileValue" -> Json.Obj(
            "@id"                            -> Json.Str(valueIRI),
            "@type"                          -> Json.Str("knora-api:DocumentFileValue"),
            "knora-api:fileValueHasFilename" -> Json.Str(fileNamePDF),
          ),
          "@context" -> Json.Obj(
            "rdf"       -> Json.Str("http://www.w3.org/1999/02/22-rdf-syntax-ns#"),
            "knora-api" -> Json.Str("http://api.knora.org/ontology/knora-api/v2#"),
            "rdfs"      -> Json.Str("http://www.w3.org/2000/01/rdf-schema#"),
            "xsd"       -> Json.Str("http://www.w3.org/2001/XMLSchema#"),
          ),
        )
        actual should equal(Right(expected))
      }

      "correctly serialize a DocumentRepresentation with custom values" in {
        val resourceIRI = stringFormatter.makeRandomResourceIri(Shortcode.unsafeFrom("7777"))
        val valueIRI    = stringFormatter.makeRandomResourceIri(Shortcode.unsafeFrom("7777"))
        val className   = "CustomDocumentRepresentation"
        val prefix      = "onto"

        val documentRepresentation = ChangeFileRequest.make(
          fileType = FileType.DocumentFile(),
          internalFilename = fileNamePDF,
          resourceIri = resourceIRI,
          valueIri = valueIRI,
          className = Some(className),
          ontologyName = prefix,
        )

        val actual = documentRepresentation.toJsonLd.fromJson[Json]

        val expected = Json.Obj(
          "@id"   -> Json.Str(resourceIRI),
          "@type" -> Json.Str(s"$prefix:$className"),
          "knora-api:hasDocumentFileValue" -> Json
            .Obj(
              "@id"                            -> Json.Str(valueIRI),
              "@type"                          -> Json.Str("knora-api:DocumentFileValue"),
              "knora-api:fileValueHasFilename" -> Json.Str(fileNamePDF),
            ),
          "@context" -> Json.Obj(
            "rdf"       -> Json.Str("http://www.w3.org/1999/02/22-rdf-syntax-ns#"),
            "knora-api" -> Json.Str("http://api.knora.org/ontology/knora-api/v2#"),
            "rdfs"      -> Json.Str("http://www.w3.org/2000/01/rdf-schema#"),
            "xsd"       -> Json.Str("http://www.w3.org/2001/XMLSchema#"),
          ),
        )
        actual should equal(Right(expected))
      }
    }
  }
>>>>>>> 0c8512ea
}<|MERGE_RESOLUTION|>--- conflicted
+++ resolved
@@ -4,16 +4,6 @@
  */
 
 package org.knora.webapi.models.filemodels
-
-<<<<<<< HEAD
-import spray.json.*
-import spray.json.DefaultJsonProtocol.*
-=======
-import org.scalatest.matchers.should.Matchers
-import org.scalatest.wordspec.AnyWordSpec
-import zio.json.*
-import zio.json.ast.Json
->>>>>>> 0c8512ea
 
 import java.time.Instant
 import java.util.UUID
@@ -27,6 +17,8 @@
 import org.knora.webapi.sharedtestdata.SharedTestDataADM
 import org.knora.webapi.slice.admin.domain.model.KnoraProject.Shortcode
 import zio.test.*
+import zio.json.*
+import zio.json.ast.*
 
 object FileModelsSpec extends ZIOSpecDefault {
 
@@ -206,25 +198,25 @@
             fileType = FileType.DocumentFile(),
             internalFilename = fileNamePDF,
           )
-          val json = documentRepresentation.toJsonLd().parseJson
-          val expectedJSON = Map(
-            "@type" -> "knora-api:DocumentRepresentation".toJson,
-            "knora-api:hasDocumentFileValue" -> Map(
-              "@type"                          -> "knora-api:DocumentFileValue",
-              "knora-api:fileValueHasFilename" -> fileNamePDF,
-            ).toJson,
-            "knora-api:attachedToProject" -> Map(
-              "@id" -> "http://rdfh.ch/projects/0001",
-            ).toJson,
-            "rdfs:label" -> "test label".toJson,
-            "@context" -> Map(
-              "rdf"       -> "http://www.w3.org/1999/02/22-rdf-syntax-ns#",
-              "knora-api" -> "http://api.knora.org/ontology/knora-api/v2#",
-              "rdfs"      -> "http://www.w3.org/2000/01/rdf-schema#",
-              "xsd"       -> "http://www.w3.org/2001/XMLSchema#",
-            ).toJson,
-          ).toJson
-          assertTrue(json == expectedJSON)
+          val actual = documentRepresentation.toJsonLd().fromJson[Json]
+          val expected = Json.Obj(
+            "@type" -> Json.Str("knora-api:DocumentRepresentation"),
+            "knora-api:hasDocumentFileValue" -> Json.Obj(
+              "@type"                          -> Json.Str("knora-api:DocumentFileValue"),
+              "knora-api:fileValueHasFilename" -> Json.Str(fileNamePDF),
+            ),
+            "knora-api:attachedToProject" -> Json.Obj(
+              "@id" -> Json.Str("http://rdfh.ch/projects/0001"),
+            ),
+            "rdfs:label" -> Json.Str("test label"),
+            "@context" -> Json.Obj(
+              "rdf"       -> Json.Str("http://www.w3.org/1999/02/22-rdf-syntax-ns#"),
+              "knora-api" -> Json.Str("http://api.knora.org/ontology/knora-api/v2#"),
+              "rdfs"      -> Json.Str("http://www.w3.org/2000/01/rdf-schema#"),
+              "xsd"       -> Json.Str("http://www.w3.org/2001/XMLSchema#"),
+            ),
+          )
+          assertTrue(actual == Right(expected))
         },
         test("correctly serialize a DocumentRepresentation with custom values") {
           val className    = Some("ThingDocument")
@@ -238,34 +230,33 @@
             internalFilename = fileNamePDF,
             label = label,
           )
-          val json = documentRepresentation
+          val actual = documentRepresentation
             .toJsonLd(
               className = className,
               ontologyName = ontologyName,
               shortcode = shortcode,
               ontologyIRI = ontologyIRI,
             )
-<<<<<<< HEAD
-            .parseJson
-          val expectedJSON = Map(
-            "@type" -> s"$ontologyName:${className.get}".toJson,
-            "knora-api:hasDocumentFileValue" -> Map(
-              "@type"                          -> "knora-api:DocumentFileValue",
-              "knora-api:fileValueHasFilename" -> fileNamePDF,
-            ).toJson,
-            "knora-api:attachedToProject" -> Map(
-              "@id" -> s"http://rdfh.ch/projects/$shortcode",
-            ).toJson,
-            "rdfs:label" -> label.toJson,
-            "@context" -> Map(
-              "rdf"        -> "http://www.w3.org/1999/02/22-rdf-syntax-ns#",
-              "knora-api"  -> "http://api.knora.org/ontology/knora-api/v2#",
-              "rdfs"       -> "http://www.w3.org/2000/01/rdf-schema#",
-              "xsd"        -> "http://www.w3.org/2001/XMLSchema#",
-              ontologyName -> ontologyIRI.get,
-            ).toJson,
-          ).toJson
-          assertTrue(json == expectedJSON)
+            .fromJson[Json]
+          val expected = Json.Obj(
+            "@type" -> Json.Str(s"$ontologyName:${className.get}"),
+            "knora-api:hasDocumentFileValue" -> Json.Obj(
+              "@type"                          -> Json.Str("knora-api:DocumentFileValue"),
+              "knora-api:fileValueHasFilename" -> Json.Str(fileNamePDF),
+            ),
+            "knora-api:attachedToProject" -> Json.Obj(
+              "@id" -> Json.Str(s"http://rdfh.ch/projects/$shortcode"),
+            ),
+            "rdfs:label" -> Json.Str(label),
+            "@context" -> Json.Obj(
+              "rdf"        -> Json.Str("http://www.w3.org/1999/02/22-rdf-syntax-ns#"),
+              "knora-api"  -> Json.Str("http://api.knora.org/ontology/knora-api/v2#"),
+              "rdfs"       -> Json.Str("http://www.w3.org/2000/01/rdf-schema#"),
+              "xsd"        -> Json.Str("http://www.w3.org/2001/XMLSchema#"),
+              ontologyName -> Json.Str(ontologyIRI.get),
+            ),
+          )
+          assertTrue(actual == Right(expected))
         },
       ),
       suite("generating a message representation of a UploadFileRequest")(
@@ -296,134 +287,6 @@
                     dimX = Some(100),
                     dimY = Some(100),
                     comment = None,
-=======
-        }
-        movingImageRepresentation.internalFilename should equal(fileNameVideo)
-      }
-
-      "create a valid representation of a AudioRepresentation" in {
-        val audioRepresentation = UploadFileRequest.make(
-          fileType = FileType.AudioFile,
-          internalFilename = fileNameAudio,
-        )
-        audioRepresentation.fileType should equal(FileType.AudioFile)
-        audioRepresentation.internalFilename should equal(fileNameAudio)
-      }
-
-      "create a valid representation of a TextRepresentation" in {
-        val textRepresentation = UploadFileRequest.make(
-          fileType = FileType.TextFile,
-          internalFilename = fileNameText,
-        )
-        textRepresentation.fileType should equal(FileType.TextFile)
-        textRepresentation.internalFilename should equal(fileNameText)
-      }
-
-      "create a valid representation of a ArchiveRepresentation" in {
-        val archiveRepresentation = UploadFileRequest.make(
-          fileType = FileType.ArchiveFile,
-          internalFilename = fileNameArchive,
-        )
-        archiveRepresentation.fileType should equal(FileType.ArchiveFile)
-        archiveRepresentation.internalFilename should equal(fileNameArchive)
-      }
-
-    }
-
-    "generating a JSON-LD representation of a UploadFileRequest," should {
-      "correctly serialize a DocumentRepresentation with default values" in {
-        val actual = UploadFileRequest
-          .make(fileType = FileType.DocumentFile(), internalFilename = fileNamePDF)
-          .toJsonLd()
-          .fromJson[Json]
-
-        val expected = Json
-          .Obj(
-            "@type" -> Json.Str("knora-api:DocumentRepresentation"),
-            "knora-api:hasDocumentFileValue" -> Json
-              .Obj(
-                "@type"                          -> Json.Str("knora-api:DocumentFileValue"),
-                "knora-api:fileValueHasFilename" -> Json.Str(fileNamePDF),
-              ),
-            "knora-api:attachedToProject" -> Json.Obj("@id" -> Json.Str("http://rdfh.ch/projects/0001")),
-            "rdfs:label"                  -> Json.Str("test label"),
-            "@context" -> Json
-              .Obj(
-                "rdf"       -> Json.Str("http://www.w3.org/1999/02/22-rdf-syntax-ns#"),
-                "knora-api" -> Json.Str("http://api.knora.org/ontology/knora-api/v2#"),
-                "rdfs"      -> Json.Str("http://www.w3.org/2000/01/rdf-schema#"),
-                "xsd"       -> Json.Str("http://www.w3.org/2001/XMLSchema#"),
-              ),
-          )
-        actual should equal(Right(expected))
-      }
-
-      "correctly serialize a DocumentRepresentation with custom values" in {
-        val className    = Some("ThingDocument")
-        val ontologyName = "biblio"
-        val shortcode    = SharedTestDataADM.beolProject.shortcode
-        val ontologyIRI  = SharedTestDataADM.beolProject.ontologies.find(_.endsWith(ontologyName))
-        val label        = "a custom label"
-
-        val documentRepresentation = UploadFileRequest.make(
-          fileType = FileType.DocumentFile(pageCount = None, dimX = Some(20), dimY = None),
-          internalFilename = fileNamePDF,
-          label = label,
-        )
-        val actual = documentRepresentation
-          .toJsonLd(
-            className = className,
-            ontologyName = ontologyName,
-            shortcode = shortcode,
-            ontologyIRI = ontologyIRI,
-          )
-          .fromJson[Json]
-
-        val expected = Json.Obj(
-          "@type" -> Json.Str(s"$ontologyName:${className.get}"),
-          "knora-api:hasDocumentFileValue" -> Json.Obj(
-            "@type"                          -> Json.Str("knora-api:DocumentFileValue"),
-            "knora-api:fileValueHasFilename" -> Json.Str(fileNamePDF),
-          ),
-          "knora-api:attachedToProject" -> Json.Obj("@id" -> Json.Str(s"http://rdfh.ch/projects/$shortcode")),
-          "rdfs:label"                  -> Json.Str(label),
-          "@context" -> Json.Obj(
-            "rdf"        -> Json.Str("http://www.w3.org/1999/02/22-rdf-syntax-ns#"),
-            "knora-api"  -> Json.Str("http://api.knora.org/ontology/knora-api/v2#"),
-            "rdfs"       -> Json.Str("http://www.w3.org/2000/01/rdf-schema#"),
-            "xsd"        -> Json.Str("http://www.w3.org/2001/XMLSchema#"),
-            ontologyName -> Json.Str(ontologyIRI.get),
-          ),
-        )
-        actual should equal(Right(expected))
-      }
-    }
-
-    "generating a message representation of a UploadFileRequest," should {
-      "correctly serialize a DocumentRepresentation with default values" in {
-        val documentRepresentation = UploadFileRequest.make(
-          fileType = FileType.DocumentFile(),
-          internalFilename = fileNamePDF,
-        )
-        val msg = documentRepresentation.toMessage()
-
-        msg.resourceClassIri should equal(FileModelUtil.getFileRepresentationClassIri(FileType.DocumentFile()))
-        msg.label should equal("test label")
-        msg.values should equal(
-          Map(
-            FileModelUtil.getFileRepresentationPropertyIri(FileType.DocumentFile()) -> List(
-              CreateValueInNewResourceV2(
-                valueContent = DocumentFileValueContentV2(
-                  ontologySchema = ApiV2Complex,
-                  fileValue = FileValueV2(
-                    internalFilename = fileNamePDF,
-                    internalMimeType = "application/pdf",
-                    originalFilename = None,
-                    originalMimeType = Some("application/pdf"),
-                    None,
-                    None,
-                    None,
->>>>>>> 0c8512ea
                   ),
                   customValueIri = None,
                   customValueUUID = None,
@@ -553,7 +416,6 @@
               dimX = dimX,
               dimY = dimY,
             ),
-<<<<<<< HEAD
             internalFilename = fileNamePDF,
             resourceIri = resourceIRI,
             valueIri = valueIRI,
@@ -683,23 +545,23 @@
             resourceIri = resourceIRI,
             valueIri = valueIRI,
           )
-          val json = documentRepresentation.toJsonLd.parseJson
-          val expectedJSON = Map(
-            "@id"   -> resourceIRI.toJson,
-            "@type" -> "knora-api:DocumentRepresentation".toJson,
-            "knora-api:hasDocumentFileValue" -> Map(
-              "@id"                            -> valueIRI,
-              "@type"                          -> "knora-api:DocumentFileValue",
-              "knora-api:fileValueHasFilename" -> fileNamePDF,
-            ).toJson,
-            "@context" -> Map(
-              "rdf"       -> "http://www.w3.org/1999/02/22-rdf-syntax-ns#",
-              "knora-api" -> "http://api.knora.org/ontology/knora-api/v2#",
-              "rdfs"      -> "http://www.w3.org/2000/01/rdf-schema#",
-              "xsd"       -> "http://www.w3.org/2001/XMLSchema#",
-            ).toJson,
-          ).toJson
-          assertTrue(json == expectedJSON)
+          val actual = documentRepresentation.toJsonLd.fromJson[Json]
+          val expected = Json.Obj(
+            "@id"   -> Json.Str(resourceIRI),
+            "@type" -> Json.Str("knora-api:DocumentRepresentation"),
+            "knora-api:hasDocumentFileValue" -> Json.Obj(
+              "@id"                            -> Json.Str(valueIRI),
+              "@type"                          -> Json.Str("knora-api:DocumentFileValue"),
+              "knora-api:fileValueHasFilename" -> Json.Str(fileNamePDF),
+            ),
+            "@context" -> Json.Obj(
+              "rdf"       -> Json.Str("http://www.w3.org/1999/02/22-rdf-syntax-ns#"),
+              "knora-api" -> Json.Str("http://api.knora.org/ontology/knora-api/v2#"),
+              "rdfs"      -> Json.Str("http://www.w3.org/2000/01/rdf-schema#"),
+              "xsd"       -> Json.Str("http://www.w3.org/2001/XMLSchema#"),
+            ),
+          )
+          assertTrue(actual == Right(expected))
         },
         test("correctly serialize a DocumentRepresentation with custom values") {
           val resourceIRI = sf.makeRandomResourceIri(Shortcode.unsafeFrom("7777"))
@@ -715,263 +577,25 @@
             className = Some(className),
             ontologyName = prefix,
           )
-          val json = documentRepresentation.toJsonLd.parseJson
-          val expectedJSON = Map(
-            "@id"   -> resourceIRI.toJson,
-            "@type" -> s"$prefix:$className".toJson,
-            "knora-api:hasDocumentFileValue" -> Map(
-              "@id"                            -> valueIRI,
-              "@type"                          -> "knora-api:DocumentFileValue",
-              "knora-api:fileValueHasFilename" -> fileNamePDF,
-            ).toJson,
-            "@context" -> Map(
-              "rdf"       -> "http://www.w3.org/1999/02/22-rdf-syntax-ns#",
-              "knora-api" -> "http://api.knora.org/ontology/knora-api/v2#",
-              "rdfs"      -> "http://www.w3.org/2000/01/rdf-schema#",
-              "xsd"       -> "http://www.w3.org/2001/XMLSchema#",
-            ).toJson,
-          ).toJson
-          assertTrue(json == expectedJSON)
+          val actual = documentRepresentation.toJsonLd.fromJson[Json]
+          val expected = Json.Obj(
+            "@id"   -> Json.Str(resourceIRI),
+            "@type" -> Json.Str(s"$prefix:$className"),
+            "knora-api:hasDocumentFileValue" -> Json.Obj(
+              "@id"                            -> Json.Str(valueIRI),
+              "@type"                          -> Json.Str("knora-api:DocumentFileValue"),
+              "knora-api:fileValueHasFilename" -> Json.Str(fileNamePDF),
+            ),
+            "@context" -> Json.Obj(
+              "rdf"       -> Json.Str("http://www.w3.org/1999/02/22-rdf-syntax-ns#"),
+              "knora-api" -> Json.Str("http://api.knora.org/ontology/knora-api/v2#"),
+              "rdfs"      -> Json.Str("http://www.w3.org/2000/01/rdf-schema#"),
+              "xsd"       -> Json.Str("http://www.w3.org/2001/XMLSchema#"),
+            ),
+          )
+          assertTrue(actual == Right(expected))
         },
       ),
     ),
   )
-=======
-          ),
-        )
-      }
-
-    }
-
-    "creating a ChangeFileRequest," should {
-      "create a valid representation of a DocumentRepresentation with default values" in {
-        val resourceIRI = stringFormatter.makeRandomResourceIri(Shortcode.unsafeFrom("0000"))
-        val valueIRI    = stringFormatter.makeRandomResourceIri(Shortcode.unsafeFrom("0000"))
-
-        val change = ChangeFileRequest.make(
-          fileType = FileType.DocumentFile(),
-          internalFilename = fileNamePDF,
-          resourceIri = resourceIRI,
-          valueIri = valueIRI,
-        )
-        change.fileType match {
-          case FileType.DocumentFile(pg, x, y) =>
-            pg should equal(Some(1))
-            x should equal(Some(100))
-            y should equal(Some(100))
-          case _ => throw AssertionException(s"FileType ${change.fileType} did not match DocumentFile(_, _, _)")
-        }
-        change.internalFilename should equal(fileNamePDF)
-        change.valueIRI should equal(valueIRI)
-        change.resourceIRI should equal(resourceIRI)
-        change.className should equal("DocumentRepresentation")
-        change.ontologyName should equal("knora-api")
-      }
-
-      "create a valid representation of a DocumentRepresentation with custom values" in {
-        val resourceIRI  = stringFormatter.makeRandomResourceIri(Shortcode.unsafeFrom("0000"))
-        val valueIRI     = stringFormatter.makeRandomResourceIri(Shortcode.unsafeFrom("0000"))
-        val pageCount    = Some(33)
-        val dimX         = Some(44)
-        val dimY         = Some(55)
-        val className    = "CustomDocumentResource"
-        val ontologyName = "anything"
-
-        val change = ChangeFileRequest.make(
-          fileType = FileType.DocumentFile(
-            pageCount = pageCount,
-            dimX = dimX,
-            dimY = dimY,
-          ),
-          internalFilename = fileNamePDF,
-          resourceIri = resourceIRI,
-          valueIri = valueIRI,
-          className = Some(className),
-          ontologyName = ontologyName,
-        )
-        change.fileType match {
-          case FileType.DocumentFile(pg, x, y) =>
-            pg should equal(pageCount)
-            x should equal(dimX)
-            y should equal(dimY)
-          case _ => throw AssertionException(s"FileType ${change.fileType} did not match DocumentFile(_, _, _)")
-        }
-        change.internalFilename should equal(fileNamePDF)
-        change.valueIRI should equal(valueIRI)
-        change.resourceIRI should equal(resourceIRI)
-        change.className should equal(className)
-        change.ontologyName should equal(ontologyName)
-      }
-
-      "create a valid representation of a StillImageRepresentation with default values" in {
-        val resourceIRI = stringFormatter.makeRandomResourceIri(Shortcode.unsafeFrom("0000"))
-        val valueIRI    = stringFormatter.makeRandomResourceIri(Shortcode.unsafeFrom("0000"))
-
-        val change = ChangeFileRequest.make(
-          fileType = FileType.StillImageFile(),
-          internalFilename = fileNameImage,
-          resourceIri = resourceIRI,
-          valueIri = valueIRI,
-        )
-        change.fileType match {
-          case FileType.StillImageFile(x, y) =>
-            x should equal(100)
-            y should equal(100)
-          case _ => throw AssertionException(s"FileType ${change.fileType} did not match StillImageFile(_, _)")
-        }
-        change.internalFilename should equal(fileNameImage)
-        change.valueIRI should equal(valueIRI)
-        change.resourceIRI should equal(resourceIRI)
-        change.className should equal("StillImageRepresentation")
-        change.ontologyName should equal("knora-api")
-      }
-
-      "create a valid representation of a MovingImageRepresentation with default values" in {
-        val resourceIRI = stringFormatter.makeRandomResourceIri(Shortcode.unsafeFrom("0000"))
-        val valueIRI    = stringFormatter.makeRandomResourceIri(Shortcode.unsafeFrom("0000"))
-
-        val change = ChangeFileRequest.make(
-          fileType = FileType.MovingImageFile(),
-          internalFilename = fileNameVideo,
-          resourceIri = resourceIRI,
-          valueIri = valueIRI,
-        )
-        change.fileType match {
-          case FileType.MovingImageFile(x, y) =>
-            x should equal(100)
-            y should equal(100)
-          case _ => throw AssertionException(s"FileType ${change.fileType} did not match MovingImageFile(_, _)")
-        }
-        change.internalFilename should equal(fileNameVideo)
-        change.valueIRI should equal(valueIRI)
-        change.resourceIRI should equal(resourceIRI)
-        change.className should equal("MovingImageRepresentation")
-        change.ontologyName should equal("knora-api")
-      }
-
-      "create a valid representation of a AudioRepresentation with default values" in {
-        val resourceIRI = stringFormatter.makeRandomResourceIri(Shortcode.unsafeFrom("0000"))
-        val valueIRI    = stringFormatter.makeRandomResourceIri(Shortcode.unsafeFrom("0000"))
-
-        val change = ChangeFileRequest.make(
-          fileType = FileType.AudioFile,
-          internalFilename = fileNameAudio,
-          resourceIri = resourceIRI,
-          valueIri = valueIRI,
-        )
-        change.fileType should equal(FileType.AudioFile)
-        change.internalFilename should equal(fileNameAudio)
-        change.valueIRI should equal(valueIRI)
-        change.resourceIRI should equal(resourceIRI)
-        change.className should equal("AudioRepresentation")
-        change.ontologyName should equal("knora-api")
-      }
-
-      "create a valid representation of a TextRepresentation with default values" in {
-        val resourceIRI = stringFormatter.makeRandomResourceIri(Shortcode.unsafeFrom("0000"))
-        val valueIRI    = stringFormatter.makeRandomResourceIri(Shortcode.unsafeFrom("0000"))
-
-        val change = ChangeFileRequest.make(
-          fileType = FileType.TextFile,
-          internalFilename = fileNameText,
-          resourceIri = resourceIRI,
-          valueIri = valueIRI,
-        )
-        change.fileType should equal(FileType.TextFile)
-        change.internalFilename should equal(fileNameText)
-        change.valueIRI should equal(valueIRI)
-        change.resourceIRI should equal(resourceIRI)
-        change.className should equal("TextRepresentation")
-        change.ontologyName should equal("knora-api")
-      }
-
-      "create a valid representation of a ArchiveRepresentation with default values" in {
-        val resourceIRI = stringFormatter.makeRandomResourceIri(Shortcode.unsafeFrom("0000"))
-        val valueIRI    = stringFormatter.makeRandomResourceIri(Shortcode.unsafeFrom("0000"))
-
-        val change = ChangeFileRequest.make(
-          fileType = FileType.ArchiveFile,
-          internalFilename = fileNameArchive,
-          resourceIri = resourceIRI,
-          valueIri = valueIRI,
-        )
-        change.fileType should equal(FileType.ArchiveFile)
-        change.internalFilename should equal(fileNameArchive)
-        change.valueIRI should equal(valueIRI)
-        change.resourceIRI should equal(resourceIRI)
-        change.className should equal("ArchiveRepresentation")
-        change.ontologyName should equal("knora-api")
-      }
-    }
-
-    "generating a JSON-LD representation of a ChangeFileRequest," should {
-      "correctly serialize a DocumentRepresentation with default values" in {
-        val resourceIRI = stringFormatter.makeRandomResourceIri(Shortcode.unsafeFrom("7777"))
-        val valueIRI    = stringFormatter.makeRandomResourceIri(Shortcode.unsafeFrom("7777"))
-
-        val documentRepresentation = ChangeFileRequest.make(
-          fileType = FileType.DocumentFile(),
-          internalFilename = fileNamePDF,
-          resourceIri = resourceIRI,
-          valueIri = valueIRI,
-        )
-
-        val actual = documentRepresentation.toJsonLd.fromJson[Json]
-
-        val expected = Json.Obj(
-          "@id"   -> Json.Str(resourceIRI),
-          "@type" -> Json.Str("knora-api:DocumentRepresentation"),
-          "knora-api:hasDocumentFileValue" -> Json.Obj(
-            "@id"                            -> Json.Str(valueIRI),
-            "@type"                          -> Json.Str("knora-api:DocumentFileValue"),
-            "knora-api:fileValueHasFilename" -> Json.Str(fileNamePDF),
-          ),
-          "@context" -> Json.Obj(
-            "rdf"       -> Json.Str("http://www.w3.org/1999/02/22-rdf-syntax-ns#"),
-            "knora-api" -> Json.Str("http://api.knora.org/ontology/knora-api/v2#"),
-            "rdfs"      -> Json.Str("http://www.w3.org/2000/01/rdf-schema#"),
-            "xsd"       -> Json.Str("http://www.w3.org/2001/XMLSchema#"),
-          ),
-        )
-        actual should equal(Right(expected))
-      }
-
-      "correctly serialize a DocumentRepresentation with custom values" in {
-        val resourceIRI = stringFormatter.makeRandomResourceIri(Shortcode.unsafeFrom("7777"))
-        val valueIRI    = stringFormatter.makeRandomResourceIri(Shortcode.unsafeFrom("7777"))
-        val className   = "CustomDocumentRepresentation"
-        val prefix      = "onto"
-
-        val documentRepresentation = ChangeFileRequest.make(
-          fileType = FileType.DocumentFile(),
-          internalFilename = fileNamePDF,
-          resourceIri = resourceIRI,
-          valueIri = valueIRI,
-          className = Some(className),
-          ontologyName = prefix,
-        )
-
-        val actual = documentRepresentation.toJsonLd.fromJson[Json]
-
-        val expected = Json.Obj(
-          "@id"   -> Json.Str(resourceIRI),
-          "@type" -> Json.Str(s"$prefix:$className"),
-          "knora-api:hasDocumentFileValue" -> Json
-            .Obj(
-              "@id"                            -> Json.Str(valueIRI),
-              "@type"                          -> Json.Str("knora-api:DocumentFileValue"),
-              "knora-api:fileValueHasFilename" -> Json.Str(fileNamePDF),
-            ),
-          "@context" -> Json.Obj(
-            "rdf"       -> Json.Str("http://www.w3.org/1999/02/22-rdf-syntax-ns#"),
-            "knora-api" -> Json.Str("http://api.knora.org/ontology/knora-api/v2#"),
-            "rdfs"      -> Json.Str("http://www.w3.org/2000/01/rdf-schema#"),
-            "xsd"       -> Json.Str("http://www.w3.org/2001/XMLSchema#"),
-          ),
-        )
-        actual should equal(Right(expected))
-      }
-    }
-  }
->>>>>>> 0c8512ea
 }