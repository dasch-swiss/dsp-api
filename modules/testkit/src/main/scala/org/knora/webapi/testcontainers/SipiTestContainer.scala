/*
 * Copyright © 2021 - 2025 Swiss National Data and Service Center for the Humanities and/or DaSCH Service Platform contributors.
 * SPDX-License-Identifier: Apache-2.0
 */

package org.knora.webapi.testcontainers

import org.testcontainers.containers.BindMode
import org.testcontainers.containers.GenericContainer
import zio.URIO
import zio.URLayer
import zio.ZIO
import zio.ZLayer
import zio.http
import zio.http.URL

import java.net.Inet6Address
import java.net.InetAddress

import org.knora.webapi.http.version.BuildInfo
import org.knora.webapi.testcontainers.TestContainerOps.toZio

final class SipiTestContainer
    extends GenericContainer[SipiTestContainer](s"daschswiss/knora-sipi:${SipiTestContainer.imageVersion}") {

  def sipiBaseUrl: URL = {
    val urlString = s"http://${SipiTestContainer.localHostAddress}:$getFirstMappedPort"
    val url       = URL.decode(urlString).getOrElse(throw new IllegalStateException(s"Invalid URL $urlString"))
    logger.info(s"SIPI URL: ${url.encode}")
    url
  }
}

object SipiTestContainer {

  private val imagesDir = "/sipi/images"

  private val shouldUseExactVersion: Boolean =
    sys.env.contains("CI") || sys.env.get("SIPI_USE_EXACT_VERSION").contains("true")

  val imageVersion: String =
    sys.env
      .get("SIPI_VERSION")
      .orElse(Option.when(shouldUseExactVersion)(BuildInfo.version))
      .getOrElse("latest")

  val localHostAddress: String = {
    val localhost = InetAddress.getLocalHost
    if (localhost.isInstanceOf[Inet6Address]) {
      s"[${localhost.getHostAddress}]"
    } else {
      localhost.getHostAddress
    }
  }

  def portAndHost: ZIO[SipiTestContainer, Nothing, (Int, String)] =
    ZIO.serviceWith[SipiTestContainer](c => (c.getFirstMappedPort, localHostAddress))

  def resolveUrl(path: http.Path): URIO[SipiTestContainer, URL] =
    ZIO.serviceWith[SipiTestContainer](_.sipiBaseUrl.path(path))

  def make(imagesVolume: SharedVolumes.Images, apiPort: Int = 3333): SipiTestContainer =
    new SipiTestContainer()
      .withExposedPorts(1024)
      .withEnv("KNORA_WEBAPI_KNORA_API_EXTERNAL_HOST", "0.0.0.0")
      .withEnv("KNORA_WEBAPI_KNORA_API_EXTERNAL_PORT", s"$apiPort")
      .withEnv("SIPI_EXTERNAL_PROTOCOL", "http")
      .withEnv("SIPI_EXTERNAL_HOSTNAME", "0.0.0.0")
      .withEnv("SIPI_EXTERNAL_PORT", "1024")
      .withEnv("SIPI_WEBAPI_HOSTNAME", SipiTestContainer.localHostAddress)
      .withEnv("SIPI_WEBAPI_PORT", s"$apiPort")
      .withEnv("CLEAN_TMP_DIR_USER", "clean_tmp_dir_user")
      .withEnv("CLEAN_TMP_DIR_PW", "clean_tmp_dir_pw")
      .withCommand("--config=/sipi/config/sipi.docker-config.lua")
      .withClasspathResourceMapping(
        "/sipi.docker-config.lua",
        "/sipi/config/sipi.docker-config.lua",
        BindMode.READ_ONLY,
      )
      .withFileSystemBind(imagesVolume.hostPath, imagesDir, BindMode.READ_WRITE)
//      .withLogConsumer(frame => print("SIPI:" + frame.getUtf8String))

  private val initSipi = ZLayer.fromZIO(
    for {
      container <- ZIO.service[SipiTestContainer]
      _ <- ZIO.attemptBlocking {
             container.execInContainer("mkdir", s"$imagesDir/tmp")
             container.execInContainer("chmod", "777", s"$imagesDir/tmp")
           }

    } yield container,
  )

<<<<<<< HEAD
  def layer(apiPort: Int = 3333): URLayer[SharedVolumes.Images, SipiTestContainer] =
    (ZLayer.scoped(ZIO.serviceWithZIO[SharedVolumes.Images](make(_, apiPort).toZio)) >>> initSipi).orDie

  val layer: URLayer[SharedVolumes.Images, SipiTestContainer] = {
    val container = ZLayer.scoped(ZIO.serviceWithZIO[SharedVolumes.Images](make(_).toZio))
=======
  val layer: URLayer[SharedVolumes.Images, SipiTestContainer] = layerWithCustomEnv(Map.empty)

  def layerWithCustomEnv(env: Map[String, String]): URLayer[SharedVolumes.Images, SipiTestContainer] = {
    val container = ZLayer.scoped(ZIO.serviceWithZIO[SharedVolumes.Images] { volume =>
      val imagesToContainer = make(volume)
      env.foreach { case (k, v) => imagesToContainer.withEnv(k, v) }
      imagesToContainer.toZio
    })
>>>>>>> a0835910
    (container >>> initSipi).orDie
  }
}<|MERGE_RESOLUTION|>--- conflicted
+++ resolved
@@ -59,16 +59,16 @@
   def resolveUrl(path: http.Path): URIO[SipiTestContainer, URL] =
     ZIO.serviceWith[SipiTestContainer](_.sipiBaseUrl.path(path))
 
-  def make(imagesVolume: SharedVolumes.Images, apiPort: Int = 3333): SipiTestContainer =
+  def make(imagesVolume: SharedVolumes.Images): SipiTestContainer =
     new SipiTestContainer()
       .withExposedPorts(1024)
       .withEnv("KNORA_WEBAPI_KNORA_API_EXTERNAL_HOST", "0.0.0.0")
-      .withEnv("KNORA_WEBAPI_KNORA_API_EXTERNAL_PORT", s"$apiPort")
+      .withEnv("KNORA_WEBAPI_KNORA_API_EXTERNAL_PORT", "3333")
       .withEnv("SIPI_EXTERNAL_PROTOCOL", "http")
       .withEnv("SIPI_EXTERNAL_HOSTNAME", "0.0.0.0")
       .withEnv("SIPI_EXTERNAL_PORT", "1024")
       .withEnv("SIPI_WEBAPI_HOSTNAME", SipiTestContainer.localHostAddress)
-      .withEnv("SIPI_WEBAPI_PORT", s"$apiPort")
+      .withEnv("SIPI_WEBAPI_PORT", "3333")
       .withEnv("CLEAN_TMP_DIR_USER", "clean_tmp_dir_user")
       .withEnv("CLEAN_TMP_DIR_PW", "clean_tmp_dir_pw")
       .withCommand("--config=/sipi/config/sipi.docker-config.lua")
@@ -91,13 +91,6 @@
     } yield container,
   )
 
-<<<<<<< HEAD
-  def layer(apiPort: Int = 3333): URLayer[SharedVolumes.Images, SipiTestContainer] =
-    (ZLayer.scoped(ZIO.serviceWithZIO[SharedVolumes.Images](make(_, apiPort).toZio)) >>> initSipi).orDie
-
-  val layer: URLayer[SharedVolumes.Images, SipiTestContainer] = {
-    val container = ZLayer.scoped(ZIO.serviceWithZIO[SharedVolumes.Images](make(_).toZio))
-=======
   val layer: URLayer[SharedVolumes.Images, SipiTestContainer] = layerWithCustomEnv(Map.empty)
 
   def layerWithCustomEnv(env: Map[String, String]): URLayer[SharedVolumes.Images, SipiTestContainer] = {
@@ -106,7 +99,6 @@
       env.foreach { case (k, v) => imagesToContainer.withEnv(k, v) }
       imagesToContainer.toZio
     })
->>>>>>> a0835910
     (container >>> initSipi).orDie
   }
 }