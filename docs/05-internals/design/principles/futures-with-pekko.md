<!---
 * Copyright © 2021 - 2023 Swiss National Data and Service Center for the Humanities and/or DaSCH Service Platform contributors.
 * SPDX-License-Identifier: Apache-2.0
-->

# Futures with Pekko

## Introduction

[Scala's documentation on
futures](http://docs.scala-lang.org/overviews/core/futures.html)
introduces them in this way:

> Futures provide a nice way to reason about performing many operations
> in parallel – in an efficient and non-blocking way. The idea is
> simple, a Future is a sort of a placeholder object that you can create
> for a result that does not yet exist. Generally, the result of the
> Future is computed concurrently and can be later collected. Composing
> concurrent tasks in this way tends to result in faster, asynchronous,
> non-blocking parallel code.

The rest of that page is well worth reading to get an overview of how
futures work and what you can do with them.

In [Pekko](http://pekko.apache.org/), one of the standard patterns for
communication between actors is
the [ask pattern](https://pekko.apache.org/docs/pekko/current/actors.html?language=scala#ask-send-and-receive-future),
in which you send a message to an actor and you expect a reply. When you
call the `ask` function (which can be written as a question mark, `?`,
which acts as an infix operator), it immediately returns a `Future`,
which will complete when the reply is sent. As the Pekko documentation
explains in [Use with
Actors](https://pekko.apache.org/docs/pekko/snapshot/futures.html?language=scala#Use_With_Actors),
it is possible to block the calling thread until the future completes,
using `Await.result`. However, they say: 'Blocking is discouraged though
as it will cause performance problems.' In particular, by not blocking,
you can do several `ask` requests in parallel.

One way to avoid blocking is to register a callback on the future, which
will be called when it completes (perhaps by another thread), like this:

```scala
future.onComplete {
  case Success(result) => println(result)
  case Failure(ex) => ex.printStackTrace()
}
```

But this won't work if you're writing a method that needs return a value
based on the result of a future. In this case, you can register a
callback that transforms the result of a future into another future:

```scala
val newFuture = future.map(x => x + 1)
```

However, registering callbacks explicitly gets cumbersome when you need
to work with several futures together. In this case, the most convenient
alternative to blocking is to use `Future` as a monad. The links above
explain what this means in detail, but the basic idea is that a special
syntax, called a `for`-comprehension, allows you to write code that uses
futures as if they were complete, without blocking. In reality, a
`for`-comprehension is syntactic sugar for calling methods like `map`,
but it's much easier to write and to read. You can do things like this:

```scala
val fooFuture = (fooActor ? GetFoo("foo")).mapTo[Foo]
val barFuture = (barActor ? GetBar("bar")).mapTo[Bar]

val totalFuture = for {
  foo: Foo <- fooFuture
  bar: Bar <- barFuture

  total = foo.getCount + bar.getCount
} yield total
```

Here the messages to `fooActor` and `barActor` are sent and processed in
parallel, but you're guaranteed that `total` won't be calculated until
the values it needs are available. Note that if you construct
`fooFuture` and `barFuture` inside the `for` comprehension, they won't
be run in parallel (see [Scala for-comprehension with concurrently
running
futures](http://buransky.com/scala/scala-for-comprehension-with-concurrently-running-futures/)).

## Handling Errors with Futures

The constructors and methods of `Future` (like those of `Try`) catch
exceptions, which cause the future to fail. This very useful property of
futures means that you usually don't need `try`-`catch` blocks when
using the `Future` monad (although it is sometimes helpful to include
them, in order to catch low-level exceptions and wrap them in
higher-level ones). Any exception thrown in code that's being run
asynchronously by `Future` (including in the `yield` expression of a
`for` comprehension) will be caught, and the result will be a `Future`
containing a `Failure`. Also, in the previous example, if `fooActor` or
`barActor` returns a `Status.Failure` message, the `for`-comprehension
will also yield a failed future.

However, you need to be careful with *the first line* of the
`for`-comprehension. For example, this code doesn't handle exceptions
correctly:

```scala
private def doFooQuery(iri: IRI): Future[String] = {
  for {
    queryResponse <- (storeManager ? SparqlSelectRequest(queries.sparql.v1.txt.getFoo(iri).toString())).mapTo[SparqlSelectResponse]
    ...
  } yield
...
}
```

The `getFoo()` method calls a
[Twirl](https://github.com/playframework/twirl) template function to
generate SPARQL. The `?` operator returns a `Future`. However, the
template function *is not run asynchronously*, because it is called
before the `Future` constructor is called. So if the template function
throws an exception, it won't be caught here. Instead, you can do this:

```scala
private def doFooQuery(iri: IRI): Future[String] = {
  for {
    queryString <- Future(queries.sparql.v1.txt.getFoo(iri).toString())
    queryResponse <- (storeManager ? SparqlSelectRequest(queryString)).mapTo[SparqlSelectResponse]
    ...
  } yield
...
}
```

Here the `Future` constructor will call the template function
asynchronously, and catch any exceptions it throws. This is only
necessary if you need to call the template function at the *very
beginning* of a `for`-comprehension. In the rest of the `for`
comprehension, you'll already implicitly have a `Future` object.

## Using `recover` on Futures

<<<<<<< HEAD
By using `recover` on a `Future`, an apt error message can be thrown if
=======
By using `recover` on a`Future`, an apt error message can be thrown if
>>>>>>> 2d3d4c42
the `Future` fails. This is particularly useful when an an error message
should be made more clear depending on the context the `Future` is used
in.

For example, we are asking the resources responder to query for a
certain resource in order to process it in a special way. However, the
client does not know that the resources responder is sent a request and
in case the resource cannot be found, the message sent back from the
resources responder (`NotFoundException`) would not make sense to it.
Instead, we would like to handle the message in a way so that it makes
sense for the operation the client actually executed. We can do this by
calling `recover` on a `Future`.

```scala
private def mySpecialResourceRequest(iri: IRI, userProfile: UserProfileV1): Future[
...] =
{

  val resourceRequestFuture = for {
    resResponse: ResourceFullResponseV1 <- (responderManager ? ResourceFullGetRequestV1(iri = iri, userProfile = userProfile, getIncoming = false)).mapTo[ResourceFullResponseV1]
  } yield resResponse

  val resourceRequestFutureRecovered = resourceRequestFuture.recover {
    case notFound: NotFoundException => throw BadRequestException(s"Special resource handling failed because the resource could not be found: ${notFound.message}")
  }

  for {

    res <- resourceRequestFutureRecovered

    ...

  } yield
...

}   
```

Please note that the content of the `Future` has to be accessed using
`<-` to make this work correctly. Otherwise the content will never be
looked at.

## Designing with Futures

In the current design, Knora almost never blocks to wait
for a future to complete. The normal flow of control works like this:

1. Incoming HTTP requests are handled by an actor called
   `KnoraService`, which delegates them to routing functions (in
   the `routing` package).
2. For each request, a routing function gets an Pekko HTTP
   `RequestContext`, and calls `RouteUtilV2.runRdfRouteWithFuture` (in API v2) to send a
   message to a supervisor actor to fulfil the request. This creates
   a `Future` that will complete when the relevant responder sends
   its reply. The routing utility registers a callback on this `Future`
   to handle the reply message when it becomes available.
3. The supervisor forwards the message to be handled by the appropriate
   responder.
4. The responder's `receive` method receives the message, and calls
   some private method that produces a reply message inside a `Future`.
   This may involve sending messages to other actors using `ask`,
   getting futures back, and combining them into a single future
   containing the reply message.
5. The responder passes that future to `ActorUtils.future2Message`,
   which registers a callback on it. When the future completes (perhaps
   in another thread), the callback sends the reply message. In the
   meantime, the responder doesn't block, so it can start handling the
   next request.
6. When the responder's reply becomes available, the routing utility's
   callback registered in (2) calls `complete` on the `RequestContext`, which
   sends an HTTP response to the client.

The basic rule of thumb is this: if you're writing a method in an actor,
and anything in the method needs to come from a future (e.g. because you
need to use `ask` to get some information from another actor), have the
method return a future.

## Mixing Futures with non-Futures

If you have a `match ... case` or `if` expression, and one branch
obtains some data in a future, but another branch can produce the data
immediately, you can wrap the result of the latter branch in a future,
so that both branches have the same type. Here we use an alternative
implementation of `scala.concurrent.Future`, found in
`akka.http.scaladsl.util.FastFuture`, which tries to avoid scheduling to
an `scala.concurrent.ExecutionContext` if possible, i.e. if the given
future value is already present:

```scala
def getTotalOfFooAndBar(howToGetFoo: String): Future[Int] = {
  for {
    foo <- howToGetFoo match {
      case "askForIt" => (fooActor ? GetFoo("foo")).mapTo[Foo]
      case "createIt" => FastFuture.successful(new Foo())
    }

    bar <- (barActor ? GetBar("bar")).mapTo[Bar]

    total = foo.getCount + bar.getCount
  } yield total
}
```

## How to Write For-Comprehensions

Here are some basic rules for writing `for`-comprehensions:

1. The first line of a `for`-comprehension has to be a "generator",
   i.e. it has to use the `<-` operator. If you want to write an
   assignment (using `=`) as the first line, the workaround is to wrap
   the right-hand side in a monad (like `Future`) and use `<-` instead.
2. Assignments (using `=`) are written without `val`.
3. You're not allowed to write statements that throw away their return
   values, so if you want to call something like `println` that returns
   `Unit`, you have to assign its return value to `_`.

The `yield` returns an object of the same type as the generators, which
all have to produce the same type (e.g. `Future`).

## Execution Contexts

Whenever you use a future, there has to be an implicit 'execution
context' in scope. [Scala's documentation on
futures](http://docs.scala-lang.org/overviews/core/futures.html) says,
'you can think of execution contexts as thread pools'.

If you don't have an execution context in scope, you'll get a compile
error asking you to include one, and suggesting that you could use
`import scala.concurrent.ExecutionContext.Implicits.global`. Don't do
this, because the global Scala execution context is not the most
efficient option. Instead, use Knora's custom execution context like so:

```scala
implicit val executionContext: ExecutionContext = system.dispatchers.lookup(KnoraDispatchers.KnoraActorDispatcher)
```<|MERGE_RESOLUTION|>--- conflicted
+++ resolved
@@ -137,11 +137,7 @@
 
 ## Using `recover` on Futures
 
-<<<<<<< HEAD
 By using `recover` on a `Future`, an apt error message can be thrown if
-=======
-By using `recover` on a`Future`, an apt error message can be thrown if
->>>>>>> 2d3d4c42
 the `Future` fails. This is particularly useful when an an error message
 should be made more clear depending on the context the `Future` is used
 in.
