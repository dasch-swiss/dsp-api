# Release Notes for Next Release

Write any new release notes between releases into this file. They will be moved to the correct place,
at the time of the release, because only then we will know the next release number.

Also, please change the **HINT** to the appropriate level:

- MAJOR: the changes introduced warrant a major number increase

- FEATURE: the changes introduced warrant a minor number increase

- FIX: the changes introduced warrant a bug fix number increase


## HINT => MAJOR CHANGE

- FIX: Unescape standoff string attributes when verifying text value update (@github[#1242](#1242))

<<<<<<< HEAD
- MAJOR: Change API v1 file uploads to work like API v2 (@github[#1233](#1233)). To enable
  Knora and Sipi to work without sharing a filesystem, the procedure
  for uploading files in API v1 has changed; see
  @ref:[Adding Resources with Image Files](../03-apis/api-v1/adding-resources.md#adding-resources-with-image-files)
  and @ref:[Bulk Import with Image Files](../03-apis/api-v1/adding-resources.md#bulk-import-with-image-files).
  Also, for consistency with API v2 responses, the `temporaryBaseIIIFUrl` returned by the Sipi 
  `/upload` route no longer includes the image filename; see
  @ref:[Upload Files to Sipi](../03-apis/api-v2/editing-values.md#upload-files-to-sipi).
=======
- FEATURE: Remove persistent map code (@github[#1254](#1254))
>>>>>>> 26496703
<|MERGE_RESOLUTION|>--- conflicted
+++ resolved
@@ -16,7 +16,8 @@
 
 - FIX: Unescape standoff string attributes when verifying text value update (@github[#1242](#1242))
 
-<<<<<<< HEAD
+- FEATURE: Remove persistent map code (@github[#1254](#1254))
+
 - MAJOR: Change API v1 file uploads to work like API v2 (@github[#1233](#1233)). To enable
   Knora and Sipi to work without sharing a filesystem, the procedure
   for uploading files in API v1 has changed; see
@@ -24,7 +25,4 @@
   and @ref:[Bulk Import with Image Files](../03-apis/api-v1/adding-resources.md#bulk-import-with-image-files).
   Also, for consistency with API v2 responses, the `temporaryBaseIIIFUrl` returned by the Sipi 
   `/upload` route no longer includes the image filename; see
-  @ref:[Upload Files to Sipi](../03-apis/api-v2/editing-values.md#upload-files-to-sipi).
-=======
-- FEATURE: Remove persistent map code (@github[#1254](#1254))
->>>>>>> 26496703
+  @ref:[Upload Files to Sipi](../03-apis/api-v2/editing-values.md#upload-files-to-sipi).