--- conflicted
+++ resolved
@@ -11,10 +11,6 @@
 
 ## HINT => LEVEL
 
-<<<<<<< HEAD
 - MAJOR CHANGE: Fix property names for incoming links (@github[#1144](#1144))
 - BUGFIX CHANGE: Triplestore connection error when using dockerComposeUp (@github[#1122](#1122))
-=======
-- BUGFIX CHANGE: Triplestore connection error when using dockerComposeUp (@github[#1122](#1122))
-- BUGFIX CHANGE: Fix error-checking when updating cardinalities in ontology API (@github[#1142](#1142))
->>>>>>> 807eef01
+- BUGFIX CHANGE: Fix error-checking when updating cardinalities in ontology API (@github[#1142](#1142))