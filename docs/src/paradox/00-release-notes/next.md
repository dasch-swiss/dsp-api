# Release Notes for Next Release

Write any new release notes between releases into this file. They will be moved to the correct place,
at the time of the release, because only then we will know the next release number.

Also, please change the "HINT" to the appropriate level:
 - MAJOR CHANGE, the changes introduced warrant a major number increase
 - MINOR CHANGE, the changes introduced warrant a minor number increase
 - BUGFIX CHANGE, the changes introduced warrant a bugfix number increase


## HINT => LEVEL

- BUGFIX CHANGE: Triplestore connection error when using dockerComposeUp (@github[#1122](#1122))
<<<<<<< HEAD
- MINOR CHANGE: Update resource metadata in API v2 (@github[#1131](#1131))
=======
- BUGFIX CHANGE: Reject link value properties in Gravsearch queries in the simple schema (@github[#1145](#1145))
>>>>>>> f184627b
- BUGFIX CHANGE: Fix error-checking when updating cardinalities in ontology API (@github[#1142](#1142))<|MERGE_RESOLUTION|>--- conflicted
+++ resolved
@@ -12,9 +12,6 @@
 ## HINT => LEVEL
 
 - BUGFIX CHANGE: Triplestore connection error when using dockerComposeUp (@github[#1122](#1122))
-<<<<<<< HEAD
 - MINOR CHANGE: Update resource metadata in API v2 (@github[#1131](#1131))
-=======
 - BUGFIX CHANGE: Reject link value properties in Gravsearch queries in the simple schema (@github[#1145](#1145))
->>>>>>> f184627b
 - BUGFIX CHANGE: Fix error-checking when updating cardinalities in ontology API (@github[#1142](#1142))