--- conflicted
+++ resolved
@@ -6,10 +6,6 @@
 - [BREAKING ONTOLOGY CHANGE] The property `knora-base:username` was added and is required for `knora-base:User`. (@github[#1047](#1047))
 - [BREAKING API CHANGE] The `/admin/user` API has changed due to adding the `username` property. (@github[#1047](#1047))
 - [FEATURE] Add default permission caching (@github[#1062](#1062))
+- [FIX] Fix unescaping in update check and reading standoff URL (@github[#1074](#1074))
 - [FIX] Incorrect standoff to XML conversion if empty tag has empty child tag (@github[#1054](#1054))
-<<<<<<< HEAD
-- [FEATURE] Create image file values in API v2 (@github[#1011](#1011)). Requires Sipi with tagged commit `v1.4.1-SNAPSHOT` or later.
-=======
-- [FEATURE] Add default permission caching (@github[#1062](#1062))
-- [FIX] Fix unescaping in update check and reading standoff URL (@github[#1074](#1074))
->>>>>>> 82cf1830
+- [FEATURE] Create image file values in API v2 (@github[#1011](#1011)). Requires Sipi with tagged commit `v1.4.1-SNAPSHOT` or later.