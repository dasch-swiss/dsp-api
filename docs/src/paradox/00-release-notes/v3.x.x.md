--- conflicted
+++ resolved
@@ -1,14 +1,4 @@
 # v3.x.x Release Notes
 
 
-<<<<<<< HEAD
 ## v3.0.0
-=======
-## v3.0.0-SNAPSHOT
-
-- [BREAKING ONTOLOGY CHANGE] The property `knora-base:username` was added and is required for `knora-base:User`. (@github[#1047](#1047))
-- [BREAKING API CHANGE] The `/admin/user` API has changed due to adding the `username` property. (@github[#1047](#1047))
-- [FIX] Incorrect standoff to XML conversion if empty tag has empty child tag (@github[#1054](#1054))
-- [FEATURE] Add default permission caching (@github[#1062](#1062))
-- [FIX] Fix unescaping in update check and reading standoff URL (@github[#1074](#1074))
->>>>>>> 82cf1830
