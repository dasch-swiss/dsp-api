--- conflicted
+++ resolved
@@ -52,17 +52,6 @@
 it, go to `webapi/scripts` and run the script for the triplestore you
 have chosen.
 
-<<<<<<< HEAD
-  - For GraphDB SE:
-
-    - If you are running GraphDB directly from its installation
-      directory (using its `graphdb` script), run `graphdb-se-local-init-knora-test.sh`.
-    - If you are running GraphDB from a Docker image, run `graphdb-se-docker-init-knora-test.sh`.
-
-  - For GraphDB Free:
-     - Configuration is currently provided only for running GraphDB
-       Free in Docker. To create a test repository, run `graphdb-free-init-knora-test.sh`
-=======
   - For GraphDB-SE:
 
     - If you are running GraphDB-SE directly from its installation directory (using the `bin/graphdb` script), run
@@ -74,7 +63,6 @@
     - If you are running GraphDB-Free directly from its installation directory (using the `bin/graphdb` script), run
       `graphdb-free-local-init-knora-test.sh`.
     - If you are running GraphDB-Free from a Docker image, run `graphdb-free-docker-init-knora-test.sh`.
->>>>>>> 1c0e122e
 
   - For Fuseki, run `fuseki-load-test-data.sh`.
 
