import {ResourcesResponse} from "../ResourcesResponse";
import ApiV2WithValueObjects = ResourcesResponse.ApiV2WithValueObjects;
import ApiV2Simple = ResourcesResponse.ApiV2Simple

// http://localhost:3333/v2/resources/http%3A%2F%2Frdfh.ch%2F0803%2Fc5058f3a
const Zeitgloecklein: ApiV2WithValueObjects.Resource = {
  "@id": "http://rdfh.ch/0803/c5058f3a",
  "@type": "http://0.0.0.0:3333/ontology/0803/incunabula/v2#book",
  "http://0.0.0.0:3333/ontology/0803/incunabula/v2#citation": [
    {
      "@id": "http://rdfh.ch/0803/c5058f3a/values/184e99ca01",
      "@type": "http://api.knora.org/ontology/knora-api/v2#TextValue",
      "http://api.knora.org/ontology/knora-api/v2#attachedToUser": {
        "@id": "http://rdfh.ch/users/91e19f1e01"
      },
<<<<<<< HEAD
      "http://api.knora.org/ontology/knora-api/v2#hasPermissions": "CR knora-admin:Creator|M knora-admin:ProjectMember|V knora-admin:KnownUser,knora-admin:UnknownUser",
      "http://api.knora.org/ontology/knora-api/v2#valueAsString": "Schramm Bd. XXI, S. 27"
=======
      "http://api.knora.org/ontology/knora-api/v2#hasPermissions": "CR knora-base:Creator|M knora-base:ProjectMember|V knora-base:KnownUser,knora-base:UnknownUser",
      "http://api.knora.org/ontology/knora-api/v2#userHasPermission": "V",
      "http://api.knora.org/ontology/knora-api/v2#valueAsString": "Schramm Bd. XXI, S. 27",
      "http://api.knora.org/ontology/knora-api/v2#valueCreationDate": {
        "@type": "http://www.w3.org/2001/XMLSchema#dateTimeStamp",
        "@value": "2016-03-02T15:05:10Z"
      }
>>>>>>> 30321b80
    },
    {
      "@id": "http://rdfh.ch/0803/c5058f3a/values/db77ec0302",
      "@type": "http://api.knora.org/ontology/knora-api/v2#TextValue",
      "http://api.knora.org/ontology/knora-api/v2#attachedToUser": {
        "@id": "http://rdfh.ch/users/91e19f1e01"
      },
<<<<<<< HEAD
      "http://api.knora.org/ontology/knora-api/v2#hasPermissions": "CR knora-admin:Creator|M knora-admin:ProjectMember|V knora-admin:UnknownUser,knora-admin:KnownUser",
      "http://api.knora.org/ontology/knora-api/v2#valueAsString": "GW 4168"
=======
      "http://api.knora.org/ontology/knora-api/v2#hasPermissions": "CR knora-base:Creator|M knora-base:ProjectMember|V knora-base:UnknownUser,knora-base:KnownUser",
      "http://api.knora.org/ontology/knora-api/v2#userHasPermission": "V",
      "http://api.knora.org/ontology/knora-api/v2#valueAsString": "GW 4168",
      "http://api.knora.org/ontology/knora-api/v2#valueCreationDate": {
        "@type": "http://www.w3.org/2001/XMLSchema#dateTimeStamp",
        "@value": "2016-03-02T15:05:10Z"
      }
>>>>>>> 30321b80
    },
    {
      "@id": "http://rdfh.ch/0803/c5058f3a/values/9ea13f3d02",
      "@type": "http://api.knora.org/ontology/knora-api/v2#TextValue",
      "http://api.knora.org/ontology/knora-api/v2#attachedToUser": {
        "@id": "http://rdfh.ch/users/91e19f1e01"
      },
<<<<<<< HEAD
      "http://api.knora.org/ontology/knora-api/v2#hasPermissions": "CR knora-admin:Creator|M knora-admin:ProjectMember|V knora-admin:KnownUser,knora-admin:UnknownUser",
      "http://api.knora.org/ontology/knora-api/v2#valueAsString": "ISTC ib00512000"
=======
      "http://api.knora.org/ontology/knora-api/v2#hasPermissions": "CR knora-base:Creator|M knora-base:ProjectMember|V knora-base:KnownUser,knora-base:UnknownUser",
      "http://api.knora.org/ontology/knora-api/v2#userHasPermission": "V",
      "http://api.knora.org/ontology/knora-api/v2#valueAsString": "ISTC ib00512000",
      "http://api.knora.org/ontology/knora-api/v2#valueCreationDate": {
        "@type": "http://www.w3.org/2001/XMLSchema#dateTimeStamp",
        "@value": "2016-03-02T15:05:10Z"
      }
>>>>>>> 30321b80
    }
  ],
  "http://0.0.0.0:3333/ontology/0803/incunabula/v2#location": {
    "@id": "http://rdfh.ch/0803/c5058f3a/values/92faf25701",
    "@type": "http://api.knora.org/ontology/knora-api/v2#TextValue",
    "http://api.knora.org/ontology/knora-api/v2#attachedToUser": {
      "@id": "http://rdfh.ch/users/91e19f1e01"
    },
<<<<<<< HEAD
    "http://api.knora.org/ontology/knora-api/v2#hasPermissions": "CR knora-admin:Creator|D knora-admin:ProjectMember|V knora-admin:UnknownUser,knora-admin:KnownUser",
    "http://api.knora.org/ontology/knora-api/v2#valueAsString": "Universitäts- und Stadtbibliothek Köln, Sign: AD+S167"
=======
    "http://api.knora.org/ontology/knora-api/v2#hasPermissions": "CR knora-base:Creator|D knora-base:ProjectMember|V knora-base:UnknownUser,knora-base:KnownUser",
    "http://api.knora.org/ontology/knora-api/v2#userHasPermission": "V",
    "http://api.knora.org/ontology/knora-api/v2#valueAsString": "Universitäts- und Stadtbibliothek Köln, Sign: AD+S167",
    "http://api.knora.org/ontology/knora-api/v2#valueCreationDate": {
      "@type": "http://www.w3.org/2001/XMLSchema#dateTimeStamp",
      "@value": "2016-03-02T15:05:10Z"
    }
>>>>>>> 30321b80
  },
  "http://0.0.0.0:3333/ontology/0803/incunabula/v2#physical_desc": {
    "@id": "http://rdfh.ch/0803/c5058f3a/values/5524469101",
    "@type": "http://api.knora.org/ontology/knora-api/v2#TextValue",
    "http://api.knora.org/ontology/knora-api/v2#attachedToUser": {
      "@id": "http://rdfh.ch/users/91e19f1e01"
    },
<<<<<<< HEAD
    "http://api.knora.org/ontology/knora-api/v2#hasPermissions": "CR knora-admin:Creator|M knora-admin:ProjectMember|V knora-admin:UnknownUser,knora-admin:KnownUser",
    "http://api.knora.org/ontology/knora-api/v2#valueAsString": "Dimension: 8°"
=======
    "http://api.knora.org/ontology/knora-api/v2#hasPermissions": "CR knora-base:Creator|M knora-base:ProjectMember|V knora-base:UnknownUser,knora-base:KnownUser",
    "http://api.knora.org/ontology/knora-api/v2#userHasPermission": "V",
    "http://api.knora.org/ontology/knora-api/v2#valueAsString": "Dimension: 8°",
    "http://api.knora.org/ontology/knora-api/v2#valueCreationDate": {
      "@type": "http://www.w3.org/2001/XMLSchema#dateTimeStamp",
      "@value": "2016-03-02T15:05:10Z"
    }
>>>>>>> 30321b80
  },
  "http://0.0.0.0:3333/ontology/0803/incunabula/v2#pubdate": {
    "@id": "http://rdfh.ch/0803/c5058f3a/values/cfd09f1e01",
    "@type": "http://api.knora.org/ontology/knora-api/v2#DateValue",
    "http://api.knora.org/ontology/knora-api/v2#attachedToUser": {
      "@id": "http://rdfh.ch/users/91e19f1e01"
    },
    "http://api.knora.org/ontology/knora-api/v2#dateValueHasCalendar": "JULIAN",
    "http://api.knora.org/ontology/knora-api/v2#dateValueHasEndEra": "CE",
    "http://api.knora.org/ontology/knora-api/v2#dateValueHasEndYear": 1492,
    "http://api.knora.org/ontology/knora-api/v2#dateValueHasStartEra": "CE",
    "http://api.knora.org/ontology/knora-api/v2#dateValueHasStartYear": 1492,
<<<<<<< HEAD
    "http://api.knora.org/ontology/knora-api/v2#hasPermissions": "CR knora-admin:Creator|M knora-admin:ProjectMember|V knora-admin:KnownUser,knora-admin:UnknownUser",
    "http://api.knora.org/ontology/knora-api/v2#valueAsString": "JULIAN:1492 CE"
=======
    "http://api.knora.org/ontology/knora-api/v2#hasPermissions": "CR knora-base:Creator|M knora-base:ProjectMember|V knora-base:KnownUser,knora-base:UnknownUser",
    "http://api.knora.org/ontology/knora-api/v2#userHasPermission": "V",
    "http://api.knora.org/ontology/knora-api/v2#valueAsString": "JULIAN:1492 CE",
    "http://api.knora.org/ontology/knora-api/v2#valueCreationDate": {
      "@type": "http://www.w3.org/2001/XMLSchema#dateTimeStamp",
      "@value": "2016-03-02T15:05:10Z"
    }
>>>>>>> 30321b80
  },
  "http://0.0.0.0:3333/ontology/0803/incunabula/v2#publisher": {
    "@id": "http://rdfh.ch/0803/c5058f3a/values/497df9ab",
    "@type": "http://api.knora.org/ontology/knora-api/v2#TextValue",
    "http://api.knora.org/ontology/knora-api/v2#attachedToUser": {
      "@id": "http://rdfh.ch/users/91e19f1e01"
    },
<<<<<<< HEAD
    "http://api.knora.org/ontology/knora-api/v2#hasPermissions": "CR knora-admin:Creator|M knora-admin:ProjectMember|V knora-admin:KnownUser,knora-admin:UnknownUser",
    "http://api.knora.org/ontology/knora-api/v2#valueAsString": "Johann Amerbach"
=======
    "http://api.knora.org/ontology/knora-api/v2#hasPermissions": "CR knora-base:Creator|M knora-base:ProjectMember|V knora-base:KnownUser,knora-base:UnknownUser",
    "http://api.knora.org/ontology/knora-api/v2#userHasPermission": "V",
    "http://api.knora.org/ontology/knora-api/v2#valueAsString": "Johann Amerbach",
    "http://api.knora.org/ontology/knora-api/v2#valueCreationDate": {
      "@type": "http://www.w3.org/2001/XMLSchema#dateTimeStamp",
      "@value": "2016-03-02T15:05:10Z"
    }
>>>>>>> 30321b80
  },
  "http://0.0.0.0:3333/ontology/0803/incunabula/v2#publoc": {
    "@id": "http://rdfh.ch/0803/c5058f3a/values/0ca74ce5",
    "@type": "http://api.knora.org/ontology/knora-api/v2#TextValue",
    "http://api.knora.org/ontology/knora-api/v2#attachedToUser": {
      "@id": "http://rdfh.ch/users/91e19f1e01"
    },
<<<<<<< HEAD
    "http://api.knora.org/ontology/knora-api/v2#hasPermissions": "CR knora-admin:Creator|V knora-admin:UnknownUser,knora-admin:KnownUser,knora-admin:ProjectMember",
    "http://api.knora.org/ontology/knora-api/v2#valueAsString": "Basel"
=======
    "http://api.knora.org/ontology/knora-api/v2#hasPermissions": "CR knora-base:Creator|V knora-base:UnknownUser,knora-base:KnownUser,knora-base:ProjectMember",
    "http://api.knora.org/ontology/knora-api/v2#userHasPermission": "V",
    "http://api.knora.org/ontology/knora-api/v2#valueAsString": "Basel",
    "http://api.knora.org/ontology/knora-api/v2#valueCreationDate": {
      "@type": "http://www.w3.org/2001/XMLSchema#dateTimeStamp",
      "@value": "2016-03-02T15:05:10Z"
    }
>>>>>>> 30321b80
  },
  "http://0.0.0.0:3333/ontology/0803/incunabula/v2#title": {
    "@id": "http://rdfh.ch/0803/c5058f3a/values/c3295339",
    "@type": "http://api.knora.org/ontology/knora-api/v2#TextValue",
    "http://api.knora.org/ontology/knora-api/v2#attachedToUser": {
      "@id": "http://rdfh.ch/users/91e19f1e01"
    },
<<<<<<< HEAD
    "http://api.knora.org/ontology/knora-api/v2#hasPermissions": "CR knora-admin:Creator|M knora-admin:ProjectMember|V knora-admin:KnownUser,knora-admin:UnknownUser",
    "http://api.knora.org/ontology/knora-api/v2#valueAsString": "Zeitglöcklein des Lebens und Leidens Christi"
=======
    "http://api.knora.org/ontology/knora-api/v2#hasPermissions": "CR knora-base:Creator|M knora-base:ProjectMember|V knora-base:KnownUser,knora-base:UnknownUser",
    "http://api.knora.org/ontology/knora-api/v2#userHasPermission": "V",
    "http://api.knora.org/ontology/knora-api/v2#valueAsString": "Zeitglöcklein des Lebens und Leidens Christi",
    "http://api.knora.org/ontology/knora-api/v2#valueCreationDate": {
      "@type": "http://www.w3.org/2001/XMLSchema#dateTimeStamp",
      "@value": "2016-03-02T15:05:10Z"
    }
>>>>>>> 30321b80
  },
  "http://0.0.0.0:3333/ontology/0803/incunabula/v2#url": {
    "@id": "http://rdfh.ch/0803/c5058f3a/values/10e00c7acc2704",
    "@type": "http://api.knora.org/ontology/knora-api/v2#TextValue",
    "http://api.knora.org/ontology/knora-api/v2#attachedToUser": {
      "@id": "http://rdfh.ch/users/91e19f1e01"
    },
<<<<<<< HEAD
    "http://api.knora.org/ontology/knora-api/v2#hasPermissions": "CR knora-admin:Creator|D knora-admin:ProjectMember|V knora-admin:KnownUser,knora-admin:UnknownUser",
    "http://api.knora.org/ontology/knora-api/v2#valueAsString": "http://www.ub.uni-koeln.de/cdm/compoundobject/collection/inkunabeln/id/1878/rec/1"
=======
    "http://api.knora.org/ontology/knora-api/v2#hasPermissions": "CR knora-base:Creator|D knora-base:ProjectMember|V knora-base:KnownUser,knora-base:UnknownUser",
    "http://api.knora.org/ontology/knora-api/v2#userHasPermission": "V",
    "http://api.knora.org/ontology/knora-api/v2#valueAsString": "http://www.ub.uni-koeln.de/cdm/compoundobject/collection/inkunabeln/id/1878/rec/1",
    "http://api.knora.org/ontology/knora-api/v2#valueCreationDate": {
      "@type": "http://www.w3.org/2001/XMLSchema#dateTimeStamp",
      "@value": "2016-03-02T15:05:10Z"
    }
  },
  "http://api.knora.org/ontology/knora-api/v2#arkUrl": {
    "@type": "http://www.w3.org/2001/XMLSchema#anyURI",
    "@value": "http://0.0.0.0:3336/ark:/72163/1/0803/c5058f3a5"
>>>>>>> 30321b80
  },
  "http://api.knora.org/ontology/knora-api/v2#attachedToProject": {
    "@id": "http://rdfh.ch/projects/0803"
  },
  "http://api.knora.org/ontology/knora-api/v2#attachedToUser": {
    "@id": "http://rdfh.ch/users/91e19f1e01"
  },
  "http://api.knora.org/ontology/knora-api/v2#creationDate": {
    "@type": "http://www.w3.org/2001/XMLSchema#dateTimeStamp",
    "@value": "2016-03-02T15:05:10Z"
  },
<<<<<<< HEAD
  "http://api.knora.org/ontology/knora-api/v2#hasPermissions": "CR knora-admin:Creator|M knora-admin:ProjectMember|V knora-admin:KnownUser|RV knora-admin:UnknownUser",
=======
  "http://api.knora.org/ontology/knora-api/v2#hasPermissions": "CR knora-base:Creator|M knora-base:ProjectMember|V knora-base:KnownUser|RV knora-base:UnknownUser",
  "http://api.knora.org/ontology/knora-api/v2#userHasPermission": "RV",
  "http://api.knora.org/ontology/knora-api/v2#versionArkUrl": {
    "@type": "http://www.w3.org/2001/XMLSchema#anyURI",
    "@value": "http://0.0.0.0:3336/ark:/72163/1/0803/c5058f3a5.20160302T150510Z"
  },
>>>>>>> 30321b80
  "http://www.w3.org/2000/01/rdf-schema#label": "Zeitglöcklein des Lebens und Leidens Christi"
};

// http://localhost:3333/v2/search/Narr?schema=simple
const fulltextSearchForNarrSimple: ApiV2Simple.ResourcesSequence = {
  "@graph": [
    {
      "@id": "http://rdfh.ch/0803/00505cf0a803",
      "@type": "http://0.0.0.0:3333/ontology/0803/incunabula/simple/v2#page",
      "http://0.0.0.0:3333/ontology/0803/incunabula/simple/v2#description": "Beginn Kapitel 105.\nHolzschnitt identisch mit Kap. 95: In einer Landschaft fasst ein Narr, der ein Zepter in der Linken hält, einem Mann an die Schulter und redet auf ihn ein, er möge die Feiertage missachten, 11.7 x 8.6 cm.",
      "http://api.knora.org/ontology/knora-api/simple/v2#arkUrl": {
        "@type": "http://www.w3.org/2001/XMLSchema#anyURI",
        "@value": "http://0.0.0.0:3336/ark:/72163/1/0803/00505cf0a803D"
      },
      "http://api.knora.org/ontology/knora-api/simple/v2#versionArkUrl": {
        "@type": "http://www.w3.org/2001/XMLSchema#anyURI",
        "@value": "http://0.0.0.0:3336/ark:/72163/1/0803/00505cf0a803D.20160302T150546Z"
      },
      "http://www.w3.org/2000/01/rdf-schema#label": "p7v"
    },
    {
      "@id": "http://rdfh.ch/0803/00c650d23303",
      "@type": "http://0.0.0.0:3333/ontology/0803/incunabula/simple/v2#page",
      "http://0.0.0.0:3333/ontology/0803/incunabula/simple/v2#description": "Beginn Kapitel 21.\nHolzschnitt zu Kap. 21: Andere tadeln und selbst unrecht handeln.\nEin Narr, der mit seinen Beinen im Sumpf steckt, zeigt auf einen nahen Weg, an dem ein Bildstock die Richtung weist.\n11.7 x 8.5 cm.\nUnkoloriert.\n",
      "http://api.knora.org/ontology/knora-api/simple/v2#arkUrl": {
        "@type": "http://www.w3.org/2001/XMLSchema#anyURI",
        "@value": "http://0.0.0.0:3336/ark:/72163/1/0803/00c650d23303L"
      },
      "http://api.knora.org/ontology/knora-api/simple/v2#versionArkUrl": {
        "@type": "http://www.w3.org/2001/XMLSchema#anyURI",
        "@value": "http://0.0.0.0:3336/ark:/72163/1/0803/00c650d23303L.20160302T150540Z"
      },
      "http://www.w3.org/2000/01/rdf-schema#label": "d4v"
    },
    {
      "@id": "http://rdfh.ch/0803/02abe871e903",
      "@type": "http://0.0.0.0:3333/ontology/0803/incunabula/simple/v2#page",
      "http://0.0.0.0:3333/ontology/0803/incunabula/simple/v2#description": "Beginn Kapitel 99.\nHolzschnitt zu Kap. 99: Von der Einbusse des christlichen Reiches\nAuf einem Hof kniet ein Narr vor den Vertretern der kirchlichen und weltlichen Obrigkeit, die vor ein Portal getreten sind, und bittet darum, sie mögen die Narrenkappe verschmähen. Im Hintergrund kommentieren zwei weitere Narren über die Hofmauer hinweg das Geschehen mit ungläubigen Gesten, 11.7 x 8.5 cm.",
      "http://api.knora.org/ontology/knora-api/simple/v2#arkUrl": {
        "@type": "http://www.w3.org/2001/XMLSchema#anyURI",
        "@value": "http://0.0.0.0:3336/ark:/72163/1/0803/02abe871e903L"
      },
      "http://api.knora.org/ontology/knora-api/simple/v2#versionArkUrl": {
        "@type": "http://www.w3.org/2001/XMLSchema#anyURI",
        "@value": "http://0.0.0.0:3336/ark:/72163/1/0803/02abe871e903L.20160302T150549Z"
      },
      "http://www.w3.org/2000/01/rdf-schema#label": "o5v"
    },
    {
      "@id": "http://rdfh.ch/0803/04416f64ef03",
      "@type": "http://0.0.0.0:3333/ontology/0803/incunabula/simple/v2#page",
      "http://0.0.0.0:3333/ontology/0803/incunabula/simple/v2#description": "Beginn Kapitel 109.\nHolzschnitt zu Kap. 109: Von Verachtung des Unglücks\nEin Narr hat sich in einem Boot zu weit vom Ufer entfernt. Nun birst der Schiffsrumpf, das Segel flattert haltlos umher. Der Narr hält sich an einem Seil der Takelage fest, 11.6 x 8.4 cm.",
      "http://api.knora.org/ontology/knora-api/simple/v2#arkUrl": {
        "@type": "http://www.w3.org/2001/XMLSchema#anyURI",
        "@value": "http://0.0.0.0:3336/ark:/72163/1/0803/04416f64ef03="
      },
      "http://api.knora.org/ontology/knora-api/simple/v2#versionArkUrl": {
        "@type": "http://www.w3.org/2001/XMLSchema#anyURI",
        "@value": "http://0.0.0.0:3336/ark:/72163/1/0803/04416f64ef03=.20160302T150550Z"
      },
      "http://www.w3.org/2000/01/rdf-schema#label": "q2v"
    },
    {
      "@id": "http://rdfh.ch/0803/04f25db73f03",
      "@type": "http://0.0.0.0:3333/ontology/0803/incunabula/simple/v2#page",
      "http://0.0.0.0:3333/ontology/0803/incunabula/simple/v2#description": "Beginn Kapitel 44.\nHolzschnitt zu Kap. 44: Vom Lärmen in der Kirche\nEin junger Narr in edler Kleidung, der einen Jagdfalken auf dem Arm hält, von Hunden begleitet wird, und klappernde Schuhsohlen trägt, geht auf ein Portal zu, in dem eine Frau steht und ihm schöne Augen macht.\n11.7 x 8.5 cm.\nUnkoloriert.",
      "http://api.knora.org/ontology/knora-api/simple/v2#arkUrl": {
        "@type": "http://www.w3.org/2001/XMLSchema#anyURI",
        "@value": "http://0.0.0.0:3336/ark:/72163/1/0803/04f25db73f03q"
      },
      "http://api.knora.org/ontology/knora-api/simple/v2#versionArkUrl": {
        "@type": "http://www.w3.org/2001/XMLSchema#anyURI",
        "@value": "http://0.0.0.0:3336/ark:/72163/1/0803/04f25db73f03q.20160302T150540Z"
      },
      "http://www.w3.org/2000/01/rdf-schema#label": "g6v"
    },
    {
      "@id": "http://rdfh.ch/0803/05c7acceb703",
      "@type": "http://0.0.0.0:3333/ontology/0803/incunabula/simple/v2#page",
      "http://0.0.0.0:3333/ontology/0803/incunabula/simple/v2#description": "Titelblatt (Hartl 2001: Stultitia Navis I).\nHolzschnitt: \nErsatzholzschnitt für Titelblatt, recto:\nEin Schiff voller Narren fährt nach links. Hinten auf der Brücke trinkt ein Narr aus einer Flasche, vorne prügeln sich zwei weitere narren so sehr, dass einer von ihnen über Bord zu gehen droht. Oben die Inschrift \"Nauis stultoru(m).\"; auf dem Schiffsrumpf die Datierung \"1.4.9.7.\".\n6.5 x 11.5 cm.\noben rechts die bibliographische Angabe  (Graphitstift) \"Hain 3750\"; unten rechts Bibliotheksstempel (queroval, schwarz): \"BIBL. PUBL.| BASILEENSIS\".",
      "http://api.knora.org/ontology/knora-api/simple/v2#arkUrl": {
        "@type": "http://www.w3.org/2001/XMLSchema#anyURI",
        "@value": "http://0.0.0.0:3336/ark:/72163/1/0803/05c7acceb703v"
      },
      "http://api.knora.org/ontology/knora-api/simple/v2#versionArkUrl": {
        "@type": "http://www.w3.org/2001/XMLSchema#anyURI",
        "@value": "http://0.0.0.0:3336/ark:/72163/1/0803/05c7acceb703v.20160302T150547Z"
      },
      "http://www.w3.org/2000/01/rdf-schema#label": "a1r; Titelblatt, recto"
    },
    {
      "@id": "http://rdfh.ch/0803/075d33c1bd03",
      "@type": "http://0.0.0.0:3333/ontology/0803/incunabula/simple/v2#page",
      "http://0.0.0.0:3333/ontology/0803/incunabula/simple/v2#description": "Beginn Kapitel 4.\nHolzschnitt zu Kap. 4: Von neumodischen Sitten.\nEin alter Narr mit Becher hält einem jungen Mann in modischer Tracht einen Spiegel vor. Zwischen Narr und Jüngling steht der Name „.VLI.“; über den beiden schwebt eine Banderole mit der Aufschrift „vly . von . stouffen .  . frisch . vnd vngschaffen“; zwischen den Füssen des Jünglings ist die Jahreszahl „.1.4.9.4.“ zu lesen.\n11.6 x 8.5 cm.",
      "http://api.knora.org/ontology/knora-api/simple/v2#arkUrl": {
        "@type": "http://www.w3.org/2001/XMLSchema#anyURI",
        "@value": "http://0.0.0.0:3336/ark:/72163/1/0803/075d33c1bd03V"
      },
      "http://api.knora.org/ontology/knora-api/simple/v2#versionArkUrl": {
        "@type": "http://www.w3.org/2001/XMLSchema#anyURI",
        "@value": "http://0.0.0.0:3336/ark:/72163/1/0803/075d33c1bd03V.20160302T150547Z"
      },
      "http://www.w3.org/2000/01/rdf-schema#label": "b6r"
    },
    {
      "@id": "http://rdfh.ch/0803/0b8940a6c903",
      "@type": "http://0.0.0.0:3333/ontology/0803/incunabula/simple/v2#page",
      "http://0.0.0.0:3333/ontology/0803/incunabula/simple/v2#description": "Beginn Kapitel 29.\nHolzschnitt zu Kap. 29: Von Verkennung der Mitmenschen.\nEin Narr verspottet einen Sterbenden, neben dessen Bett eine Frau betet, während sich unter dem Narren die Hölle in Gestalt eines gefrässigen Drachenkopfs auftut, 11.7 x 8.5 cm.\n",
      "http://api.knora.org/ontology/knora-api/simple/v2#arkUrl": {
        "@type": "http://www.w3.org/2001/XMLSchema#anyURI",
        "@value": "http://0.0.0.0:3336/ark:/72163/1/0803/0b8940a6c903u"
      },
      "http://api.knora.org/ontology/knora-api/simple/v2#versionArkUrl": {
        "@type": "http://www.w3.org/2001/XMLSchema#anyURI",
        "@value": "http://0.0.0.0:3336/ark:/72163/1/0803/0b8940a6c903u.20160302T150548Z"
      },
      "http://www.w3.org/2000/01/rdf-schema#label": "e8r"
    },
    {
      "@id": "http://rdfh.ch/0803/0d1fc798cf03",
      "@type": "http://0.0.0.0:3333/ontology/0803/incunabula/simple/v2#page",
      "http://0.0.0.0:3333/ontology/0803/incunabula/simple/v2#description": "Beginn Kapitel 43.\nHolzschnitt zu Kap. 43: Missachten der ewigen Seligkeit\nEin Narr steht mit einer grossen Waage in einer Landschaft und wiegt das Himmelsfirmament (links) gegen eine Burg (rechts) auf. Die Zunge der Waage schlägt zugunsten der Burg aus, 11.5 x 8.4 cm.\n",
      "http://api.knora.org/ontology/knora-api/simple/v2#arkUrl": {
        "@type": "http://www.w3.org/2001/XMLSchema#anyURI",
        "@value": "http://0.0.0.0:3336/ark:/72163/1/0803/0d1fc798cf03K"
      },
      "http://api.knora.org/ontology/knora-api/simple/v2#versionArkUrl": {
        "@type": "http://www.w3.org/2001/XMLSchema#anyURI",
        "@value": "http://0.0.0.0:3336/ark:/72163/1/0803/0d1fc798cf03K.20160302T150548Z"
      },
      "http://www.w3.org/2000/01/rdf-schema#label": "g5r"
    },
    {
      "@id": "http://rdfh.ch/0803/0d5ac1099503",
      "@type": "http://0.0.0.0:3333/ontology/0803/incunabula/simple/v2#page",
      "http://0.0.0.0:3333/ontology/0803/incunabula/simple/v2#description": "Beginn Kapitel 66.\nHolzschnitt zu Kap. 66: Von der Erforschung der Welt.\nEin Narr hat ein Schema des Universums auf den Boden Gezeichnet und vermisst es mit einem Zirkel. Von hinten blickt ein zweiter Narr über eine Mauer und wendet sich dem ersten mit spöttischen Gesten zu.\n11.6 x 8.4 cm.",
      "http://api.knora.org/ontology/knora-api/simple/v2#arkUrl": {
        "@type": "http://www.w3.org/2001/XMLSchema#anyURI",
        "@value": "http://0.0.0.0:3336/ark:/72163/1/0803/0d5ac1099503s"
      },
      "http://api.knora.org/ontology/knora-api/simple/v2#versionArkUrl": {
        "@type": "http://www.w3.org/2001/XMLSchema#anyURI",
        "@value": "http://0.0.0.0:3336/ark:/72163/1/0803/0d5ac1099503s.20160302T150545Z"
      },
      "http://www.w3.org/2000/01/rdf-schema#label": "k4r"
    },
    {
      "@id": "http://rdfh.ch/0803/0fb54d8bd503",
      "@type": "http://0.0.0.0:3333/ontology/0803/incunabula/simple/v2#page",
      "http://0.0.0.0:3333/ontology/0803/incunabula/simple/v2#description": "Beginn Kapitel 58.\nHolzschnitt zu Kap. 58: Sich um die Angelegenheiten anderer kümmern.\nEin Narr versucht mit einem Wassereimer den Brand im Haus des Nachbarn zu löschen und wird dabei von einem anderen Narren, der an seinem Mantel zerrt, unterbrochen, den hinter ihm steht auch sein eigenes Haus in Flammen.\n11.6 x 8.5 cm.",
      "http://api.knora.org/ontology/knora-api/simple/v2#arkUrl": {
        "@type": "http://www.w3.org/2001/XMLSchema#anyURI",
        "@value": "http://0.0.0.0:3336/ark:/72163/1/0803/0fb54d8bd503g"
      },
      "http://api.knora.org/ontology/knora-api/simple/v2#versionArkUrl": {
        "@type": "http://www.w3.org/2001/XMLSchema#anyURI",
        "@value": "http://0.0.0.0:3336/ark:/72163/1/0803/0fb54d8bd503g.20160302T150548Z"
      },
      "http://www.w3.org/2000/01/rdf-schema#label": "i2r"
    },
    {
      "@id": "http://rdfh.ch/0803/0ff047fc9a03",
      "@type": "http://0.0.0.0:3333/ontology/0803/incunabula/simple/v2#page",
      "http://0.0.0.0:3333/ontology/0803/incunabula/simple/v2#description": "Beginn Kapitel 81.\nHolzschnitt zu Kap. 81: Aus Küche und Keller.\nEin Narr führt von einem Boot aus vier Knechte am Strick, die sich in einer Küche über Spreis und Trank hermachen, während eine Frau, die am Herdfeuer sitzt, das Essen zubereitet, 11.7 x 8.5 cm.",
      "http://api.knora.org/ontology/knora-api/simple/v2#arkUrl": {
        "@type": "http://www.w3.org/2001/XMLSchema#anyURI",
        "@value": "http://0.0.0.0:3336/ark:/72163/1/0803/0ff047fc9a03X"
      },
      "http://api.knora.org/ontology/knora-api/simple/v2#versionArkUrl": {
        "@type": "http://www.w3.org/2001/XMLSchema#anyURI",
        "@value": "http://0.0.0.0:3336/ark:/72163/1/0803/0ff047fc9a03X.20160302T150545Z"
      },
      "http://www.w3.org/2000/01/rdf-schema#label": "m1r"
    },
    {
      "@id": "http://rdfh.ch/0803/114bd47ddb03",
      "@type": "http://0.0.0.0:3333/ontology/0803/incunabula/simple/v2#page",
      "http://0.0.0.0:3333/ontology/0803/incunabula/simple/v2#description": "Beginn Kapitel 69.\nHolzschnitt Lemmer 1979, S. 117: Variante zu Kap. 69.\nEin Narr, der vor einer Stadtkulisse steht, hat mit seiner Rechten einen Ball in die Luft geworfen und schlägt mit seiner Linken einen Mann, der sogleich nach seinem Dolch greift. Ein junger Mann beobachtet das Geschehen.\nDer Bildinhalt stimmt weitgehend mit dem ursprünglichen Holzschnitt überein.\n11.7 x 8.4 cm.",
      "http://api.knora.org/ontology/knora-api/simple/v2#arkUrl": {
        "@type": "http://www.w3.org/2001/XMLSchema#anyURI",
        "@value": "http://0.0.0.0:3336/ark:/72163/1/0803/114bd47ddb03G"
      },
      "http://api.knora.org/ontology/knora-api/simple/v2#versionArkUrl": {
        "@type": "http://www.w3.org/2001/XMLSchema#anyURI",
        "@value": "http://0.0.0.0:3336/ark:/72163/1/0803/114bd47ddb03G.20160302T150549Z"
      },
      "http://www.w3.org/2000/01/rdf-schema#label": "k7r"
    },
    {
      "@id": "http://rdfh.ch/0803/14dd8cbc3403",
      "@type": "http://0.0.0.0:3333/ontology/0803/incunabula/simple/v2#page",
      "http://0.0.0.0:3333/ontology/0803/incunabula/simple/v2#description": "Beginn Kapitel 23.\nHolzschnitt zu Kap. 23: Vom blinden Vertrauen auf das Glück.\nEin Narr schaut oben aus dem Fenster seines Hauses, das unten lichterloh brennt. Am Himmel erscheint die rächende Gotteshand, die mit einen Hammer auf Haus und Narr einschlägt. Auf der Fahne über dem Erker des Hauses ist der Baselstab zu erkennen.\n11.5 x 8.2 cm.\nUnkoloriert.\n",
      "http://api.knora.org/ontology/knora-api/simple/v2#arkUrl": {
        "@type": "http://www.w3.org/2001/XMLSchema#anyURI",
        "@value": "http://0.0.0.0:3336/ark:/72163/1/0803/14dd8cbc3403w"
      },
      "http://api.knora.org/ontology/knora-api/simple/v2#versionArkUrl": {
        "@type": "http://www.w3.org/2001/XMLSchema#anyURI",
        "@value": "http://0.0.0.0:3336/ark:/72163/1/0803/14dd8cbc3403w.20160302T150540Z"
      },
      "http://www.w3.org/2000/01/rdf-schema#label": "d6v"
    },
    {
      "@id": "http://rdfh.ch/0803/167313af3a03",
      "@type": "http://0.0.0.0:3333/ontology/0803/incunabula/simple/v2#page",
      "http://0.0.0.0:3333/ontology/0803/incunabula/simple/v2#description": "Beginn Kapitel 34.\nHolzschnitt zu Kap. 34: Ein Narr sein und es bleiben.\nEin Narr wird von drei Gänsen umgeben, deren eine von ihm wegfliegt.\n11.7 x 8.4 cm.\nUnkoloriert.",
      "http://api.knora.org/ontology/knora-api/simple/v2#arkUrl": {
        "@type": "http://www.w3.org/2001/XMLSchema#anyURI",
        "@value": "http://0.0.0.0:3336/ark:/72163/1/0803/167313af3a03e"
      },
      "http://api.knora.org/ontology/knora-api/simple/v2#versionArkUrl": {
        "@type": "http://www.w3.org/2001/XMLSchema#anyURI",
        "@value": "http://0.0.0.0:3336/ark:/72163/1/0803/167313af3a03e.20160302T150540Z"
      },
      "http://www.w3.org/2000/01/rdf-schema#label": "f3v"
    },
    {
      "@id": "http://rdfh.ch/0803/1b746fabbe03",
      "@type": "http://0.0.0.0:3333/ontology/0803/incunabula/simple/v2#page",
      "http://0.0.0.0:3333/ontology/0803/incunabula/simple/v2#description": "Beginn Kapitel 6.\nHolzschnitt zu Kap. 6: Von mangelhafter Erziehung der Kinder.\nZwei Jungen geraten am Spieltisch über Karten und Würfen in Streit. Während der eine einen Dolch zückt und der andere nach seinem Schwert greift, sitzt ein älterer Narr mit verbundenen Augen ahnungslos neben dem Geschehen.\n11.7 x 8.5 cm.",
      "http://api.knora.org/ontology/knora-api/simple/v2#arkUrl": {
        "@type": "http://www.w3.org/2001/XMLSchema#anyURI",
        "@value": "http://0.0.0.0:3336/ark:/72163/1/0803/1b746fabbe03v"
      },
      "http://api.knora.org/ontology/knora-api/simple/v2#versionArkUrl": {
        "@type": "http://www.w3.org/2001/XMLSchema#anyURI",
        "@value": "http://0.0.0.0:3336/ark:/72163/1/0803/1b746fabbe03v.20160302T150547Z"
      },
      "http://www.w3.org/2000/01/rdf-schema#label": "b8r"
    },
    {
      "@id": "http://rdfh.ch/0803/1baf691c8403",
      "@type": "http://0.0.0.0:3333/ontology/0803/incunabula/simple/v2#page",
      "http://0.0.0.0:3333/ontology/0803/incunabula/simple/v2#description": "Beginn Kapitel 28.\nHolzschnitt zu Kap. 28: Vom Nörgeln an Gottes Werken.\nEin Narr, der auf einem Berg ein Feuer entfacht hat, hält seine Hand schützend über die Augen, während er seinen Blick auf die hell am Himmel strahlende Sonne richtet. 11.7 x 8.5 cm.",
      "http://api.knora.org/ontology/knora-api/simple/v2#arkUrl": {
        "@type": "http://www.w3.org/2001/XMLSchema#anyURI",
        "@value": "http://0.0.0.0:3336/ark:/72163/1/0803/1baf691c8403U"
      },
      "http://api.knora.org/ontology/knora-api/simple/v2#versionArkUrl": {
        "@type": "http://www.w3.org/2001/XMLSchema#anyURI",
        "@value": "http://0.0.0.0:3336/ark:/72163/1/0803/1baf691c8403U.20160302T150544Z"
      },
      "http://www.w3.org/2000/01/rdf-schema#label": "e7r"
    },
    {
      "@id": "http://rdfh.ch/0803/1d0af69dc403",
      "@type": "http://0.0.0.0:3333/ontology/0803/incunabula/simple/v2#page",
      "http://0.0.0.0:3333/ontology/0803/incunabula/simple/v2#description": "Beginn Kapitel 18.\nHolzschnitt zu Kap. 18: Vom Dienst an zwei Herren.\nEin mit Spiess bewaffneter Narr bläst in ein Horn. Sein Hund versucht derweil im Hintergrund zwei Hasen gleichzeitig zu erjagen, 11.6 x 8.4 cm.\n",
      "http://api.knora.org/ontology/knora-api/simple/v2#arkUrl": {
        "@type": "http://www.w3.org/2001/XMLSchema#anyURI",
        "@value": "http://0.0.0.0:3336/ark:/72163/1/0803/1d0af69dc4039"
      },
      "http://api.knora.org/ontology/knora-api/simple/v2#versionArkUrl": {
        "@type": "http://www.w3.org/2001/XMLSchema#anyURI",
        "@value": "http://0.0.0.0:3336/ark:/72163/1/0803/1d0af69dc4039.20160302T150547Z"
      },
      "http://www.w3.org/2000/01/rdf-schema#label": "d5r"
    },
    {
      "@id": "http://rdfh.ch/0803/1fa07c90ca03",
      "@type": "http://0.0.0.0:3333/ontology/0803/incunabula/simple/v2#page",
      "http://0.0.0.0:3333/ontology/0803/incunabula/simple/v2#description": "Beginn Kapitel 31.\nHolzschnitt zu Kap. 31: Vom Hinausschieben auf morgen.\nEin Narr steht mit ausgebreiteten Armen auf einer Strasse. Auf seinen Händen sitzen zwei Raben, die beide „Cras“ – das lateinische Wort für „morgen“ – rufen. Auf dem Kopf des Narren sitzt ein Papagei und ahmt den Ruf der Krähen nach, 11.6 x 8.5 cm.",
      "http://api.knora.org/ontology/knora-api/simple/v2#arkUrl": {
        "@type": "http://www.w3.org/2001/XMLSchema#anyURI",
        "@value": "http://0.0.0.0:3336/ark:/72163/1/0803/1fa07c90ca03h"
      },
      "http://api.knora.org/ontology/knora-api/simple/v2#versionArkUrl": {
        "@type": "http://www.w3.org/2001/XMLSchema#anyURI",
        "@value": "http://0.0.0.0:3336/ark:/72163/1/0803/1fa07c90ca03h.20160302T150548Z"
      },
      "http://www.w3.org/2000/01/rdf-schema#label": "f2r"
    },
    {
      "@id": "http://rdfh.ch/0803/1fdb76019003",
      "@type": "http://0.0.0.0:3333/ontology/0803/incunabula/simple/v2#page",
      "http://0.0.0.0:3333/ontology/0803/incunabula/simple/v2#description": "Beginn Kapitel 57.\nHolzschnitt zu Kap. 57: Von der Gnadenwahl Gottes.\nEin Narr, der auf einem Krebs reitet, stützt sich auf ein brechendes Schildrohr, das ihm die Hand  durchbohrt. Ein Vogel fliegt auf den offenen Mund des Narren zu.\n11.6 x 8.5 cm.",
      "http://api.knora.org/ontology/knora-api/simple/v2#arkUrl": {
        "@type": "http://www.w3.org/2001/XMLSchema#anyURI",
        "@value": "http://0.0.0.0:3336/ark:/72163/1/0803/1fdb760190032"
      },
      "http://api.knora.org/ontology/knora-api/simple/v2#versionArkUrl": {
        "@type": "http://www.w3.org/2001/XMLSchema#anyURI",
        "@value": "http://0.0.0.0:3336/ark:/72163/1/0803/1fdb760190032.20160302T150545Z"
      },
      "http://www.w3.org/2000/01/rdf-schema#label": "i1r"
    },
    {
      "@id": "http://rdfh.ch/0803/21360383d003",
      "@type": "http://0.0.0.0:3333/ontology/0803/incunabula/simple/v2#page",
      "http://0.0.0.0:3333/ontology/0803/incunabula/simple/v2#description": "Beginn Kapitel 45.\nHolzschnitt zu Kap. 45: Von selbstverschuldetem Unglück.\nIn Gestalt eines Narren springt Empedokles in den lodernden Krater des Ätna. Im Vordergrund lässt sich ein anderer Narr in einen Brunnen fallen. Beide werden von drei Männern beobachtet, die das Verhalten mit „Jn geschicht recht“  kommentieren, 11.7 x 8.3 cm.\n",
      "http://api.knora.org/ontology/knora-api/simple/v2#arkUrl": {
        "@type": "http://www.w3.org/2001/XMLSchema#anyURI",
        "@value": "http://0.0.0.0:3336/ark:/72163/1/0803/21360383d003A"
      },
      "http://api.knora.org/ontology/knora-api/simple/v2#versionArkUrl": {
        "@type": "http://www.w3.org/2001/XMLSchema#anyURI",
        "@value": "http://0.0.0.0:3336/ark:/72163/1/0803/21360383d003A.20160302T150548Z"
      },
      "http://www.w3.org/2000/01/rdf-schema#label": "g7r"
    },
    {
      "@id": "http://rdfh.ch/0803/2171fdf39503",
      "@type": "http://0.0.0.0:3333/ontology/0803/incunabula/simple/v2#page",
      "http://0.0.0.0:3333/ontology/0803/incunabula/simple/v2#description": "Beginn Kapitel 68.\nHolzschnitt zu Kap. 68: Keinen Scherz verstehen.\nEin Kind, das auf einem Steckenpferd reitet und mit einem Stock als Gerte umher fuchtelt, wird von einem Narren am rechten Rand ausgeschimpft. Ein anderer Narr, der neben dem Kind steht, ist dabei, sein Schwert aus der Scheide zu ziehen.\n11.7 x 8.5 cm.",
      "http://api.knora.org/ontology/knora-api/simple/v2#arkUrl": {
        "@type": "http://www.w3.org/2001/XMLSchema#anyURI",
        "@value": "http://0.0.0.0:3336/ark:/72163/1/0803/2171fdf39503q"
      },
      "http://api.knora.org/ontology/knora-api/simple/v2#versionArkUrl": {
        "@type": "http://www.w3.org/2001/XMLSchema#anyURI",
        "@value": "http://0.0.0.0:3336/ark:/72163/1/0803/2171fdf39503q.20160302T150545Z"
      },
      "http://www.w3.org/2000/01/rdf-schema#label": "k6r"
    },
    {
      "@id": "http://rdfh.ch/0803/230784e69b03",
      "@type": "http://0.0.0.0:3333/ontology/0803/incunabula/simple/v2#page",
      "http://0.0.0.0:3333/ontology/0803/incunabula/simple/v2#description": "Beginn Kapitel 83.\nneuer Holzschitt (nicht in Lemmer 1979): Vor einer Häuserkulisse kniet ein Narr mit einem Beutel in der Linken und zwei Keulen in der Rechten vor einem Mann mit Hut und einem jüngeren Begleiter, 11.6 x 8.6 cm.",
      "http://api.knora.org/ontology/knora-api/simple/v2#arkUrl": {
        "@type": "http://www.w3.org/2001/XMLSchema#anyURI",
        "@value": "http://0.0.0.0:3336/ark:/72163/1/0803/230784e69b03z"
      },
      "http://api.knora.org/ontology/knora-api/simple/v2#versionArkUrl": {
        "@type": "http://www.w3.org/2001/XMLSchema#anyURI",
        "@value": "http://0.0.0.0:3336/ark:/72163/1/0803/230784e69b03z.20160302T150545Z"
      },
      "http://www.w3.org/2000/01/rdf-schema#label": "m3r"
    },
    {
      "@id": "http://rdfh.ch/0803/23427e576103",
      "@type": "http://0.0.0.0:3333/ontology/0803/incunabula/simple/v2#page",
      "http://0.0.0.0:3333/ontology/0803/incunabula/simple/v2#description": "Beginn Kapitel 96.\nHolzschnitt zu Kap. 96: Schenken und hinterdrein bereuen.\nEin Narr, der vor einem Haus steht, überreicht einem bärtigen Alten ein Geschenk, kratzt sich dabei aber unschlüssig am Kopf.\n11.6 x 8.3 cm.\nUnkoloriert.\nOben rechts Blattnummerierung (Graphitstift): \"128\".",
      "http://api.knora.org/ontology/knora-api/simple/v2#arkUrl": {
        "@type": "http://www.w3.org/2001/XMLSchema#anyURI",
        "@value": "http://0.0.0.0:3336/ark:/72163/1/0803/23427e5761032"
      },
      "http://api.knora.org/ontology/knora-api/simple/v2#versionArkUrl": {
        "@type": "http://www.w3.org/2001/XMLSchema#anyURI",
        "@value": "http://0.0.0.0:3336/ark:/72163/1/0803/23427e5761032.20160302T150542Z"
      },
      "http://www.w3.org/2000/01/rdf-schema#label": "q8r"
    },
    {
      "@id": "http://rdfh.ch/0803/23cc8975d603",
      "@type": "http://0.0.0.0:3333/ontology/0803/incunabula/simple/v2#page",
      "http://0.0.0.0:3333/ontology/0803/incunabula/simple/v2#description": "Beginn Kapitel 60.\nHolzschnitt zu Kap. 60: Von Selbstgefälligkeit.\nEin alter Narr steht am Ofen und rührt in einem Topf. Gleichzeitig schaut er sich dabei in einem Handspiegel an.\n11.7 x 8.5 cm.",
      "http://api.knora.org/ontology/knora-api/simple/v2#arkUrl": {
        "@type": "http://www.w3.org/2001/XMLSchema#anyURI",
        "@value": "http://0.0.0.0:3336/ark:/72163/1/0803/23cc8975d603o"
      },
      "http://api.knora.org/ontology/knora-api/simple/v2#versionArkUrl": {
        "@type": "http://www.w3.org/2001/XMLSchema#anyURI",
        "@value": "http://0.0.0.0:3336/ark:/72163/1/0803/23cc8975d603o.20160302T150548Z"
      },
      "http://www.w3.org/2000/01/rdf-schema#label": "i4r"
    }
  ]
};

// http://localhost:3333/v2/searchextended/%20%20%20PREFIX%20knora-api%3A%20%3Chttp%3A%2F%2Fapi.knora.org%2Fontology%2Fknora-api%2Fsimple%2Fv2%23%3E%0A%0A%20%20%20CONSTRUCT%20%7B%0A%20%20%20%20%20%20%3Fcomponent%20knora-api%3AisMainResource%20true%20.%20%23%20marking%20of%20the%20component%20searched%20for%20as%20the%20main%20resource%2C%20mandatory%0A%20%20%20%20%20%20%3Fcomponent%20knora-api%3Aseqnum%20%3Fseqnum%20.%20%23%20return%20the%20sequence%20number%20in%20the%20response%0A%20%20%20%20%20%20%3Fcomponent%20knora-api%3AhasStillImageFileValue%20%3Ffile%20.%20%23%20return%20the%20StillImageFile%20in%20the%20response%0A%20%20%0A%20%20%20%20%20%20%3Fcomponent%20knora-api%3AisPartOf%20%3Chttp%3A%2F%2Frdfh.ch%2F0803%2Fc5058f3a%3E%20.%0A%20%20%20%7D%20WHERE%20%7B%0A%20%20%20%20%20%20%3Fcomponent%20a%20knora-api%3AResource%20.%20%23%20explicit%20type%20annotation%20for%20the%20component%20searched%20for%2C%20mandatory%0A%20%20%20%20%20%20%3Fcomponent%20a%20knora-api%3AStillImageRepresentation%20.%20%23%20additional%20restriction%20of%20the%20type%20of%20component%2C%20optional%0A%0A%20%20%20%20%20%20%3Fcomponent%20knora-api%3AisPartOf%20%3Chttp%3A%2F%2Frdfh.ch%2F0803%2Fc5058f3a%3E%20.%20%23%20component%20relates%20to%20compound%20resource%20via%20this%20property%0A%20%20%20%20%20%20knora-api%3AisPartOf%20knora-api%3AobjectType%20knora-api%3AResource%20.%20%23%20type%20annotation%20for%20linking%20property%2C%20mandatory%0A%20%20%20%20%20%20%3Chttp%3A%2F%2Frdfh.ch%2Fc5058f3a%3E%20a%20knora-api%3AResource%20.%20%23%20type%20annotation%20for%20compound%20resource%2C%20mandatory%0A%0A%20%20%20%20%20%20%3Fcomponent%20knora-api%3Aseqnum%20%3Fseqnum%20.%20%23%20component%20must%20have%20a%20sequence%20number%2C%20no%20further%20restrictions%20given%0A%20%20%20%20%20%20knora-api%3Aseqnum%20knora-api%3AobjectType%20xsd%3Ainteger%20.%20%23%20type%20annotation%20for%20the%20value%20property%2C%20mandatory%0A%20%20%20%20%20%20%3Fseqnum%20a%20xsd%3Ainteger%20.%20%23%20type%20annotation%20for%20the%20sequence%20number%2C%20mandatory%0A%0A%20%20%20%20%20%20%3Fcomponent%20knora-api%3AhasStillImageFileValue%20%3Ffile%20.%20%23%20component%20must%20have%20a%20StillImageFile%2C%20no%20further%20restrictions%20given%0A%20%20%20%20%20%20knora-api%3AhasStillImageFileValue%20knora-api%3AobjectType%20knora-api%3AFile%20.%20%23%20type%20annotation%20for%20the%20value%20property%2C%20mandatory%0A%20%20%20%20%20%20%3Ffile%20a%20knora-api%3AFile%20.%20%23%20type%20annotation%20for%20the%20StillImageFile%2C%20mandatory%0A%20%20%20%7D%0A%20%20%20ORDER%20BY%20ASC(%3Fseqnum)%20%23%20order%20by%20sequence%20number%2C%20ascending%0A%20%20%20OFFSET%200%20%23get%20first%20page%20of%20results
let pagesOfZeitgloecklein: ApiV2WithValueObjects.ResourcesSequence = {
  "@graph": [
    {
      "@id": "http://rdfh.ch/0803/8a0b1e75",
      "@type": "http://0.0.0.0:3333/ontology/0803/incunabula/v2#page",
      "http://0.0.0.0:3333/ontology/0803/incunabula/v2#partOfValue": {
        "@id": "http://rdfh.ch/0803/8a0b1e75/values/ac9ddbf4-62a7-4cdc-b530-16cbbaa265bf",
        "@type": "http://api.knora.org/ontology/knora-api/v2#LinkValue",
        "http://api.knora.org/ontology/knora-api/v2#attachedToUser": {
          "@id": "http://rdfh.ch/users/91e19f1e01"
        },
        "http://api.knora.org/ontology/knora-api/v2#hasPermissions": "CR knora-admin:Creator|V knora-admin:UnknownUser,knora-admin:KnownUser,knora-admin:ProjectMember",
        "http://api.knora.org/ontology/knora-api/v2#linkValueHasTarget": {
          "@id": "http://rdfh.ch/0803/c5058f3a",
          "@type": "http://0.0.0.0:3333/ontology/0803/incunabula/v2#book",
          "http://api.knora.org/ontology/knora-api/v2#arkUrl": {
            "@type": "http://www.w3.org/2001/XMLSchema#anyURI",
            "@value": "http://0.0.0.0:3336/ark:/72163/1/0803/c5058f3a5"
          },
          "http://api.knora.org/ontology/knora-api/v2#attachedToProject": {
            "@id": "http://rdfh.ch/projects/0803"
          },
          "http://api.knora.org/ontology/knora-api/v2#attachedToUser": {
            "@id": "http://rdfh.ch/users/91e19f1e01"
          },
          "http://api.knora.org/ontology/knora-api/v2#creationDate": {
            "@type": "http://www.w3.org/2001/XMLSchema#dateTimeStamp",
            "@value": "2016-03-02T15:05:10Z"
          },
<<<<<<< HEAD
          "http://api.knora.org/ontology/knora-api/v2#hasPermissions": "CR knora-admin:Creator|M knora-admin:ProjectMember|V knora-admin:KnownUser|RV knora-admin:UnknownUser",
=======
          "http://api.knora.org/ontology/knora-api/v2#hasPermissions": "CR knora-base:Creator|M knora-base:ProjectMember|V knora-base:KnownUser|RV knora-base:UnknownUser",
          "http://api.knora.org/ontology/knora-api/v2#userHasPermission": "RV",
          "http://api.knora.org/ontology/knora-api/v2#versionArkUrl": {
            "@type": "http://www.w3.org/2001/XMLSchema#anyURI",
            "@value": "http://0.0.0.0:3336/ark:/72163/1/0803/c5058f3a5.20160302T150510Z"
          },
>>>>>>> 30321b80
          "http://www.w3.org/2000/01/rdf-schema#label": "Zeitglöcklein des Lebens und Leidens Christi"
        },
        "http://api.knora.org/ontology/knora-api/v2#userHasPermission": "V",
        "http://api.knora.org/ontology/knora-api/v2#valueCreationDate": {
          "@type": "http://www.w3.org/2001/XMLSchema#dateTimeStamp",
          "@value": "2016-03-02T15:05:10Z"
        }
      },
      "http://0.0.0.0:3333/ontology/0803/incunabula/v2#seqnum": {
        "@id": "http://rdfh.ch/0803/8a0b1e75/values/e71e39e902",
        "@type": "http://api.knora.org/ontology/knora-api/v2#IntValue",
        "http://api.knora.org/ontology/knora-api/v2#attachedToUser": {
          "@id": "http://rdfh.ch/users/91e19f1e01"
        },
<<<<<<< HEAD
        "http://api.knora.org/ontology/knora-api/v2#hasPermissions": "CR knora-admin:Creator|V knora-admin:UnknownUser,knora-admin:KnownUser,knora-admin:ProjectMember",
        "http://api.knora.org/ontology/knora-api/v2#intValueAsInt": 1
=======
        "http://api.knora.org/ontology/knora-api/v2#hasPermissions": "CR knora-base:Creator|V knora-base:UnknownUser,knora-base:KnownUser,knora-base:ProjectMember",
        "http://api.knora.org/ontology/knora-api/v2#intValueAsInt": 1,
        "http://api.knora.org/ontology/knora-api/v2#userHasPermission": "V",
        "http://api.knora.org/ontology/knora-api/v2#valueCreationDate": {
          "@type": "http://www.w3.org/2001/XMLSchema#dateTimeStamp",
          "@value": "2016-03-02T15:05:10Z"
        }
      },
      "http://api.knora.org/ontology/knora-api/v2#arkUrl": {
        "@type": "http://www.w3.org/2001/XMLSchema#anyURI",
        "@value": "http://0.0.0.0:3336/ark:/72163/1/0803/8a0b1e75i"
>>>>>>> 30321b80
      },
      "http://api.knora.org/ontology/knora-api/v2#attachedToProject": {
        "@id": "http://rdfh.ch/projects/0803"
      },
      "http://api.knora.org/ontology/knora-api/v2#attachedToUser": {
        "@id": "http://rdfh.ch/users/91e19f1e01"
      },
      "http://api.knora.org/ontology/knora-api/v2#creationDate": {
        "@type": "http://www.w3.org/2001/XMLSchema#dateTimeStamp",
        "@value": "2016-03-02T15:05:10Z"
      },
<<<<<<< HEAD
      "http://api.knora.org/ontology/knora-api/v2#hasPermissions": "CR knora-admin:Creator|M knora-admin:ProjectMember|V knora-admin:KnownUser|RV knora-admin:UnknownUser",
      "http://api.knora.org/ontology/knora-api/v2#hasStillImageFileValue": [
        {
          "@id": "http://rdfh.ch/8a0b1e75/values/7e4ba672",
          "@type": "http://api.knora.org/ontology/knora-api/v2#StillImageFileValue",
          "http://api.knora.org/ontology/knora-api/v2#attachedToUser": {
            "@id": "http://rdfh.ch/users/91e19f1e01"
          },
          "http://api.knora.org/ontology/knora-api/v2#fileValueAsUrl": {
            "@type": "http://www.w3.org/2001/XMLSchema#anyURI",
            "@value": "http://localhost:1024/knora/incunabula_0000000002.jp2/full/2613,3505/0/default.jpg"
          },
          "http://api.knora.org/ontology/knora-api/v2#fileValueHasFilename": "incunabula_0000000002.jp2",
          "http://api.knora.org/ontology/knora-api/v2#hasPermissions": "CR knora-admin:Creator|M knora-admin:ProjectMember|V knora-admin:KnownUser|RV knora-admin:UnknownUser",
          "http://api.knora.org/ontology/knora-api/v2#stillImageFileValueHasDimX": 2613,
          "http://api.knora.org/ontology/knora-api/v2#stillImageFileValueHasDimY": 3505,
          "http://api.knora.org/ontology/knora-api/v2#stillImageFileValueHasIIIFBaseUrl": {
            "@type": "http://www.w3.org/2001/XMLSchema#anyURI",
            "@value": "http://localhost:1024/knora"
          }
        },
        {
          "@id": "http://rdfh.ch/8a0b1e75/values/bf255339",
          "@type": "http://api.knora.org/ontology/knora-api/v2#StillImageFileValue",
          "http://api.knora.org/ontology/knora-api/v2#attachedToUser": {
            "@id": "http://rdfh.ch/users/91e19f1e01"
          },
          "http://api.knora.org/ontology/knora-api/v2#fileValueAsUrl": {
            "@type": "http://www.w3.org/2001/XMLSchema#anyURI",
            "@value": "http://localhost:1024/knora/incunabula_0000000002.jpg/full/95,128/0/default.jpg"
          },
          "http://api.knora.org/ontology/knora-api/v2#fileValueHasFilename": "incunabula_0000000002.jpg",
          "http://api.knora.org/ontology/knora-api/v2#hasPermissions": "CR knora-admin:Creator|M knora-admin:ProjectMember|V knora-admin:KnownUser|RV knora-admin:UnknownUser",
          "http://api.knora.org/ontology/knora-api/v2#stillImageFileValueHasDimX": 95,
          "http://api.knora.org/ontology/knora-api/v2#stillImageFileValueHasDimY": 128,
          "http://api.knora.org/ontology/knora-api/v2#stillImageFileValueHasIIIFBaseUrl": {
            "@type": "http://www.w3.org/2001/XMLSchema#anyURI",
            "@value": "http://localhost:1024/knora"
          }
=======
      "http://api.knora.org/ontology/knora-api/v2#hasPermissions": "CR knora-base:Creator|M knora-base:ProjectMember|V knora-base:KnownUser|RV knora-base:UnknownUser",
      "http://api.knora.org/ontology/knora-api/v2#hasStillImageFileValue": {
        "@id": "http://rdfh.ch/0803/8a0b1e75/values/7e4ba672",
        "@type": "http://api.knora.org/ontology/knora-api/v2#StillImageFileValue",
        "http://api.knora.org/ontology/knora-api/v2#attachedToUser": {
          "@id": "http://rdfh.ch/users/91e19f1e01"
        },
        "http://api.knora.org/ontology/knora-api/v2#fileValueAsUrl": {
          "@type": "http://www.w3.org/2001/XMLSchema#anyURI",
          "@value": "http://0.0.0.0:1024/0803/incunabula_0000000002.jp2/full/2613,3505/0/default.jpg"
        },
        "http://api.knora.org/ontology/knora-api/v2#fileValueHasFilename": "incunabula_0000000002.jp2",
        "http://api.knora.org/ontology/knora-api/v2#hasPermissions": "CR knora-base:Creator|M knora-base:ProjectMember|V knora-base:KnownUser|RV knora-base:UnknownUser",
        "http://api.knora.org/ontology/knora-api/v2#stillImageFileValueHasDimX": 2613,
        "http://api.knora.org/ontology/knora-api/v2#stillImageFileValueHasDimY": 3505,
        "http://api.knora.org/ontology/knora-api/v2#stillImageFileValueHasIIIFBaseUrl": {
          "@type": "http://www.w3.org/2001/XMLSchema#anyURI",
          "@value": "http://0.0.0.0:1024/0803"
        },
        "http://api.knora.org/ontology/knora-api/v2#userHasPermission": "RV",
        "http://api.knora.org/ontology/knora-api/v2#valueCreationDate": {
          "@type": "http://www.w3.org/2001/XMLSchema#dateTimeStamp",
          "@value": "2012-11-21T16:49:36Z"
>>>>>>> 30321b80
        }
      },
      "http://api.knora.org/ontology/knora-api/v2#userHasPermission": "RV",
      "http://api.knora.org/ontology/knora-api/v2#versionArkUrl": {
        "@type": "http://www.w3.org/2001/XMLSchema#anyURI",
        "@value": "http://0.0.0.0:3336/ark:/72163/1/0803/8a0b1e75i.20160302T150510Z"
      },
      "http://www.w3.org/2000/01/rdf-schema#label": "a1r, Titelblatt"
    },
    {
      "@id": "http://rdfh.ch/0803/4f11adaf",
      "@type": "http://0.0.0.0:3333/ontology/0803/incunabula/v2#page",
      "http://0.0.0.0:3333/ontology/0803/incunabula/v2#partOfValue": {
        "@id": "http://rdfh.ch/0803/4f11adaf/values/0490c077-a754-460b-9633-c78bfe97c784",
        "@type": "http://api.knora.org/ontology/knora-api/v2#LinkValue",
        "http://api.knora.org/ontology/knora-api/v2#attachedToUser": {
          "@id": "http://rdfh.ch/users/91e19f1e01"
        },
        "http://api.knora.org/ontology/knora-api/v2#hasPermissions": "CR knora-admin:Creator|V knora-admin:UnknownUser,knora-admin:KnownUser,knora-admin:ProjectMember",
        "http://api.knora.org/ontology/knora-api/v2#linkValueHasTarget": {
          "@id": "http://rdfh.ch/0803/c5058f3a",
          "@type": "http://0.0.0.0:3333/ontology/0803/incunabula/v2#book",
          "http://api.knora.org/ontology/knora-api/v2#arkUrl": {
            "@type": "http://www.w3.org/2001/XMLSchema#anyURI",
            "@value": "http://0.0.0.0:3336/ark:/72163/1/0803/c5058f3a5"
          },
          "http://api.knora.org/ontology/knora-api/v2#attachedToProject": {
            "@id": "http://rdfh.ch/projects/0803"
          },
          "http://api.knora.org/ontology/knora-api/v2#attachedToUser": {
            "@id": "http://rdfh.ch/users/91e19f1e01"
          },
          "http://api.knora.org/ontology/knora-api/v2#creationDate": {
            "@type": "http://www.w3.org/2001/XMLSchema#dateTimeStamp",
            "@value": "2016-03-02T15:05:10Z"
          },
<<<<<<< HEAD
          "http://api.knora.org/ontology/knora-api/v2#hasPermissions": "CR knora-admin:Creator|M knora-admin:ProjectMember|V knora-admin:KnownUser|RV knora-admin:UnknownUser",
=======
          "http://api.knora.org/ontology/knora-api/v2#hasPermissions": "CR knora-base:Creator|M knora-base:ProjectMember|V knora-base:KnownUser|RV knora-base:UnknownUser",
          "http://api.knora.org/ontology/knora-api/v2#userHasPermission": "RV",
          "http://api.knora.org/ontology/knora-api/v2#versionArkUrl": {
            "@type": "http://www.w3.org/2001/XMLSchema#anyURI",
            "@value": "http://0.0.0.0:3336/ark:/72163/1/0803/c5058f3a5.20160302T150510Z"
          },
>>>>>>> 30321b80
          "http://www.w3.org/2000/01/rdf-schema#label": "Zeitglöcklein des Lebens und Leidens Christi"
        },
        "http://api.knora.org/ontology/knora-api/v2#userHasPermission": "V",
        "http://api.knora.org/ontology/knora-api/v2#valueCreationDate": {
          "@type": "http://www.w3.org/2001/XMLSchema#dateTimeStamp",
          "@value": "2016-03-02T15:05:10Z"
        }
      },
      "http://0.0.0.0:3333/ontology/0803/incunabula/v2#seqnum": {
        "@id": "http://rdfh.ch/0803/4f11adaf/values/f3c585ce03",
        "@type": "http://api.knora.org/ontology/knora-api/v2#IntValue",
        "http://api.knora.org/ontology/knora-api/v2#attachedToUser": {
          "@id": "http://rdfh.ch/users/91e19f1e01"
        },
<<<<<<< HEAD
        "http://api.knora.org/ontology/knora-api/v2#hasPermissions": "CR knora-admin:Creator|V knora-admin:UnknownUser,knora-admin:KnownUser,knora-admin:ProjectMember",
        "http://api.knora.org/ontology/knora-api/v2#intValueAsInt": 2
=======
        "http://api.knora.org/ontology/knora-api/v2#hasPermissions": "CR knora-base:Creator|V knora-base:UnknownUser,knora-base:KnownUser,knora-base:ProjectMember",
        "http://api.knora.org/ontology/knora-api/v2#intValueAsInt": 2,
        "http://api.knora.org/ontology/knora-api/v2#userHasPermission": "V",
        "http://api.knora.org/ontology/knora-api/v2#valueCreationDate": {
          "@type": "http://www.w3.org/2001/XMLSchema#dateTimeStamp",
          "@value": "2016-03-02T15:05:10Z"
        }
      },
      "http://api.knora.org/ontology/knora-api/v2#arkUrl": {
        "@type": "http://www.w3.org/2001/XMLSchema#anyURI",
        "@value": "http://0.0.0.0:3336/ark:/72163/1/0803/4f11adafd"
>>>>>>> 30321b80
      },
      "http://api.knora.org/ontology/knora-api/v2#attachedToProject": {
        "@id": "http://rdfh.ch/projects/0803"
      },
      "http://api.knora.org/ontology/knora-api/v2#attachedToUser": {
        "@id": "http://rdfh.ch/users/91e19f1e01"
      },
      "http://api.knora.org/ontology/knora-api/v2#creationDate": {
        "@type": "http://www.w3.org/2001/XMLSchema#dateTimeStamp",
        "@value": "2016-03-02T15:05:10Z"
      },
<<<<<<< HEAD
      "http://api.knora.org/ontology/knora-api/v2#hasPermissions": "CR knora-admin:Creator|M knora-admin:ProjectMember|V knora-admin:KnownUser|RV knora-admin:UnknownUser",
      "http://api.knora.org/ontology/knora-api/v2#hasStillImageFileValue": [
        {
          "@id": "http://rdfh.ch/4f11adaf/values/3d71f9ab",
          "@type": "http://api.knora.org/ontology/knora-api/v2#StillImageFileValue",
          "http://api.knora.org/ontology/knora-api/v2#attachedToUser": {
            "@id": "http://rdfh.ch/users/91e19f1e01"
          },
          "http://api.knora.org/ontology/knora-api/v2#fileValueAsUrl": {
            "@type": "http://www.w3.org/2001/XMLSchema#anyURI",
            "@value": "http://localhost:1024/knora/incunabula_0000000003.jpg/full/81,128/0/default.jpg"
          },
          "http://api.knora.org/ontology/knora-api/v2#fileValueHasFilename": "incunabula_0000000003.jpg",
          "http://api.knora.org/ontology/knora-api/v2#hasPermissions": "CR knora-admin:Creator|M knora-admin:ProjectMember|V knora-admin:KnownUser|RV knora-admin:UnknownUser",
          "http://api.knora.org/ontology/knora-api/v2#stillImageFileValueHasDimX": 81,
          "http://api.knora.org/ontology/knora-api/v2#stillImageFileValueHasDimY": 128,
          "http://api.knora.org/ontology/knora-api/v2#stillImageFileValueHasIIIFBaseUrl": {
            "@type": "http://www.w3.org/2001/XMLSchema#anyURI",
            "@value": "http://localhost:1024/knora"
          }
        },
        {
          "@id": "http://rdfh.ch/4f11adaf/values/fc964ce5",
          "@type": "http://api.knora.org/ontology/knora-api/v2#StillImageFileValue",
          "http://api.knora.org/ontology/knora-api/v2#attachedToUser": {
            "@id": "http://rdfh.ch/users/91e19f1e01"
          },
          "http://api.knora.org/ontology/knora-api/v2#fileValueAsUrl": {
            "@type": "http://www.w3.org/2001/XMLSchema#anyURI",
            "@value": "http://localhost:1024/knora/incunabula_0000000003.jp2/full/1870,2937/0/default.jpg"
          },
          "http://api.knora.org/ontology/knora-api/v2#fileValueHasFilename": "incunabula_0000000003.jp2",
          "http://api.knora.org/ontology/knora-api/v2#hasPermissions": "CR knora-admin:Creator|M knora-admin:ProjectMember|V knora-admin:KnownUser|RV knora-admin:UnknownUser",
          "http://api.knora.org/ontology/knora-api/v2#stillImageFileValueHasDimX": 1870,
          "http://api.knora.org/ontology/knora-api/v2#stillImageFileValueHasDimY": 2937,
          "http://api.knora.org/ontology/knora-api/v2#stillImageFileValueHasIIIFBaseUrl": {
            "@type": "http://www.w3.org/2001/XMLSchema#anyURI",
            "@value": "http://localhost:1024/knora"
          }
=======
      "http://api.knora.org/ontology/knora-api/v2#hasPermissions": "CR knora-base:Creator|M knora-base:ProjectMember|V knora-base:KnownUser|RV knora-base:UnknownUser",
      "http://api.knora.org/ontology/knora-api/v2#hasStillImageFileValue": {
        "@id": "http://rdfh.ch/0803/4f11adaf/values/fc964ce5",
        "@type": "http://api.knora.org/ontology/knora-api/v2#StillImageFileValue",
        "http://api.knora.org/ontology/knora-api/v2#attachedToUser": {
          "@id": "http://rdfh.ch/users/91e19f1e01"
        },
        "http://api.knora.org/ontology/knora-api/v2#fileValueAsUrl": {
          "@type": "http://www.w3.org/2001/XMLSchema#anyURI",
          "@value": "http://0.0.0.0:1024/0803/incunabula_0000000003.jp2/full/1870,2937/0/default.jpg"
        },
        "http://api.knora.org/ontology/knora-api/v2#fileValueHasFilename": "incunabula_0000000003.jp2",
        "http://api.knora.org/ontology/knora-api/v2#hasPermissions": "CR knora-base:Creator|M knora-base:ProjectMember|V knora-base:KnownUser|RV knora-base:UnknownUser",
        "http://api.knora.org/ontology/knora-api/v2#stillImageFileValueHasDimX": 1870,
        "http://api.knora.org/ontology/knora-api/v2#stillImageFileValueHasDimY": 2937,
        "http://api.knora.org/ontology/knora-api/v2#stillImageFileValueHasIIIFBaseUrl": {
          "@type": "http://www.w3.org/2001/XMLSchema#anyURI",
          "@value": "http://0.0.0.0:1024/0803"
        },
        "http://api.knora.org/ontology/knora-api/v2#userHasPermission": "RV",
        "http://api.knora.org/ontology/knora-api/v2#valueCreationDate": {
          "@type": "http://www.w3.org/2001/XMLSchema#dateTimeStamp",
          "@value": "2012-11-21T16:49:36Z"
>>>>>>> 30321b80
        }
      },
      "http://api.knora.org/ontology/knora-api/v2#userHasPermission": "RV",
      "http://api.knora.org/ontology/knora-api/v2#versionArkUrl": {
        "@type": "http://www.w3.org/2001/XMLSchema#anyURI",
        "@value": "http://0.0.0.0:3336/ark:/72163/1/0803/4f11adafd.20160302T150510Z"
      },
      "http://www.w3.org/2000/01/rdf-schema#label": "a1v, Titelblatt, Rückseite"
    },
    {
      "@id": "http://rdfh.ch/0803/14173cea",
      "@type": "http://0.0.0.0:3333/ontology/0803/incunabula/v2#page",
      "http://0.0.0.0:3333/ontology/0803/incunabula/v2#partOfValue": {
        "@id": "http://rdfh.ch/0803/14173cea/values/31f0ac77-4966-4eda-b004-d1142a2b84c2",
        "@type": "http://api.knora.org/ontology/knora-api/v2#LinkValue",
        "http://api.knora.org/ontology/knora-api/v2#attachedToUser": {
          "@id": "http://rdfh.ch/users/91e19f1e01"
        },
        "http://api.knora.org/ontology/knora-api/v2#hasPermissions": "CR knora-admin:Creator|V knora-admin:UnknownUser,knora-admin:KnownUser,knora-admin:ProjectMember",
        "http://api.knora.org/ontology/knora-api/v2#linkValueHasTarget": {
          "@id": "http://rdfh.ch/0803/c5058f3a",
          "@type": "http://0.0.0.0:3333/ontology/0803/incunabula/v2#book",
          "http://api.knora.org/ontology/knora-api/v2#arkUrl": {
            "@type": "http://www.w3.org/2001/XMLSchema#anyURI",
            "@value": "http://0.0.0.0:3336/ark:/72163/1/0803/c5058f3a5"
          },
          "http://api.knora.org/ontology/knora-api/v2#attachedToProject": {
            "@id": "http://rdfh.ch/projects/0803"
          },
          "http://api.knora.org/ontology/knora-api/v2#attachedToUser": {
            "@id": "http://rdfh.ch/users/91e19f1e01"
          },
          "http://api.knora.org/ontology/knora-api/v2#creationDate": {
            "@type": "http://www.w3.org/2001/XMLSchema#dateTimeStamp",
            "@value": "2016-03-02T15:05:10Z"
          },
<<<<<<< HEAD
          "http://api.knora.org/ontology/knora-api/v2#hasPermissions": "CR knora-admin:Creator|M knora-admin:ProjectMember|V knora-admin:KnownUser|RV knora-admin:UnknownUser",
=======
          "http://api.knora.org/ontology/knora-api/v2#hasPermissions": "CR knora-base:Creator|M knora-base:ProjectMember|V knora-base:KnownUser|RV knora-base:UnknownUser",
          "http://api.knora.org/ontology/knora-api/v2#userHasPermission": "RV",
          "http://api.knora.org/ontology/knora-api/v2#versionArkUrl": {
            "@type": "http://www.w3.org/2001/XMLSchema#anyURI",
            "@value": "http://0.0.0.0:3336/ark:/72163/1/0803/c5058f3a5.20160302T150510Z"
          },
>>>>>>> 30321b80
          "http://www.w3.org/2000/01/rdf-schema#label": "Zeitglöcklein des Lebens und Leidens Christi"
        },
        "http://api.knora.org/ontology/knora-api/v2#userHasPermission": "V",
        "http://api.knora.org/ontology/knora-api/v2#valueCreationDate": {
          "@type": "http://www.w3.org/2001/XMLSchema#dateTimeStamp",
          "@value": "2016-03-02T15:05:10Z"
        }
      },
      "http://0.0.0.0:3333/ontology/0803/incunabula/v2#seqnum": {
        "@id": "http://rdfh.ch/0803/14173cea/values/ff6cd2b304",
        "@type": "http://api.knora.org/ontology/knora-api/v2#IntValue",
        "http://api.knora.org/ontology/knora-api/v2#attachedToUser": {
          "@id": "http://rdfh.ch/users/91e19f1e01"
        },
<<<<<<< HEAD
        "http://api.knora.org/ontology/knora-api/v2#hasPermissions": "CR knora-admin:Creator|V knora-admin:UnknownUser,knora-admin:KnownUser,knora-admin:ProjectMember",
        "http://api.knora.org/ontology/knora-api/v2#intValueAsInt": 3
=======
        "http://api.knora.org/ontology/knora-api/v2#hasPermissions": "CR knora-base:Creator|V knora-base:UnknownUser,knora-base:KnownUser,knora-base:ProjectMember",
        "http://api.knora.org/ontology/knora-api/v2#intValueAsInt": 3,
        "http://api.knora.org/ontology/knora-api/v2#userHasPermission": "V",
        "http://api.knora.org/ontology/knora-api/v2#valueCreationDate": {
          "@type": "http://www.w3.org/2001/XMLSchema#dateTimeStamp",
          "@value": "2016-03-02T15:05:10Z"
        }
      },
      "http://api.knora.org/ontology/knora-api/v2#arkUrl": {
        "@type": "http://www.w3.org/2001/XMLSchema#anyURI",
        "@value": "http://0.0.0.0:3336/ark:/72163/1/0803/14173cea9"
>>>>>>> 30321b80
      },
      "http://api.knora.org/ontology/knora-api/v2#attachedToProject": {
        "@id": "http://rdfh.ch/projects/0803"
      },
      "http://api.knora.org/ontology/knora-api/v2#attachedToUser": {
        "@id": "http://rdfh.ch/users/91e19f1e01"
      },
      "http://api.knora.org/ontology/knora-api/v2#creationDate": {
        "@type": "http://www.w3.org/2001/XMLSchema#dateTimeStamp",
        "@value": "2016-03-02T15:05:10Z"
      },
<<<<<<< HEAD
      "http://api.knora.org/ontology/knora-api/v2#hasPermissions": "CR knora-admin:Creator|M knora-admin:ProjectMember|V knora-admin:KnownUser|RV knora-admin:UnknownUser",
      "http://api.knora.org/ontology/knora-api/v2#hasStillImageFileValue": [
        {
          "@id": "http://rdfh.ch/14173cea/values/7ae2f25701",
          "@type": "http://api.knora.org/ontology/knora-api/v2#StillImageFileValue",
          "http://api.knora.org/ontology/knora-api/v2#attachedToUser": {
            "@id": "http://rdfh.ch/users/91e19f1e01"
          },
          "http://api.knora.org/ontology/knora-api/v2#fileValueAsUrl": {
            "@type": "http://www.w3.org/2001/XMLSchema#anyURI",
            "@value": "http://localhost:1024/knora/incunabula_0000000004.jp2/full/2033,2835/0/default.jpg"
          },
          "http://api.knora.org/ontology/knora-api/v2#fileValueHasFilename": "incunabula_0000000004.jp2",
          "http://api.knora.org/ontology/knora-api/v2#hasPermissions": "CR knora-admin:Creator|M knora-admin:ProjectMember|V knora-admin:KnownUser|RV knora-admin:UnknownUser",
          "http://api.knora.org/ontology/knora-api/v2#stillImageFileValueHasDimX": 2033,
          "http://api.knora.org/ontology/knora-api/v2#stillImageFileValueHasDimY": 2835,
          "http://api.knora.org/ontology/knora-api/v2#stillImageFileValueHasIIIFBaseUrl": {
            "@type": "http://www.w3.org/2001/XMLSchema#anyURI",
            "@value": "http://localhost:1024/knora"
          }
        },
        {
          "@id": "http://rdfh.ch/14173cea/values/bbbc9f1e01",
          "@type": "http://api.knora.org/ontology/knora-api/v2#StillImageFileValue",
          "http://api.knora.org/ontology/knora-api/v2#attachedToUser": {
            "@id": "http://rdfh.ch/users/91e19f1e01"
          },
          "http://api.knora.org/ontology/knora-api/v2#fileValueAsUrl": {
            "@type": "http://www.w3.org/2001/XMLSchema#anyURI",
            "@value": "http://localhost:1024/knora/incunabula_0000000004.jpg/full/91,128/0/default.jpg"
          },
          "http://api.knora.org/ontology/knora-api/v2#fileValueHasFilename": "incunabula_0000000004.jpg",
          "http://api.knora.org/ontology/knora-api/v2#hasPermissions": "CR knora-admin:Creator|M knora-admin:ProjectMember|V knora-admin:KnownUser|RV knora-admin:UnknownUser",
          "http://api.knora.org/ontology/knora-api/v2#stillImageFileValueHasDimX": 91,
          "http://api.knora.org/ontology/knora-api/v2#stillImageFileValueHasDimY": 128,
          "http://api.knora.org/ontology/knora-api/v2#stillImageFileValueHasIIIFBaseUrl": {
            "@type": "http://www.w3.org/2001/XMLSchema#anyURI",
            "@value": "http://localhost:1024/knora"
          }
=======
      "http://api.knora.org/ontology/knora-api/v2#hasPermissions": "CR knora-base:Creator|M knora-base:ProjectMember|V knora-base:KnownUser|RV knora-base:UnknownUser",
      "http://api.knora.org/ontology/knora-api/v2#hasStillImageFileValue": {
        "@id": "http://rdfh.ch/0803/14173cea/values/7ae2f25701",
        "@type": "http://api.knora.org/ontology/knora-api/v2#StillImageFileValue",
        "http://api.knora.org/ontology/knora-api/v2#attachedToUser": {
          "@id": "http://rdfh.ch/users/91e19f1e01"
        },
        "http://api.knora.org/ontology/knora-api/v2#fileValueAsUrl": {
          "@type": "http://www.w3.org/2001/XMLSchema#anyURI",
          "@value": "http://0.0.0.0:1024/0803/incunabula_0000000004.jp2/full/2033,2835/0/default.jpg"
        },
        "http://api.knora.org/ontology/knora-api/v2#fileValueHasFilename": "incunabula_0000000004.jp2",
        "http://api.knora.org/ontology/knora-api/v2#hasPermissions": "CR knora-base:Creator|M knora-base:ProjectMember|V knora-base:KnownUser|RV knora-base:UnknownUser",
        "http://api.knora.org/ontology/knora-api/v2#stillImageFileValueHasDimX": 2033,
        "http://api.knora.org/ontology/knora-api/v2#stillImageFileValueHasDimY": 2835,
        "http://api.knora.org/ontology/knora-api/v2#stillImageFileValueHasIIIFBaseUrl": {
          "@type": "http://www.w3.org/2001/XMLSchema#anyURI",
          "@value": "http://0.0.0.0:1024/0803"
        },
        "http://api.knora.org/ontology/knora-api/v2#userHasPermission": "RV",
        "http://api.knora.org/ontology/knora-api/v2#valueCreationDate": {
          "@type": "http://www.w3.org/2001/XMLSchema#dateTimeStamp",
          "@value": "2012-11-21T16:49:36Z"
>>>>>>> 30321b80
        }
      },
      "http://api.knora.org/ontology/knora-api/v2#userHasPermission": "RV",
      "http://api.knora.org/ontology/knora-api/v2#versionArkUrl": {
        "@type": "http://www.w3.org/2001/XMLSchema#anyURI",
        "@value": "http://0.0.0.0:3336/ark:/72163/1/0803/14173cea9.20160302T150510Z"
      },
      "http://www.w3.org/2000/01/rdf-schema#label": "a2r"
    },
    {
      "@id": "http://rdfh.ch/0803/d91ccb2401",
      "@type": "http://0.0.0.0:3333/ontology/0803/incunabula/v2#page",
      "http://0.0.0.0:3333/ontology/0803/incunabula/v2#partOfValue": {
        "@id": "http://rdfh.ch/0803/d91ccb2401/values/e62f9d58-fe66-468e-ba59-13ea81ef0ebb",
        "@type": "http://api.knora.org/ontology/knora-api/v2#LinkValue",
        "http://api.knora.org/ontology/knora-api/v2#attachedToUser": {
          "@id": "http://rdfh.ch/users/91e19f1e01"
        },
        "http://api.knora.org/ontology/knora-api/v2#hasPermissions": "CR knora-admin:Creator|V knora-admin:UnknownUser,knora-admin:KnownUser,knora-admin:ProjectMember",
        "http://api.knora.org/ontology/knora-api/v2#linkValueHasTarget": {
          "@id": "http://rdfh.ch/0803/c5058f3a",
          "@type": "http://0.0.0.0:3333/ontology/0803/incunabula/v2#book",
          "http://api.knora.org/ontology/knora-api/v2#arkUrl": {
            "@type": "http://www.w3.org/2001/XMLSchema#anyURI",
            "@value": "http://0.0.0.0:3336/ark:/72163/1/0803/c5058f3a5"
          },
          "http://api.knora.org/ontology/knora-api/v2#attachedToProject": {
            "@id": "http://rdfh.ch/projects/0803"
          },
          "http://api.knora.org/ontology/knora-api/v2#attachedToUser": {
            "@id": "http://rdfh.ch/users/91e19f1e01"
          },
          "http://api.knora.org/ontology/knora-api/v2#creationDate": {
            "@type": "http://www.w3.org/2001/XMLSchema#dateTimeStamp",
            "@value": "2016-03-02T15:05:10Z"
          },
<<<<<<< HEAD
          "http://api.knora.org/ontology/knora-api/v2#hasPermissions": "CR knora-admin:Creator|M knora-admin:ProjectMember|V knora-admin:KnownUser|RV knora-admin:UnknownUser",
=======
          "http://api.knora.org/ontology/knora-api/v2#hasPermissions": "CR knora-base:Creator|M knora-base:ProjectMember|V knora-base:KnownUser|RV knora-base:UnknownUser",
          "http://api.knora.org/ontology/knora-api/v2#userHasPermission": "RV",
          "http://api.knora.org/ontology/knora-api/v2#versionArkUrl": {
            "@type": "http://www.w3.org/2001/XMLSchema#anyURI",
            "@value": "http://0.0.0.0:3336/ark:/72163/1/0803/c5058f3a5.20160302T150510Z"
          },
>>>>>>> 30321b80
          "http://www.w3.org/2000/01/rdf-schema#label": "Zeitglöcklein des Lebens und Leidens Christi"
        },
        "http://api.knora.org/ontology/knora-api/v2#userHasPermission": "V",
        "http://api.knora.org/ontology/knora-api/v2#valueCreationDate": {
          "@type": "http://www.w3.org/2001/XMLSchema#dateTimeStamp",
          "@value": "2016-03-02T15:05:10Z"
        }
      },
      "http://0.0.0.0:3333/ontology/0803/incunabula/v2#seqnum": {
        "@id": "http://rdfh.ch/0803/d91ccb2401/values/0b141f9905",
        "@type": "http://api.knora.org/ontology/knora-api/v2#IntValue",
        "http://api.knora.org/ontology/knora-api/v2#attachedToUser": {
          "@id": "http://rdfh.ch/users/91e19f1e01"
        },
<<<<<<< HEAD
        "http://api.knora.org/ontology/knora-api/v2#hasPermissions": "CR knora-admin:Creator|V knora-admin:UnknownUser,knora-admin:KnownUser,knora-admin:ProjectMember",
        "http://api.knora.org/ontology/knora-api/v2#intValueAsInt": 4
=======
        "http://api.knora.org/ontology/knora-api/v2#hasPermissions": "CR knora-base:Creator|V knora-base:UnknownUser,knora-base:KnownUser,knora-base:ProjectMember",
        "http://api.knora.org/ontology/knora-api/v2#intValueAsInt": 4,
        "http://api.knora.org/ontology/knora-api/v2#userHasPermission": "V",
        "http://api.knora.org/ontology/knora-api/v2#valueCreationDate": {
          "@type": "http://www.w3.org/2001/XMLSchema#dateTimeStamp",
          "@value": "2016-03-02T15:05:10Z"
        }
      },
      "http://api.knora.org/ontology/knora-api/v2#arkUrl": {
        "@type": "http://www.w3.org/2001/XMLSchema#anyURI",
        "@value": "http://0.0.0.0:3336/ark:/72163/1/0803/d91ccb2401I"
>>>>>>> 30321b80
      },
      "http://api.knora.org/ontology/knora-api/v2#attachedToProject": {
        "@id": "http://rdfh.ch/projects/0803"
      },
      "http://api.knora.org/ontology/knora-api/v2#attachedToUser": {
        "@id": "http://rdfh.ch/users/91e19f1e01"
      },
      "http://api.knora.org/ontology/knora-api/v2#creationDate": {
        "@type": "http://www.w3.org/2001/XMLSchema#dateTimeStamp",
        "@value": "2016-03-02T15:05:10Z"
      },
<<<<<<< HEAD
      "http://api.knora.org/ontology/knora-api/v2#hasPermissions": "CR knora-admin:Creator|M knora-admin:ProjectMember|V knora-admin:KnownUser|RV knora-admin:UnknownUser",
      "http://api.knora.org/ontology/knora-api/v2#hasStillImageFileValue": [
        {
          "@id": "http://rdfh.ch/d91ccb2401/values/3908469101",
          "@type": "http://api.knora.org/ontology/knora-api/v2#StillImageFileValue",
          "http://api.knora.org/ontology/knora-api/v2#attachedToUser": {
            "@id": "http://rdfh.ch/users/91e19f1e01"
          },
          "http://api.knora.org/ontology/knora-api/v2#fileValueAsUrl": {
            "@type": "http://www.w3.org/2001/XMLSchema#anyURI",
            "@value": "http://localhost:1024/knora/incunabula_0000000005.jpg/full/83,128/0/default.jpg"
          },
          "http://api.knora.org/ontology/knora-api/v2#fileValueHasFilename": "incunabula_0000000005.jpg",
          "http://api.knora.org/ontology/knora-api/v2#hasPermissions": "CR knora-admin:Creator|M knora-admin:ProjectMember|V knora-admin:KnownUser|RV knora-admin:UnknownUser",
          "http://api.knora.org/ontology/knora-api/v2#stillImageFileValueHasDimX": 83,
          "http://api.knora.org/ontology/knora-api/v2#stillImageFileValueHasDimY": 128,
          "http://api.knora.org/ontology/knora-api/v2#stillImageFileValueHasIIIFBaseUrl": {
            "@type": "http://www.w3.org/2001/XMLSchema#anyURI",
            "@value": "http://localhost:1024/knora"
          }
        },
        {
          "@id": "http://rdfh.ch/d91ccb2401/values/f82d99ca01",
          "@type": "http://api.knora.org/ontology/knora-api/v2#StillImageFileValue",
          "http://api.knora.org/ontology/knora-api/v2#attachedToUser": {
            "@id": "http://rdfh.ch/users/91e19f1e01"
          },
          "http://api.knora.org/ontology/knora-api/v2#fileValueAsUrl": {
            "@type": "http://www.w3.org/2001/XMLSchema#anyURI",
            "@value": "http://localhost:1024/knora/incunabula_0000000005.jp2/full/1886,2903/0/default.jpg"
          },
          "http://api.knora.org/ontology/knora-api/v2#fileValueHasFilename": "incunabula_0000000005.jp2",
          "http://api.knora.org/ontology/knora-api/v2#hasPermissions": "CR knora-admin:Creator|M knora-admin:ProjectMember|V knora-admin:KnownUser|RV knora-admin:UnknownUser",
          "http://api.knora.org/ontology/knora-api/v2#stillImageFileValueHasDimX": 1886,
          "http://api.knora.org/ontology/knora-api/v2#stillImageFileValueHasDimY": 2903,
          "http://api.knora.org/ontology/knora-api/v2#stillImageFileValueHasIIIFBaseUrl": {
            "@type": "http://www.w3.org/2001/XMLSchema#anyURI",
            "@value": "http://localhost:1024/knora"
          }
=======
      "http://api.knora.org/ontology/knora-api/v2#hasPermissions": "CR knora-base:Creator|M knora-base:ProjectMember|V knora-base:KnownUser|RV knora-base:UnknownUser",
      "http://api.knora.org/ontology/knora-api/v2#hasStillImageFileValue": {
        "@id": "http://rdfh.ch/0803/d91ccb2401/values/f82d99ca01",
        "@type": "http://api.knora.org/ontology/knora-api/v2#StillImageFileValue",
        "http://api.knora.org/ontology/knora-api/v2#attachedToUser": {
          "@id": "http://rdfh.ch/users/91e19f1e01"
        },
        "http://api.knora.org/ontology/knora-api/v2#fileValueAsUrl": {
          "@type": "http://www.w3.org/2001/XMLSchema#anyURI",
          "@value": "http://0.0.0.0:1024/0803/incunabula_0000000005.jp2/full/1886,2903/0/default.jpg"
        },
        "http://api.knora.org/ontology/knora-api/v2#fileValueHasFilename": "incunabula_0000000005.jp2",
        "http://api.knora.org/ontology/knora-api/v2#hasPermissions": "CR knora-base:Creator|M knora-base:ProjectMember|V knora-base:KnownUser|RV knora-base:UnknownUser",
        "http://api.knora.org/ontology/knora-api/v2#stillImageFileValueHasDimX": 1886,
        "http://api.knora.org/ontology/knora-api/v2#stillImageFileValueHasDimY": 2903,
        "http://api.knora.org/ontology/knora-api/v2#stillImageFileValueHasIIIFBaseUrl": {
          "@type": "http://www.w3.org/2001/XMLSchema#anyURI",
          "@value": "http://0.0.0.0:1024/0803"
        },
        "http://api.knora.org/ontology/knora-api/v2#userHasPermission": "RV",
        "http://api.knora.org/ontology/knora-api/v2#valueCreationDate": {
          "@type": "http://www.w3.org/2001/XMLSchema#dateTimeStamp",
          "@value": "2012-11-21T16:49:36Z"
>>>>>>> 30321b80
        }
      },
      "http://api.knora.org/ontology/knora-api/v2#userHasPermission": "RV",
      "http://api.knora.org/ontology/knora-api/v2#versionArkUrl": {
        "@type": "http://www.w3.org/2001/XMLSchema#anyURI",
        "@value": "http://0.0.0.0:3336/ark:/72163/1/0803/d91ccb2401I.20160302T150510Z"
      },
      "http://www.w3.org/2000/01/rdf-schema#label": "a2v"
    },
    {
      "@id": "http://rdfh.ch/0803/9e225a5f01",
      "@type": "http://0.0.0.0:3333/ontology/0803/incunabula/v2#page",
      "http://0.0.0.0:3333/ontology/0803/incunabula/v2#partOfValue": {
        "@id": "http://rdfh.ch/0803/9e225a5f01/values/9c480175-7509-4094-af0d-a1a4f6b5c570",
        "@type": "http://api.knora.org/ontology/knora-api/v2#LinkValue",
        "http://api.knora.org/ontology/knora-api/v2#attachedToUser": {
          "@id": "http://rdfh.ch/users/91e19f1e01"
        },
        "http://api.knora.org/ontology/knora-api/v2#hasPermissions": "CR knora-admin:Creator|V knora-admin:UnknownUser,knora-admin:KnownUser,knora-admin:ProjectMember",
        "http://api.knora.org/ontology/knora-api/v2#linkValueHasTarget": {
          "@id": "http://rdfh.ch/0803/c5058f3a",
          "@type": "http://0.0.0.0:3333/ontology/0803/incunabula/v2#book",
          "http://api.knora.org/ontology/knora-api/v2#arkUrl": {
            "@type": "http://www.w3.org/2001/XMLSchema#anyURI",
            "@value": "http://0.0.0.0:3336/ark:/72163/1/0803/c5058f3a5"
          },
          "http://api.knora.org/ontology/knora-api/v2#attachedToProject": {
            "@id": "http://rdfh.ch/projects/0803"
          },
          "http://api.knora.org/ontology/knora-api/v2#attachedToUser": {
            "@id": "http://rdfh.ch/users/91e19f1e01"
          },
          "http://api.knora.org/ontology/knora-api/v2#creationDate": {
            "@type": "http://www.w3.org/2001/XMLSchema#dateTimeStamp",
            "@value": "2016-03-02T15:05:10Z"
          },
<<<<<<< HEAD
          "http://api.knora.org/ontology/knora-api/v2#hasPermissions": "CR knora-admin:Creator|M knora-admin:ProjectMember|V knora-admin:KnownUser|RV knora-admin:UnknownUser",
=======
          "http://api.knora.org/ontology/knora-api/v2#hasPermissions": "CR knora-base:Creator|M knora-base:ProjectMember|V knora-base:KnownUser|RV knora-base:UnknownUser",
          "http://api.knora.org/ontology/knora-api/v2#userHasPermission": "RV",
          "http://api.knora.org/ontology/knora-api/v2#versionArkUrl": {
            "@type": "http://www.w3.org/2001/XMLSchema#anyURI",
            "@value": "http://0.0.0.0:3336/ark:/72163/1/0803/c5058f3a5.20160302T150510Z"
          },
>>>>>>> 30321b80
          "http://www.w3.org/2000/01/rdf-schema#label": "Zeitglöcklein des Lebens und Leidens Christi"
        },
        "http://api.knora.org/ontology/knora-api/v2#userHasPermission": "V",
        "http://api.knora.org/ontology/knora-api/v2#valueCreationDate": {
          "@type": "http://www.w3.org/2001/XMLSchema#dateTimeStamp",
          "@value": "2016-03-02T15:05:10Z"
        }
      },
      "http://0.0.0.0:3333/ontology/0803/incunabula/v2#seqnum": {
        "@id": "http://rdfh.ch/0803/9e225a5f01/values/17bb6b7e06",
        "@type": "http://api.knora.org/ontology/knora-api/v2#IntValue",
        "http://api.knora.org/ontology/knora-api/v2#attachedToUser": {
          "@id": "http://rdfh.ch/users/91e19f1e01"
        },
<<<<<<< HEAD
        "http://api.knora.org/ontology/knora-api/v2#hasPermissions": "CR knora-admin:Creator|V knora-admin:UnknownUser,knora-admin:KnownUser,knora-admin:ProjectMember",
        "http://api.knora.org/ontology/knora-api/v2#intValueAsInt": 5
=======
        "http://api.knora.org/ontology/knora-api/v2#hasPermissions": "CR knora-base:Creator|V knora-base:UnknownUser,knora-base:KnownUser,knora-base:ProjectMember",
        "http://api.knora.org/ontology/knora-api/v2#intValueAsInt": 5,
        "http://api.knora.org/ontology/knora-api/v2#userHasPermission": "V",
        "http://api.knora.org/ontology/knora-api/v2#valueCreationDate": {
          "@type": "http://www.w3.org/2001/XMLSchema#dateTimeStamp",
          "@value": "2016-03-02T15:05:10Z"
        }
      },
      "http://api.knora.org/ontology/knora-api/v2#arkUrl": {
        "@type": "http://www.w3.org/2001/XMLSchema#anyURI",
        "@value": "http://0.0.0.0:3336/ark:/72163/1/0803/9e225a5f01V"
>>>>>>> 30321b80
      },
      "http://api.knora.org/ontology/knora-api/v2#attachedToProject": {
        "@id": "http://rdfh.ch/projects/0803"
      },
      "http://api.knora.org/ontology/knora-api/v2#attachedToUser": {
        "@id": "http://rdfh.ch/users/91e19f1e01"
      },
      "http://api.knora.org/ontology/knora-api/v2#creationDate": {
        "@type": "http://www.w3.org/2001/XMLSchema#dateTimeStamp",
        "@value": "2016-03-02T15:05:10Z"
      },
<<<<<<< HEAD
      "http://api.knora.org/ontology/knora-api/v2#hasPermissions": "CR knora-admin:Creator|M knora-admin:ProjectMember|V knora-admin:KnownUser|RV knora-admin:UnknownUser",
      "http://api.knora.org/ontology/knora-api/v2#hasStillImageFileValue": [
        {
          "@id": "http://rdfh.ch/9e225a5f01/values/76793f3d02",
          "@type": "http://api.knora.org/ontology/knora-api/v2#StillImageFileValue",
          "http://api.knora.org/ontology/knora-api/v2#attachedToUser": {
            "@id": "http://rdfh.ch/users/91e19f1e01"
          },
          "http://api.knora.org/ontology/knora-api/v2#fileValueAsUrl": {
            "@type": "http://www.w3.org/2001/XMLSchema#anyURI",
            "@value": "http://localhost:1024/knora/incunabula_0000000006.jp2/full/2053,2841/0/default.jpg"
          },
          "http://api.knora.org/ontology/knora-api/v2#fileValueHasFilename": "incunabula_0000000006.jp2",
          "http://api.knora.org/ontology/knora-api/v2#hasPermissions": "CR knora-admin:Creator|M knora-admin:ProjectMember|V knora-admin:KnownUser|RV knora-admin:UnknownUser",
          "http://api.knora.org/ontology/knora-api/v2#stillImageFileValueHasDimX": 2053,
          "http://api.knora.org/ontology/knora-api/v2#stillImageFileValueHasDimY": 2841,
          "http://api.knora.org/ontology/knora-api/v2#stillImageFileValueHasIIIFBaseUrl": {
            "@type": "http://www.w3.org/2001/XMLSchema#anyURI",
            "@value": "http://localhost:1024/knora"
          }
        },
        {
          "@id": "http://rdfh.ch/9e225a5f01/values/b753ec0302",
          "@type": "http://api.knora.org/ontology/knora-api/v2#StillImageFileValue",
          "http://api.knora.org/ontology/knora-api/v2#attachedToUser": {
            "@id": "http://rdfh.ch/users/91e19f1e01"
          },
          "http://api.knora.org/ontology/knora-api/v2#fileValueAsUrl": {
            "@type": "http://www.w3.org/2001/XMLSchema#anyURI",
            "@value": "http://localhost:1024/knora/incunabula_0000000006.jpg/full/92,128/0/default.jpg"
          },
          "http://api.knora.org/ontology/knora-api/v2#fileValueHasFilename": "incunabula_0000000006.jpg",
          "http://api.knora.org/ontology/knora-api/v2#hasPermissions": "CR knora-admin:Creator|M knora-admin:ProjectMember|V knora-admin:KnownUser|RV knora-admin:UnknownUser",
          "http://api.knora.org/ontology/knora-api/v2#stillImageFileValueHasDimX": 92,
          "http://api.knora.org/ontology/knora-api/v2#stillImageFileValueHasDimY": 128,
          "http://api.knora.org/ontology/knora-api/v2#stillImageFileValueHasIIIFBaseUrl": {
            "@type": "http://www.w3.org/2001/XMLSchema#anyURI",
            "@value": "http://localhost:1024/knora"
          }
=======
      "http://api.knora.org/ontology/knora-api/v2#hasPermissions": "CR knora-base:Creator|M knora-base:ProjectMember|V knora-base:KnownUser|RV knora-base:UnknownUser",
      "http://api.knora.org/ontology/knora-api/v2#hasStillImageFileValue": {
        "@id": "http://rdfh.ch/0803/9e225a5f01/values/76793f3d02",
        "@type": "http://api.knora.org/ontology/knora-api/v2#StillImageFileValue",
        "http://api.knora.org/ontology/knora-api/v2#attachedToUser": {
          "@id": "http://rdfh.ch/users/91e19f1e01"
        },
        "http://api.knora.org/ontology/knora-api/v2#fileValueAsUrl": {
          "@type": "http://www.w3.org/2001/XMLSchema#anyURI",
          "@value": "http://0.0.0.0:1024/0803/incunabula_0000000006.jp2/full/2053,2841/0/default.jpg"
        },
        "http://api.knora.org/ontology/knora-api/v2#fileValueHasFilename": "incunabula_0000000006.jp2",
        "http://api.knora.org/ontology/knora-api/v2#hasPermissions": "CR knora-base:Creator|M knora-base:ProjectMember|V knora-base:KnownUser|RV knora-base:UnknownUser",
        "http://api.knora.org/ontology/knora-api/v2#stillImageFileValueHasDimX": 2053,
        "http://api.knora.org/ontology/knora-api/v2#stillImageFileValueHasDimY": 2841,
        "http://api.knora.org/ontology/knora-api/v2#stillImageFileValueHasIIIFBaseUrl": {
          "@type": "http://www.w3.org/2001/XMLSchema#anyURI",
          "@value": "http://0.0.0.0:1024/0803"
        },
        "http://api.knora.org/ontology/knora-api/v2#userHasPermission": "RV",
        "http://api.knora.org/ontology/knora-api/v2#valueCreationDate": {
          "@type": "http://www.w3.org/2001/XMLSchema#dateTimeStamp",
          "@value": "2012-11-21T16:49:36Z"
>>>>>>> 30321b80
        }
      },
      "http://api.knora.org/ontology/knora-api/v2#userHasPermission": "RV",
      "http://api.knora.org/ontology/knora-api/v2#versionArkUrl": {
        "@type": "http://www.w3.org/2001/XMLSchema#anyURI",
        "@value": "http://0.0.0.0:3336/ark:/72163/1/0803/9e225a5f01V.20160302T150510Z"
      },
      "http://www.w3.org/2000/01/rdf-schema#label": "a3r"
    },
    {
      "@id": "http://rdfh.ch/0803/6328e99901",
      "@type": "http://0.0.0.0:3333/ontology/0803/incunabula/v2#page",
      "http://0.0.0.0:3333/ontology/0803/incunabula/v2#partOfValue": {
        "@id": "http://rdfh.ch/0803/6328e99901/values/83b134d7-6d67-43e4-bc78-60fc2c7cf8aa",
        "@type": "http://api.knora.org/ontology/knora-api/v2#LinkValue",
        "http://api.knora.org/ontology/knora-api/v2#attachedToUser": {
          "@id": "http://rdfh.ch/users/91e19f1e01"
        },
        "http://api.knora.org/ontology/knora-api/v2#hasPermissions": "CR knora-admin:Creator|V knora-admin:UnknownUser,knora-admin:KnownUser,knora-admin:ProjectMember",
        "http://api.knora.org/ontology/knora-api/v2#linkValueHasTarget": {
          "@id": "http://rdfh.ch/0803/c5058f3a",
          "@type": "http://0.0.0.0:3333/ontology/0803/incunabula/v2#book",
          "http://api.knora.org/ontology/knora-api/v2#arkUrl": {
            "@type": "http://www.w3.org/2001/XMLSchema#anyURI",
            "@value": "http://0.0.0.0:3336/ark:/72163/1/0803/c5058f3a5"
          },
          "http://api.knora.org/ontology/knora-api/v2#attachedToProject": {
            "@id": "http://rdfh.ch/projects/0803"
          },
          "http://api.knora.org/ontology/knora-api/v2#attachedToUser": {
            "@id": "http://rdfh.ch/users/91e19f1e01"
          },
          "http://api.knora.org/ontology/knora-api/v2#creationDate": {
            "@type": "http://www.w3.org/2001/XMLSchema#dateTimeStamp",
            "@value": "2016-03-02T15:05:10Z"
          },
<<<<<<< HEAD
          "http://api.knora.org/ontology/knora-api/v2#hasPermissions": "CR knora-admin:Creator|M knora-admin:ProjectMember|V knora-admin:KnownUser|RV knora-admin:UnknownUser",
=======
          "http://api.knora.org/ontology/knora-api/v2#hasPermissions": "CR knora-base:Creator|M knora-base:ProjectMember|V knora-base:KnownUser|RV knora-base:UnknownUser",
          "http://api.knora.org/ontology/knora-api/v2#userHasPermission": "RV",
          "http://api.knora.org/ontology/knora-api/v2#versionArkUrl": {
            "@type": "http://www.w3.org/2001/XMLSchema#anyURI",
            "@value": "http://0.0.0.0:3336/ark:/72163/1/0803/c5058f3a5.20160302T150510Z"
          },
>>>>>>> 30321b80
          "http://www.w3.org/2000/01/rdf-schema#label": "Zeitglöcklein des Lebens und Leidens Christi"
        },
        "http://api.knora.org/ontology/knora-api/v2#userHasPermission": "V",
        "http://api.knora.org/ontology/knora-api/v2#valueCreationDate": {
          "@type": "http://www.w3.org/2001/XMLSchema#dateTimeStamp",
          "@value": "2016-03-02T15:05:10Z"
        }
      },
      "http://0.0.0.0:3333/ontology/0803/incunabula/v2#seqnum": {
        "@id": "http://rdfh.ch/0803/6328e99901/values/2362b86307",
        "@type": "http://api.knora.org/ontology/knora-api/v2#IntValue",
        "http://api.knora.org/ontology/knora-api/v2#attachedToUser": {
          "@id": "http://rdfh.ch/users/91e19f1e01"
        },
<<<<<<< HEAD
        "http://api.knora.org/ontology/knora-api/v2#hasPermissions": "CR knora-admin:Creator|V knora-admin:UnknownUser,knora-admin:KnownUser,knora-admin:ProjectMember",
        "http://api.knora.org/ontology/knora-api/v2#intValueAsInt": 6
=======
        "http://api.knora.org/ontology/knora-api/v2#hasPermissions": "CR knora-base:Creator|V knora-base:UnknownUser,knora-base:KnownUser,knora-base:ProjectMember",
        "http://api.knora.org/ontology/knora-api/v2#intValueAsInt": 6,
        "http://api.knora.org/ontology/knora-api/v2#userHasPermission": "V",
        "http://api.knora.org/ontology/knora-api/v2#valueCreationDate": {
          "@type": "http://www.w3.org/2001/XMLSchema#dateTimeStamp",
          "@value": "2016-03-02T15:05:10Z"
        }
      },
      "http://api.knora.org/ontology/knora-api/v2#arkUrl": {
        "@type": "http://www.w3.org/2001/XMLSchema#anyURI",
        "@value": "http://0.0.0.0:3336/ark:/72163/1/0803/6328e99901r"
>>>>>>> 30321b80
      },
      "http://api.knora.org/ontology/knora-api/v2#attachedToProject": {
        "@id": "http://rdfh.ch/projects/0803"
      },
      "http://api.knora.org/ontology/knora-api/v2#attachedToUser": {
        "@id": "http://rdfh.ch/users/91e19f1e01"
      },
      "http://api.knora.org/ontology/knora-api/v2#creationDate": {
        "@type": "http://www.w3.org/2001/XMLSchema#dateTimeStamp",
        "@value": "2016-03-02T15:05:10Z"
      },
<<<<<<< HEAD
      "http://api.knora.org/ontology/knora-api/v2#hasPermissions": "CR knora-admin:Creator|M knora-admin:ProjectMember|V knora-admin:KnownUser|RV knora-admin:UnknownUser",
      "http://api.knora.org/ontology/knora-api/v2#hasStillImageFileValue": [
        {
          "@id": "http://rdfh.ch/6328e99901/values/359f927602",
          "@type": "http://api.knora.org/ontology/knora-api/v2#StillImageFileValue",
          "http://api.knora.org/ontology/knora-api/v2#attachedToUser": {
            "@id": "http://rdfh.ch/users/91e19f1e01"
          },
          "http://api.knora.org/ontology/knora-api/v2#fileValueAsUrl": {
            "@type": "http://www.w3.org/2001/XMLSchema#anyURI",
            "@value": "http://localhost:1024/knora/incunabula_0000000007.jpg/full/83,128/0/default.jpg"
          },
          "http://api.knora.org/ontology/knora-api/v2#fileValueHasFilename": "incunabula_0000000007.jpg",
          "http://api.knora.org/ontology/knora-api/v2#hasPermissions": "CR knora-admin:Creator|M knora-admin:ProjectMember|V knora-admin:KnownUser|RV knora-admin:UnknownUser",
          "http://api.knora.org/ontology/knora-api/v2#stillImageFileValueHasDimX": 83,
          "http://api.knora.org/ontology/knora-api/v2#stillImageFileValueHasDimY": 128,
          "http://api.knora.org/ontology/knora-api/v2#stillImageFileValueHasIIIFBaseUrl": {
            "@type": "http://www.w3.org/2001/XMLSchema#anyURI",
            "@value": "http://localhost:1024/knora"
          }
        },
        {
          "@id": "http://rdfh.ch/6328e99901/values/f4c4e5af02",
          "@type": "http://api.knora.org/ontology/knora-api/v2#StillImageFileValue",
          "http://api.knora.org/ontology/knora-api/v2#attachedToUser": {
            "@id": "http://rdfh.ch/users/91e19f1e01"
          },
          "http://api.knora.org/ontology/knora-api/v2#fileValueAsUrl": {
            "@type": "http://www.w3.org/2001/XMLSchema#anyURI",
            "@value": "http://localhost:1024/knora/incunabula_0000000007.jp2/full/1907,2926/0/default.jpg"
          },
          "http://api.knora.org/ontology/knora-api/v2#fileValueHasFilename": "incunabula_0000000007.jp2",
          "http://api.knora.org/ontology/knora-api/v2#hasPermissions": "CR knora-admin:Creator|M knora-admin:ProjectMember|V knora-admin:KnownUser|RV knora-admin:UnknownUser",
          "http://api.knora.org/ontology/knora-api/v2#stillImageFileValueHasDimX": 1907,
          "http://api.knora.org/ontology/knora-api/v2#stillImageFileValueHasDimY": 2926,
          "http://api.knora.org/ontology/knora-api/v2#stillImageFileValueHasIIIFBaseUrl": {
            "@type": "http://www.w3.org/2001/XMLSchema#anyURI",
            "@value": "http://localhost:1024/knora"
          }
=======
      "http://api.knora.org/ontology/knora-api/v2#hasPermissions": "CR knora-base:Creator|M knora-base:ProjectMember|V knora-base:KnownUser|RV knora-base:UnknownUser",
      "http://api.knora.org/ontology/knora-api/v2#hasStillImageFileValue": {
        "@id": "http://rdfh.ch/0803/6328e99901/values/f4c4e5af02",
        "@type": "http://api.knora.org/ontology/knora-api/v2#StillImageFileValue",
        "http://api.knora.org/ontology/knora-api/v2#attachedToUser": {
          "@id": "http://rdfh.ch/users/91e19f1e01"
        },
        "http://api.knora.org/ontology/knora-api/v2#fileValueAsUrl": {
          "@type": "http://www.w3.org/2001/XMLSchema#anyURI",
          "@value": "http://0.0.0.0:1024/0803/incunabula_0000000007.jp2/full/1907,2926/0/default.jpg"
        },
        "http://api.knora.org/ontology/knora-api/v2#fileValueHasFilename": "incunabula_0000000007.jp2",
        "http://api.knora.org/ontology/knora-api/v2#hasPermissions": "CR knora-base:Creator|M knora-base:ProjectMember|V knora-base:KnownUser|RV knora-base:UnknownUser",
        "http://api.knora.org/ontology/knora-api/v2#stillImageFileValueHasDimX": 1907,
        "http://api.knora.org/ontology/knora-api/v2#stillImageFileValueHasDimY": 2926,
        "http://api.knora.org/ontology/knora-api/v2#stillImageFileValueHasIIIFBaseUrl": {
          "@type": "http://www.w3.org/2001/XMLSchema#anyURI",
          "@value": "http://0.0.0.0:1024/0803"
        },
        "http://api.knora.org/ontology/knora-api/v2#userHasPermission": "RV",
        "http://api.knora.org/ontology/knora-api/v2#valueCreationDate": {
          "@type": "http://www.w3.org/2001/XMLSchema#dateTimeStamp",
          "@value": "2012-11-21T16:49:36Z"
>>>>>>> 30321b80
        }
      },
      "http://api.knora.org/ontology/knora-api/v2#userHasPermission": "RV",
      "http://api.knora.org/ontology/knora-api/v2#versionArkUrl": {
        "@type": "http://www.w3.org/2001/XMLSchema#anyURI",
        "@value": "http://0.0.0.0:3336/ark:/72163/1/0803/6328e99901r.20160302T150510Z"
      },
      "http://www.w3.org/2000/01/rdf-schema#label": "a3v"
    },
    {
      "@id": "http://rdfh.ch/0803/282e78d401",
      "@type": "http://0.0.0.0:3333/ontology/0803/incunabula/v2#page",
      "http://0.0.0.0:3333/ontology/0803/incunabula/v2#partOfValue": {
        "@id": "http://rdfh.ch/0803/282e78d401/values/f8498d6d-bc39-4d6e-acda-09a1f35d256e",
        "@type": "http://api.knora.org/ontology/knora-api/v2#LinkValue",
        "http://api.knora.org/ontology/knora-api/v2#attachedToUser": {
          "@id": "http://rdfh.ch/users/91e19f1e01"
        },
        "http://api.knora.org/ontology/knora-api/v2#hasPermissions": "CR knora-admin:Creator|V knora-admin:UnknownUser,knora-admin:KnownUser,knora-admin:ProjectMember",
        "http://api.knora.org/ontology/knora-api/v2#linkValueHasTarget": {
          "@id": "http://rdfh.ch/0803/c5058f3a",
          "@type": "http://0.0.0.0:3333/ontology/0803/incunabula/v2#book",
          "http://api.knora.org/ontology/knora-api/v2#arkUrl": {
            "@type": "http://www.w3.org/2001/XMLSchema#anyURI",
            "@value": "http://0.0.0.0:3336/ark:/72163/1/0803/c5058f3a5"
          },
          "http://api.knora.org/ontology/knora-api/v2#attachedToProject": {
            "@id": "http://rdfh.ch/projects/0803"
          },
          "http://api.knora.org/ontology/knora-api/v2#attachedToUser": {
            "@id": "http://rdfh.ch/users/91e19f1e01"
          },
          "http://api.knora.org/ontology/knora-api/v2#creationDate": {
            "@type": "http://www.w3.org/2001/XMLSchema#dateTimeStamp",
            "@value": "2016-03-02T15:05:10Z"
          },
<<<<<<< HEAD
          "http://api.knora.org/ontology/knora-api/v2#hasPermissions": "CR knora-admin:Creator|M knora-admin:ProjectMember|V knora-admin:KnownUser|RV knora-admin:UnknownUser",
=======
          "http://api.knora.org/ontology/knora-api/v2#hasPermissions": "CR knora-base:Creator|M knora-base:ProjectMember|V knora-base:KnownUser|RV knora-base:UnknownUser",
          "http://api.knora.org/ontology/knora-api/v2#userHasPermission": "RV",
          "http://api.knora.org/ontology/knora-api/v2#versionArkUrl": {
            "@type": "http://www.w3.org/2001/XMLSchema#anyURI",
            "@value": "http://0.0.0.0:3336/ark:/72163/1/0803/c5058f3a5.20160302T150510Z"
          },
>>>>>>> 30321b80
          "http://www.w3.org/2000/01/rdf-schema#label": "Zeitglöcklein des Lebens und Leidens Christi"
        },
        "http://api.knora.org/ontology/knora-api/v2#userHasPermission": "V",
        "http://api.knora.org/ontology/knora-api/v2#valueCreationDate": {
          "@type": "http://www.w3.org/2001/XMLSchema#dateTimeStamp",
          "@value": "2016-03-02T15:05:10Z"
        }
      },
      "http://0.0.0.0:3333/ontology/0803/incunabula/v2#seqnum": {
        "@id": "http://rdfh.ch/0803/282e78d401/values/2f09054908",
        "@type": "http://api.knora.org/ontology/knora-api/v2#IntValue",
        "http://api.knora.org/ontology/knora-api/v2#attachedToUser": {
          "@id": "http://rdfh.ch/users/91e19f1e01"
        },
<<<<<<< HEAD
        "http://api.knora.org/ontology/knora-api/v2#hasPermissions": "CR knora-admin:Creator|V knora-admin:UnknownUser,knora-admin:KnownUser,knora-admin:ProjectMember",
        "http://api.knora.org/ontology/knora-api/v2#intValueAsInt": 7
=======
        "http://api.knora.org/ontology/knora-api/v2#hasPermissions": "CR knora-base:Creator|V knora-base:UnknownUser,knora-base:KnownUser,knora-base:ProjectMember",
        "http://api.knora.org/ontology/knora-api/v2#intValueAsInt": 7,
        "http://api.knora.org/ontology/knora-api/v2#userHasPermission": "V",
        "http://api.knora.org/ontology/knora-api/v2#valueCreationDate": {
          "@type": "http://www.w3.org/2001/XMLSchema#dateTimeStamp",
          "@value": "2016-03-02T15:05:10Z"
        }
      },
      "http://api.knora.org/ontology/knora-api/v2#arkUrl": {
        "@type": "http://www.w3.org/2001/XMLSchema#anyURI",
        "@value": "http://0.0.0.0:3336/ark:/72163/1/0803/282e78d401E"
>>>>>>> 30321b80
      },
      "http://api.knora.org/ontology/knora-api/v2#attachedToProject": {
        "@id": "http://rdfh.ch/projects/0803"
      },
      "http://api.knora.org/ontology/knora-api/v2#attachedToUser": {
        "@id": "http://rdfh.ch/users/91e19f1e01"
      },
      "http://api.knora.org/ontology/knora-api/v2#creationDate": {
        "@type": "http://www.w3.org/2001/XMLSchema#dateTimeStamp",
        "@value": "2016-03-02T15:05:10Z"
      },
<<<<<<< HEAD
      "http://api.knora.org/ontology/knora-api/v2#hasPermissions": "CR knora-admin:Creator|M knora-admin:ProjectMember|V knora-admin:KnownUser|RV knora-admin:UnknownUser",
      "http://api.knora.org/ontology/knora-api/v2#hasStillImageFileValue": [
        {
          "@id": "http://rdfh.ch/282e78d401/values/72108c2203",
          "@type": "http://api.knora.org/ontology/knora-api/v2#StillImageFileValue",
          "http://api.knora.org/ontology/knora-api/v2#attachedToUser": {
            "@id": "http://rdfh.ch/users/91e19f1e01"
          },
          "http://api.knora.org/ontology/knora-api/v2#fileValueAsUrl": {
            "@type": "http://www.w3.org/2001/XMLSchema#anyURI",
            "@value": "http://localhost:1024/knora/incunabula_0000000008.jp2/full/2049,2825/0/default.jpg"
          },
          "http://api.knora.org/ontology/knora-api/v2#fileValueHasFilename": "incunabula_0000000008.jp2",
          "http://api.knora.org/ontology/knora-api/v2#hasPermissions": "CR knora-admin:Creator|M knora-admin:ProjectMember|V knora-admin:KnownUser|RV knora-admin:UnknownUser",
          "http://api.knora.org/ontology/knora-api/v2#stillImageFileValueHasDimX": 2049,
          "http://api.knora.org/ontology/knora-api/v2#stillImageFileValueHasDimY": 2825,
          "http://api.knora.org/ontology/knora-api/v2#stillImageFileValueHasIIIFBaseUrl": {
            "@type": "http://www.w3.org/2001/XMLSchema#anyURI",
            "@value": "http://localhost:1024/knora"
          }
        },
        {
          "@id": "http://rdfh.ch/282e78d401/values/b3ea38e902",
          "@type": "http://api.knora.org/ontology/knora-api/v2#StillImageFileValue",
          "http://api.knora.org/ontology/knora-api/v2#attachedToUser": {
            "@id": "http://rdfh.ch/users/91e19f1e01"
          },
          "http://api.knora.org/ontology/knora-api/v2#fileValueAsUrl": {
            "@type": "http://www.w3.org/2001/XMLSchema#anyURI",
            "@value": "http://localhost:1024/knora/incunabula_0000000008.jpg/full/93,128/0/default.jpg"
          },
          "http://api.knora.org/ontology/knora-api/v2#fileValueHasFilename": "incunabula_0000000008.jpg",
          "http://api.knora.org/ontology/knora-api/v2#hasPermissions": "CR knora-admin:Creator|M knora-admin:ProjectMember|V knora-admin:KnownUser|RV knora-admin:UnknownUser",
          "http://api.knora.org/ontology/knora-api/v2#stillImageFileValueHasDimX": 93,
          "http://api.knora.org/ontology/knora-api/v2#stillImageFileValueHasDimY": 128,
          "http://api.knora.org/ontology/knora-api/v2#stillImageFileValueHasIIIFBaseUrl": {
            "@type": "http://www.w3.org/2001/XMLSchema#anyURI",
            "@value": "http://localhost:1024/knora"
          }
=======
      "http://api.knora.org/ontology/knora-api/v2#hasPermissions": "CR knora-base:Creator|M knora-base:ProjectMember|V knora-base:KnownUser|RV knora-base:UnknownUser",
      "http://api.knora.org/ontology/knora-api/v2#hasStillImageFileValue": {
        "@id": "http://rdfh.ch/0803/282e78d401/values/72108c2203",
        "@type": "http://api.knora.org/ontology/knora-api/v2#StillImageFileValue",
        "http://api.knora.org/ontology/knora-api/v2#attachedToUser": {
          "@id": "http://rdfh.ch/users/91e19f1e01"
        },
        "http://api.knora.org/ontology/knora-api/v2#fileValueAsUrl": {
          "@type": "http://www.w3.org/2001/XMLSchema#anyURI",
          "@value": "http://0.0.0.0:1024/0803/incunabula_0000000008.jp2/full/2049,2825/0/default.jpg"
        },
        "http://api.knora.org/ontology/knora-api/v2#fileValueHasFilename": "incunabula_0000000008.jp2",
        "http://api.knora.org/ontology/knora-api/v2#hasPermissions": "CR knora-base:Creator|M knora-base:ProjectMember|V knora-base:KnownUser|RV knora-base:UnknownUser",
        "http://api.knora.org/ontology/knora-api/v2#stillImageFileValueHasDimX": 2049,
        "http://api.knora.org/ontology/knora-api/v2#stillImageFileValueHasDimY": 2825,
        "http://api.knora.org/ontology/knora-api/v2#stillImageFileValueHasIIIFBaseUrl": {
          "@type": "http://www.w3.org/2001/XMLSchema#anyURI",
          "@value": "http://0.0.0.0:1024/0803"
        },
        "http://api.knora.org/ontology/knora-api/v2#userHasPermission": "RV",
        "http://api.knora.org/ontology/knora-api/v2#valueCreationDate": {
          "@type": "http://www.w3.org/2001/XMLSchema#dateTimeStamp",
          "@value": "2012-11-21T16:49:36Z"
>>>>>>> 30321b80
        }
      },
      "http://api.knora.org/ontology/knora-api/v2#userHasPermission": "RV",
      "http://api.knora.org/ontology/knora-api/v2#versionArkUrl": {
        "@type": "http://www.w3.org/2001/XMLSchema#anyURI",
        "@value": "http://0.0.0.0:3336/ark:/72163/1/0803/282e78d401E.20160302T150510Z"
      },
      "http://www.w3.org/2000/01/rdf-schema#label": "a4r"
    },
    {
      "@id": "http://rdfh.ch/0803/ed33070f02",
      "@type": "http://0.0.0.0:3333/ontology/0803/incunabula/v2#page",
      "http://0.0.0.0:3333/ontology/0803/incunabula/v2#partOfValue": {
        "@id": "http://rdfh.ch/0803/ed33070f02/values/f4246526-d730-4084-b792-0897ffa44d47",
        "@type": "http://api.knora.org/ontology/knora-api/v2#LinkValue",
        "http://api.knora.org/ontology/knora-api/v2#attachedToUser": {
          "@id": "http://rdfh.ch/users/91e19f1e01"
        },
        "http://api.knora.org/ontology/knora-api/v2#hasPermissions": "CR knora-admin:Creator|V knora-admin:UnknownUser,knora-admin:KnownUser,knora-admin:ProjectMember",
        "http://api.knora.org/ontology/knora-api/v2#linkValueHasTarget": {
          "@id": "http://rdfh.ch/0803/c5058f3a",
          "@type": "http://0.0.0.0:3333/ontology/0803/incunabula/v2#book",
          "http://api.knora.org/ontology/knora-api/v2#arkUrl": {
            "@type": "http://www.w3.org/2001/XMLSchema#anyURI",
            "@value": "http://0.0.0.0:3336/ark:/72163/1/0803/c5058f3a5"
          },
          "http://api.knora.org/ontology/knora-api/v2#attachedToProject": {
            "@id": "http://rdfh.ch/projects/0803"
          },
          "http://api.knora.org/ontology/knora-api/v2#attachedToUser": {
            "@id": "http://rdfh.ch/users/91e19f1e01"
          },
          "http://api.knora.org/ontology/knora-api/v2#creationDate": {
            "@type": "http://www.w3.org/2001/XMLSchema#dateTimeStamp",
            "@value": "2016-03-02T15:05:10Z"
          },
<<<<<<< HEAD
          "http://api.knora.org/ontology/knora-api/v2#hasPermissions": "CR knora-admin:Creator|M knora-admin:ProjectMember|V knora-admin:KnownUser|RV knora-admin:UnknownUser",
=======
          "http://api.knora.org/ontology/knora-api/v2#hasPermissions": "CR knora-base:Creator|M knora-base:ProjectMember|V knora-base:KnownUser|RV knora-base:UnknownUser",
          "http://api.knora.org/ontology/knora-api/v2#userHasPermission": "RV",
          "http://api.knora.org/ontology/knora-api/v2#versionArkUrl": {
            "@type": "http://www.w3.org/2001/XMLSchema#anyURI",
            "@value": "http://0.0.0.0:3336/ark:/72163/1/0803/c5058f3a5.20160302T150510Z"
          },
>>>>>>> 30321b80
          "http://www.w3.org/2000/01/rdf-schema#label": "Zeitglöcklein des Lebens und Leidens Christi"
        },
        "http://api.knora.org/ontology/knora-api/v2#userHasPermission": "V",
        "http://api.knora.org/ontology/knora-api/v2#valueCreationDate": {
          "@type": "http://www.w3.org/2001/XMLSchema#dateTimeStamp",
          "@value": "2016-03-02T15:05:10Z"
        }
      },
      "http://0.0.0.0:3333/ontology/0803/incunabula/v2#seqnum": {
        "@id": "http://rdfh.ch/0803/ed33070f02/values/3bb0512e09",
        "@type": "http://api.knora.org/ontology/knora-api/v2#IntValue",
        "http://api.knora.org/ontology/knora-api/v2#attachedToUser": {
          "@id": "http://rdfh.ch/users/91e19f1e01"
        },
<<<<<<< HEAD
        "http://api.knora.org/ontology/knora-api/v2#hasPermissions": "CR knora-admin:Creator|V knora-admin:UnknownUser,knora-admin:KnownUser,knora-admin:ProjectMember",
        "http://api.knora.org/ontology/knora-api/v2#intValueAsInt": 8
=======
        "http://api.knora.org/ontology/knora-api/v2#hasPermissions": "CR knora-base:Creator|V knora-base:UnknownUser,knora-base:KnownUser,knora-base:ProjectMember",
        "http://api.knora.org/ontology/knora-api/v2#intValueAsInt": 8,
        "http://api.knora.org/ontology/knora-api/v2#userHasPermission": "V",
        "http://api.knora.org/ontology/knora-api/v2#valueCreationDate": {
          "@type": "http://www.w3.org/2001/XMLSchema#dateTimeStamp",
          "@value": "2016-03-02T15:05:10Z"
        }
      },
      "http://api.knora.org/ontology/knora-api/v2#arkUrl": {
        "@type": "http://www.w3.org/2001/XMLSchema#anyURI",
        "@value": "http://0.0.0.0:3336/ark:/72163/1/0803/ed33070f02X"
>>>>>>> 30321b80
      },
      "http://api.knora.org/ontology/knora-api/v2#attachedToProject": {
        "@id": "http://rdfh.ch/projects/0803"
      },
      "http://api.knora.org/ontology/knora-api/v2#attachedToUser": {
        "@id": "http://rdfh.ch/users/91e19f1e01"
      },
      "http://api.knora.org/ontology/knora-api/v2#creationDate": {
        "@type": "http://www.w3.org/2001/XMLSchema#dateTimeStamp",
        "@value": "2016-03-02T15:05:10Z"
      },
<<<<<<< HEAD
      "http://api.knora.org/ontology/knora-api/v2#hasPermissions": "CR knora-admin:Creator|M knora-admin:ProjectMember|V knora-admin:KnownUser|RV knora-admin:UnknownUser",
      "http://api.knora.org/ontology/knora-api/v2#hasStillImageFileValue": [
        {
          "@id": "http://rdfh.ch/ed33070f02/values/3136df5b03",
          "@type": "http://api.knora.org/ontology/knora-api/v2#StillImageFileValue",
          "http://api.knora.org/ontology/knora-api/v2#attachedToUser": {
            "@id": "http://rdfh.ch/users/91e19f1e01"
          },
          "http://api.knora.org/ontology/knora-api/v2#fileValueAsUrl": {
            "@type": "http://www.w3.org/2001/XMLSchema#anyURI",
            "@value": "http://localhost:1024/knora/incunabula_0000000009.jpg/full/83,128/0/default.jpg"
          },
          "http://api.knora.org/ontology/knora-api/v2#fileValueHasFilename": "incunabula_0000000009.jpg",
          "http://api.knora.org/ontology/knora-api/v2#hasPermissions": "CR knora-admin:Creator|M knora-admin:ProjectMember|V knora-admin:KnownUser|RV knora-admin:UnknownUser",
          "http://api.knora.org/ontology/knora-api/v2#stillImageFileValueHasDimX": 83,
          "http://api.knora.org/ontology/knora-api/v2#stillImageFileValueHasDimY": 128,
          "http://api.knora.org/ontology/knora-api/v2#stillImageFileValueHasIIIFBaseUrl": {
            "@type": "http://www.w3.org/2001/XMLSchema#anyURI",
            "@value": "http://localhost:1024/knora"
          }
        },
        {
          "@id": "http://rdfh.ch/ed33070f02/values/f05b329503",
          "@type": "http://api.knora.org/ontology/knora-api/v2#StillImageFileValue",
          "http://api.knora.org/ontology/knora-api/v2#attachedToUser": {
            "@id": "http://rdfh.ch/users/91e19f1e01"
          },
          "http://api.knora.org/ontology/knora-api/v2#fileValueAsUrl": {
            "@type": "http://www.w3.org/2001/XMLSchema#anyURI",
            "@value": "http://localhost:1024/knora/incunabula_0000000009.jp2/full/1896,2911/0/default.jpg"
          },
          "http://api.knora.org/ontology/knora-api/v2#fileValueHasFilename": "incunabula_0000000009.jp2",
          "http://api.knora.org/ontology/knora-api/v2#hasPermissions": "CR knora-admin:Creator|M knora-admin:ProjectMember|V knora-admin:KnownUser|RV knora-admin:UnknownUser",
          "http://api.knora.org/ontology/knora-api/v2#stillImageFileValueHasDimX": 1896,
          "http://api.knora.org/ontology/knora-api/v2#stillImageFileValueHasDimY": 2911,
          "http://api.knora.org/ontology/knora-api/v2#stillImageFileValueHasIIIFBaseUrl": {
            "@type": "http://www.w3.org/2001/XMLSchema#anyURI",
            "@value": "http://localhost:1024/knora"
          }
=======
      "http://api.knora.org/ontology/knora-api/v2#hasPermissions": "CR knora-base:Creator|M knora-base:ProjectMember|V knora-base:KnownUser|RV knora-base:UnknownUser",
      "http://api.knora.org/ontology/knora-api/v2#hasStillImageFileValue": {
        "@id": "http://rdfh.ch/0803/ed33070f02/values/f05b329503",
        "@type": "http://api.knora.org/ontology/knora-api/v2#StillImageFileValue",
        "http://api.knora.org/ontology/knora-api/v2#attachedToUser": {
          "@id": "http://rdfh.ch/users/91e19f1e01"
        },
        "http://api.knora.org/ontology/knora-api/v2#fileValueAsUrl": {
          "@type": "http://www.w3.org/2001/XMLSchema#anyURI",
          "@value": "http://0.0.0.0:1024/0803/incunabula_0000000009.jp2/full/1896,2911/0/default.jpg"
        },
        "http://api.knora.org/ontology/knora-api/v2#fileValueHasFilename": "incunabula_0000000009.jp2",
        "http://api.knora.org/ontology/knora-api/v2#hasPermissions": "CR knora-base:Creator|M knora-base:ProjectMember|V knora-base:KnownUser|RV knora-base:UnknownUser",
        "http://api.knora.org/ontology/knora-api/v2#stillImageFileValueHasDimX": 1896,
        "http://api.knora.org/ontology/knora-api/v2#stillImageFileValueHasDimY": 2911,
        "http://api.knora.org/ontology/knora-api/v2#stillImageFileValueHasIIIFBaseUrl": {
          "@type": "http://www.w3.org/2001/XMLSchema#anyURI",
          "@value": "http://0.0.0.0:1024/0803"
        },
        "http://api.knora.org/ontology/knora-api/v2#userHasPermission": "RV",
        "http://api.knora.org/ontology/knora-api/v2#valueCreationDate": {
          "@type": "http://www.w3.org/2001/XMLSchema#dateTimeStamp",
          "@value": "2012-11-21T16:49:36Z"
>>>>>>> 30321b80
        }
      },
      "http://api.knora.org/ontology/knora-api/v2#userHasPermission": "RV",
      "http://api.knora.org/ontology/knora-api/v2#versionArkUrl": {
        "@type": "http://www.w3.org/2001/XMLSchema#anyURI",
        "@value": "http://0.0.0.0:3336/ark:/72163/1/0803/ed33070f02X.20160302T150510Z"
      },
      "http://www.w3.org/2000/01/rdf-schema#label": "a4v"
    },
    {
      "@id": "http://rdfh.ch/0803/b239964902",
      "@type": "http://0.0.0.0:3333/ontology/0803/incunabula/v2#page",
      "http://0.0.0.0:3333/ontology/0803/incunabula/v2#partOfValue": {
        "@id": "http://rdfh.ch/0803/b239964902/values/7dfa406a-298a-4c7a-bdd8-9e9dddca7d25",
        "@type": "http://api.knora.org/ontology/knora-api/v2#LinkValue",
        "http://api.knora.org/ontology/knora-api/v2#attachedToUser": {
          "@id": "http://rdfh.ch/users/91e19f1e01"
        },
        "http://api.knora.org/ontology/knora-api/v2#hasPermissions": "CR knora-admin:Creator|V knora-admin:UnknownUser,knora-admin:KnownUser,knora-admin:ProjectMember",
        "http://api.knora.org/ontology/knora-api/v2#linkValueHasTarget": {
          "@id": "http://rdfh.ch/0803/c5058f3a",
          "@type": "http://0.0.0.0:3333/ontology/0803/incunabula/v2#book",
          "http://api.knora.org/ontology/knora-api/v2#arkUrl": {
            "@type": "http://www.w3.org/2001/XMLSchema#anyURI",
            "@value": "http://0.0.0.0:3336/ark:/72163/1/0803/c5058f3a5"
          },
          "http://api.knora.org/ontology/knora-api/v2#attachedToProject": {
            "@id": "http://rdfh.ch/projects/0803"
          },
          "http://api.knora.org/ontology/knora-api/v2#attachedToUser": {
            "@id": "http://rdfh.ch/users/91e19f1e01"
          },
          "http://api.knora.org/ontology/knora-api/v2#creationDate": {
            "@type": "http://www.w3.org/2001/XMLSchema#dateTimeStamp",
            "@value": "2016-03-02T15:05:10Z"
          },
<<<<<<< HEAD
          "http://api.knora.org/ontology/knora-api/v2#hasPermissions": "CR knora-admin:Creator|M knora-admin:ProjectMember|V knora-admin:KnownUser|RV knora-admin:UnknownUser",
=======
          "http://api.knora.org/ontology/knora-api/v2#hasPermissions": "CR knora-base:Creator|M knora-base:ProjectMember|V knora-base:KnownUser|RV knora-base:UnknownUser",
          "http://api.knora.org/ontology/knora-api/v2#userHasPermission": "RV",
          "http://api.knora.org/ontology/knora-api/v2#versionArkUrl": {
            "@type": "http://www.w3.org/2001/XMLSchema#anyURI",
            "@value": "http://0.0.0.0:3336/ark:/72163/1/0803/c5058f3a5.20160302T150510Z"
          },
>>>>>>> 30321b80
          "http://www.w3.org/2000/01/rdf-schema#label": "Zeitglöcklein des Lebens und Leidens Christi"
        },
        "http://api.knora.org/ontology/knora-api/v2#userHasPermission": "V",
        "http://api.knora.org/ontology/knora-api/v2#valueCreationDate": {
          "@type": "http://www.w3.org/2001/XMLSchema#dateTimeStamp",
          "@value": "2016-03-02T15:05:10Z"
        }
      },
      "http://0.0.0.0:3333/ontology/0803/incunabula/v2#seqnum": {
        "@id": "http://rdfh.ch/0803/b239964902/values/47579e130a",
        "@type": "http://api.knora.org/ontology/knora-api/v2#IntValue",
        "http://api.knora.org/ontology/knora-api/v2#attachedToUser": {
          "@id": "http://rdfh.ch/users/91e19f1e01"
        },
<<<<<<< HEAD
        "http://api.knora.org/ontology/knora-api/v2#hasPermissions": "CR knora-admin:Creator|V knora-admin:UnknownUser,knora-admin:KnownUser,knora-admin:ProjectMember",
        "http://api.knora.org/ontology/knora-api/v2#intValueAsInt": 9
=======
        "http://api.knora.org/ontology/knora-api/v2#hasPermissions": "CR knora-base:Creator|V knora-base:UnknownUser,knora-base:KnownUser,knora-base:ProjectMember",
        "http://api.knora.org/ontology/knora-api/v2#intValueAsInt": 9,
        "http://api.knora.org/ontology/knora-api/v2#userHasPermission": "V",
        "http://api.knora.org/ontology/knora-api/v2#valueCreationDate": {
          "@type": "http://www.w3.org/2001/XMLSchema#dateTimeStamp",
          "@value": "2016-03-02T15:05:10Z"
        }
      },
      "http://api.knora.org/ontology/knora-api/v2#arkUrl": {
        "@type": "http://www.w3.org/2001/XMLSchema#anyURI",
        "@value": "http://0.0.0.0:3336/ark:/72163/1/0803/b239964902J"
>>>>>>> 30321b80
      },
      "http://api.knora.org/ontology/knora-api/v2#attachedToProject": {
        "@id": "http://rdfh.ch/projects/0803"
      },
      "http://api.knora.org/ontology/knora-api/v2#attachedToUser": {
        "@id": "http://rdfh.ch/users/91e19f1e01"
      },
      "http://api.knora.org/ontology/knora-api/v2#creationDate": {
        "@type": "http://www.w3.org/2001/XMLSchema#dateTimeStamp",
        "@value": "2016-03-02T15:05:10Z"
      },
<<<<<<< HEAD
      "http://api.knora.org/ontology/knora-api/v2#hasPermissions": "CR knora-admin:Creator|M knora-admin:ProjectMember|V knora-admin:KnownUser|RV knora-admin:UnknownUser",
      "http://api.knora.org/ontology/knora-api/v2#hasStillImageFileValue": [
        {
          "@id": "http://rdfh.ch/b239964902/values/6ea7d80704",
          "@type": "http://api.knora.org/ontology/knora-api/v2#StillImageFileValue",
          "http://api.knora.org/ontology/knora-api/v2#attachedToUser": {
            "@id": "http://rdfh.ch/users/91e19f1e01"
          },
          "http://api.knora.org/ontology/knora-api/v2#fileValueAsUrl": {
            "@type": "http://www.w3.org/2001/XMLSchema#anyURI",
            "@value": "http://localhost:1024/knora/incunabula_0000000010.jp2/full/2048,2830/0/default.jpg"
          },
          "http://api.knora.org/ontology/knora-api/v2#fileValueHasFilename": "incunabula_0000000010.jp2",
          "http://api.knora.org/ontology/knora-api/v2#hasPermissions": "CR knora-admin:Creator|M knora-admin:ProjectMember|V knora-admin:KnownUser|RV knora-admin:UnknownUser",
          "http://api.knora.org/ontology/knora-api/v2#stillImageFileValueHasDimX": 2048,
          "http://api.knora.org/ontology/knora-api/v2#stillImageFileValueHasDimY": 2830,
          "http://api.knora.org/ontology/knora-api/v2#stillImageFileValueHasIIIFBaseUrl": {
            "@type": "http://www.w3.org/2001/XMLSchema#anyURI",
            "@value": "http://localhost:1024/knora"
          }
        },
        {
          "@id": "http://rdfh.ch/b239964902/values/af8185ce03",
          "@type": "http://api.knora.org/ontology/knora-api/v2#StillImageFileValue",
          "http://api.knora.org/ontology/knora-api/v2#attachedToUser": {
            "@id": "http://rdfh.ch/users/91e19f1e01"
          },
          "http://api.knora.org/ontology/knora-api/v2#fileValueAsUrl": {
            "@type": "http://www.w3.org/2001/XMLSchema#anyURI",
            "@value": "http://localhost:1024/knora/incunabula_0000000010.jpg/full/92,128/0/default.jpg"
          },
          "http://api.knora.org/ontology/knora-api/v2#fileValueHasFilename": "incunabula_0000000010.jpg",
          "http://api.knora.org/ontology/knora-api/v2#hasPermissions": "CR knora-admin:Creator|M knora-admin:ProjectMember|V knora-admin:KnownUser|RV knora-admin:UnknownUser",
          "http://api.knora.org/ontology/knora-api/v2#stillImageFileValueHasDimX": 92,
          "http://api.knora.org/ontology/knora-api/v2#stillImageFileValueHasDimY": 128,
          "http://api.knora.org/ontology/knora-api/v2#stillImageFileValueHasIIIFBaseUrl": {
            "@type": "http://www.w3.org/2001/XMLSchema#anyURI",
            "@value": "http://localhost:1024/knora"
          }
=======
      "http://api.knora.org/ontology/knora-api/v2#hasPermissions": "CR knora-base:Creator|M knora-base:ProjectMember|V knora-base:KnownUser|RV knora-base:UnknownUser",
      "http://api.knora.org/ontology/knora-api/v2#hasStillImageFileValue": {
        "@id": "http://rdfh.ch/0803/b239964902/values/6ea7d80704",
        "@type": "http://api.knora.org/ontology/knora-api/v2#StillImageFileValue",
        "http://api.knora.org/ontology/knora-api/v2#attachedToUser": {
          "@id": "http://rdfh.ch/users/91e19f1e01"
        },
        "http://api.knora.org/ontology/knora-api/v2#fileValueAsUrl": {
          "@type": "http://www.w3.org/2001/XMLSchema#anyURI",
          "@value": "http://0.0.0.0:1024/0803/incunabula_0000000010.jp2/full/2048,2830/0/default.jpg"
        },
        "http://api.knora.org/ontology/knora-api/v2#fileValueHasFilename": "incunabula_0000000010.jp2",
        "http://api.knora.org/ontology/knora-api/v2#hasPermissions": "CR knora-base:Creator|M knora-base:ProjectMember|V knora-base:KnownUser|RV knora-base:UnknownUser",
        "http://api.knora.org/ontology/knora-api/v2#stillImageFileValueHasDimX": 2048,
        "http://api.knora.org/ontology/knora-api/v2#stillImageFileValueHasDimY": 2830,
        "http://api.knora.org/ontology/knora-api/v2#stillImageFileValueHasIIIFBaseUrl": {
          "@type": "http://www.w3.org/2001/XMLSchema#anyURI",
          "@value": "http://0.0.0.0:1024/0803"
        },
        "http://api.knora.org/ontology/knora-api/v2#userHasPermission": "RV",
        "http://api.knora.org/ontology/knora-api/v2#valueCreationDate": {
          "@type": "http://www.w3.org/2001/XMLSchema#dateTimeStamp",
          "@value": "2012-11-21T16:49:36Z"
>>>>>>> 30321b80
        }
      },
      "http://api.knora.org/ontology/knora-api/v2#userHasPermission": "RV",
      "http://api.knora.org/ontology/knora-api/v2#versionArkUrl": {
        "@type": "http://www.w3.org/2001/XMLSchema#anyURI",
        "@value": "http://0.0.0.0:3336/ark:/72163/1/0803/b239964902J.20160302T150510Z"
      },
      "http://www.w3.org/2000/01/rdf-schema#label": "a5r"
    },
    {
      "@id": "http://rdfh.ch/0803/773f258402",
      "@type": "http://0.0.0.0:3333/ontology/0803/incunabula/v2#page",
      "http://0.0.0.0:3333/ontology/0803/incunabula/v2#partOfValue": {
        "@id": "http://rdfh.ch/0803/773f258402/values/25c5e9fd-2cb2-4350-88bb-882be3373745",
        "@type": "http://api.knora.org/ontology/knora-api/v2#LinkValue",
        "http://api.knora.org/ontology/knora-api/v2#attachedToUser": {
          "@id": "http://rdfh.ch/users/91e19f1e01"
        },
        "http://api.knora.org/ontology/knora-api/v2#hasPermissions": "CR knora-admin:Creator|V knora-admin:UnknownUser,knora-admin:KnownUser,knora-admin:ProjectMember",
        "http://api.knora.org/ontology/knora-api/v2#linkValueHasTarget": {
          "@id": "http://rdfh.ch/0803/c5058f3a",
          "@type": "http://0.0.0.0:3333/ontology/0803/incunabula/v2#book",
          "http://api.knora.org/ontology/knora-api/v2#arkUrl": {
            "@type": "http://www.w3.org/2001/XMLSchema#anyURI",
            "@value": "http://0.0.0.0:3336/ark:/72163/1/0803/c5058f3a5"
          },
          "http://api.knora.org/ontology/knora-api/v2#attachedToProject": {
            "@id": "http://rdfh.ch/projects/0803"
          },
          "http://api.knora.org/ontology/knora-api/v2#attachedToUser": {
            "@id": "http://rdfh.ch/users/91e19f1e01"
          },
          "http://api.knora.org/ontology/knora-api/v2#creationDate": {
            "@type": "http://www.w3.org/2001/XMLSchema#dateTimeStamp",
            "@value": "2016-03-02T15:05:10Z"
          },
<<<<<<< HEAD
          "http://api.knora.org/ontology/knora-api/v2#hasPermissions": "CR knora-admin:Creator|M knora-admin:ProjectMember|V knora-admin:KnownUser|RV knora-admin:UnknownUser",
=======
          "http://api.knora.org/ontology/knora-api/v2#hasPermissions": "CR knora-base:Creator|M knora-base:ProjectMember|V knora-base:KnownUser|RV knora-base:UnknownUser",
          "http://api.knora.org/ontology/knora-api/v2#userHasPermission": "RV",
          "http://api.knora.org/ontology/knora-api/v2#versionArkUrl": {
            "@type": "http://www.w3.org/2001/XMLSchema#anyURI",
            "@value": "http://0.0.0.0:3336/ark:/72163/1/0803/c5058f3a5.20160302T150510Z"
          },
>>>>>>> 30321b80
          "http://www.w3.org/2000/01/rdf-schema#label": "Zeitglöcklein des Lebens und Leidens Christi"
        },
        "http://api.knora.org/ontology/knora-api/v2#userHasPermission": "V",
        "http://api.knora.org/ontology/knora-api/v2#valueCreationDate": {
          "@type": "http://www.w3.org/2001/XMLSchema#dateTimeStamp",
          "@value": "2016-03-02T15:05:10Z"
        }
      },
      "http://0.0.0.0:3333/ontology/0803/incunabula/v2#seqnum": {
        "@id": "http://rdfh.ch/0803/773f258402/values/53feeaf80a",
        "@type": "http://api.knora.org/ontology/knora-api/v2#IntValue",
        "http://api.knora.org/ontology/knora-api/v2#attachedToUser": {
          "@id": "http://rdfh.ch/users/91e19f1e01"
        },
<<<<<<< HEAD
        "http://api.knora.org/ontology/knora-api/v2#hasPermissions": "CR knora-admin:Creator|V knora-admin:UnknownUser,knora-admin:KnownUser,knora-admin:ProjectMember",
        "http://api.knora.org/ontology/knora-api/v2#intValueAsInt": 10
=======
        "http://api.knora.org/ontology/knora-api/v2#hasPermissions": "CR knora-base:Creator|V knora-base:UnknownUser,knora-base:KnownUser,knora-base:ProjectMember",
        "http://api.knora.org/ontology/knora-api/v2#intValueAsInt": 10,
        "http://api.knora.org/ontology/knora-api/v2#userHasPermission": "V",
        "http://api.knora.org/ontology/knora-api/v2#valueCreationDate": {
          "@type": "http://www.w3.org/2001/XMLSchema#dateTimeStamp",
          "@value": "2016-03-02T15:05:10Z"
        }
      },
      "http://api.knora.org/ontology/knora-api/v2#arkUrl": {
        "@type": "http://www.w3.org/2001/XMLSchema#anyURI",
        "@value": "http://0.0.0.0:3336/ark:/72163/1/0803/773f258402e"
>>>>>>> 30321b80
      },
      "http://api.knora.org/ontology/knora-api/v2#attachedToProject": {
        "@id": "http://rdfh.ch/projects/0803"
      },
      "http://api.knora.org/ontology/knora-api/v2#attachedToUser": {
        "@id": "http://rdfh.ch/users/91e19f1e01"
      },
      "http://api.knora.org/ontology/knora-api/v2#creationDate": {
        "@type": "http://www.w3.org/2001/XMLSchema#dateTimeStamp",
        "@value": "2016-03-02T15:05:10Z"
      },
<<<<<<< HEAD
      "http://api.knora.org/ontology/knora-api/v2#hasPermissions": "CR knora-admin:Creator|M knora-admin:ProjectMember|V knora-admin:KnownUser|RV knora-admin:UnknownUser",
      "http://api.knora.org/ontology/knora-api/v2#hasStillImageFileValue": [
        {
          "@id": "http://rdfh.ch/773f258402/values/2dcd2b4104",
          "@type": "http://api.knora.org/ontology/knora-api/v2#StillImageFileValue",
          "http://api.knora.org/ontology/knora-api/v2#attachedToUser": {
            "@id": "http://rdfh.ch/users/91e19f1e01"
          },
          "http://api.knora.org/ontology/knora-api/v2#fileValueAsUrl": {
            "@type": "http://www.w3.org/2001/XMLSchema#anyURI",
            "@value": "http://localhost:1024/knora/incunabula_0000000011.jpg/full/84,128/0/default.jpg"
          },
          "http://api.knora.org/ontology/knora-api/v2#fileValueHasFilename": "incunabula_0000000011.jpg",
          "http://api.knora.org/ontology/knora-api/v2#hasPermissions": "CR knora-admin:Creator|M knora-admin:ProjectMember|V knora-admin:KnownUser|RV knora-admin:UnknownUser",
          "http://api.knora.org/ontology/knora-api/v2#stillImageFileValueHasDimX": 84,
          "http://api.knora.org/ontology/knora-api/v2#stillImageFileValueHasDimY": 128,
          "http://api.knora.org/ontology/knora-api/v2#stillImageFileValueHasIIIFBaseUrl": {
            "@type": "http://www.w3.org/2001/XMLSchema#anyURI",
            "@value": "http://localhost:1024/knora"
          }
        },
        {
          "@id": "http://rdfh.ch/773f258402/values/ecf27e7a04",
          "@type": "http://api.knora.org/ontology/knora-api/v2#StillImageFileValue",
          "http://api.knora.org/ontology/knora-api/v2#attachedToUser": {
            "@id": "http://rdfh.ch/users/91e19f1e01"
          },
          "http://api.knora.org/ontology/knora-api/v2#fileValueAsUrl": {
            "@type": "http://www.w3.org/2001/XMLSchema#anyURI",
            "@value": "http://localhost:1024/knora/incunabula_0000000011.jp2/full/1891,2880/0/default.jpg"
          },
          "http://api.knora.org/ontology/knora-api/v2#fileValueHasFilename": "incunabula_0000000011.jp2",
          "http://api.knora.org/ontology/knora-api/v2#hasPermissions": "CR knora-admin:Creator|M knora-admin:ProjectMember|V knora-admin:KnownUser|RV knora-admin:UnknownUser",
          "http://api.knora.org/ontology/knora-api/v2#stillImageFileValueHasDimX": 1891,
          "http://api.knora.org/ontology/knora-api/v2#stillImageFileValueHasDimY": 2880,
          "http://api.knora.org/ontology/knora-api/v2#stillImageFileValueHasIIIFBaseUrl": {
            "@type": "http://www.w3.org/2001/XMLSchema#anyURI",
            "@value": "http://localhost:1024/knora"
          }
=======
      "http://api.knora.org/ontology/knora-api/v2#hasPermissions": "CR knora-base:Creator|M knora-base:ProjectMember|V knora-base:KnownUser|RV knora-base:UnknownUser",
      "http://api.knora.org/ontology/knora-api/v2#hasStillImageFileValue": {
        "@id": "http://rdfh.ch/0803/773f258402/values/ecf27e7a04",
        "@type": "http://api.knora.org/ontology/knora-api/v2#StillImageFileValue",
        "http://api.knora.org/ontology/knora-api/v2#attachedToUser": {
          "@id": "http://rdfh.ch/users/91e19f1e01"
        },
        "http://api.knora.org/ontology/knora-api/v2#fileValueAsUrl": {
          "@type": "http://www.w3.org/2001/XMLSchema#anyURI",
          "@value": "http://0.0.0.0:1024/0803/incunabula_0000000011.jp2/full/1891,2880/0/default.jpg"
        },
        "http://api.knora.org/ontology/knora-api/v2#fileValueHasFilename": "incunabula_0000000011.jp2",
        "http://api.knora.org/ontology/knora-api/v2#hasPermissions": "CR knora-base:Creator|M knora-base:ProjectMember|V knora-base:KnownUser|RV knora-base:UnknownUser",
        "http://api.knora.org/ontology/knora-api/v2#stillImageFileValueHasDimX": 1891,
        "http://api.knora.org/ontology/knora-api/v2#stillImageFileValueHasDimY": 2880,
        "http://api.knora.org/ontology/knora-api/v2#stillImageFileValueHasIIIFBaseUrl": {
          "@type": "http://www.w3.org/2001/XMLSchema#anyURI",
          "@value": "http://0.0.0.0:1024/0803"
        },
        "http://api.knora.org/ontology/knora-api/v2#userHasPermission": "RV",
        "http://api.knora.org/ontology/knora-api/v2#valueCreationDate": {
          "@type": "http://www.w3.org/2001/XMLSchema#dateTimeStamp",
          "@value": "2012-11-21T16:49:36Z"
>>>>>>> 30321b80
        }
      },
      "http://api.knora.org/ontology/knora-api/v2#userHasPermission": "RV",
      "http://api.knora.org/ontology/knora-api/v2#versionArkUrl": {
        "@type": "http://www.w3.org/2001/XMLSchema#anyURI",
        "@value": "http://0.0.0.0:3336/ark:/72163/1/0803/773f258402e.20160302T150510Z"
      },
      "http://www.w3.org/2000/01/rdf-schema#label": "a5v"
    },
    {
      "@id": "http://rdfh.ch/0803/3c45b4be02",
      "@type": "http://0.0.0.0:3333/ontology/0803/incunabula/v2#page",
      "http://0.0.0.0:3333/ontology/0803/incunabula/v2#partOfValue": {
        "@id": "http://rdfh.ch/0803/3c45b4be02/values/c0d9fcf9-9084-49ee-b929-5881703c670c",
        "@type": "http://api.knora.org/ontology/knora-api/v2#LinkValue",
        "http://api.knora.org/ontology/knora-api/v2#attachedToUser": {
          "@id": "http://rdfh.ch/users/91e19f1e01"
        },
        "http://api.knora.org/ontology/knora-api/v2#hasPermissions": "CR knora-admin:Creator|V knora-admin:UnknownUser,knora-admin:KnownUser,knora-admin:ProjectMember",
        "http://api.knora.org/ontology/knora-api/v2#linkValueHasTarget": {
          "@id": "http://rdfh.ch/0803/c5058f3a",
          "@type": "http://0.0.0.0:3333/ontology/0803/incunabula/v2#book",
          "http://api.knora.org/ontology/knora-api/v2#arkUrl": {
            "@type": "http://www.w3.org/2001/XMLSchema#anyURI",
            "@value": "http://0.0.0.0:3336/ark:/72163/1/0803/c5058f3a5"
          },
          "http://api.knora.org/ontology/knora-api/v2#attachedToProject": {
            "@id": "http://rdfh.ch/projects/0803"
          },
          "http://api.knora.org/ontology/knora-api/v2#attachedToUser": {
            "@id": "http://rdfh.ch/users/91e19f1e01"
          },
          "http://api.knora.org/ontology/knora-api/v2#creationDate": {
            "@type": "http://www.w3.org/2001/XMLSchema#dateTimeStamp",
            "@value": "2016-03-02T15:05:10Z"
          },
<<<<<<< HEAD
          "http://api.knora.org/ontology/knora-api/v2#hasPermissions": "CR knora-admin:Creator|M knora-admin:ProjectMember|V knora-admin:KnownUser|RV knora-admin:UnknownUser",
=======
          "http://api.knora.org/ontology/knora-api/v2#hasPermissions": "CR knora-base:Creator|M knora-base:ProjectMember|V knora-base:KnownUser|RV knora-base:UnknownUser",
          "http://api.knora.org/ontology/knora-api/v2#userHasPermission": "RV",
          "http://api.knora.org/ontology/knora-api/v2#versionArkUrl": {
            "@type": "http://www.w3.org/2001/XMLSchema#anyURI",
            "@value": "http://0.0.0.0:3336/ark:/72163/1/0803/c5058f3a5.20160302T150510Z"
          },
>>>>>>> 30321b80
          "http://www.w3.org/2000/01/rdf-schema#label": "Zeitglöcklein des Lebens und Leidens Christi"
        },
        "http://api.knora.org/ontology/knora-api/v2#userHasPermission": "V",
        "http://api.knora.org/ontology/knora-api/v2#valueCreationDate": {
          "@type": "http://www.w3.org/2001/XMLSchema#dateTimeStamp",
          "@value": "2016-03-02T15:05:10Z"
        }
      },
      "http://0.0.0.0:3333/ontology/0803/incunabula/v2#seqnum": {
        "@id": "http://rdfh.ch/0803/3c45b4be02/values/5fa537de0b",
        "@type": "http://api.knora.org/ontology/knora-api/v2#IntValue",
        "http://api.knora.org/ontology/knora-api/v2#attachedToUser": {
          "@id": "http://rdfh.ch/users/91e19f1e01"
        },
<<<<<<< HEAD
        "http://api.knora.org/ontology/knora-api/v2#hasPermissions": "CR knora-admin:Creator|V knora-admin:UnknownUser,knora-admin:KnownUser,knora-admin:ProjectMember",
        "http://api.knora.org/ontology/knora-api/v2#intValueAsInt": 11
=======
        "http://api.knora.org/ontology/knora-api/v2#hasPermissions": "CR knora-base:Creator|V knora-base:UnknownUser,knora-base:KnownUser,knora-base:ProjectMember",
        "http://api.knora.org/ontology/knora-api/v2#intValueAsInt": 11,
        "http://api.knora.org/ontology/knora-api/v2#userHasPermission": "V",
        "http://api.knora.org/ontology/knora-api/v2#valueCreationDate": {
          "@type": "http://www.w3.org/2001/XMLSchema#dateTimeStamp",
          "@value": "2016-03-02T15:05:10Z"
        }
      },
      "http://api.knora.org/ontology/knora-api/v2#arkUrl": {
        "@type": "http://www.w3.org/2001/XMLSchema#anyURI",
        "@value": "http://0.0.0.0:3336/ark:/72163/1/0803/3c45b4be023"
>>>>>>> 30321b80
      },
      "http://api.knora.org/ontology/knora-api/v2#attachedToProject": {
        "@id": "http://rdfh.ch/projects/0803"
      },
      "http://api.knora.org/ontology/knora-api/v2#attachedToUser": {
        "@id": "http://rdfh.ch/users/91e19f1e01"
      },
      "http://api.knora.org/ontology/knora-api/v2#creationDate": {
        "@type": "http://www.w3.org/2001/XMLSchema#dateTimeStamp",
        "@value": "2016-03-02T15:05:10Z"
      },
<<<<<<< HEAD
      "http://api.knora.org/ontology/knora-api/v2#hasPermissions": "CR knora-admin:Creator|M knora-admin:ProjectMember|V knora-admin:KnownUser|RV knora-admin:UnknownUser",
      "http://api.knora.org/ontology/knora-api/v2#hasStillImageFileValue": [
        {
          "@id": "http://rdfh.ch/3c45b4be02/values/6a3e25ed04",
          "@type": "http://api.knora.org/ontology/knora-api/v2#StillImageFileValue",
          "http://api.knora.org/ontology/knora-api/v2#attachedToUser": {
            "@id": "http://rdfh.ch/users/91e19f1e01"
          },
          "http://api.knora.org/ontology/knora-api/v2#fileValueAsUrl": {
            "@type": "http://www.w3.org/2001/XMLSchema#anyURI",
            "@value": "http://localhost:1024/knora/incunabula_0000000012.jp2/full/2048,2840/0/default.jpg"
          },
          "http://api.knora.org/ontology/knora-api/v2#fileValueHasFilename": "incunabula_0000000012.jp2",
          "http://api.knora.org/ontology/knora-api/v2#hasPermissions": "CR knora-admin:Creator|M knora-admin:ProjectMember|V knora-admin:KnownUser|RV knora-admin:UnknownUser",
          "http://api.knora.org/ontology/knora-api/v2#stillImageFileValueHasDimX": 2048,
          "http://api.knora.org/ontology/knora-api/v2#stillImageFileValueHasDimY": 2840,
          "http://api.knora.org/ontology/knora-api/v2#stillImageFileValueHasIIIFBaseUrl": {
            "@type": "http://www.w3.org/2001/XMLSchema#anyURI",
            "@value": "http://localhost:1024/knora"
          }
        },
        {
          "@id": "http://rdfh.ch/3c45b4be02/values/ab18d2b304",
          "@type": "http://api.knora.org/ontology/knora-api/v2#StillImageFileValue",
          "http://api.knora.org/ontology/knora-api/v2#attachedToUser": {
            "@id": "http://rdfh.ch/users/91e19f1e01"
          },
          "http://api.knora.org/ontology/knora-api/v2#fileValueAsUrl": {
            "@type": "http://www.w3.org/2001/XMLSchema#anyURI",
            "@value": "http://localhost:1024/knora/incunabula_0000000012.jpg/full/92,128/0/default.jpg"
          },
          "http://api.knora.org/ontology/knora-api/v2#fileValueHasFilename": "incunabula_0000000012.jpg",
          "http://api.knora.org/ontology/knora-api/v2#hasPermissions": "CR knora-admin:Creator|M knora-admin:ProjectMember|V knora-admin:KnownUser|RV knora-admin:UnknownUser",
          "http://api.knora.org/ontology/knora-api/v2#stillImageFileValueHasDimX": 92,
          "http://api.knora.org/ontology/knora-api/v2#stillImageFileValueHasDimY": 128,
          "http://api.knora.org/ontology/knora-api/v2#stillImageFileValueHasIIIFBaseUrl": {
            "@type": "http://www.w3.org/2001/XMLSchema#anyURI",
            "@value": "http://localhost:1024/knora"
          }
=======
      "http://api.knora.org/ontology/knora-api/v2#hasPermissions": "CR knora-base:Creator|M knora-base:ProjectMember|V knora-base:KnownUser|RV knora-base:UnknownUser",
      "http://api.knora.org/ontology/knora-api/v2#hasStillImageFileValue": {
        "@id": "http://rdfh.ch/0803/3c45b4be02/values/6a3e25ed04",
        "@type": "http://api.knora.org/ontology/knora-api/v2#StillImageFileValue",
        "http://api.knora.org/ontology/knora-api/v2#attachedToUser": {
          "@id": "http://rdfh.ch/users/91e19f1e01"
        },
        "http://api.knora.org/ontology/knora-api/v2#fileValueAsUrl": {
          "@type": "http://www.w3.org/2001/XMLSchema#anyURI",
          "@value": "http://0.0.0.0:1024/0803/incunabula_0000000012.jp2/full/2048,2840/0/default.jpg"
        },
        "http://api.knora.org/ontology/knora-api/v2#fileValueHasFilename": "incunabula_0000000012.jp2",
        "http://api.knora.org/ontology/knora-api/v2#hasPermissions": "CR knora-base:Creator|M knora-base:ProjectMember|V knora-base:KnownUser|RV knora-base:UnknownUser",
        "http://api.knora.org/ontology/knora-api/v2#stillImageFileValueHasDimX": 2048,
        "http://api.knora.org/ontology/knora-api/v2#stillImageFileValueHasDimY": 2840,
        "http://api.knora.org/ontology/knora-api/v2#stillImageFileValueHasIIIFBaseUrl": {
          "@type": "http://www.w3.org/2001/XMLSchema#anyURI",
          "@value": "http://0.0.0.0:1024/0803"
        },
        "http://api.knora.org/ontology/knora-api/v2#userHasPermission": "RV",
        "http://api.knora.org/ontology/knora-api/v2#valueCreationDate": {
          "@type": "http://www.w3.org/2001/XMLSchema#dateTimeStamp",
          "@value": "2012-11-21T16:49:36Z"
>>>>>>> 30321b80
        }
      },
      "http://api.knora.org/ontology/knora-api/v2#userHasPermission": "RV",
      "http://api.knora.org/ontology/knora-api/v2#versionArkUrl": {
        "@type": "http://www.w3.org/2001/XMLSchema#anyURI",
        "@value": "http://0.0.0.0:3336/ark:/72163/1/0803/3c45b4be023.20160302T150510Z"
      },
      "http://www.w3.org/2000/01/rdf-schema#label": "a6r"
    },
    {
      "@id": "http://rdfh.ch/0803/014b43f902",
      "@type": "http://0.0.0.0:3333/ontology/0803/incunabula/v2#page",
      "http://0.0.0.0:3333/ontology/0803/incunabula/v2#partOfValue": {
        "@id": "http://rdfh.ch/0803/014b43f902/values/5e130352-d154-4edd-a13b-1795055c20ff",
        "@type": "http://api.knora.org/ontology/knora-api/v2#LinkValue",
        "http://api.knora.org/ontology/knora-api/v2#attachedToUser": {
          "@id": "http://rdfh.ch/users/91e19f1e01"
        },
        "http://api.knora.org/ontology/knora-api/v2#hasPermissions": "CR knora-admin:Creator|V knora-admin:UnknownUser,knora-admin:KnownUser,knora-admin:ProjectMember",
        "http://api.knora.org/ontology/knora-api/v2#linkValueHasTarget": {
          "@id": "http://rdfh.ch/0803/c5058f3a",
          "@type": "http://0.0.0.0:3333/ontology/0803/incunabula/v2#book",
          "http://api.knora.org/ontology/knora-api/v2#arkUrl": {
            "@type": "http://www.w3.org/2001/XMLSchema#anyURI",
            "@value": "http://0.0.0.0:3336/ark:/72163/1/0803/c5058f3a5"
          },
          "http://api.knora.org/ontology/knora-api/v2#attachedToProject": {
            "@id": "http://rdfh.ch/projects/0803"
          },
          "http://api.knora.org/ontology/knora-api/v2#attachedToUser": {
            "@id": "http://rdfh.ch/users/91e19f1e01"
          },
          "http://api.knora.org/ontology/knora-api/v2#creationDate": {
            "@type": "http://www.w3.org/2001/XMLSchema#dateTimeStamp",
            "@value": "2016-03-02T15:05:10Z"
          },
<<<<<<< HEAD
          "http://api.knora.org/ontology/knora-api/v2#hasPermissions": "CR knora-admin:Creator|M knora-admin:ProjectMember|V knora-admin:KnownUser|RV knora-admin:UnknownUser",
=======
          "http://api.knora.org/ontology/knora-api/v2#hasPermissions": "CR knora-base:Creator|M knora-base:ProjectMember|V knora-base:KnownUser|RV knora-base:UnknownUser",
          "http://api.knora.org/ontology/knora-api/v2#userHasPermission": "RV",
          "http://api.knora.org/ontology/knora-api/v2#versionArkUrl": {
            "@type": "http://www.w3.org/2001/XMLSchema#anyURI",
            "@value": "http://0.0.0.0:3336/ark:/72163/1/0803/c5058f3a5.20160302T150510Z"
          },
>>>>>>> 30321b80
          "http://www.w3.org/2000/01/rdf-schema#label": "Zeitglöcklein des Lebens und Leidens Christi"
        },
        "http://api.knora.org/ontology/knora-api/v2#userHasPermission": "V",
        "http://api.knora.org/ontology/knora-api/v2#valueCreationDate": {
          "@type": "http://www.w3.org/2001/XMLSchema#dateTimeStamp",
          "@value": "2016-03-02T15:05:10Z"
        }
      },
      "http://0.0.0.0:3333/ontology/0803/incunabula/v2#seqnum": {
        "@id": "http://rdfh.ch/0803/014b43f902/values/6b4c84c30c",
        "@type": "http://api.knora.org/ontology/knora-api/v2#IntValue",
        "http://api.knora.org/ontology/knora-api/v2#attachedToUser": {
          "@id": "http://rdfh.ch/users/91e19f1e01"
        },
<<<<<<< HEAD
        "http://api.knora.org/ontology/knora-api/v2#hasPermissions": "CR knora-admin:Creator|V knora-admin:UnknownUser,knora-admin:KnownUser,knora-admin:ProjectMember",
        "http://api.knora.org/ontology/knora-api/v2#intValueAsInt": 12
=======
        "http://api.knora.org/ontology/knora-api/v2#hasPermissions": "CR knora-base:Creator|V knora-base:UnknownUser,knora-base:KnownUser,knora-base:ProjectMember",
        "http://api.knora.org/ontology/knora-api/v2#intValueAsInt": 12,
        "http://api.knora.org/ontology/knora-api/v2#userHasPermission": "V",
        "http://api.knora.org/ontology/knora-api/v2#valueCreationDate": {
          "@type": "http://www.w3.org/2001/XMLSchema#dateTimeStamp",
          "@value": "2016-03-02T15:05:10Z"
        }
      },
      "http://api.knora.org/ontology/knora-api/v2#arkUrl": {
        "@type": "http://www.w3.org/2001/XMLSchema#anyURI",
        "@value": "http://0.0.0.0:3336/ark:/72163/1/0803/014b43f9025"
>>>>>>> 30321b80
      },
      "http://api.knora.org/ontology/knora-api/v2#attachedToProject": {
        "@id": "http://rdfh.ch/projects/0803"
      },
      "http://api.knora.org/ontology/knora-api/v2#attachedToUser": {
        "@id": "http://rdfh.ch/users/91e19f1e01"
      },
      "http://api.knora.org/ontology/knora-api/v2#creationDate": {
        "@type": "http://www.w3.org/2001/XMLSchema#dateTimeStamp",
        "@value": "2016-03-02T15:05:10Z"
      },
<<<<<<< HEAD
      "http://api.knora.org/ontology/knora-api/v2#hasPermissions": "CR knora-admin:Creator|M knora-admin:ProjectMember|V knora-admin:KnownUser|RV knora-admin:UnknownUser",
      "http://api.knora.org/ontology/knora-api/v2#hasStillImageFileValue": [
        {
          "@id": "http://rdfh.ch/014b43f902/values/2964782605",
          "@type": "http://api.knora.org/ontology/knora-api/v2#StillImageFileValue",
          "http://api.knora.org/ontology/knora-api/v2#attachedToUser": {
            "@id": "http://rdfh.ch/users/91e19f1e01"
          },
          "http://api.knora.org/ontology/knora-api/v2#fileValueAsUrl": {
            "@type": "http://www.w3.org/2001/XMLSchema#anyURI",
            "@value": "http://localhost:1024/knora/incunabula_0000000013.jpg/full/82,128/0/default.jpg"
          },
          "http://api.knora.org/ontology/knora-api/v2#fileValueHasFilename": "incunabula_0000000013.jpg",
          "http://api.knora.org/ontology/knora-api/v2#hasPermissions": "CR knora-admin:Creator|M knora-admin:ProjectMember|V knora-admin:KnownUser|RV knora-admin:UnknownUser",
          "http://api.knora.org/ontology/knora-api/v2#stillImageFileValueHasDimX": 82,
          "http://api.knora.org/ontology/knora-api/v2#stillImageFileValueHasDimY": 128,
          "http://api.knora.org/ontology/knora-api/v2#stillImageFileValueHasIIIFBaseUrl": {
            "@type": "http://www.w3.org/2001/XMLSchema#anyURI",
            "@value": "http://localhost:1024/knora"
          }
        },
        {
          "@id": "http://rdfh.ch/014b43f902/values/e889cb5f05",
          "@type": "http://api.knora.org/ontology/knora-api/v2#StillImageFileValue",
          "http://api.knora.org/ontology/knora-api/v2#attachedToUser": {
            "@id": "http://rdfh.ch/users/91e19f1e01"
          },
          "http://api.knora.org/ontology/knora-api/v2#fileValueAsUrl": {
            "@type": "http://www.w3.org/2001/XMLSchema#anyURI",
            "@value": "http://localhost:1024/knora/incunabula_0000000013.jp2/full/1860,2905/0/default.jpg"
          },
          "http://api.knora.org/ontology/knora-api/v2#fileValueHasFilename": "incunabula_0000000013.jp2",
          "http://api.knora.org/ontology/knora-api/v2#hasPermissions": "CR knora-admin:Creator|M knora-admin:ProjectMember|V knora-admin:KnownUser|RV knora-admin:UnknownUser",
          "http://api.knora.org/ontology/knora-api/v2#stillImageFileValueHasDimX": 1860,
          "http://api.knora.org/ontology/knora-api/v2#stillImageFileValueHasDimY": 2905,
          "http://api.knora.org/ontology/knora-api/v2#stillImageFileValueHasIIIFBaseUrl": {
            "@type": "http://www.w3.org/2001/XMLSchema#anyURI",
            "@value": "http://localhost:1024/knora"
          }
=======
      "http://api.knora.org/ontology/knora-api/v2#hasPermissions": "CR knora-base:Creator|M knora-base:ProjectMember|V knora-base:KnownUser|RV knora-base:UnknownUser",
      "http://api.knora.org/ontology/knora-api/v2#hasStillImageFileValue": {
        "@id": "http://rdfh.ch/0803/014b43f902/values/e889cb5f05",
        "@type": "http://api.knora.org/ontology/knora-api/v2#StillImageFileValue",
        "http://api.knora.org/ontology/knora-api/v2#attachedToUser": {
          "@id": "http://rdfh.ch/users/91e19f1e01"
        },
        "http://api.knora.org/ontology/knora-api/v2#fileValueAsUrl": {
          "@type": "http://www.w3.org/2001/XMLSchema#anyURI",
          "@value": "http://0.0.0.0:1024/0803/incunabula_0000000013.jp2/full/1860,2905/0/default.jpg"
        },
        "http://api.knora.org/ontology/knora-api/v2#fileValueHasFilename": "incunabula_0000000013.jp2",
        "http://api.knora.org/ontology/knora-api/v2#hasPermissions": "CR knora-base:Creator|M knora-base:ProjectMember|V knora-base:KnownUser|RV knora-base:UnknownUser",
        "http://api.knora.org/ontology/knora-api/v2#stillImageFileValueHasDimX": 1860,
        "http://api.knora.org/ontology/knora-api/v2#stillImageFileValueHasDimY": 2905,
        "http://api.knora.org/ontology/knora-api/v2#stillImageFileValueHasIIIFBaseUrl": {
          "@type": "http://www.w3.org/2001/XMLSchema#anyURI",
          "@value": "http://0.0.0.0:1024/0803"
        },
        "http://api.knora.org/ontology/knora-api/v2#userHasPermission": "RV",
        "http://api.knora.org/ontology/knora-api/v2#valueCreationDate": {
          "@type": "http://www.w3.org/2001/XMLSchema#dateTimeStamp",
          "@value": "2012-11-21T16:49:36Z"
>>>>>>> 30321b80
        }
      },
      "http://api.knora.org/ontology/knora-api/v2#userHasPermission": "RV",
      "http://api.knora.org/ontology/knora-api/v2#versionArkUrl": {
        "@type": "http://www.w3.org/2001/XMLSchema#anyURI",
        "@value": "http://0.0.0.0:3336/ark:/72163/1/0803/014b43f9025.20160302T150510Z"
      },
      "http://www.w3.org/2000/01/rdf-schema#label": "a6v"
    },
    {
      "@id": "http://rdfh.ch/0803/c650d23303",
      "@type": "http://0.0.0.0:3333/ontology/0803/incunabula/v2#page",
      "http://0.0.0.0:3333/ontology/0803/incunabula/v2#partOfValue": {
        "@id": "http://rdfh.ch/0803/c650d23303/values/e6d75b14-35e5-4092-a5b6-7bc06a1f3847",
        "@type": "http://api.knora.org/ontology/knora-api/v2#LinkValue",
        "http://api.knora.org/ontology/knora-api/v2#attachedToUser": {
          "@id": "http://rdfh.ch/users/91e19f1e01"
        },
        "http://api.knora.org/ontology/knora-api/v2#hasPermissions": "CR knora-admin:Creator|V knora-admin:UnknownUser,knora-admin:KnownUser,knora-admin:ProjectMember",
        "http://api.knora.org/ontology/knora-api/v2#linkValueHasTarget": {
          "@id": "http://rdfh.ch/0803/c5058f3a",
          "@type": "http://0.0.0.0:3333/ontology/0803/incunabula/v2#book",
          "http://api.knora.org/ontology/knora-api/v2#arkUrl": {
            "@type": "http://www.w3.org/2001/XMLSchema#anyURI",
            "@value": "http://0.0.0.0:3336/ark:/72163/1/0803/c5058f3a5"
          },
          "http://api.knora.org/ontology/knora-api/v2#attachedToProject": {
            "@id": "http://rdfh.ch/projects/0803"
          },
          "http://api.knora.org/ontology/knora-api/v2#attachedToUser": {
            "@id": "http://rdfh.ch/users/91e19f1e01"
          },
          "http://api.knora.org/ontology/knora-api/v2#creationDate": {
            "@type": "http://www.w3.org/2001/XMLSchema#dateTimeStamp",
            "@value": "2016-03-02T15:05:10Z"
          },
<<<<<<< HEAD
          "http://api.knora.org/ontology/knora-api/v2#hasPermissions": "CR knora-admin:Creator|M knora-admin:ProjectMember|V knora-admin:KnownUser|RV knora-admin:UnknownUser",
=======
          "http://api.knora.org/ontology/knora-api/v2#hasPermissions": "CR knora-base:Creator|M knora-base:ProjectMember|V knora-base:KnownUser|RV knora-base:UnknownUser",
          "http://api.knora.org/ontology/knora-api/v2#userHasPermission": "RV",
          "http://api.knora.org/ontology/knora-api/v2#versionArkUrl": {
            "@type": "http://www.w3.org/2001/XMLSchema#anyURI",
            "@value": "http://0.0.0.0:3336/ark:/72163/1/0803/c5058f3a5.20160302T150510Z"
          },
>>>>>>> 30321b80
          "http://www.w3.org/2000/01/rdf-schema#label": "Zeitglöcklein des Lebens und Leidens Christi"
        },
        "http://api.knora.org/ontology/knora-api/v2#userHasPermission": "V",
        "http://api.knora.org/ontology/knora-api/v2#valueCreationDate": {
          "@type": "http://www.w3.org/2001/XMLSchema#dateTimeStamp",
          "@value": "2016-03-02T15:05:10Z"
        }
      },
      "http://0.0.0.0:3333/ontology/0803/incunabula/v2#seqnum": {
        "@id": "http://rdfh.ch/0803/c650d23303/values/77f3d0a80d",
        "@type": "http://api.knora.org/ontology/knora-api/v2#IntValue",
        "http://api.knora.org/ontology/knora-api/v2#attachedToUser": {
          "@id": "http://rdfh.ch/users/91e19f1e01"
        },
<<<<<<< HEAD
        "http://api.knora.org/ontology/knora-api/v2#hasPermissions": "CR knora-admin:Creator|V knora-admin:UnknownUser,knora-admin:KnownUser,knora-admin:ProjectMember",
        "http://api.knora.org/ontology/knora-api/v2#intValueAsInt": 13
=======
        "http://api.knora.org/ontology/knora-api/v2#hasPermissions": "CR knora-base:Creator|V knora-base:UnknownUser,knora-base:KnownUser,knora-base:ProjectMember",
        "http://api.knora.org/ontology/knora-api/v2#intValueAsInt": 13,
        "http://api.knora.org/ontology/knora-api/v2#userHasPermission": "V",
        "http://api.knora.org/ontology/knora-api/v2#valueCreationDate": {
          "@type": "http://www.w3.org/2001/XMLSchema#dateTimeStamp",
          "@value": "2016-03-02T15:05:10Z"
        }
      },
      "http://api.knora.org/ontology/knora-api/v2#arkUrl": {
        "@type": "http://www.w3.org/2001/XMLSchema#anyURI",
        "@value": "http://0.0.0.0:3336/ark:/72163/1/0803/c650d23303f"
>>>>>>> 30321b80
      },
      "http://api.knora.org/ontology/knora-api/v2#attachedToProject": {
        "@id": "http://rdfh.ch/projects/0803"
      },
      "http://api.knora.org/ontology/knora-api/v2#attachedToUser": {
        "@id": "http://rdfh.ch/users/91e19f1e01"
      },
      "http://api.knora.org/ontology/knora-api/v2#creationDate": {
        "@type": "http://www.w3.org/2001/XMLSchema#dateTimeStamp",
        "@value": "2016-03-02T15:05:10Z"
      },
<<<<<<< HEAD
      "http://api.knora.org/ontology/knora-api/v2#hasPermissions": "CR knora-admin:Creator|M knora-admin:ProjectMember|V knora-admin:KnownUser|RV knora-admin:UnknownUser",
      "http://api.knora.org/ontology/knora-api/v2#hasStillImageFileValue": [
        {
          "@id": "http://rdfh.ch/c650d23303/values/66d571d205",
          "@type": "http://api.knora.org/ontology/knora-api/v2#StillImageFileValue",
          "http://api.knora.org/ontology/knora-api/v2#attachedToUser": {
            "@id": "http://rdfh.ch/users/91e19f1e01"
          },
          "http://api.knora.org/ontology/knora-api/v2#fileValueAsUrl": {
            "@type": "http://www.w3.org/2001/XMLSchema#anyURI",
            "@value": "http://localhost:1024/knora/incunabula_0000000014.jp2/full/2053,2830/0/default.jpg"
          },
          "http://api.knora.org/ontology/knora-api/v2#fileValueHasFilename": "incunabula_0000000014.jp2",
          "http://api.knora.org/ontology/knora-api/v2#hasPermissions": "CR knora-admin:Creator|M knora-admin:ProjectMember|V knora-admin:KnownUser|RV knora-admin:UnknownUser",
          "http://api.knora.org/ontology/knora-api/v2#stillImageFileValueHasDimX": 2053,
          "http://api.knora.org/ontology/knora-api/v2#stillImageFileValueHasDimY": 2830,
          "http://api.knora.org/ontology/knora-api/v2#stillImageFileValueHasIIIFBaseUrl": {
            "@type": "http://www.w3.org/2001/XMLSchema#anyURI",
            "@value": "http://localhost:1024/knora"
          }
        },
        {
          "@id": "http://rdfh.ch/c650d23303/values/a7af1e9905",
          "@type": "http://api.knora.org/ontology/knora-api/v2#StillImageFileValue",
          "http://api.knora.org/ontology/knora-api/v2#attachedToUser": {
            "@id": "http://rdfh.ch/users/91e19f1e01"
          },
          "http://api.knora.org/ontology/knora-api/v2#fileValueAsUrl": {
            "@type": "http://www.w3.org/2001/XMLSchema#anyURI",
            "@value": "http://localhost:1024/knora/incunabula_0000000014.jpg/full/93,128/0/default.jpg"
          },
          "http://api.knora.org/ontology/knora-api/v2#fileValueHasFilename": "incunabula_0000000014.jpg",
          "http://api.knora.org/ontology/knora-api/v2#hasPermissions": "CR knora-admin:Creator|M knora-admin:ProjectMember|V knora-admin:KnownUser|RV knora-admin:UnknownUser",
          "http://api.knora.org/ontology/knora-api/v2#stillImageFileValueHasDimX": 93,
          "http://api.knora.org/ontology/knora-api/v2#stillImageFileValueHasDimY": 128,
          "http://api.knora.org/ontology/knora-api/v2#stillImageFileValueHasIIIFBaseUrl": {
            "@type": "http://www.w3.org/2001/XMLSchema#anyURI",
            "@value": "http://localhost:1024/knora"
          }
=======
      "http://api.knora.org/ontology/knora-api/v2#hasPermissions": "CR knora-base:Creator|M knora-base:ProjectMember|V knora-base:KnownUser|RV knora-base:UnknownUser",
      "http://api.knora.org/ontology/knora-api/v2#hasStillImageFileValue": {
        "@id": "http://rdfh.ch/0803/c650d23303/values/66d571d205",
        "@type": "http://api.knora.org/ontology/knora-api/v2#StillImageFileValue",
        "http://api.knora.org/ontology/knora-api/v2#attachedToUser": {
          "@id": "http://rdfh.ch/users/91e19f1e01"
        },
        "http://api.knora.org/ontology/knora-api/v2#fileValueAsUrl": {
          "@type": "http://www.w3.org/2001/XMLSchema#anyURI",
          "@value": "http://0.0.0.0:1024/0803/incunabula_0000000014.jp2/full/2053,2830/0/default.jpg"
        },
        "http://api.knora.org/ontology/knora-api/v2#fileValueHasFilename": "incunabula_0000000014.jp2",
        "http://api.knora.org/ontology/knora-api/v2#hasPermissions": "CR knora-base:Creator|M knora-base:ProjectMember|V knora-base:KnownUser|RV knora-base:UnknownUser",
        "http://api.knora.org/ontology/knora-api/v2#stillImageFileValueHasDimX": 2053,
        "http://api.knora.org/ontology/knora-api/v2#stillImageFileValueHasDimY": 2830,
        "http://api.knora.org/ontology/knora-api/v2#stillImageFileValueHasIIIFBaseUrl": {
          "@type": "http://www.w3.org/2001/XMLSchema#anyURI",
          "@value": "http://0.0.0.0:1024/0803"
        },
        "http://api.knora.org/ontology/knora-api/v2#userHasPermission": "RV",
        "http://api.knora.org/ontology/knora-api/v2#valueCreationDate": {
          "@type": "http://www.w3.org/2001/XMLSchema#dateTimeStamp",
          "@value": "2012-11-21T16:49:36Z"
>>>>>>> 30321b80
        }
      },
      "http://api.knora.org/ontology/knora-api/v2#userHasPermission": "RV",
      "http://api.knora.org/ontology/knora-api/v2#versionArkUrl": {
        "@type": "http://www.w3.org/2001/XMLSchema#anyURI",
        "@value": "http://0.0.0.0:3336/ark:/72163/1/0803/c650d23303f.20160302T150510Z"
      },
      "http://www.w3.org/2000/01/rdf-schema#label": "a7r"
    },
    {
      "@id": "http://rdfh.ch/0803/8b56616e03",
      "@type": "http://0.0.0.0:3333/ontology/0803/incunabula/v2#page",
      "http://0.0.0.0:3333/ontology/0803/incunabula/v2#partOfValue": {
        "@id": "http://rdfh.ch/0803/8b56616e03/values/4bbf4e7a-fb6f-48d5-9927-002f85286a44",
        "@type": "http://api.knora.org/ontology/knora-api/v2#LinkValue",
        "http://api.knora.org/ontology/knora-api/v2#attachedToUser": {
          "@id": "http://rdfh.ch/users/91e19f1e01"
        },
        "http://api.knora.org/ontology/knora-api/v2#hasPermissions": "CR knora-admin:Creator|V knora-admin:UnknownUser,knora-admin:KnownUser,knora-admin:ProjectMember",
        "http://api.knora.org/ontology/knora-api/v2#linkValueHasTarget": {
          "@id": "http://rdfh.ch/0803/c5058f3a",
          "@type": "http://0.0.0.0:3333/ontology/0803/incunabula/v2#book",
          "http://api.knora.org/ontology/knora-api/v2#arkUrl": {
            "@type": "http://www.w3.org/2001/XMLSchema#anyURI",
            "@value": "http://0.0.0.0:3336/ark:/72163/1/0803/c5058f3a5"
          },
          "http://api.knora.org/ontology/knora-api/v2#attachedToProject": {
            "@id": "http://rdfh.ch/projects/0803"
          },
          "http://api.knora.org/ontology/knora-api/v2#attachedToUser": {
            "@id": "http://rdfh.ch/users/91e19f1e01"
          },
          "http://api.knora.org/ontology/knora-api/v2#creationDate": {
            "@type": "http://www.w3.org/2001/XMLSchema#dateTimeStamp",
            "@value": "2016-03-02T15:05:10Z"
          },
<<<<<<< HEAD
          "http://api.knora.org/ontology/knora-api/v2#hasPermissions": "CR knora-admin:Creator|M knora-admin:ProjectMember|V knora-admin:KnownUser|RV knora-admin:UnknownUser",
=======
          "http://api.knora.org/ontology/knora-api/v2#hasPermissions": "CR knora-base:Creator|M knora-base:ProjectMember|V knora-base:KnownUser|RV knora-base:UnknownUser",
          "http://api.knora.org/ontology/knora-api/v2#userHasPermission": "RV",
          "http://api.knora.org/ontology/knora-api/v2#versionArkUrl": {
            "@type": "http://www.w3.org/2001/XMLSchema#anyURI",
            "@value": "http://0.0.0.0:3336/ark:/72163/1/0803/c5058f3a5.20160302T150510Z"
          },
>>>>>>> 30321b80
          "http://www.w3.org/2000/01/rdf-schema#label": "Zeitglöcklein des Lebens und Leidens Christi"
        },
        "http://api.knora.org/ontology/knora-api/v2#userHasPermission": "V",
        "http://api.knora.org/ontology/knora-api/v2#valueCreationDate": {
          "@type": "http://www.w3.org/2001/XMLSchema#dateTimeStamp",
          "@value": "2016-03-02T15:05:10Z"
        }
      },
      "http://0.0.0.0:3333/ontology/0803/incunabula/v2#seqnum": {
        "@id": "http://rdfh.ch/0803/8b56616e03/values/839a1d8e0e",
        "@type": "http://api.knora.org/ontology/knora-api/v2#IntValue",
        "http://api.knora.org/ontology/knora-api/v2#attachedToUser": {
          "@id": "http://rdfh.ch/users/91e19f1e01"
        },
<<<<<<< HEAD
        "http://api.knora.org/ontology/knora-api/v2#hasPermissions": "CR knora-admin:Creator|V knora-admin:UnknownUser,knora-admin:KnownUser,knora-admin:ProjectMember",
        "http://api.knora.org/ontology/knora-api/v2#intValueAsInt": 14
=======
        "http://api.knora.org/ontology/knora-api/v2#hasPermissions": "CR knora-base:Creator|V knora-base:UnknownUser,knora-base:KnownUser,knora-base:ProjectMember",
        "http://api.knora.org/ontology/knora-api/v2#intValueAsInt": 14,
        "http://api.knora.org/ontology/knora-api/v2#userHasPermission": "V",
        "http://api.knora.org/ontology/knora-api/v2#valueCreationDate": {
          "@type": "http://www.w3.org/2001/XMLSchema#dateTimeStamp",
          "@value": "2016-03-02T15:05:10Z"
        }
      },
      "http://api.knora.org/ontology/knora-api/v2#arkUrl": {
        "@type": "http://www.w3.org/2001/XMLSchema#anyURI",
        "@value": "http://0.0.0.0:3336/ark:/72163/1/0803/8b56616e03V"
>>>>>>> 30321b80
      },
      "http://api.knora.org/ontology/knora-api/v2#attachedToProject": {
        "@id": "http://rdfh.ch/projects/0803"
      },
      "http://api.knora.org/ontology/knora-api/v2#attachedToUser": {
        "@id": "http://rdfh.ch/users/91e19f1e01"
      },
      "http://api.knora.org/ontology/knora-api/v2#creationDate": {
        "@type": "http://www.w3.org/2001/XMLSchema#dateTimeStamp",
        "@value": "2016-03-02T15:05:10Z"
      },
<<<<<<< HEAD
      "http://api.knora.org/ontology/knora-api/v2#hasPermissions": "CR knora-admin:Creator|M knora-admin:ProjectMember|V knora-admin:KnownUser|RV knora-admin:UnknownUser",
      "http://api.knora.org/ontology/knora-api/v2#hasStillImageFileValue": [
        {
          "@id": "http://rdfh.ch/8b56616e03/values/25fbc40b06",
          "@type": "http://api.knora.org/ontology/knora-api/v2#StillImageFileValue",
          "http://api.knora.org/ontology/knora-api/v2#attachedToUser": {
            "@id": "http://rdfh.ch/users/91e19f1e01"
          },
          "http://api.knora.org/ontology/knora-api/v2#fileValueAsUrl": {
            "@type": "http://www.w3.org/2001/XMLSchema#anyURI",
            "@value": "http://localhost:1024/knora/incunabula_0000000015.jpg/full/81,128/0/default.jpg"
          },
          "http://api.knora.org/ontology/knora-api/v2#fileValueHasFilename": "incunabula_0000000015.jpg",
          "http://api.knora.org/ontology/knora-api/v2#hasPermissions": "CR knora-admin:Creator|M knora-admin:ProjectMember|V knora-admin:KnownUser|RV knora-admin:UnknownUser",
          "http://api.knora.org/ontology/knora-api/v2#stillImageFileValueHasDimX": 81,
          "http://api.knora.org/ontology/knora-api/v2#stillImageFileValueHasDimY": 128,
          "http://api.knora.org/ontology/knora-api/v2#stillImageFileValueHasIIIFBaseUrl": {
            "@type": "http://www.w3.org/2001/XMLSchema#anyURI",
            "@value": "http://localhost:1024/knora"
          }
        },
        {
          "@id": "http://rdfh.ch/8b56616e03/values/e420184506",
          "@type": "http://api.knora.org/ontology/knora-api/v2#StillImageFileValue",
          "http://api.knora.org/ontology/knora-api/v2#attachedToUser": {
            "@id": "http://rdfh.ch/users/91e19f1e01"
          },
          "http://api.knora.org/ontology/knora-api/v2#fileValueAsUrl": {
            "@type": "http://www.w3.org/2001/XMLSchema#anyURI",
            "@value": "http://localhost:1024/knora/incunabula_0000000015.jp2/full/1859,2911/0/default.jpg"
          },
          "http://api.knora.org/ontology/knora-api/v2#fileValueHasFilename": "incunabula_0000000015.jp2",
          "http://api.knora.org/ontology/knora-api/v2#hasPermissions": "CR knora-admin:Creator|M knora-admin:ProjectMember|V knora-admin:KnownUser|RV knora-admin:UnknownUser",
          "http://api.knora.org/ontology/knora-api/v2#stillImageFileValueHasDimX": 1859,
          "http://api.knora.org/ontology/knora-api/v2#stillImageFileValueHasDimY": 2911,
          "http://api.knora.org/ontology/knora-api/v2#stillImageFileValueHasIIIFBaseUrl": {
            "@type": "http://www.w3.org/2001/XMLSchema#anyURI",
            "@value": "http://localhost:1024/knora"
          }
=======
      "http://api.knora.org/ontology/knora-api/v2#hasPermissions": "CR knora-base:Creator|M knora-base:ProjectMember|V knora-base:KnownUser|RV knora-base:UnknownUser",
      "http://api.knora.org/ontology/knora-api/v2#hasStillImageFileValue": {
        "@id": "http://rdfh.ch/0803/8b56616e03/values/e420184506",
        "@type": "http://api.knora.org/ontology/knora-api/v2#StillImageFileValue",
        "http://api.knora.org/ontology/knora-api/v2#attachedToUser": {
          "@id": "http://rdfh.ch/users/91e19f1e01"
        },
        "http://api.knora.org/ontology/knora-api/v2#fileValueAsUrl": {
          "@type": "http://www.w3.org/2001/XMLSchema#anyURI",
          "@value": "http://0.0.0.0:1024/0803/incunabula_0000000015.jp2/full/1859,2911/0/default.jpg"
        },
        "http://api.knora.org/ontology/knora-api/v2#fileValueHasFilename": "incunabula_0000000015.jp2",
        "http://api.knora.org/ontology/knora-api/v2#hasPermissions": "CR knora-base:Creator|M knora-base:ProjectMember|V knora-base:KnownUser|RV knora-base:UnknownUser",
        "http://api.knora.org/ontology/knora-api/v2#stillImageFileValueHasDimX": 1859,
        "http://api.knora.org/ontology/knora-api/v2#stillImageFileValueHasDimY": 2911,
        "http://api.knora.org/ontology/knora-api/v2#stillImageFileValueHasIIIFBaseUrl": {
          "@type": "http://www.w3.org/2001/XMLSchema#anyURI",
          "@value": "http://0.0.0.0:1024/0803"
        },
        "http://api.knora.org/ontology/knora-api/v2#userHasPermission": "RV",
        "http://api.knora.org/ontology/knora-api/v2#valueCreationDate": {
          "@type": "http://www.w3.org/2001/XMLSchema#dateTimeStamp",
          "@value": "2012-11-21T16:49:36Z"
>>>>>>> 30321b80
        }
      },
      "http://api.knora.org/ontology/knora-api/v2#userHasPermission": "RV",
      "http://api.knora.org/ontology/knora-api/v2#versionArkUrl": {
        "@type": "http://www.w3.org/2001/XMLSchema#anyURI",
        "@value": "http://0.0.0.0:3336/ark:/72163/1/0803/8b56616e03V.20160302T150510Z"
      },
      "http://www.w3.org/2000/01/rdf-schema#label": "a7v"
    },
    {
      "@id": "http://rdfh.ch/0803/505cf0a803",
      "@type": "http://0.0.0.0:3333/ontology/0803/incunabula/v2#page",
      "http://0.0.0.0:3333/ontology/0803/incunabula/v2#partOfValue": {
        "@id": "http://rdfh.ch/0803/505cf0a803/values/bc54a8a9-5ead-433a-b12f-7329aaa0d175",
        "@type": "http://api.knora.org/ontology/knora-api/v2#LinkValue",
        "http://api.knora.org/ontology/knora-api/v2#attachedToUser": {
          "@id": "http://rdfh.ch/users/91e19f1e01"
        },
        "http://api.knora.org/ontology/knora-api/v2#hasPermissions": "CR knora-admin:Creator|V knora-admin:UnknownUser,knora-admin:KnownUser,knora-admin:ProjectMember",
        "http://api.knora.org/ontology/knora-api/v2#linkValueHasTarget": {
          "@id": "http://rdfh.ch/0803/c5058f3a",
          "@type": "http://0.0.0.0:3333/ontology/0803/incunabula/v2#book",
          "http://api.knora.org/ontology/knora-api/v2#arkUrl": {
            "@type": "http://www.w3.org/2001/XMLSchema#anyURI",
            "@value": "http://0.0.0.0:3336/ark:/72163/1/0803/c5058f3a5"
          },
          "http://api.knora.org/ontology/knora-api/v2#attachedToProject": {
            "@id": "http://rdfh.ch/projects/0803"
          },
          "http://api.knora.org/ontology/knora-api/v2#attachedToUser": {
            "@id": "http://rdfh.ch/users/91e19f1e01"
          },
          "http://api.knora.org/ontology/knora-api/v2#creationDate": {
            "@type": "http://www.w3.org/2001/XMLSchema#dateTimeStamp",
            "@value": "2016-03-02T15:05:10Z"
          },
<<<<<<< HEAD
          "http://api.knora.org/ontology/knora-api/v2#hasPermissions": "CR knora-admin:Creator|M knora-admin:ProjectMember|V knora-admin:KnownUser|RV knora-admin:UnknownUser",
=======
          "http://api.knora.org/ontology/knora-api/v2#hasPermissions": "CR knora-base:Creator|M knora-base:ProjectMember|V knora-base:KnownUser|RV knora-base:UnknownUser",
          "http://api.knora.org/ontology/knora-api/v2#userHasPermission": "RV",
          "http://api.knora.org/ontology/knora-api/v2#versionArkUrl": {
            "@type": "http://www.w3.org/2001/XMLSchema#anyURI",
            "@value": "http://0.0.0.0:3336/ark:/72163/1/0803/c5058f3a5.20160302T150510Z"
          },
>>>>>>> 30321b80
          "http://www.w3.org/2000/01/rdf-schema#label": "Zeitglöcklein des Lebens und Leidens Christi"
        },
        "http://api.knora.org/ontology/knora-api/v2#userHasPermission": "V",
        "http://api.knora.org/ontology/knora-api/v2#valueCreationDate": {
          "@type": "http://www.w3.org/2001/XMLSchema#dateTimeStamp",
          "@value": "2016-03-02T15:05:10Z"
        }
      },
      "http://0.0.0.0:3333/ontology/0803/incunabula/v2#seqnum": {
        "@id": "http://rdfh.ch/0803/505cf0a803/values/8f416a730f",
        "@type": "http://api.knora.org/ontology/knora-api/v2#IntValue",
        "http://api.knora.org/ontology/knora-api/v2#attachedToUser": {
          "@id": "http://rdfh.ch/users/91e19f1e01"
        },
<<<<<<< HEAD
        "http://api.knora.org/ontology/knora-api/v2#hasPermissions": "CR knora-admin:Creator|V knora-admin:UnknownUser,knora-admin:KnownUser,knora-admin:ProjectMember",
        "http://api.knora.org/ontology/knora-api/v2#intValueAsInt": 15
=======
        "http://api.knora.org/ontology/knora-api/v2#hasPermissions": "CR knora-base:Creator|V knora-base:UnknownUser,knora-base:KnownUser,knora-base:ProjectMember",
        "http://api.knora.org/ontology/knora-api/v2#intValueAsInt": 15,
        "http://api.knora.org/ontology/knora-api/v2#userHasPermission": "V",
        "http://api.knora.org/ontology/knora-api/v2#valueCreationDate": {
          "@type": "http://www.w3.org/2001/XMLSchema#dateTimeStamp",
          "@value": "2016-03-02T15:05:10Z"
        }
      },
      "http://api.knora.org/ontology/knora-api/v2#arkUrl": {
        "@type": "http://www.w3.org/2001/XMLSchema#anyURI",
        "@value": "http://0.0.0.0:3336/ark:/72163/1/0803/505cf0a803X"
>>>>>>> 30321b80
      },
      "http://api.knora.org/ontology/knora-api/v2#attachedToProject": {
        "@id": "http://rdfh.ch/projects/0803"
      },
      "http://api.knora.org/ontology/knora-api/v2#attachedToUser": {
        "@id": "http://rdfh.ch/users/91e19f1e01"
      },
      "http://api.knora.org/ontology/knora-api/v2#creationDate": {
        "@type": "http://www.w3.org/2001/XMLSchema#dateTimeStamp",
        "@value": "2016-03-02T15:05:10Z"
      },
<<<<<<< HEAD
      "http://api.knora.org/ontology/knora-api/v2#hasPermissions": "CR knora-admin:Creator|M knora-admin:ProjectMember|V knora-admin:KnownUser|RV knora-admin:UnknownUser",
      "http://api.knora.org/ontology/knora-api/v2#hasStillImageFileValue": [
        {
          "@id": "http://rdfh.ch/505cf0a803/values/626cbeb706",
          "@type": "http://api.knora.org/ontology/knora-api/v2#StillImageFileValue",
          "http://api.knora.org/ontology/knora-api/v2#attachedToUser": {
            "@id": "http://rdfh.ch/users/91e19f1e01"
          },
          "http://api.knora.org/ontology/knora-api/v2#fileValueAsUrl": {
            "@type": "http://www.w3.org/2001/XMLSchema#anyURI",
            "@value": "http://localhost:1024/knora/incunabula_0000000016.jp2/full/2052,2815/0/default.jpg"
          },
          "http://api.knora.org/ontology/knora-api/v2#fileValueHasFilename": "incunabula_0000000016.jp2",
          "http://api.knora.org/ontology/knora-api/v2#hasPermissions": "CR knora-admin:Creator|M knora-admin:ProjectMember|V knora-admin:KnownUser|RV knora-admin:UnknownUser",
          "http://api.knora.org/ontology/knora-api/v2#stillImageFileValueHasDimX": 2052,
          "http://api.knora.org/ontology/knora-api/v2#stillImageFileValueHasDimY": 2815,
          "http://api.knora.org/ontology/knora-api/v2#stillImageFileValueHasIIIFBaseUrl": {
            "@type": "http://www.w3.org/2001/XMLSchema#anyURI",
            "@value": "http://localhost:1024/knora"
          }
        },
        {
          "@id": "http://rdfh.ch/505cf0a803/values/a3466b7e06",
          "@type": "http://api.knora.org/ontology/knora-api/v2#StillImageFileValue",
          "http://api.knora.org/ontology/knora-api/v2#attachedToUser": {
            "@id": "http://rdfh.ch/users/91e19f1e01"
          },
          "http://api.knora.org/ontology/knora-api/v2#fileValueAsUrl": {
            "@type": "http://www.w3.org/2001/XMLSchema#anyURI",
            "@value": "http://localhost:1024/knora/incunabula_0000000016.jpg/full/93,128/0/default.jpg"
          },
          "http://api.knora.org/ontology/knora-api/v2#fileValueHasFilename": "incunabula_0000000016.jpg",
          "http://api.knora.org/ontology/knora-api/v2#hasPermissions": "CR knora-admin:Creator|M knora-admin:ProjectMember|V knora-admin:KnownUser|RV knora-admin:UnknownUser",
          "http://api.knora.org/ontology/knora-api/v2#stillImageFileValueHasDimX": 93,
          "http://api.knora.org/ontology/knora-api/v2#stillImageFileValueHasDimY": 128,
          "http://api.knora.org/ontology/knora-api/v2#stillImageFileValueHasIIIFBaseUrl": {
            "@type": "http://www.w3.org/2001/XMLSchema#anyURI",
            "@value": "http://localhost:1024/knora"
          }
=======
      "http://api.knora.org/ontology/knora-api/v2#hasPermissions": "CR knora-base:Creator|M knora-base:ProjectMember|V knora-base:KnownUser|RV knora-base:UnknownUser",
      "http://api.knora.org/ontology/knora-api/v2#hasStillImageFileValue": {
        "@id": "http://rdfh.ch/0803/505cf0a803/values/626cbeb706",
        "@type": "http://api.knora.org/ontology/knora-api/v2#StillImageFileValue",
        "http://api.knora.org/ontology/knora-api/v2#attachedToUser": {
          "@id": "http://rdfh.ch/users/91e19f1e01"
        },
        "http://api.knora.org/ontology/knora-api/v2#fileValueAsUrl": {
          "@type": "http://www.w3.org/2001/XMLSchema#anyURI",
          "@value": "http://0.0.0.0:1024/0803/incunabula_0000000016.jp2/full/2052,2815/0/default.jpg"
        },
        "http://api.knora.org/ontology/knora-api/v2#fileValueHasFilename": "incunabula_0000000016.jp2",
        "http://api.knora.org/ontology/knora-api/v2#hasPermissions": "CR knora-base:Creator|M knora-base:ProjectMember|V knora-base:KnownUser|RV knora-base:UnknownUser",
        "http://api.knora.org/ontology/knora-api/v2#stillImageFileValueHasDimX": 2052,
        "http://api.knora.org/ontology/knora-api/v2#stillImageFileValueHasDimY": 2815,
        "http://api.knora.org/ontology/knora-api/v2#stillImageFileValueHasIIIFBaseUrl": {
          "@type": "http://www.w3.org/2001/XMLSchema#anyURI",
          "@value": "http://0.0.0.0:1024/0803"
        },
        "http://api.knora.org/ontology/knora-api/v2#userHasPermission": "RV",
        "http://api.knora.org/ontology/knora-api/v2#valueCreationDate": {
          "@type": "http://www.w3.org/2001/XMLSchema#dateTimeStamp",
          "@value": "2012-11-21T16:49:36Z"
>>>>>>> 30321b80
        }
      },
      "http://api.knora.org/ontology/knora-api/v2#userHasPermission": "RV",
      "http://api.knora.org/ontology/knora-api/v2#versionArkUrl": {
        "@type": "http://www.w3.org/2001/XMLSchema#anyURI",
        "@value": "http://0.0.0.0:3336/ark:/72163/1/0803/505cf0a803X.20160302T150510Z"
      },
      "http://www.w3.org/2000/01/rdf-schema#label": "a8r"
    },
    {
      "@id": "http://rdfh.ch/0803/15627fe303",
      "@type": "http://0.0.0.0:3333/ontology/0803/incunabula/v2#page",
      "http://0.0.0.0:3333/ontology/0803/incunabula/v2#partOfValue": {
        "@id": "http://rdfh.ch/0803/15627fe303/values/cb451884-484c-4d1e-a546-6bd98ec4a391",
        "@type": "http://api.knora.org/ontology/knora-api/v2#LinkValue",
        "http://api.knora.org/ontology/knora-api/v2#attachedToUser": {
          "@id": "http://rdfh.ch/users/91e19f1e01"
        },
        "http://api.knora.org/ontology/knora-api/v2#hasPermissions": "CR knora-admin:Creator|V knora-admin:UnknownUser,knora-admin:KnownUser,knora-admin:ProjectMember",
        "http://api.knora.org/ontology/knora-api/v2#linkValueHasTarget": {
          "@id": "http://rdfh.ch/0803/c5058f3a",
          "@type": "http://0.0.0.0:3333/ontology/0803/incunabula/v2#book",
          "http://api.knora.org/ontology/knora-api/v2#arkUrl": {
            "@type": "http://www.w3.org/2001/XMLSchema#anyURI",
            "@value": "http://0.0.0.0:3336/ark:/72163/1/0803/c5058f3a5"
          },
          "http://api.knora.org/ontology/knora-api/v2#attachedToProject": {
            "@id": "http://rdfh.ch/projects/0803"
          },
          "http://api.knora.org/ontology/knora-api/v2#attachedToUser": {
            "@id": "http://rdfh.ch/users/91e19f1e01"
          },
          "http://api.knora.org/ontology/knora-api/v2#creationDate": {
            "@type": "http://www.w3.org/2001/XMLSchema#dateTimeStamp",
            "@value": "2016-03-02T15:05:10Z"
          },
<<<<<<< HEAD
          "http://api.knora.org/ontology/knora-api/v2#hasPermissions": "CR knora-admin:Creator|M knora-admin:ProjectMember|V knora-admin:KnownUser|RV knora-admin:UnknownUser",
=======
          "http://api.knora.org/ontology/knora-api/v2#hasPermissions": "CR knora-base:Creator|M knora-base:ProjectMember|V knora-base:KnownUser|RV knora-base:UnknownUser",
          "http://api.knora.org/ontology/knora-api/v2#userHasPermission": "RV",
          "http://api.knora.org/ontology/knora-api/v2#versionArkUrl": {
            "@type": "http://www.w3.org/2001/XMLSchema#anyURI",
            "@value": "http://0.0.0.0:3336/ark:/72163/1/0803/c5058f3a5.20160302T150510Z"
          },
>>>>>>> 30321b80
          "http://www.w3.org/2000/01/rdf-schema#label": "Zeitglöcklein des Lebens und Leidens Christi"
        },
        "http://api.knora.org/ontology/knora-api/v2#userHasPermission": "V",
        "http://api.knora.org/ontology/knora-api/v2#valueCreationDate": {
          "@type": "http://www.w3.org/2001/XMLSchema#dateTimeStamp",
          "@value": "2016-03-02T15:05:10Z"
        }
      },
      "http://0.0.0.0:3333/ontology/0803/incunabula/v2#seqnum": {
        "@id": "http://rdfh.ch/0803/15627fe303/values/9be8b65810",
        "@type": "http://api.knora.org/ontology/knora-api/v2#IntValue",
        "http://api.knora.org/ontology/knora-api/v2#attachedToUser": {
          "@id": "http://rdfh.ch/users/91e19f1e01"
        },
<<<<<<< HEAD
        "http://api.knora.org/ontology/knora-api/v2#hasPermissions": "CR knora-admin:Creator|V knora-admin:UnknownUser,knora-admin:KnownUser,knora-admin:ProjectMember",
        "http://api.knora.org/ontology/knora-api/v2#intValueAsInt": 16
=======
        "http://api.knora.org/ontology/knora-api/v2#hasPermissions": "CR knora-base:Creator|V knora-base:UnknownUser,knora-base:KnownUser,knora-base:ProjectMember",
        "http://api.knora.org/ontology/knora-api/v2#intValueAsInt": 16,
        "http://api.knora.org/ontology/knora-api/v2#userHasPermission": "V",
        "http://api.knora.org/ontology/knora-api/v2#valueCreationDate": {
          "@type": "http://www.w3.org/2001/XMLSchema#dateTimeStamp",
          "@value": "2016-03-02T15:05:10Z"
        }
      },
      "http://api.knora.org/ontology/knora-api/v2#arkUrl": {
        "@type": "http://www.w3.org/2001/XMLSchema#anyURI",
        "@value": "http://0.0.0.0:3336/ark:/72163/1/0803/15627fe303y"
>>>>>>> 30321b80
      },
      "http://api.knora.org/ontology/knora-api/v2#attachedToProject": {
        "@id": "http://rdfh.ch/projects/0803"
      },
      "http://api.knora.org/ontology/knora-api/v2#attachedToUser": {
        "@id": "http://rdfh.ch/users/91e19f1e01"
      },
      "http://api.knora.org/ontology/knora-api/v2#creationDate": {
        "@type": "http://www.w3.org/2001/XMLSchema#dateTimeStamp",
        "@value": "2016-03-02T15:05:10Z"
      },
<<<<<<< HEAD
      "http://api.knora.org/ontology/knora-api/v2#hasPermissions": "CR knora-admin:Creator|M knora-admin:ProjectMember|V knora-admin:KnownUser|RV knora-admin:UnknownUser",
      "http://api.knora.org/ontology/knora-api/v2#hasStillImageFileValue": [
        {
          "@id": "http://rdfh.ch/15627fe303/values/219211f106",
          "@type": "http://api.knora.org/ontology/knora-api/v2#StillImageFileValue",
          "http://api.knora.org/ontology/knora-api/v2#attachedToUser": {
            "@id": "http://rdfh.ch/users/91e19f1e01"
          },
          "http://api.knora.org/ontology/knora-api/v2#fileValueAsUrl": {
            "@type": "http://www.w3.org/2001/XMLSchema#anyURI",
            "@value": "http://localhost:1024/knora/incunabula_0000000017.jpg/full/82,128/0/default.jpg"
          },
          "http://api.knora.org/ontology/knora-api/v2#fileValueHasFilename": "incunabula_0000000017.jpg",
          "http://api.knora.org/ontology/knora-api/v2#hasPermissions": "CR knora-admin:Creator|M knora-admin:ProjectMember|V knora-admin:KnownUser|RV knora-admin:UnknownUser",
          "http://api.knora.org/ontology/knora-api/v2#stillImageFileValueHasDimX": 82,
          "http://api.knora.org/ontology/knora-api/v2#stillImageFileValueHasDimY": 128,
          "http://api.knora.org/ontology/knora-api/v2#stillImageFileValueHasIIIFBaseUrl": {
            "@type": "http://www.w3.org/2001/XMLSchema#anyURI",
            "@value": "http://localhost:1024/knora"
          }
        },
        {
          "@id": "http://rdfh.ch/15627fe303/values/e0b7642a07",
          "@type": "http://api.knora.org/ontology/knora-api/v2#StillImageFileValue",
          "http://api.knora.org/ontology/knora-api/v2#attachedToUser": {
            "@id": "http://rdfh.ch/users/91e19f1e01"
          },
          "http://api.knora.org/ontology/knora-api/v2#fileValueAsUrl": {
            "@type": "http://www.w3.org/2001/XMLSchema#anyURI",
            "@value": "http://localhost:1024/knora/incunabula_0000000017.jp2/full/1865,2901/0/default.jpg"
          },
          "http://api.knora.org/ontology/knora-api/v2#fileValueHasFilename": "incunabula_0000000017.jp2",
          "http://api.knora.org/ontology/knora-api/v2#hasPermissions": "CR knora-admin:Creator|M knora-admin:ProjectMember|V knora-admin:KnownUser|RV knora-admin:UnknownUser",
          "http://api.knora.org/ontology/knora-api/v2#stillImageFileValueHasDimX": 1865,
          "http://api.knora.org/ontology/knora-api/v2#stillImageFileValueHasDimY": 2901,
          "http://api.knora.org/ontology/knora-api/v2#stillImageFileValueHasIIIFBaseUrl": {
            "@type": "http://www.w3.org/2001/XMLSchema#anyURI",
            "@value": "http://localhost:1024/knora"
          }
=======
      "http://api.knora.org/ontology/knora-api/v2#hasPermissions": "CR knora-base:Creator|M knora-base:ProjectMember|V knora-base:KnownUser|RV knora-base:UnknownUser",
      "http://api.knora.org/ontology/knora-api/v2#hasStillImageFileValue": {
        "@id": "http://rdfh.ch/0803/15627fe303/values/e0b7642a07",
        "@type": "http://api.knora.org/ontology/knora-api/v2#StillImageFileValue",
        "http://api.knora.org/ontology/knora-api/v2#attachedToUser": {
          "@id": "http://rdfh.ch/users/91e19f1e01"
        },
        "http://api.knora.org/ontology/knora-api/v2#fileValueAsUrl": {
          "@type": "http://www.w3.org/2001/XMLSchema#anyURI",
          "@value": "http://0.0.0.0:1024/0803/incunabula_0000000017.jp2/full/1865,2901/0/default.jpg"
        },
        "http://api.knora.org/ontology/knora-api/v2#fileValueHasFilename": "incunabula_0000000017.jp2",
        "http://api.knora.org/ontology/knora-api/v2#hasPermissions": "CR knora-base:Creator|M knora-base:ProjectMember|V knora-base:KnownUser|RV knora-base:UnknownUser",
        "http://api.knora.org/ontology/knora-api/v2#stillImageFileValueHasDimX": 1865,
        "http://api.knora.org/ontology/knora-api/v2#stillImageFileValueHasDimY": 2901,
        "http://api.knora.org/ontology/knora-api/v2#stillImageFileValueHasIIIFBaseUrl": {
          "@type": "http://www.w3.org/2001/XMLSchema#anyURI",
          "@value": "http://0.0.0.0:1024/0803"
        },
        "http://api.knora.org/ontology/knora-api/v2#userHasPermission": "RV",
        "http://api.knora.org/ontology/knora-api/v2#valueCreationDate": {
          "@type": "http://www.w3.org/2001/XMLSchema#dateTimeStamp",
          "@value": "2012-11-21T16:49:36Z"
>>>>>>> 30321b80
        }
      },
      "http://api.knora.org/ontology/knora-api/v2#userHasPermission": "RV",
      "http://api.knora.org/ontology/knora-api/v2#versionArkUrl": {
        "@type": "http://www.w3.org/2001/XMLSchema#anyURI",
        "@value": "http://0.0.0.0:3336/ark:/72163/1/0803/15627fe303y.20160302T150510Z"
      },
      "http://www.w3.org/2000/01/rdf-schema#label": "a8v"
    },
    {
      "@id": "http://rdfh.ch/0803/da670e1e04",
      "@type": "http://0.0.0.0:3333/ontology/0803/incunabula/v2#page",
      "http://0.0.0.0:3333/ontology/0803/incunabula/v2#partOfValue": {
        "@id": "http://rdfh.ch/0803/da670e1e04/values/fd45b16a-6da5-4753-8e38-b3ee6378f89b",
        "@type": "http://api.knora.org/ontology/knora-api/v2#LinkValue",
        "http://api.knora.org/ontology/knora-api/v2#attachedToUser": {
          "@id": "http://rdfh.ch/users/91e19f1e01"
        },
        "http://api.knora.org/ontology/knora-api/v2#hasPermissions": "CR knora-admin:Creator|V knora-admin:UnknownUser,knora-admin:KnownUser,knora-admin:ProjectMember",
        "http://api.knora.org/ontology/knora-api/v2#linkValueHasTarget": {
          "@id": "http://rdfh.ch/0803/c5058f3a",
          "@type": "http://0.0.0.0:3333/ontology/0803/incunabula/v2#book",
          "http://api.knora.org/ontology/knora-api/v2#arkUrl": {
            "@type": "http://www.w3.org/2001/XMLSchema#anyURI",
            "@value": "http://0.0.0.0:3336/ark:/72163/1/0803/c5058f3a5"
          },
          "http://api.knora.org/ontology/knora-api/v2#attachedToProject": {
            "@id": "http://rdfh.ch/projects/0803"
          },
          "http://api.knora.org/ontology/knora-api/v2#attachedToUser": {
            "@id": "http://rdfh.ch/users/91e19f1e01"
          },
          "http://api.knora.org/ontology/knora-api/v2#creationDate": {
            "@type": "http://www.w3.org/2001/XMLSchema#dateTimeStamp",
            "@value": "2016-03-02T15:05:10Z"
          },
<<<<<<< HEAD
          "http://api.knora.org/ontology/knora-api/v2#hasPermissions": "CR knora-admin:Creator|M knora-admin:ProjectMember|V knora-admin:KnownUser|RV knora-admin:UnknownUser",
=======
          "http://api.knora.org/ontology/knora-api/v2#hasPermissions": "CR knora-base:Creator|M knora-base:ProjectMember|V knora-base:KnownUser|RV knora-base:UnknownUser",
          "http://api.knora.org/ontology/knora-api/v2#userHasPermission": "RV",
          "http://api.knora.org/ontology/knora-api/v2#versionArkUrl": {
            "@type": "http://www.w3.org/2001/XMLSchema#anyURI",
            "@value": "http://0.0.0.0:3336/ark:/72163/1/0803/c5058f3a5.20160302T150510Z"
          },
>>>>>>> 30321b80
          "http://www.w3.org/2000/01/rdf-schema#label": "Zeitglöcklein des Lebens und Leidens Christi"
        },
        "http://api.knora.org/ontology/knora-api/v2#userHasPermission": "V",
        "http://api.knora.org/ontology/knora-api/v2#valueCreationDate": {
          "@type": "http://www.w3.org/2001/XMLSchema#dateTimeStamp",
          "@value": "2016-03-02T15:05:10Z"
        }
      },
      "http://0.0.0.0:3333/ontology/0803/incunabula/v2#seqnum": {
        "@id": "http://rdfh.ch/0803/da670e1e04/values/a78f033e11",
        "@type": "http://api.knora.org/ontology/knora-api/v2#IntValue",
        "http://api.knora.org/ontology/knora-api/v2#attachedToUser": {
          "@id": "http://rdfh.ch/users/91e19f1e01"
        },
<<<<<<< HEAD
        "http://api.knora.org/ontology/knora-api/v2#hasPermissions": "CR knora-admin:Creator|V knora-admin:UnknownUser,knora-admin:KnownUser,knora-admin:ProjectMember",
        "http://api.knora.org/ontology/knora-api/v2#intValueAsInt": 17
=======
        "http://api.knora.org/ontology/knora-api/v2#hasPermissions": "CR knora-base:Creator|V knora-base:UnknownUser,knora-base:KnownUser,knora-base:ProjectMember",
        "http://api.knora.org/ontology/knora-api/v2#intValueAsInt": 17,
        "http://api.knora.org/ontology/knora-api/v2#userHasPermission": "V",
        "http://api.knora.org/ontology/knora-api/v2#valueCreationDate": {
          "@type": "http://www.w3.org/2001/XMLSchema#dateTimeStamp",
          "@value": "2016-03-02T15:05:10Z"
        }
      },
      "http://api.knora.org/ontology/knora-api/v2#arkUrl": {
        "@type": "http://www.w3.org/2001/XMLSchema#anyURI",
        "@value": "http://0.0.0.0:3336/ark:/72163/1/0803/da670e1e04u"
>>>>>>> 30321b80
      },
      "http://api.knora.org/ontology/knora-api/v2#attachedToProject": {
        "@id": "http://rdfh.ch/projects/0803"
      },
      "http://api.knora.org/ontology/knora-api/v2#attachedToUser": {
        "@id": "http://rdfh.ch/users/91e19f1e01"
      },
      "http://api.knora.org/ontology/knora-api/v2#creationDate": {
        "@type": "http://www.w3.org/2001/XMLSchema#dateTimeStamp",
        "@value": "2016-03-02T15:05:10Z"
      },
<<<<<<< HEAD
      "http://api.knora.org/ontology/knora-api/v2#hasPermissions": "CR knora-admin:Creator|M knora-admin:ProjectMember|V knora-admin:KnownUser|RV knora-admin:UnknownUser",
      "http://api.knora.org/ontology/knora-api/v2#hasStillImageFileValue": [
        {
          "@id": "http://rdfh.ch/da670e1e04/values/5e030b9d07",
          "@type": "http://api.knora.org/ontology/knora-api/v2#StillImageFileValue",
          "http://api.knora.org/ontology/knora-api/v2#attachedToUser": {
            "@id": "http://rdfh.ch/users/91e19f1e01"
          },
          "http://api.knora.org/ontology/knora-api/v2#fileValueAsUrl": {
            "@type": "http://www.w3.org/2001/XMLSchema#anyURI",
            "@value": "http://localhost:1024/knora/incunabula_0000000018.jp2/full/2037,2820/0/default.jpg"
          },
          "http://api.knora.org/ontology/knora-api/v2#fileValueHasFilename": "incunabula_0000000018.jp2",
          "http://api.knora.org/ontology/knora-api/v2#hasPermissions": "CR knora-admin:Creator|M knora-admin:ProjectMember|V knora-admin:KnownUser|RV knora-admin:UnknownUser",
          "http://api.knora.org/ontology/knora-api/v2#stillImageFileValueHasDimX": 2037,
          "http://api.knora.org/ontology/knora-api/v2#stillImageFileValueHasDimY": 2820,
          "http://api.knora.org/ontology/knora-api/v2#stillImageFileValueHasIIIFBaseUrl": {
            "@type": "http://www.w3.org/2001/XMLSchema#anyURI",
            "@value": "http://localhost:1024/knora"
          }
        },
        {
          "@id": "http://rdfh.ch/da670e1e04/values/9fddb76307",
          "@type": "http://api.knora.org/ontology/knora-api/v2#StillImageFileValue",
          "http://api.knora.org/ontology/knora-api/v2#attachedToUser": {
            "@id": "http://rdfh.ch/users/91e19f1e01"
          },
          "http://api.knora.org/ontology/knora-api/v2#fileValueAsUrl": {
            "@type": "http://www.w3.org/2001/XMLSchema#anyURI",
            "@value": "http://localhost:1024/knora/incunabula_0000000018.jpg/full/92,128/0/default.jpg"
          },
          "http://api.knora.org/ontology/knora-api/v2#fileValueHasFilename": "incunabula_0000000018.jpg",
          "http://api.knora.org/ontology/knora-api/v2#hasPermissions": "CR knora-admin:Creator|M knora-admin:ProjectMember|V knora-admin:KnownUser|RV knora-admin:UnknownUser",
          "http://api.knora.org/ontology/knora-api/v2#stillImageFileValueHasDimX": 92,
          "http://api.knora.org/ontology/knora-api/v2#stillImageFileValueHasDimY": 128,
          "http://api.knora.org/ontology/knora-api/v2#stillImageFileValueHasIIIFBaseUrl": {
            "@type": "http://www.w3.org/2001/XMLSchema#anyURI",
            "@value": "http://localhost:1024/knora"
          }
=======
      "http://api.knora.org/ontology/knora-api/v2#hasPermissions": "CR knora-base:Creator|M knora-base:ProjectMember|V knora-base:KnownUser|RV knora-base:UnknownUser",
      "http://api.knora.org/ontology/knora-api/v2#hasStillImageFileValue": {
        "@id": "http://rdfh.ch/0803/da670e1e04/values/5e030b9d07",
        "@type": "http://api.knora.org/ontology/knora-api/v2#StillImageFileValue",
        "http://api.knora.org/ontology/knora-api/v2#attachedToUser": {
          "@id": "http://rdfh.ch/users/91e19f1e01"
        },
        "http://api.knora.org/ontology/knora-api/v2#fileValueAsUrl": {
          "@type": "http://www.w3.org/2001/XMLSchema#anyURI",
          "@value": "http://0.0.0.0:1024/0803/incunabula_0000000018.jp2/full/2037,2820/0/default.jpg"
        },
        "http://api.knora.org/ontology/knora-api/v2#fileValueHasFilename": "incunabula_0000000018.jp2",
        "http://api.knora.org/ontology/knora-api/v2#hasPermissions": "CR knora-base:Creator|M knora-base:ProjectMember|V knora-base:KnownUser|RV knora-base:UnknownUser",
        "http://api.knora.org/ontology/knora-api/v2#stillImageFileValueHasDimX": 2037,
        "http://api.knora.org/ontology/knora-api/v2#stillImageFileValueHasDimY": 2820,
        "http://api.knora.org/ontology/knora-api/v2#stillImageFileValueHasIIIFBaseUrl": {
          "@type": "http://www.w3.org/2001/XMLSchema#anyURI",
          "@value": "http://0.0.0.0:1024/0803"
        },
        "http://api.knora.org/ontology/knora-api/v2#userHasPermission": "RV",
        "http://api.knora.org/ontology/knora-api/v2#valueCreationDate": {
          "@type": "http://www.w3.org/2001/XMLSchema#dateTimeStamp",
          "@value": "2012-11-21T16:49:36Z"
>>>>>>> 30321b80
        }
      },
      "http://api.knora.org/ontology/knora-api/v2#userHasPermission": "RV",
      "http://api.knora.org/ontology/knora-api/v2#versionArkUrl": {
        "@type": "http://www.w3.org/2001/XMLSchema#anyURI",
        "@value": "http://0.0.0.0:3336/ark:/72163/1/0803/da670e1e04u.20160302T150510Z"
      },
      "http://www.w3.org/2000/01/rdf-schema#label": "b1r"
    },
    {
      "@id": "http://rdfh.ch/0803/9f6d9d5804",
      "@type": "http://0.0.0.0:3333/ontology/0803/incunabula/v2#page",
      "http://0.0.0.0:3333/ontology/0803/incunabula/v2#partOfValue": {
        "@id": "http://rdfh.ch/0803/9f6d9d5804/values/6b10ee30-d80e-4473-97dd-1b02dfb6f9ba",
        "@type": "http://api.knora.org/ontology/knora-api/v2#LinkValue",
        "http://api.knora.org/ontology/knora-api/v2#attachedToUser": {
          "@id": "http://rdfh.ch/users/91e19f1e01"
        },
        "http://api.knora.org/ontology/knora-api/v2#hasPermissions": "CR knora-admin:Creator|V knora-admin:UnknownUser,knora-admin:KnownUser,knora-admin:ProjectMember",
        "http://api.knora.org/ontology/knora-api/v2#linkValueHasTarget": {
          "@id": "http://rdfh.ch/0803/c5058f3a",
          "@type": "http://0.0.0.0:3333/ontology/0803/incunabula/v2#book",
          "http://api.knora.org/ontology/knora-api/v2#arkUrl": {
            "@type": "http://www.w3.org/2001/XMLSchema#anyURI",
            "@value": "http://0.0.0.0:3336/ark:/72163/1/0803/c5058f3a5"
          },
          "http://api.knora.org/ontology/knora-api/v2#attachedToProject": {
            "@id": "http://rdfh.ch/projects/0803"
          },
          "http://api.knora.org/ontology/knora-api/v2#attachedToUser": {
            "@id": "http://rdfh.ch/users/91e19f1e01"
          },
          "http://api.knora.org/ontology/knora-api/v2#creationDate": {
            "@type": "http://www.w3.org/2001/XMLSchema#dateTimeStamp",
            "@value": "2016-03-02T15:05:10Z"
          },
<<<<<<< HEAD
          "http://api.knora.org/ontology/knora-api/v2#hasPermissions": "CR knora-admin:Creator|M knora-admin:ProjectMember|V knora-admin:KnownUser|RV knora-admin:UnknownUser",
=======
          "http://api.knora.org/ontology/knora-api/v2#hasPermissions": "CR knora-base:Creator|M knora-base:ProjectMember|V knora-base:KnownUser|RV knora-base:UnknownUser",
          "http://api.knora.org/ontology/knora-api/v2#userHasPermission": "RV",
          "http://api.knora.org/ontology/knora-api/v2#versionArkUrl": {
            "@type": "http://www.w3.org/2001/XMLSchema#anyURI",
            "@value": "http://0.0.0.0:3336/ark:/72163/1/0803/c5058f3a5.20160302T150510Z"
          },
>>>>>>> 30321b80
          "http://www.w3.org/2000/01/rdf-schema#label": "Zeitglöcklein des Lebens und Leidens Christi"
        },
        "http://api.knora.org/ontology/knora-api/v2#userHasPermission": "V",
        "http://api.knora.org/ontology/knora-api/v2#valueCreationDate": {
          "@type": "http://www.w3.org/2001/XMLSchema#dateTimeStamp",
          "@value": "2016-03-02T15:05:10Z"
        }
      },
      "http://0.0.0.0:3333/ontology/0803/incunabula/v2#seqnum": {
        "@id": "http://rdfh.ch/0803/9f6d9d5804/values/b336502312",
        "@type": "http://api.knora.org/ontology/knora-api/v2#IntValue",
        "http://api.knora.org/ontology/knora-api/v2#attachedToUser": {
          "@id": "http://rdfh.ch/users/91e19f1e01"
        },
<<<<<<< HEAD
        "http://api.knora.org/ontology/knora-api/v2#hasPermissions": "CR knora-admin:Creator|V knora-admin:UnknownUser,knora-admin:KnownUser,knora-admin:ProjectMember",
        "http://api.knora.org/ontology/knora-api/v2#intValueAsInt": 18
=======
        "http://api.knora.org/ontology/knora-api/v2#hasPermissions": "CR knora-base:Creator|V knora-base:UnknownUser,knora-base:KnownUser,knora-base:ProjectMember",
        "http://api.knora.org/ontology/knora-api/v2#intValueAsInt": 18,
        "http://api.knora.org/ontology/knora-api/v2#userHasPermission": "V",
        "http://api.knora.org/ontology/knora-api/v2#valueCreationDate": {
          "@type": "http://www.w3.org/2001/XMLSchema#dateTimeStamp",
          "@value": "2016-03-02T15:05:10Z"
        }
      },
      "http://api.knora.org/ontology/knora-api/v2#arkUrl": {
        "@type": "http://www.w3.org/2001/XMLSchema#anyURI",
        "@value": "http://0.0.0.0:3336/ark:/72163/1/0803/9f6d9d5804H"
>>>>>>> 30321b80
      },
      "http://api.knora.org/ontology/knora-api/v2#attachedToProject": {
        "@id": "http://rdfh.ch/projects/0803"
      },
      "http://api.knora.org/ontology/knora-api/v2#attachedToUser": {
        "@id": "http://rdfh.ch/users/91e19f1e01"
      },
      "http://api.knora.org/ontology/knora-api/v2#creationDate": {
        "@type": "http://www.w3.org/2001/XMLSchema#dateTimeStamp",
        "@value": "2016-03-02T15:05:10Z"
      },
<<<<<<< HEAD
      "http://api.knora.org/ontology/knora-api/v2#hasPermissions": "CR knora-admin:Creator|M knora-admin:ProjectMember|V knora-admin:KnownUser|RV knora-admin:UnknownUser",
      "http://api.knora.org/ontology/knora-api/v2#hasStillImageFileValue": [
        {
          "@id": "http://rdfh.ch/9f6d9d5804/values/1d295ed607",
          "@type": "http://api.knora.org/ontology/knora-api/v2#StillImageFileValue",
          "http://api.knora.org/ontology/knora-api/v2#attachedToUser": {
            "@id": "http://rdfh.ch/users/91e19f1e01"
          },
          "http://api.knora.org/ontology/knora-api/v2#fileValueAsUrl": {
            "@type": "http://www.w3.org/2001/XMLSchema#anyURI",
            "@value": "http://localhost:1024/knora/incunabula_0000000019.jpg/full/82,128/0/default.jpg"
          },
          "http://api.knora.org/ontology/knora-api/v2#fileValueHasFilename": "incunabula_0000000019.jpg",
          "http://api.knora.org/ontology/knora-api/v2#hasPermissions": "CR knora-admin:Creator|M knora-admin:ProjectMember|V knora-admin:KnownUser|RV knora-admin:UnknownUser",
          "http://api.knora.org/ontology/knora-api/v2#stillImageFileValueHasDimX": 82,
          "http://api.knora.org/ontology/knora-api/v2#stillImageFileValueHasDimY": 128,
          "http://api.knora.org/ontology/knora-api/v2#stillImageFileValueHasIIIFBaseUrl": {
            "@type": "http://www.w3.org/2001/XMLSchema#anyURI",
            "@value": "http://localhost:1024/knora"
          }
        },
        {
          "@id": "http://rdfh.ch/9f6d9d5804/values/dc4eb10f08",
          "@type": "http://api.knora.org/ontology/knora-api/v2#StillImageFileValue",
          "http://api.knora.org/ontology/knora-api/v2#attachedToUser": {
            "@id": "http://rdfh.ch/users/91e19f1e01"
          },
          "http://api.knora.org/ontology/knora-api/v2#fileValueAsUrl": {
            "@type": "http://www.w3.org/2001/XMLSchema#anyURI",
            "@value": "http://localhost:1024/knora/incunabula_0000000019.jp2/full/1871,2911/0/default.jpg"
          },
          "http://api.knora.org/ontology/knora-api/v2#fileValueHasFilename": "incunabula_0000000019.jp2",
          "http://api.knora.org/ontology/knora-api/v2#hasPermissions": "CR knora-admin:Creator|M knora-admin:ProjectMember|V knora-admin:KnownUser|RV knora-admin:UnknownUser",
          "http://api.knora.org/ontology/knora-api/v2#stillImageFileValueHasDimX": 1871,
          "http://api.knora.org/ontology/knora-api/v2#stillImageFileValueHasDimY": 2911,
          "http://api.knora.org/ontology/knora-api/v2#stillImageFileValueHasIIIFBaseUrl": {
            "@type": "http://www.w3.org/2001/XMLSchema#anyURI",
            "@value": "http://localhost:1024/knora"
          }
=======
      "http://api.knora.org/ontology/knora-api/v2#hasPermissions": "CR knora-base:Creator|M knora-base:ProjectMember|V knora-base:KnownUser|RV knora-base:UnknownUser",
      "http://api.knora.org/ontology/knora-api/v2#hasStillImageFileValue": {
        "@id": "http://rdfh.ch/0803/9f6d9d5804/values/dc4eb10f08",
        "@type": "http://api.knora.org/ontology/knora-api/v2#StillImageFileValue",
        "http://api.knora.org/ontology/knora-api/v2#attachedToUser": {
          "@id": "http://rdfh.ch/users/91e19f1e01"
        },
        "http://api.knora.org/ontology/knora-api/v2#fileValueAsUrl": {
          "@type": "http://www.w3.org/2001/XMLSchema#anyURI",
          "@value": "http://0.0.0.0:1024/0803/incunabula_0000000019.jp2/full/1871,2911/0/default.jpg"
        },
        "http://api.knora.org/ontology/knora-api/v2#fileValueHasFilename": "incunabula_0000000019.jp2",
        "http://api.knora.org/ontology/knora-api/v2#hasPermissions": "CR knora-base:Creator|M knora-base:ProjectMember|V knora-base:KnownUser|RV knora-base:UnknownUser",
        "http://api.knora.org/ontology/knora-api/v2#stillImageFileValueHasDimX": 1871,
        "http://api.knora.org/ontology/knora-api/v2#stillImageFileValueHasDimY": 2911,
        "http://api.knora.org/ontology/knora-api/v2#stillImageFileValueHasIIIFBaseUrl": {
          "@type": "http://www.w3.org/2001/XMLSchema#anyURI",
          "@value": "http://0.0.0.0:1024/0803"
        },
        "http://api.knora.org/ontology/knora-api/v2#userHasPermission": "RV",
        "http://api.knora.org/ontology/knora-api/v2#valueCreationDate": {
          "@type": "http://www.w3.org/2001/XMLSchema#dateTimeStamp",
          "@value": "2012-11-21T16:49:36Z"
>>>>>>> 30321b80
        }
      },
      "http://api.knora.org/ontology/knora-api/v2#userHasPermission": "RV",
      "http://api.knora.org/ontology/knora-api/v2#versionArkUrl": {
        "@type": "http://www.w3.org/2001/XMLSchema#anyURI",
        "@value": "http://0.0.0.0:3336/ark:/72163/1/0803/9f6d9d5804H.20160302T150510Z"
      },
      "http://www.w3.org/2000/01/rdf-schema#label": "b1v"
    },
    {
      "@id": "http://rdfh.ch/0803/64732c9304",
      "@type": "http://0.0.0.0:3333/ontology/0803/incunabula/v2#page",
      "http://0.0.0.0:3333/ontology/0803/incunabula/v2#partOfValue": {
        "@id": "http://rdfh.ch/0803/64732c9304/values/78f6208c-38b0-4f3a-ac01-5cdc4fec1d3a",
        "@type": "http://api.knora.org/ontology/knora-api/v2#LinkValue",
        "http://api.knora.org/ontology/knora-api/v2#attachedToUser": {
          "@id": "http://rdfh.ch/users/91e19f1e01"
        },
        "http://api.knora.org/ontology/knora-api/v2#hasPermissions": "CR knora-admin:Creator|V knora-admin:UnknownUser,knora-admin:KnownUser,knora-admin:ProjectMember",
        "http://api.knora.org/ontology/knora-api/v2#linkValueHasTarget": {
          "@id": "http://rdfh.ch/0803/c5058f3a",
          "@type": "http://0.0.0.0:3333/ontology/0803/incunabula/v2#book",
          "http://api.knora.org/ontology/knora-api/v2#arkUrl": {
            "@type": "http://www.w3.org/2001/XMLSchema#anyURI",
            "@value": "http://0.0.0.0:3336/ark:/72163/1/0803/c5058f3a5"
          },
          "http://api.knora.org/ontology/knora-api/v2#attachedToProject": {
            "@id": "http://rdfh.ch/projects/0803"
          },
          "http://api.knora.org/ontology/knora-api/v2#attachedToUser": {
            "@id": "http://rdfh.ch/users/91e19f1e01"
          },
          "http://api.knora.org/ontology/knora-api/v2#creationDate": {
            "@type": "http://www.w3.org/2001/XMLSchema#dateTimeStamp",
            "@value": "2016-03-02T15:05:10Z"
          },
<<<<<<< HEAD
          "http://api.knora.org/ontology/knora-api/v2#hasPermissions": "CR knora-admin:Creator|M knora-admin:ProjectMember|V knora-admin:KnownUser|RV knora-admin:UnknownUser",
=======
          "http://api.knora.org/ontology/knora-api/v2#hasPermissions": "CR knora-base:Creator|M knora-base:ProjectMember|V knora-base:KnownUser|RV knora-base:UnknownUser",
          "http://api.knora.org/ontology/knora-api/v2#userHasPermission": "RV",
          "http://api.knora.org/ontology/knora-api/v2#versionArkUrl": {
            "@type": "http://www.w3.org/2001/XMLSchema#anyURI",
            "@value": "http://0.0.0.0:3336/ark:/72163/1/0803/c5058f3a5.20160302T150510Z"
          },
>>>>>>> 30321b80
          "http://www.w3.org/2000/01/rdf-schema#label": "Zeitglöcklein des Lebens und Leidens Christi"
        },
        "http://api.knora.org/ontology/knora-api/v2#userHasPermission": "V",
        "http://api.knora.org/ontology/knora-api/v2#valueCreationDate": {
          "@type": "http://www.w3.org/2001/XMLSchema#dateTimeStamp",
          "@value": "2016-03-02T15:05:10Z"
        }
      },
      "http://0.0.0.0:3333/ontology/0803/incunabula/v2#seqnum": {
        "@id": "http://rdfh.ch/0803/64732c9304/values/bfdd9c0813",
        "@type": "http://api.knora.org/ontology/knora-api/v2#IntValue",
        "http://api.knora.org/ontology/knora-api/v2#attachedToUser": {
          "@id": "http://rdfh.ch/users/91e19f1e01"
        },
<<<<<<< HEAD
        "http://api.knora.org/ontology/knora-api/v2#hasPermissions": "CR knora-admin:Creator|V knora-admin:UnknownUser,knora-admin:KnownUser,knora-admin:ProjectMember",
        "http://api.knora.org/ontology/knora-api/v2#intValueAsInt": 19
=======
        "http://api.knora.org/ontology/knora-api/v2#hasPermissions": "CR knora-base:Creator|V knora-base:UnknownUser,knora-base:KnownUser,knora-base:ProjectMember",
        "http://api.knora.org/ontology/knora-api/v2#intValueAsInt": 19,
        "http://api.knora.org/ontology/knora-api/v2#userHasPermission": "V",
        "http://api.knora.org/ontology/knora-api/v2#valueCreationDate": {
          "@type": "http://www.w3.org/2001/XMLSchema#dateTimeStamp",
          "@value": "2016-03-02T15:05:10Z"
        }
      },
      "http://api.knora.org/ontology/knora-api/v2#arkUrl": {
        "@type": "http://www.w3.org/2001/XMLSchema#anyURI",
        "@value": "http://0.0.0.0:3336/ark:/72163/1/0803/64732c9304M"
>>>>>>> 30321b80
      },
      "http://api.knora.org/ontology/knora-api/v2#attachedToProject": {
        "@id": "http://rdfh.ch/projects/0803"
      },
      "http://api.knora.org/ontology/knora-api/v2#attachedToUser": {
        "@id": "http://rdfh.ch/users/91e19f1e01"
      },
      "http://api.knora.org/ontology/knora-api/v2#creationDate": {
        "@type": "http://www.w3.org/2001/XMLSchema#dateTimeStamp",
        "@value": "2016-03-02T15:05:10Z"
      },
<<<<<<< HEAD
      "http://api.knora.org/ontology/knora-api/v2#hasPermissions": "CR knora-admin:Creator|M knora-admin:ProjectMember|V knora-admin:KnownUser|RV knora-admin:UnknownUser",
      "http://api.knora.org/ontology/knora-api/v2#hasStillImageFileValue": [
        {
          "@id": "http://rdfh.ch/64732c9304/values/5a9a578208",
          "@type": "http://api.knora.org/ontology/knora-api/v2#StillImageFileValue",
          "http://api.knora.org/ontology/knora-api/v2#attachedToUser": {
            "@id": "http://rdfh.ch/users/91e19f1e01"
          },
          "http://api.knora.org/ontology/knora-api/v2#fileValueAsUrl": {
            "@type": "http://www.w3.org/2001/XMLSchema#anyURI",
            "@value": "http://localhost:1024/knora/incunabula_0000000020.jp2/full/2043,2815/0/default.jpg"
          },
          "http://api.knora.org/ontology/knora-api/v2#fileValueHasFilename": "incunabula_0000000020.jp2",
          "http://api.knora.org/ontology/knora-api/v2#hasPermissions": "CR knora-admin:Creator|M knora-admin:ProjectMember|V knora-admin:KnownUser|RV knora-admin:UnknownUser",
          "http://api.knora.org/ontology/knora-api/v2#stillImageFileValueHasDimX": 2043,
          "http://api.knora.org/ontology/knora-api/v2#stillImageFileValueHasDimY": 2815,
          "http://api.knora.org/ontology/knora-api/v2#stillImageFileValueHasIIIFBaseUrl": {
            "@type": "http://www.w3.org/2001/XMLSchema#anyURI",
            "@value": "http://localhost:1024/knora"
          }
        },
        {
          "@id": "http://rdfh.ch/64732c9304/values/9b74044908",
          "@type": "http://api.knora.org/ontology/knora-api/v2#StillImageFileValue",
          "http://api.knora.org/ontology/knora-api/v2#attachedToUser": {
            "@id": "http://rdfh.ch/users/91e19f1e01"
          },
          "http://api.knora.org/ontology/knora-api/v2#fileValueAsUrl": {
            "@type": "http://www.w3.org/2001/XMLSchema#anyURI",
            "@value": "http://localhost:1024/knora/incunabula_0000000020.jpg/full/93,128/0/default.jpg"
          },
          "http://api.knora.org/ontology/knora-api/v2#fileValueHasFilename": "incunabula_0000000020.jpg",
          "http://api.knora.org/ontology/knora-api/v2#hasPermissions": "CR knora-admin:Creator|M knora-admin:ProjectMember|V knora-admin:KnownUser|RV knora-admin:UnknownUser",
          "http://api.knora.org/ontology/knora-api/v2#stillImageFileValueHasDimX": 93,
          "http://api.knora.org/ontology/knora-api/v2#stillImageFileValueHasDimY": 128,
          "http://api.knora.org/ontology/knora-api/v2#stillImageFileValueHasIIIFBaseUrl": {
            "@type": "http://www.w3.org/2001/XMLSchema#anyURI",
            "@value": "http://localhost:1024/knora"
          }
=======
      "http://api.knora.org/ontology/knora-api/v2#hasPermissions": "CR knora-base:Creator|M knora-base:ProjectMember|V knora-base:KnownUser|RV knora-base:UnknownUser",
      "http://api.knora.org/ontology/knora-api/v2#hasStillImageFileValue": {
        "@id": "http://rdfh.ch/0803/64732c9304/values/5a9a578208",
        "@type": "http://api.knora.org/ontology/knora-api/v2#StillImageFileValue",
        "http://api.knora.org/ontology/knora-api/v2#attachedToUser": {
          "@id": "http://rdfh.ch/users/91e19f1e01"
        },
        "http://api.knora.org/ontology/knora-api/v2#fileValueAsUrl": {
          "@type": "http://www.w3.org/2001/XMLSchema#anyURI",
          "@value": "http://0.0.0.0:1024/0803/incunabula_0000000020.jp2/full/2043,2815/0/default.jpg"
        },
        "http://api.knora.org/ontology/knora-api/v2#fileValueHasFilename": "incunabula_0000000020.jp2",
        "http://api.knora.org/ontology/knora-api/v2#hasPermissions": "CR knora-base:Creator|M knora-base:ProjectMember|V knora-base:KnownUser|RV knora-base:UnknownUser",
        "http://api.knora.org/ontology/knora-api/v2#stillImageFileValueHasDimX": 2043,
        "http://api.knora.org/ontology/knora-api/v2#stillImageFileValueHasDimY": 2815,
        "http://api.knora.org/ontology/knora-api/v2#stillImageFileValueHasIIIFBaseUrl": {
          "@type": "http://www.w3.org/2001/XMLSchema#anyURI",
          "@value": "http://0.0.0.0:1024/0803"
        },
        "http://api.knora.org/ontology/knora-api/v2#userHasPermission": "RV",
        "http://api.knora.org/ontology/knora-api/v2#valueCreationDate": {
          "@type": "http://www.w3.org/2001/XMLSchema#dateTimeStamp",
          "@value": "2012-11-21T16:49:36Z"
>>>>>>> 30321b80
        }
      },
      "http://api.knora.org/ontology/knora-api/v2#userHasPermission": "RV",
      "http://api.knora.org/ontology/knora-api/v2#versionArkUrl": {
        "@type": "http://www.w3.org/2001/XMLSchema#anyURI",
        "@value": "http://0.0.0.0:3336/ark:/72163/1/0803/64732c9304M.20160302T150510Z"
      },
      "http://www.w3.org/2000/01/rdf-schema#label": "b2r"
    },
    {
      "@id": "http://rdfh.ch/0803/2979bbcd04",
      "@type": "http://0.0.0.0:3333/ontology/0803/incunabula/v2#page",
      "http://0.0.0.0:3333/ontology/0803/incunabula/v2#partOfValue": {
        "@id": "http://rdfh.ch/0803/2979bbcd04/values/f7512609-5839-4ca8-a5f0-c2189eaad2eb",
        "@type": "http://api.knora.org/ontology/knora-api/v2#LinkValue",
        "http://api.knora.org/ontology/knora-api/v2#attachedToUser": {
          "@id": "http://rdfh.ch/users/91e19f1e01"
        },
        "http://api.knora.org/ontology/knora-api/v2#hasPermissions": "CR knora-admin:Creator|V knora-admin:UnknownUser,knora-admin:KnownUser,knora-admin:ProjectMember",
        "http://api.knora.org/ontology/knora-api/v2#linkValueHasTarget": {
          "@id": "http://rdfh.ch/0803/c5058f3a",
          "@type": "http://0.0.0.0:3333/ontology/0803/incunabula/v2#book",
          "http://api.knora.org/ontology/knora-api/v2#arkUrl": {
            "@type": "http://www.w3.org/2001/XMLSchema#anyURI",
            "@value": "http://0.0.0.0:3336/ark:/72163/1/0803/c5058f3a5"
          },
          "http://api.knora.org/ontology/knora-api/v2#attachedToProject": {
            "@id": "http://rdfh.ch/projects/0803"
          },
          "http://api.knora.org/ontology/knora-api/v2#attachedToUser": {
            "@id": "http://rdfh.ch/users/91e19f1e01"
          },
          "http://api.knora.org/ontology/knora-api/v2#creationDate": {
            "@type": "http://www.w3.org/2001/XMLSchema#dateTimeStamp",
            "@value": "2016-03-02T15:05:10Z"
          },
<<<<<<< HEAD
          "http://api.knora.org/ontology/knora-api/v2#hasPermissions": "CR knora-admin:Creator|M knora-admin:ProjectMember|V knora-admin:KnownUser|RV knora-admin:UnknownUser",
=======
          "http://api.knora.org/ontology/knora-api/v2#hasPermissions": "CR knora-base:Creator|M knora-base:ProjectMember|V knora-base:KnownUser|RV knora-base:UnknownUser",
          "http://api.knora.org/ontology/knora-api/v2#userHasPermission": "RV",
          "http://api.knora.org/ontology/knora-api/v2#versionArkUrl": {
            "@type": "http://www.w3.org/2001/XMLSchema#anyURI",
            "@value": "http://0.0.0.0:3336/ark:/72163/1/0803/c5058f3a5.20160302T150510Z"
          },
>>>>>>> 30321b80
          "http://www.w3.org/2000/01/rdf-schema#label": "Zeitglöcklein des Lebens und Leidens Christi"
        },
        "http://api.knora.org/ontology/knora-api/v2#userHasPermission": "V",
        "http://api.knora.org/ontology/knora-api/v2#valueCreationDate": {
          "@type": "http://www.w3.org/2001/XMLSchema#dateTimeStamp",
          "@value": "2016-03-02T15:05:10Z"
        }
      },
      "http://0.0.0.0:3333/ontology/0803/incunabula/v2#seqnum": {
        "@id": "http://rdfh.ch/0803/2979bbcd04/values/cb84e9ed13",
        "@type": "http://api.knora.org/ontology/knora-api/v2#IntValue",
        "http://api.knora.org/ontology/knora-api/v2#attachedToUser": {
          "@id": "http://rdfh.ch/users/91e19f1e01"
        },
<<<<<<< HEAD
        "http://api.knora.org/ontology/knora-api/v2#hasPermissions": "CR knora-admin:Creator|V knora-admin:UnknownUser,knora-admin:KnownUser,knora-admin:ProjectMember",
        "http://api.knora.org/ontology/knora-api/v2#intValueAsInt": 20
=======
        "http://api.knora.org/ontology/knora-api/v2#hasPermissions": "CR knora-base:Creator|V knora-base:UnknownUser,knora-base:KnownUser,knora-base:ProjectMember",
        "http://api.knora.org/ontology/knora-api/v2#intValueAsInt": 20,
        "http://api.knora.org/ontology/knora-api/v2#userHasPermission": "V",
        "http://api.knora.org/ontology/knora-api/v2#valueCreationDate": {
          "@type": "http://www.w3.org/2001/XMLSchema#dateTimeStamp",
          "@value": "2016-03-02T15:05:10Z"
        }
      },
      "http://api.knora.org/ontology/knora-api/v2#arkUrl": {
        "@type": "http://www.w3.org/2001/XMLSchema#anyURI",
        "@value": "http://0.0.0.0:3336/ark:/72163/1/0803/2979bbcd04m"
>>>>>>> 30321b80
      },
      "http://api.knora.org/ontology/knora-api/v2#attachedToProject": {
        "@id": "http://rdfh.ch/projects/0803"
      },
      "http://api.knora.org/ontology/knora-api/v2#attachedToUser": {
        "@id": "http://rdfh.ch/users/91e19f1e01"
      },
      "http://api.knora.org/ontology/knora-api/v2#creationDate": {
        "@type": "http://www.w3.org/2001/XMLSchema#dateTimeStamp",
        "@value": "2016-03-02T15:05:10Z"
      },
<<<<<<< HEAD
      "http://api.knora.org/ontology/knora-api/v2#hasPermissions": "CR knora-admin:Creator|M knora-admin:ProjectMember|V knora-admin:KnownUser|RV knora-admin:UnknownUser",
      "http://api.knora.org/ontology/knora-api/v2#hasStillImageFileValue": [
        {
          "@id": "http://rdfh.ch/2979bbcd04/values/19c0aabb08",
          "@type": "http://api.knora.org/ontology/knora-api/v2#StillImageFileValue",
          "http://api.knora.org/ontology/knora-api/v2#attachedToUser": {
            "@id": "http://rdfh.ch/users/91e19f1e01"
          },
          "http://api.knora.org/ontology/knora-api/v2#fileValueAsUrl": {
            "@type": "http://www.w3.org/2001/XMLSchema#anyURI",
            "@value": "http://localhost:1024/knora/incunabula_0000000021.jpg/full/82,128/0/default.jpg"
          },
          "http://api.knora.org/ontology/knora-api/v2#fileValueHasFilename": "incunabula_0000000021.jpg",
          "http://api.knora.org/ontology/knora-api/v2#hasPermissions": "CR knora-admin:Creator|M knora-admin:ProjectMember|V knora-admin:KnownUser|RV knora-admin:UnknownUser",
          "http://api.knora.org/ontology/knora-api/v2#stillImageFileValueHasDimX": 82,
          "http://api.knora.org/ontology/knora-api/v2#stillImageFileValueHasDimY": 128,
          "http://api.knora.org/ontology/knora-api/v2#stillImageFileValueHasIIIFBaseUrl": {
            "@type": "http://www.w3.org/2001/XMLSchema#anyURI",
            "@value": "http://localhost:1024/knora"
          }
        },
        {
          "@id": "http://rdfh.ch/2979bbcd04/values/d8e5fdf408",
          "@type": "http://api.knora.org/ontology/knora-api/v2#StillImageFileValue",
          "http://api.knora.org/ontology/knora-api/v2#attachedToUser": {
            "@id": "http://rdfh.ch/users/91e19f1e01"
          },
          "http://api.knora.org/ontology/knora-api/v2#fileValueAsUrl": {
            "@type": "http://www.w3.org/2001/XMLSchema#anyURI",
            "@value": "http://localhost:1024/knora/incunabula_0000000021.jp2/full/1865,2906/0/default.jpg"
          },
          "http://api.knora.org/ontology/knora-api/v2#fileValueHasFilename": "incunabula_0000000021.jp2",
          "http://api.knora.org/ontology/knora-api/v2#hasPermissions": "CR knora-admin:Creator|M knora-admin:ProjectMember|V knora-admin:KnownUser|RV knora-admin:UnknownUser",
          "http://api.knora.org/ontology/knora-api/v2#stillImageFileValueHasDimX": 1865,
          "http://api.knora.org/ontology/knora-api/v2#stillImageFileValueHasDimY": 2906,
          "http://api.knora.org/ontology/knora-api/v2#stillImageFileValueHasIIIFBaseUrl": {
            "@type": "http://www.w3.org/2001/XMLSchema#anyURI",
            "@value": "http://localhost:1024/knora"
          }
=======
      "http://api.knora.org/ontology/knora-api/v2#hasPermissions": "CR knora-base:Creator|M knora-base:ProjectMember|V knora-base:KnownUser|RV knora-base:UnknownUser",
      "http://api.knora.org/ontology/knora-api/v2#hasStillImageFileValue": {
        "@id": "http://rdfh.ch/0803/2979bbcd04/values/d8e5fdf408",
        "@type": "http://api.knora.org/ontology/knora-api/v2#StillImageFileValue",
        "http://api.knora.org/ontology/knora-api/v2#attachedToUser": {
          "@id": "http://rdfh.ch/users/91e19f1e01"
        },
        "http://api.knora.org/ontology/knora-api/v2#fileValueAsUrl": {
          "@type": "http://www.w3.org/2001/XMLSchema#anyURI",
          "@value": "http://0.0.0.0:1024/0803/incunabula_0000000021.jp2/full/1865,2906/0/default.jpg"
        },
        "http://api.knora.org/ontology/knora-api/v2#fileValueHasFilename": "incunabula_0000000021.jp2",
        "http://api.knora.org/ontology/knora-api/v2#hasPermissions": "CR knora-base:Creator|M knora-base:ProjectMember|V knora-base:KnownUser|RV knora-base:UnknownUser",
        "http://api.knora.org/ontology/knora-api/v2#stillImageFileValueHasDimX": 1865,
        "http://api.knora.org/ontology/knora-api/v2#stillImageFileValueHasDimY": 2906,
        "http://api.knora.org/ontology/knora-api/v2#stillImageFileValueHasIIIFBaseUrl": {
          "@type": "http://www.w3.org/2001/XMLSchema#anyURI",
          "@value": "http://0.0.0.0:1024/0803"
        },
        "http://api.knora.org/ontology/knora-api/v2#userHasPermission": "RV",
        "http://api.knora.org/ontology/knora-api/v2#valueCreationDate": {
          "@type": "http://www.w3.org/2001/XMLSchema#dateTimeStamp",
          "@value": "2012-11-21T16:49:36Z"
>>>>>>> 30321b80
        }
      },
      "http://api.knora.org/ontology/knora-api/v2#userHasPermission": "RV",
      "http://api.knora.org/ontology/knora-api/v2#versionArkUrl": {
        "@type": "http://www.w3.org/2001/XMLSchema#anyURI",
        "@value": "http://0.0.0.0:3336/ark:/72163/1/0803/2979bbcd04m.20160302T150510Z"
      },
      "http://www.w3.org/2000/01/rdf-schema#label": "b2v"
    },
    {
      "@id": "http://rdfh.ch/0803/ee7e4a0805",
      "@type": "http://0.0.0.0:3333/ontology/0803/incunabula/v2#page",
      "http://0.0.0.0:3333/ontology/0803/incunabula/v2#partOfValue": {
        "@id": "http://rdfh.ch/0803/ee7e4a0805/values/8345e64e-6ac5-4411-840e-50db0d0ec143",
        "@type": "http://api.knora.org/ontology/knora-api/v2#LinkValue",
        "http://api.knora.org/ontology/knora-api/v2#attachedToUser": {
          "@id": "http://rdfh.ch/users/91e19f1e01"
        },
        "http://api.knora.org/ontology/knora-api/v2#hasPermissions": "CR knora-admin:Creator|V knora-admin:UnknownUser,knora-admin:KnownUser,knora-admin:ProjectMember",
        "http://api.knora.org/ontology/knora-api/v2#linkValueHasTarget": {
          "@id": "http://rdfh.ch/0803/c5058f3a",
          "@type": "http://0.0.0.0:3333/ontology/0803/incunabula/v2#book",
          "http://api.knora.org/ontology/knora-api/v2#arkUrl": {
            "@type": "http://www.w3.org/2001/XMLSchema#anyURI",
            "@value": "http://0.0.0.0:3336/ark:/72163/1/0803/c5058f3a5"
          },
          "http://api.knora.org/ontology/knora-api/v2#attachedToProject": {
            "@id": "http://rdfh.ch/projects/0803"
          },
          "http://api.knora.org/ontology/knora-api/v2#attachedToUser": {
            "@id": "http://rdfh.ch/users/91e19f1e01"
          },
          "http://api.knora.org/ontology/knora-api/v2#creationDate": {
            "@type": "http://www.w3.org/2001/XMLSchema#dateTimeStamp",
            "@value": "2016-03-02T15:05:10Z"
          },
<<<<<<< HEAD
          "http://api.knora.org/ontology/knora-api/v2#hasPermissions": "CR knora-admin:Creator|M knora-admin:ProjectMember|V knora-admin:KnownUser|RV knora-admin:UnknownUser",
=======
          "http://api.knora.org/ontology/knora-api/v2#hasPermissions": "CR knora-base:Creator|M knora-base:ProjectMember|V knora-base:KnownUser|RV knora-base:UnknownUser",
          "http://api.knora.org/ontology/knora-api/v2#userHasPermission": "RV",
          "http://api.knora.org/ontology/knora-api/v2#versionArkUrl": {
            "@type": "http://www.w3.org/2001/XMLSchema#anyURI",
            "@value": "http://0.0.0.0:3336/ark:/72163/1/0803/c5058f3a5.20160302T150510Z"
          },
>>>>>>> 30321b80
          "http://www.w3.org/2000/01/rdf-schema#label": "Zeitglöcklein des Lebens und Leidens Christi"
        },
        "http://api.knora.org/ontology/knora-api/v2#userHasPermission": "V",
        "http://api.knora.org/ontology/knora-api/v2#valueCreationDate": {
          "@type": "http://www.w3.org/2001/XMLSchema#dateTimeStamp",
          "@value": "2016-03-02T15:05:10Z"
        }
      },
      "http://0.0.0.0:3333/ontology/0803/incunabula/v2#seqnum": {
        "@id": "http://rdfh.ch/0803/ee7e4a0805/values/d72b36d314",
        "@type": "http://api.knora.org/ontology/knora-api/v2#IntValue",
        "http://api.knora.org/ontology/knora-api/v2#attachedToUser": {
          "@id": "http://rdfh.ch/users/91e19f1e01"
        },
<<<<<<< HEAD
        "http://api.knora.org/ontology/knora-api/v2#hasPermissions": "CR knora-admin:Creator|V knora-admin:UnknownUser,knora-admin:KnownUser,knora-admin:ProjectMember",
        "http://api.knora.org/ontology/knora-api/v2#intValueAsInt": 21
=======
        "http://api.knora.org/ontology/knora-api/v2#hasPermissions": "CR knora-base:Creator|V knora-base:UnknownUser,knora-base:KnownUser,knora-base:ProjectMember",
        "http://api.knora.org/ontology/knora-api/v2#intValueAsInt": 21,
        "http://api.knora.org/ontology/knora-api/v2#userHasPermission": "V",
        "http://api.knora.org/ontology/knora-api/v2#valueCreationDate": {
          "@type": "http://www.w3.org/2001/XMLSchema#dateTimeStamp",
          "@value": "2016-03-02T15:05:10Z"
        }
      },
      "http://api.knora.org/ontology/knora-api/v2#arkUrl": {
        "@type": "http://www.w3.org/2001/XMLSchema#anyURI",
        "@value": "http://0.0.0.0:3336/ark:/72163/1/0803/ee7e4a0805h"
>>>>>>> 30321b80
      },
      "http://api.knora.org/ontology/knora-api/v2#attachedToProject": {
        "@id": "http://rdfh.ch/projects/0803"
      },
      "http://api.knora.org/ontology/knora-api/v2#attachedToUser": {
        "@id": "http://rdfh.ch/users/91e19f1e01"
      },
      "http://api.knora.org/ontology/knora-api/v2#creationDate": {
        "@type": "http://www.w3.org/2001/XMLSchema#dateTimeStamp",
        "@value": "2016-03-02T15:05:10Z"
      },
<<<<<<< HEAD
      "http://api.knora.org/ontology/knora-api/v2#hasPermissions": "CR knora-admin:Creator|M knora-admin:ProjectMember|V knora-admin:KnownUser|RV knora-admin:UnknownUser",
      "http://api.knora.org/ontology/knora-api/v2#hasStillImageFileValue": [
        {
          "@id": "http://rdfh.ch/ee7e4a0805/values/5631a46709",
          "@type": "http://api.knora.org/ontology/knora-api/v2#StillImageFileValue",
          "http://api.knora.org/ontology/knora-api/v2#attachedToUser": {
            "@id": "http://rdfh.ch/users/91e19f1e01"
          },
          "http://api.knora.org/ontology/knora-api/v2#fileValueAsUrl": {
            "@type": "http://www.w3.org/2001/XMLSchema#anyURI",
            "@value": "http://localhost:1024/knora/incunabula_0000000022.jp2/full/2032,2825/0/default.jpg"
          },
          "http://api.knora.org/ontology/knora-api/v2#fileValueHasFilename": "incunabula_0000000022.jp2",
          "http://api.knora.org/ontology/knora-api/v2#hasPermissions": "CR knora-admin:Creator|M knora-admin:ProjectMember|V knora-admin:KnownUser|RV knora-admin:UnknownUser",
          "http://api.knora.org/ontology/knora-api/v2#stillImageFileValueHasDimX": 2032,
          "http://api.knora.org/ontology/knora-api/v2#stillImageFileValueHasDimY": 2825,
          "http://api.knora.org/ontology/knora-api/v2#stillImageFileValueHasIIIFBaseUrl": {
            "@type": "http://www.w3.org/2001/XMLSchema#anyURI",
            "@value": "http://localhost:1024/knora"
          }
        },
        {
          "@id": "http://rdfh.ch/ee7e4a0805/values/970b512e09",
          "@type": "http://api.knora.org/ontology/knora-api/v2#StillImageFileValue",
          "http://api.knora.org/ontology/knora-api/v2#attachedToUser": {
            "@id": "http://rdfh.ch/users/91e19f1e01"
          },
          "http://api.knora.org/ontology/knora-api/v2#fileValueAsUrl": {
            "@type": "http://www.w3.org/2001/XMLSchema#anyURI",
            "@value": "http://localhost:1024/knora/incunabula_0000000022.jpg/full/92,128/0/default.jpg"
          },
          "http://api.knora.org/ontology/knora-api/v2#fileValueHasFilename": "incunabula_0000000022.jpg",
          "http://api.knora.org/ontology/knora-api/v2#hasPermissions": "CR knora-admin:Creator|M knora-admin:ProjectMember|V knora-admin:KnownUser|RV knora-admin:UnknownUser",
          "http://api.knora.org/ontology/knora-api/v2#stillImageFileValueHasDimX": 92,
          "http://api.knora.org/ontology/knora-api/v2#stillImageFileValueHasDimY": 128,
          "http://api.knora.org/ontology/knora-api/v2#stillImageFileValueHasIIIFBaseUrl": {
            "@type": "http://www.w3.org/2001/XMLSchema#anyURI",
            "@value": "http://localhost:1024/knora"
          }
=======
      "http://api.knora.org/ontology/knora-api/v2#hasPermissions": "CR knora-base:Creator|M knora-base:ProjectMember|V knora-base:KnownUser|RV knora-base:UnknownUser",
      "http://api.knora.org/ontology/knora-api/v2#hasStillImageFileValue": {
        "@id": "http://rdfh.ch/0803/ee7e4a0805/values/5631a46709",
        "@type": "http://api.knora.org/ontology/knora-api/v2#StillImageFileValue",
        "http://api.knora.org/ontology/knora-api/v2#attachedToUser": {
          "@id": "http://rdfh.ch/users/91e19f1e01"
        },
        "http://api.knora.org/ontology/knora-api/v2#fileValueAsUrl": {
          "@type": "http://www.w3.org/2001/XMLSchema#anyURI",
          "@value": "http://0.0.0.0:1024/0803/incunabula_0000000022.jp2/full/2032,2825/0/default.jpg"
        },
        "http://api.knora.org/ontology/knora-api/v2#fileValueHasFilename": "incunabula_0000000022.jp2",
        "http://api.knora.org/ontology/knora-api/v2#hasPermissions": "CR knora-base:Creator|M knora-base:ProjectMember|V knora-base:KnownUser|RV knora-base:UnknownUser",
        "http://api.knora.org/ontology/knora-api/v2#stillImageFileValueHasDimX": 2032,
        "http://api.knora.org/ontology/knora-api/v2#stillImageFileValueHasDimY": 2825,
        "http://api.knora.org/ontology/knora-api/v2#stillImageFileValueHasIIIFBaseUrl": {
          "@type": "http://www.w3.org/2001/XMLSchema#anyURI",
          "@value": "http://0.0.0.0:1024/0803"
        },
        "http://api.knora.org/ontology/knora-api/v2#userHasPermission": "RV",
        "http://api.knora.org/ontology/knora-api/v2#valueCreationDate": {
          "@type": "http://www.w3.org/2001/XMLSchema#dateTimeStamp",
          "@value": "2012-11-21T16:49:36Z"
>>>>>>> 30321b80
        }
      },
      "http://api.knora.org/ontology/knora-api/v2#userHasPermission": "RV",
      "http://api.knora.org/ontology/knora-api/v2#versionArkUrl": {
        "@type": "http://www.w3.org/2001/XMLSchema#anyURI",
        "@value": "http://0.0.0.0:3336/ark:/72163/1/0803/ee7e4a0805h.20160302T150510Z"
      },
      "http://www.w3.org/2000/01/rdf-schema#label": "b3r"
    },
    {
      "@id": "http://rdfh.ch/0803/b384d94205",
      "@type": "http://0.0.0.0:3333/ontology/0803/incunabula/v2#page",
      "http://0.0.0.0:3333/ontology/0803/incunabula/v2#partOfValue": {
        "@id": "http://rdfh.ch/0803/b384d94205/values/3673d715-2fef-47f7-b8dd-faa45d1295af",
        "@type": "http://api.knora.org/ontology/knora-api/v2#LinkValue",
        "http://api.knora.org/ontology/knora-api/v2#attachedToUser": {
          "@id": "http://rdfh.ch/users/91e19f1e01"
        },
        "http://api.knora.org/ontology/knora-api/v2#hasPermissions": "CR knora-admin:Creator|V knora-admin:UnknownUser,knora-admin:KnownUser,knora-admin:ProjectMember",
        "http://api.knora.org/ontology/knora-api/v2#linkValueHasTarget": {
          "@id": "http://rdfh.ch/0803/c5058f3a",
          "@type": "http://0.0.0.0:3333/ontology/0803/incunabula/v2#book",
          "http://api.knora.org/ontology/knora-api/v2#arkUrl": {
            "@type": "http://www.w3.org/2001/XMLSchema#anyURI",
            "@value": "http://0.0.0.0:3336/ark:/72163/1/0803/c5058f3a5"
          },
          "http://api.knora.org/ontology/knora-api/v2#attachedToProject": {
            "@id": "http://rdfh.ch/projects/0803"
          },
          "http://api.knora.org/ontology/knora-api/v2#attachedToUser": {
            "@id": "http://rdfh.ch/users/91e19f1e01"
          },
          "http://api.knora.org/ontology/knora-api/v2#creationDate": {
            "@type": "http://www.w3.org/2001/XMLSchema#dateTimeStamp",
            "@value": "2016-03-02T15:05:10Z"
          },
<<<<<<< HEAD
          "http://api.knora.org/ontology/knora-api/v2#hasPermissions": "CR knora-admin:Creator|M knora-admin:ProjectMember|V knora-admin:KnownUser|RV knora-admin:UnknownUser",
=======
          "http://api.knora.org/ontology/knora-api/v2#hasPermissions": "CR knora-base:Creator|M knora-base:ProjectMember|V knora-base:KnownUser|RV knora-base:UnknownUser",
          "http://api.knora.org/ontology/knora-api/v2#userHasPermission": "RV",
          "http://api.knora.org/ontology/knora-api/v2#versionArkUrl": {
            "@type": "http://www.w3.org/2001/XMLSchema#anyURI",
            "@value": "http://0.0.0.0:3336/ark:/72163/1/0803/c5058f3a5.20160302T150510Z"
          },
>>>>>>> 30321b80
          "http://www.w3.org/2000/01/rdf-schema#label": "Zeitglöcklein des Lebens und Leidens Christi"
        },
        "http://api.knora.org/ontology/knora-api/v2#userHasPermission": "V",
        "http://api.knora.org/ontology/knora-api/v2#valueCreationDate": {
          "@type": "http://www.w3.org/2001/XMLSchema#dateTimeStamp",
          "@value": "2016-03-02T15:05:10Z"
        }
      },
      "http://0.0.0.0:3333/ontology/0803/incunabula/v2#seqnum": {
        "@id": "http://rdfh.ch/0803/b384d94205/values/e3d282b815",
        "@type": "http://api.knora.org/ontology/knora-api/v2#IntValue",
        "http://api.knora.org/ontology/knora-api/v2#attachedToUser": {
          "@id": "http://rdfh.ch/users/91e19f1e01"
        },
<<<<<<< HEAD
        "http://api.knora.org/ontology/knora-api/v2#hasPermissions": "CR knora-admin:Creator|V knora-admin:UnknownUser,knora-admin:KnownUser,knora-admin:ProjectMember",
        "http://api.knora.org/ontology/knora-api/v2#intValueAsInt": 22
=======
        "http://api.knora.org/ontology/knora-api/v2#hasPermissions": "CR knora-base:Creator|V knora-base:UnknownUser,knora-base:KnownUser,knora-base:ProjectMember",
        "http://api.knora.org/ontology/knora-api/v2#intValueAsInt": 22,
        "http://api.knora.org/ontology/knora-api/v2#userHasPermission": "V",
        "http://api.knora.org/ontology/knora-api/v2#valueCreationDate": {
          "@type": "http://www.w3.org/2001/XMLSchema#dateTimeStamp",
          "@value": "2016-03-02T15:05:10Z"
        }
      },
      "http://api.knora.org/ontology/knora-api/v2#arkUrl": {
        "@type": "http://www.w3.org/2001/XMLSchema#anyURI",
        "@value": "http://0.0.0.0:3336/ark:/72163/1/0803/b384d94205e"
>>>>>>> 30321b80
      },
      "http://api.knora.org/ontology/knora-api/v2#attachedToProject": {
        "@id": "http://rdfh.ch/projects/0803"
      },
      "http://api.knora.org/ontology/knora-api/v2#attachedToUser": {
        "@id": "http://rdfh.ch/users/91e19f1e01"
      },
      "http://api.knora.org/ontology/knora-api/v2#creationDate": {
        "@type": "http://www.w3.org/2001/XMLSchema#dateTimeStamp",
        "@value": "2016-03-02T15:05:10Z"
      },
<<<<<<< HEAD
      "http://api.knora.org/ontology/knora-api/v2#hasPermissions": "CR knora-admin:Creator|M knora-admin:ProjectMember|V knora-admin:KnownUser|RV knora-admin:UnknownUser",
      "http://api.knora.org/ontology/knora-api/v2#hasStillImageFileValue": [
        {
          "@id": "http://rdfh.ch/b384d94205/values/1557f7a009",
          "@type": "http://api.knora.org/ontology/knora-api/v2#StillImageFileValue",
          "http://api.knora.org/ontology/knora-api/v2#attachedToUser": {
            "@id": "http://rdfh.ch/users/91e19f1e01"
          },
          "http://api.knora.org/ontology/knora-api/v2#fileValueAsUrl": {
            "@type": "http://www.w3.org/2001/XMLSchema#anyURI",
            "@value": "http://localhost:1024/knora/incunabula_0000000023.jpg/full/82,128/0/default.jpg"
          },
          "http://api.knora.org/ontology/knora-api/v2#fileValueHasFilename": "incunabula_0000000023.jpg",
          "http://api.knora.org/ontology/knora-api/v2#hasPermissions": "CR knora-admin:Creator|M knora-admin:ProjectMember|V knora-admin:KnownUser|RV knora-admin:UnknownUser",
          "http://api.knora.org/ontology/knora-api/v2#stillImageFileValueHasDimX": 82,
          "http://api.knora.org/ontology/knora-api/v2#stillImageFileValueHasDimY": 128,
          "http://api.knora.org/ontology/knora-api/v2#stillImageFileValueHasIIIFBaseUrl": {
            "@type": "http://www.w3.org/2001/XMLSchema#anyURI",
            "@value": "http://localhost:1024/knora"
          }
        },
        {
          "@id": "http://rdfh.ch/b384d94205/values/d47c4ada09",
          "@type": "http://api.knora.org/ontology/knora-api/v2#StillImageFileValue",
          "http://api.knora.org/ontology/knora-api/v2#attachedToUser": {
            "@id": "http://rdfh.ch/users/91e19f1e01"
          },
          "http://api.knora.org/ontology/knora-api/v2#fileValueAsUrl": {
            "@type": "http://www.w3.org/2001/XMLSchema#anyURI",
            "@value": "http://localhost:1024/knora/incunabula_0000000023.jp2/full/1869,2911/0/default.jpg"
          },
          "http://api.knora.org/ontology/knora-api/v2#fileValueHasFilename": "incunabula_0000000023.jp2",
          "http://api.knora.org/ontology/knora-api/v2#hasPermissions": "CR knora-admin:Creator|M knora-admin:ProjectMember|V knora-admin:KnownUser|RV knora-admin:UnknownUser",
          "http://api.knora.org/ontology/knora-api/v2#stillImageFileValueHasDimX": 1869,
          "http://api.knora.org/ontology/knora-api/v2#stillImageFileValueHasDimY": 2911,
          "http://api.knora.org/ontology/knora-api/v2#stillImageFileValueHasIIIFBaseUrl": {
            "@type": "http://www.w3.org/2001/XMLSchema#anyURI",
            "@value": "http://localhost:1024/knora"
          }
=======
      "http://api.knora.org/ontology/knora-api/v2#hasPermissions": "CR knora-base:Creator|M knora-base:ProjectMember|V knora-base:KnownUser|RV knora-base:UnknownUser",
      "http://api.knora.org/ontology/knora-api/v2#hasStillImageFileValue": {
        "@id": "http://rdfh.ch/0803/b384d94205/values/d47c4ada09",
        "@type": "http://api.knora.org/ontology/knora-api/v2#StillImageFileValue",
        "http://api.knora.org/ontology/knora-api/v2#attachedToUser": {
          "@id": "http://rdfh.ch/users/91e19f1e01"
        },
        "http://api.knora.org/ontology/knora-api/v2#fileValueAsUrl": {
          "@type": "http://www.w3.org/2001/XMLSchema#anyURI",
          "@value": "http://0.0.0.0:1024/0803/incunabula_0000000023.jp2/full/1869,2911/0/default.jpg"
        },
        "http://api.knora.org/ontology/knora-api/v2#fileValueHasFilename": "incunabula_0000000023.jp2",
        "http://api.knora.org/ontology/knora-api/v2#hasPermissions": "CR knora-base:Creator|M knora-base:ProjectMember|V knora-base:KnownUser|RV knora-base:UnknownUser",
        "http://api.knora.org/ontology/knora-api/v2#stillImageFileValueHasDimX": 1869,
        "http://api.knora.org/ontology/knora-api/v2#stillImageFileValueHasDimY": 2911,
        "http://api.knora.org/ontology/knora-api/v2#stillImageFileValueHasIIIFBaseUrl": {
          "@type": "http://www.w3.org/2001/XMLSchema#anyURI",
          "@value": "http://0.0.0.0:1024/0803"
        },
        "http://api.knora.org/ontology/knora-api/v2#userHasPermission": "RV",
        "http://api.knora.org/ontology/knora-api/v2#valueCreationDate": {
          "@type": "http://www.w3.org/2001/XMLSchema#dateTimeStamp",
          "@value": "2012-11-21T16:49:36Z"
>>>>>>> 30321b80
        }
      },
      "http://api.knora.org/ontology/knora-api/v2#userHasPermission": "RV",
      "http://api.knora.org/ontology/knora-api/v2#versionArkUrl": {
        "@type": "http://www.w3.org/2001/XMLSchema#anyURI",
        "@value": "http://0.0.0.0:3336/ark:/72163/1/0803/b384d94205e.20160302T150510Z"
      },
      "http://www.w3.org/2000/01/rdf-schema#label": "b3v"
    },
    {
      "@id": "http://rdfh.ch/0803/788a687d05",
      "@type": "http://0.0.0.0:3333/ontology/0803/incunabula/v2#page",
      "http://0.0.0.0:3333/ontology/0803/incunabula/v2#partOfValue": {
        "@id": "http://rdfh.ch/0803/788a687d05/values/a9cd6b23-ef0a-497f-93a0-3210f1d92b9f",
        "@type": "http://api.knora.org/ontology/knora-api/v2#LinkValue",
        "http://api.knora.org/ontology/knora-api/v2#attachedToUser": {
          "@id": "http://rdfh.ch/users/91e19f1e01"
        },
        "http://api.knora.org/ontology/knora-api/v2#hasPermissions": "CR knora-admin:Creator|V knora-admin:UnknownUser,knora-admin:KnownUser,knora-admin:ProjectMember",
        "http://api.knora.org/ontology/knora-api/v2#linkValueHasTarget": {
          "@id": "http://rdfh.ch/0803/c5058f3a",
          "@type": "http://0.0.0.0:3333/ontology/0803/incunabula/v2#book",
          "http://api.knora.org/ontology/knora-api/v2#arkUrl": {
            "@type": "http://www.w3.org/2001/XMLSchema#anyURI",
            "@value": "http://0.0.0.0:3336/ark:/72163/1/0803/c5058f3a5"
          },
          "http://api.knora.org/ontology/knora-api/v2#attachedToProject": {
            "@id": "http://rdfh.ch/projects/0803"
          },
          "http://api.knora.org/ontology/knora-api/v2#attachedToUser": {
            "@id": "http://rdfh.ch/users/91e19f1e01"
          },
          "http://api.knora.org/ontology/knora-api/v2#creationDate": {
            "@type": "http://www.w3.org/2001/XMLSchema#dateTimeStamp",
            "@value": "2016-03-02T15:05:10Z"
          },
<<<<<<< HEAD
          "http://api.knora.org/ontology/knora-api/v2#hasPermissions": "CR knora-admin:Creator|M knora-admin:ProjectMember|V knora-admin:KnownUser|RV knora-admin:UnknownUser",
=======
          "http://api.knora.org/ontology/knora-api/v2#hasPermissions": "CR knora-base:Creator|M knora-base:ProjectMember|V knora-base:KnownUser|RV knora-base:UnknownUser",
          "http://api.knora.org/ontology/knora-api/v2#userHasPermission": "RV",
          "http://api.knora.org/ontology/knora-api/v2#versionArkUrl": {
            "@type": "http://www.w3.org/2001/XMLSchema#anyURI",
            "@value": "http://0.0.0.0:3336/ark:/72163/1/0803/c5058f3a5.20160302T150510Z"
          },
>>>>>>> 30321b80
          "http://www.w3.org/2000/01/rdf-schema#label": "Zeitglöcklein des Lebens und Leidens Christi"
        },
        "http://api.knora.org/ontology/knora-api/v2#userHasPermission": "V",
        "http://api.knora.org/ontology/knora-api/v2#valueCreationDate": {
          "@type": "http://www.w3.org/2001/XMLSchema#dateTimeStamp",
          "@value": "2016-03-02T15:05:10Z"
        }
      },
      "http://0.0.0.0:3333/ontology/0803/incunabula/v2#seqnum": {
        "@id": "http://rdfh.ch/0803/788a687d05/values/ef79cf9d16",
        "@type": "http://api.knora.org/ontology/knora-api/v2#IntValue",
        "http://api.knora.org/ontology/knora-api/v2#attachedToUser": {
          "@id": "http://rdfh.ch/users/91e19f1e01"
        },
<<<<<<< HEAD
        "http://api.knora.org/ontology/knora-api/v2#hasPermissions": "CR knora-admin:Creator|V knora-admin:UnknownUser,knora-admin:KnownUser,knora-admin:ProjectMember",
        "http://api.knora.org/ontology/knora-api/v2#intValueAsInt": 23
=======
        "http://api.knora.org/ontology/knora-api/v2#hasPermissions": "CR knora-base:Creator|V knora-base:UnknownUser,knora-base:KnownUser,knora-base:ProjectMember",
        "http://api.knora.org/ontology/knora-api/v2#intValueAsInt": 23,
        "http://api.knora.org/ontology/knora-api/v2#userHasPermission": "V",
        "http://api.knora.org/ontology/knora-api/v2#valueCreationDate": {
          "@type": "http://www.w3.org/2001/XMLSchema#dateTimeStamp",
          "@value": "2016-03-02T15:05:10Z"
        }
      },
      "http://api.knora.org/ontology/knora-api/v2#arkUrl": {
        "@type": "http://www.w3.org/2001/XMLSchema#anyURI",
        "@value": "http://0.0.0.0:3336/ark:/72163/1/0803/788a687d05M"
>>>>>>> 30321b80
      },
      "http://api.knora.org/ontology/knora-api/v2#attachedToProject": {
        "@id": "http://rdfh.ch/projects/0803"
      },
      "http://api.knora.org/ontology/knora-api/v2#attachedToUser": {
        "@id": "http://rdfh.ch/users/91e19f1e01"
      },
      "http://api.knora.org/ontology/knora-api/v2#creationDate": {
        "@type": "http://www.w3.org/2001/XMLSchema#dateTimeStamp",
        "@value": "2016-03-02T15:05:10Z"
      },
<<<<<<< HEAD
      "http://api.knora.org/ontology/knora-api/v2#hasPermissions": "CR knora-admin:Creator|M knora-admin:ProjectMember|V knora-admin:KnownUser|RV knora-admin:UnknownUser",
      "http://api.knora.org/ontology/knora-api/v2#hasStillImageFileValue": [
        {
          "@id": "http://rdfh.ch/788a687d05/values/52c8f04c0a",
          "@type": "http://api.knora.org/ontology/knora-api/v2#StillImageFileValue",
          "http://api.knora.org/ontology/knora-api/v2#attachedToUser": {
            "@id": "http://rdfh.ch/users/91e19f1e01"
          },
          "http://api.knora.org/ontology/knora-api/v2#fileValueAsUrl": {
            "@type": "http://www.w3.org/2001/XMLSchema#anyURI",
            "@value": "http://localhost:1024/knora/incunabula_0000000024.jp2/full/2040,2816/0/default.jpg"
          },
          "http://api.knora.org/ontology/knora-api/v2#fileValueHasFilename": "incunabula_0000000024.jp2",
          "http://api.knora.org/ontology/knora-api/v2#hasPermissions": "CR knora-admin:Creator|M knora-admin:ProjectMember|V knora-admin:KnownUser|RV knora-admin:UnknownUser",
          "http://api.knora.org/ontology/knora-api/v2#stillImageFileValueHasDimX": 2040,
          "http://api.knora.org/ontology/knora-api/v2#stillImageFileValueHasDimY": 2816,
          "http://api.knora.org/ontology/knora-api/v2#stillImageFileValueHasIIIFBaseUrl": {
            "@type": "http://www.w3.org/2001/XMLSchema#anyURI",
            "@value": "http://localhost:1024/knora"
          }
        },
        {
          "@id": "http://rdfh.ch/788a687d05/values/93a29d130a",
          "@type": "http://api.knora.org/ontology/knora-api/v2#StillImageFileValue",
          "http://api.knora.org/ontology/knora-api/v2#attachedToUser": {
            "@id": "http://rdfh.ch/users/91e19f1e01"
          },
          "http://api.knora.org/ontology/knora-api/v2#fileValueAsUrl": {
            "@type": "http://www.w3.org/2001/XMLSchema#anyURI",
            "@value": "http://localhost:1024/knora/incunabula_0000000024.jpg/full/92,128/0/default.jpg"
          },
          "http://api.knora.org/ontology/knora-api/v2#fileValueHasFilename": "incunabula_0000000024.jpg",
          "http://api.knora.org/ontology/knora-api/v2#hasPermissions": "CR knora-admin:Creator|M knora-admin:ProjectMember|V knora-admin:KnownUser|RV knora-admin:UnknownUser",
          "http://api.knora.org/ontology/knora-api/v2#stillImageFileValueHasDimX": 92,
          "http://api.knora.org/ontology/knora-api/v2#stillImageFileValueHasDimY": 128,
          "http://api.knora.org/ontology/knora-api/v2#stillImageFileValueHasIIIFBaseUrl": {
            "@type": "http://www.w3.org/2001/XMLSchema#anyURI",
            "@value": "http://localhost:1024/knora"
          }
=======
      "http://api.knora.org/ontology/knora-api/v2#hasPermissions": "CR knora-base:Creator|M knora-base:ProjectMember|V knora-base:KnownUser|RV knora-base:UnknownUser",
      "http://api.knora.org/ontology/knora-api/v2#hasStillImageFileValue": {
        "@id": "http://rdfh.ch/0803/788a687d05/values/52c8f04c0a",
        "@type": "http://api.knora.org/ontology/knora-api/v2#StillImageFileValue",
        "http://api.knora.org/ontology/knora-api/v2#attachedToUser": {
          "@id": "http://rdfh.ch/users/91e19f1e01"
        },
        "http://api.knora.org/ontology/knora-api/v2#fileValueAsUrl": {
          "@type": "http://www.w3.org/2001/XMLSchema#anyURI",
          "@value": "http://0.0.0.0:1024/0803/incunabula_0000000024.jp2/full/2040,2816/0/default.jpg"
        },
        "http://api.knora.org/ontology/knora-api/v2#fileValueHasFilename": "incunabula_0000000024.jp2",
        "http://api.knora.org/ontology/knora-api/v2#hasPermissions": "CR knora-base:Creator|M knora-base:ProjectMember|V knora-base:KnownUser|RV knora-base:UnknownUser",
        "http://api.knora.org/ontology/knora-api/v2#stillImageFileValueHasDimX": 2040,
        "http://api.knora.org/ontology/knora-api/v2#stillImageFileValueHasDimY": 2816,
        "http://api.knora.org/ontology/knora-api/v2#stillImageFileValueHasIIIFBaseUrl": {
          "@type": "http://www.w3.org/2001/XMLSchema#anyURI",
          "@value": "http://0.0.0.0:1024/0803"
        },
        "http://api.knora.org/ontology/knora-api/v2#userHasPermission": "RV",
        "http://api.knora.org/ontology/knora-api/v2#valueCreationDate": {
          "@type": "http://www.w3.org/2001/XMLSchema#dateTimeStamp",
          "@value": "2012-11-21T16:49:36Z"
>>>>>>> 30321b80
        }
      },
      "http://api.knora.org/ontology/knora-api/v2#userHasPermission": "RV",
      "http://api.knora.org/ontology/knora-api/v2#versionArkUrl": {
        "@type": "http://www.w3.org/2001/XMLSchema#anyURI",
        "@value": "http://0.0.0.0:3336/ark:/72163/1/0803/788a687d05M.20160302T150510Z"
      },
      "http://www.w3.org/2000/01/rdf-schema#label": "b4r"
    },
    {
      "@id": "http://rdfh.ch/0803/3d90f7b705",
      "@type": "http://0.0.0.0:3333/ontology/0803/incunabula/v2#page",
      "http://0.0.0.0:3333/ontology/0803/incunabula/v2#partOfValue": {
        "@id": "http://rdfh.ch/0803/3d90f7b705/values/d3eb0cba-a0ae-4cc5-958d-37f7a0d549ec",
        "@type": "http://api.knora.org/ontology/knora-api/v2#LinkValue",
        "http://api.knora.org/ontology/knora-api/v2#attachedToUser": {
          "@id": "http://rdfh.ch/users/91e19f1e01"
        },
        "http://api.knora.org/ontology/knora-api/v2#hasPermissions": "CR knora-admin:Creator|V knora-admin:UnknownUser,knora-admin:KnownUser,knora-admin:ProjectMember",
        "http://api.knora.org/ontology/knora-api/v2#linkValueHasTarget": {
          "@id": "http://rdfh.ch/0803/c5058f3a",
          "@type": "http://0.0.0.0:3333/ontology/0803/incunabula/v2#book",
          "http://api.knora.org/ontology/knora-api/v2#arkUrl": {
            "@type": "http://www.w3.org/2001/XMLSchema#anyURI",
            "@value": "http://0.0.0.0:3336/ark:/72163/1/0803/c5058f3a5"
          },
          "http://api.knora.org/ontology/knora-api/v2#attachedToProject": {
            "@id": "http://rdfh.ch/projects/0803"
          },
          "http://api.knora.org/ontology/knora-api/v2#attachedToUser": {
            "@id": "http://rdfh.ch/users/91e19f1e01"
          },
          "http://api.knora.org/ontology/knora-api/v2#creationDate": {
            "@type": "http://www.w3.org/2001/XMLSchema#dateTimeStamp",
            "@value": "2016-03-02T15:05:10Z"
          },
<<<<<<< HEAD
          "http://api.knora.org/ontology/knora-api/v2#hasPermissions": "CR knora-admin:Creator|M knora-admin:ProjectMember|V knora-admin:KnownUser|RV knora-admin:UnknownUser",
=======
          "http://api.knora.org/ontology/knora-api/v2#hasPermissions": "CR knora-base:Creator|M knora-base:ProjectMember|V knora-base:KnownUser|RV knora-base:UnknownUser",
          "http://api.knora.org/ontology/knora-api/v2#userHasPermission": "RV",
          "http://api.knora.org/ontology/knora-api/v2#versionArkUrl": {
            "@type": "http://www.w3.org/2001/XMLSchema#anyURI",
            "@value": "http://0.0.0.0:3336/ark:/72163/1/0803/c5058f3a5.20160302T150510Z"
          },
>>>>>>> 30321b80
          "http://www.w3.org/2000/01/rdf-schema#label": "Zeitglöcklein des Lebens und Leidens Christi"
        },
        "http://api.knora.org/ontology/knora-api/v2#userHasPermission": "V",
        "http://api.knora.org/ontology/knora-api/v2#valueCreationDate": {
          "@type": "http://www.w3.org/2001/XMLSchema#dateTimeStamp",
          "@value": "2016-03-02T15:05:10Z"
        }
      },
      "http://0.0.0.0:3333/ontology/0803/incunabula/v2#seqnum": {
        "@id": "http://rdfh.ch/0803/3d90f7b705/values/fb201c8317",
        "@type": "http://api.knora.org/ontology/knora-api/v2#IntValue",
        "http://api.knora.org/ontology/knora-api/v2#attachedToUser": {
          "@id": "http://rdfh.ch/users/91e19f1e01"
        },
<<<<<<< HEAD
        "http://api.knora.org/ontology/knora-api/v2#hasPermissions": "CR knora-admin:Creator|V knora-admin:UnknownUser,knora-admin:KnownUser,knora-admin:ProjectMember",
        "http://api.knora.org/ontology/knora-api/v2#intValueAsInt": 24
=======
        "http://api.knora.org/ontology/knora-api/v2#hasPermissions": "CR knora-base:Creator|V knora-base:UnknownUser,knora-base:KnownUser,knora-base:ProjectMember",
        "http://api.knora.org/ontology/knora-api/v2#intValueAsInt": 24,
        "http://api.knora.org/ontology/knora-api/v2#userHasPermission": "V",
        "http://api.knora.org/ontology/knora-api/v2#valueCreationDate": {
          "@type": "http://www.w3.org/2001/XMLSchema#dateTimeStamp",
          "@value": "2016-03-02T15:05:10Z"
        }
      },
      "http://api.knora.org/ontology/knora-api/v2#arkUrl": {
        "@type": "http://www.w3.org/2001/XMLSchema#anyURI",
        "@value": "http://0.0.0.0:3336/ark:/72163/1/0803/3d90f7b705A"
>>>>>>> 30321b80
      },
      "http://api.knora.org/ontology/knora-api/v2#attachedToProject": {
        "@id": "http://rdfh.ch/projects/0803"
      },
      "http://api.knora.org/ontology/knora-api/v2#attachedToUser": {
        "@id": "http://rdfh.ch/users/91e19f1e01"
      },
      "http://api.knora.org/ontology/knora-api/v2#creationDate": {
        "@type": "http://www.w3.org/2001/XMLSchema#dateTimeStamp",
        "@value": "2016-03-02T15:05:10Z"
      },
<<<<<<< HEAD
      "http://api.knora.org/ontology/knora-api/v2#hasPermissions": "CR knora-admin:Creator|M knora-admin:ProjectMember|V knora-admin:KnownUser|RV knora-admin:UnknownUser",
      "http://api.knora.org/ontology/knora-api/v2#hasStillImageFileValue": [
        {
          "@id": "http://rdfh.ch/3d90f7b705/values/11ee43860a",
          "@type": "http://api.knora.org/ontology/knora-api/v2#StillImageFileValue",
          "http://api.knora.org/ontology/knora-api/v2#attachedToUser": {
            "@id": "http://rdfh.ch/users/91e19f1e01"
          },
          "http://api.knora.org/ontology/knora-api/v2#fileValueAsUrl": {
            "@type": "http://www.w3.org/2001/XMLSchema#anyURI",
            "@value": "http://localhost:1024/knora/incunabula_0000000025.jpg/full/82,128/0/default.jpg"
          },
          "http://api.knora.org/ontology/knora-api/v2#fileValueHasFilename": "incunabula_0000000025.jpg",
          "http://api.knora.org/ontology/knora-api/v2#hasPermissions": "CR knora-admin:Creator|M knora-admin:ProjectMember|V knora-admin:KnownUser|RV knora-admin:UnknownUser",
          "http://api.knora.org/ontology/knora-api/v2#stillImageFileValueHasDimX": 82,
          "http://api.knora.org/ontology/knora-api/v2#stillImageFileValueHasDimY": 128,
          "http://api.knora.org/ontology/knora-api/v2#stillImageFileValueHasIIIFBaseUrl": {
            "@type": "http://www.w3.org/2001/XMLSchema#anyURI",
            "@value": "http://localhost:1024/knora"
          }
        },
        {
          "@id": "http://rdfh.ch/3d90f7b705/values/d01397bf0a",
          "@type": "http://api.knora.org/ontology/knora-api/v2#StillImageFileValue",
          "http://api.knora.org/ontology/knora-api/v2#attachedToUser": {
            "@id": "http://rdfh.ch/users/91e19f1e01"
          },
          "http://api.knora.org/ontology/knora-api/v2#fileValueAsUrl": {
            "@type": "http://www.w3.org/2001/XMLSchema#anyURI",
            "@value": "http://localhost:1024/knora/incunabula_0000000025.jp2/full/1866,2893/0/default.jpg"
          },
          "http://api.knora.org/ontology/knora-api/v2#fileValueHasFilename": "incunabula_0000000025.jp2",
          "http://api.knora.org/ontology/knora-api/v2#hasPermissions": "CR knora-admin:Creator|M knora-admin:ProjectMember|V knora-admin:KnownUser|RV knora-admin:UnknownUser",
          "http://api.knora.org/ontology/knora-api/v2#stillImageFileValueHasDimX": 1866,
          "http://api.knora.org/ontology/knora-api/v2#stillImageFileValueHasDimY": 2893,
          "http://api.knora.org/ontology/knora-api/v2#stillImageFileValueHasIIIFBaseUrl": {
            "@type": "http://www.w3.org/2001/XMLSchema#anyURI",
            "@value": "http://localhost:1024/knora"
          }
=======
      "http://api.knora.org/ontology/knora-api/v2#hasPermissions": "CR knora-base:Creator|M knora-base:ProjectMember|V knora-base:KnownUser|RV knora-base:UnknownUser",
      "http://api.knora.org/ontology/knora-api/v2#hasStillImageFileValue": {
        "@id": "http://rdfh.ch/0803/3d90f7b705/values/d01397bf0a",
        "@type": "http://api.knora.org/ontology/knora-api/v2#StillImageFileValue",
        "http://api.knora.org/ontology/knora-api/v2#attachedToUser": {
          "@id": "http://rdfh.ch/users/91e19f1e01"
        },
        "http://api.knora.org/ontology/knora-api/v2#fileValueAsUrl": {
          "@type": "http://www.w3.org/2001/XMLSchema#anyURI",
          "@value": "http://0.0.0.0:1024/0803/incunabula_0000000025.jp2/full/1866,2893/0/default.jpg"
        },
        "http://api.knora.org/ontology/knora-api/v2#fileValueHasFilename": "incunabula_0000000025.jp2",
        "http://api.knora.org/ontology/knora-api/v2#hasPermissions": "CR knora-base:Creator|M knora-base:ProjectMember|V knora-base:KnownUser|RV knora-base:UnknownUser",
        "http://api.knora.org/ontology/knora-api/v2#stillImageFileValueHasDimX": 1866,
        "http://api.knora.org/ontology/knora-api/v2#stillImageFileValueHasDimY": 2893,
        "http://api.knora.org/ontology/knora-api/v2#stillImageFileValueHasIIIFBaseUrl": {
          "@type": "http://www.w3.org/2001/XMLSchema#anyURI",
          "@value": "http://0.0.0.0:1024/0803"
        },
        "http://api.knora.org/ontology/knora-api/v2#userHasPermission": "RV",
        "http://api.knora.org/ontology/knora-api/v2#valueCreationDate": {
          "@type": "http://www.w3.org/2001/XMLSchema#dateTimeStamp",
          "@value": "2012-11-21T16:49:36Z"
>>>>>>> 30321b80
        }
      },
      "http://api.knora.org/ontology/knora-api/v2#userHasPermission": "RV",
      "http://api.knora.org/ontology/knora-api/v2#versionArkUrl": {
        "@type": "http://www.w3.org/2001/XMLSchema#anyURI",
        "@value": "http://0.0.0.0:3336/ark:/72163/1/0803/3d90f7b705A.20160302T150510Z"
      },
      "http://www.w3.org/2000/01/rdf-schema#label": "b4v"
    },
    {
      "@id": "http://rdfh.ch/0803/029686f205",
      "@type": "http://0.0.0.0:3333/ontology/0803/incunabula/v2#page",
      "http://0.0.0.0:3333/ontology/0803/incunabula/v2#partOfValue": {
        "@id": "http://rdfh.ch/0803/029686f205/values/4f5d810d-12a7-4d28-b856-af5e7d04f1d2",
        "@type": "http://api.knora.org/ontology/knora-api/v2#LinkValue",
        "http://api.knora.org/ontology/knora-api/v2#attachedToUser": {
          "@id": "http://rdfh.ch/users/91e19f1e01"
        },
        "http://api.knora.org/ontology/knora-api/v2#hasPermissions": "CR knora-admin:Creator|V knora-admin:UnknownUser,knora-admin:KnownUser,knora-admin:ProjectMember",
        "http://api.knora.org/ontology/knora-api/v2#linkValueHasTarget": {
          "@id": "http://rdfh.ch/0803/c5058f3a",
          "@type": "http://0.0.0.0:3333/ontology/0803/incunabula/v2#book",
          "http://api.knora.org/ontology/knora-api/v2#arkUrl": {
            "@type": "http://www.w3.org/2001/XMLSchema#anyURI",
            "@value": "http://0.0.0.0:3336/ark:/72163/1/0803/c5058f3a5"
          },
          "http://api.knora.org/ontology/knora-api/v2#attachedToProject": {
            "@id": "http://rdfh.ch/projects/0803"
          },
          "http://api.knora.org/ontology/knora-api/v2#attachedToUser": {
            "@id": "http://rdfh.ch/users/91e19f1e01"
          },
          "http://api.knora.org/ontology/knora-api/v2#creationDate": {
            "@type": "http://www.w3.org/2001/XMLSchema#dateTimeStamp",
            "@value": "2016-03-02T15:05:10Z"
          },
<<<<<<< HEAD
          "http://api.knora.org/ontology/knora-api/v2#hasPermissions": "CR knora-admin:Creator|M knora-admin:ProjectMember|V knora-admin:KnownUser|RV knora-admin:UnknownUser",
=======
          "http://api.knora.org/ontology/knora-api/v2#hasPermissions": "CR knora-base:Creator|M knora-base:ProjectMember|V knora-base:KnownUser|RV knora-base:UnknownUser",
          "http://api.knora.org/ontology/knora-api/v2#userHasPermission": "RV",
          "http://api.knora.org/ontology/knora-api/v2#versionArkUrl": {
            "@type": "http://www.w3.org/2001/XMLSchema#anyURI",
            "@value": "http://0.0.0.0:3336/ark:/72163/1/0803/c5058f3a5.20160302T150510Z"
          },
>>>>>>> 30321b80
          "http://www.w3.org/2000/01/rdf-schema#label": "Zeitglöcklein des Lebens und Leidens Christi"
        },
        "http://api.knora.org/ontology/knora-api/v2#userHasPermission": "V",
        "http://api.knora.org/ontology/knora-api/v2#valueCreationDate": {
          "@type": "http://www.w3.org/2001/XMLSchema#dateTimeStamp",
          "@value": "2016-03-02T15:05:10Z"
        }
      },
      "http://0.0.0.0:3333/ontology/0803/incunabula/v2#seqnum": {
        "@id": "http://rdfh.ch/0803/029686f205/values/07c8686818",
        "@type": "http://api.knora.org/ontology/knora-api/v2#IntValue",
        "http://api.knora.org/ontology/knora-api/v2#attachedToUser": {
          "@id": "http://rdfh.ch/users/91e19f1e01"
        },
<<<<<<< HEAD
        "http://api.knora.org/ontology/knora-api/v2#hasPermissions": "CR knora-admin:Creator|V knora-admin:UnknownUser,knora-admin:KnownUser,knora-admin:ProjectMember",
        "http://api.knora.org/ontology/knora-api/v2#intValueAsInt": 25
=======
        "http://api.knora.org/ontology/knora-api/v2#hasPermissions": "CR knora-base:Creator|V knora-base:UnknownUser,knora-base:KnownUser,knora-base:ProjectMember",
        "http://api.knora.org/ontology/knora-api/v2#intValueAsInt": 25,
        "http://api.knora.org/ontology/knora-api/v2#userHasPermission": "V",
        "http://api.knora.org/ontology/knora-api/v2#valueCreationDate": {
          "@type": "http://www.w3.org/2001/XMLSchema#dateTimeStamp",
          "@value": "2016-03-02T15:05:10Z"
        }
      },
      "http://api.knora.org/ontology/knora-api/v2#arkUrl": {
        "@type": "http://www.w3.org/2001/XMLSchema#anyURI",
        "@value": "http://0.0.0.0:3336/ark:/72163/1/0803/029686f205y"
>>>>>>> 30321b80
      },
      "http://api.knora.org/ontology/knora-api/v2#attachedToProject": {
        "@id": "http://rdfh.ch/projects/0803"
      },
      "http://api.knora.org/ontology/knora-api/v2#attachedToUser": {
        "@id": "http://rdfh.ch/users/91e19f1e01"
      },
      "http://api.knora.org/ontology/knora-api/v2#creationDate": {
        "@type": "http://www.w3.org/2001/XMLSchema#dateTimeStamp",
        "@value": "2016-03-02T15:05:10Z"
      },
<<<<<<< HEAD
      "http://api.knora.org/ontology/knora-api/v2#hasPermissions": "CR knora-admin:Creator|M knora-admin:ProjectMember|V knora-admin:KnownUser|RV knora-admin:UnknownUser",
      "http://api.knora.org/ontology/knora-api/v2#hasStillImageFileValue": [
        {
          "@id": "http://rdfh.ch/029686f205/values/4e5f3d320b",
          "@type": "http://api.knora.org/ontology/knora-api/v2#StillImageFileValue",
          "http://api.knora.org/ontology/knora-api/v2#attachedToUser": {
            "@id": "http://rdfh.ch/users/91e19f1e01"
          },
          "http://api.knora.org/ontology/knora-api/v2#fileValueAsUrl": {
            "@type": "http://www.w3.org/2001/XMLSchema#anyURI",
            "@value": "http://localhost:1024/knora/incunabula_0000000026.jp2/full/2048,2804/0/default.jpg"
          },
          "http://api.knora.org/ontology/knora-api/v2#fileValueHasFilename": "incunabula_0000000026.jp2",
          "http://api.knora.org/ontology/knora-api/v2#hasPermissions": "CR knora-admin:Creator|M knora-admin:ProjectMember|V knora-admin:KnownUser|RV knora-admin:UnknownUser",
          "http://api.knora.org/ontology/knora-api/v2#stillImageFileValueHasDimX": 2048,
          "http://api.knora.org/ontology/knora-api/v2#stillImageFileValueHasDimY": 2804,
          "http://api.knora.org/ontology/knora-api/v2#stillImageFileValueHasIIIFBaseUrl": {
            "@type": "http://www.w3.org/2001/XMLSchema#anyURI",
            "@value": "http://localhost:1024/knora"
          }
        },
        {
          "@id": "http://rdfh.ch/029686f205/values/8f39eaf80a",
          "@type": "http://api.knora.org/ontology/knora-api/v2#StillImageFileValue",
          "http://api.knora.org/ontology/knora-api/v2#attachedToUser": {
            "@id": "http://rdfh.ch/users/91e19f1e01"
          },
          "http://api.knora.org/ontology/knora-api/v2#fileValueAsUrl": {
            "@type": "http://www.w3.org/2001/XMLSchema#anyURI",
            "@value": "http://localhost:1024/knora/incunabula_0000000026.jpg/full/93,128/0/default.jpg"
          },
          "http://api.knora.org/ontology/knora-api/v2#fileValueHasFilename": "incunabula_0000000026.jpg",
          "http://api.knora.org/ontology/knora-api/v2#hasPermissions": "CR knora-admin:Creator|M knora-admin:ProjectMember|V knora-admin:KnownUser|RV knora-admin:UnknownUser",
          "http://api.knora.org/ontology/knora-api/v2#stillImageFileValueHasDimX": 93,
          "http://api.knora.org/ontology/knora-api/v2#stillImageFileValueHasDimY": 128,
          "http://api.knora.org/ontology/knora-api/v2#stillImageFileValueHasIIIFBaseUrl": {
            "@type": "http://www.w3.org/2001/XMLSchema#anyURI",
            "@value": "http://localhost:1024/knora"
          }
=======
      "http://api.knora.org/ontology/knora-api/v2#hasPermissions": "CR knora-base:Creator|M knora-base:ProjectMember|V knora-base:KnownUser|RV knora-base:UnknownUser",
      "http://api.knora.org/ontology/knora-api/v2#hasStillImageFileValue": {
        "@id": "http://rdfh.ch/0803/029686f205/values/4e5f3d320b",
        "@type": "http://api.knora.org/ontology/knora-api/v2#StillImageFileValue",
        "http://api.knora.org/ontology/knora-api/v2#attachedToUser": {
          "@id": "http://rdfh.ch/users/91e19f1e01"
        },
        "http://api.knora.org/ontology/knora-api/v2#fileValueAsUrl": {
          "@type": "http://www.w3.org/2001/XMLSchema#anyURI",
          "@value": "http://0.0.0.0:1024/0803/incunabula_0000000026.jp2/full/2048,2804/0/default.jpg"
        },
        "http://api.knora.org/ontology/knora-api/v2#fileValueHasFilename": "incunabula_0000000026.jp2",
        "http://api.knora.org/ontology/knora-api/v2#hasPermissions": "CR knora-base:Creator|M knora-base:ProjectMember|V knora-base:KnownUser|RV knora-base:UnknownUser",
        "http://api.knora.org/ontology/knora-api/v2#stillImageFileValueHasDimX": 2048,
        "http://api.knora.org/ontology/knora-api/v2#stillImageFileValueHasDimY": 2804,
        "http://api.knora.org/ontology/knora-api/v2#stillImageFileValueHasIIIFBaseUrl": {
          "@type": "http://www.w3.org/2001/XMLSchema#anyURI",
          "@value": "http://0.0.0.0:1024/0803"
        },
        "http://api.knora.org/ontology/knora-api/v2#userHasPermission": "RV",
        "http://api.knora.org/ontology/knora-api/v2#valueCreationDate": {
          "@type": "http://www.w3.org/2001/XMLSchema#dateTimeStamp",
          "@value": "2012-11-21T16:49:36Z"
>>>>>>> 30321b80
        }
      },
      "http://api.knora.org/ontology/knora-api/v2#userHasPermission": "RV",
      "http://api.knora.org/ontology/knora-api/v2#versionArkUrl": {
        "@type": "http://www.w3.org/2001/XMLSchema#anyURI",
        "@value": "http://0.0.0.0:3336/ark:/72163/1/0803/029686f205y.20160302T150510Z"
      },
      "http://www.w3.org/2000/01/rdf-schema#label": "b5r"
    }
  ]
};

// http://localhost:3333/v2/resources/http%3A%2F%2Frdfh.ch%2F0001%2FH6gBWUuJSuuO-CilHV8kQw
const Thing: ApiV2WithValueObjects.Resource = {
  "@id": "http://rdfh.ch/0001/H6gBWUuJSuuO-CilHV8kQw",
  "@type": "http://0.0.0.0:3333/ontology/0001/anything/v2#Thing",
  "http://0.0.0.0:3333/ontology/0001/anything/v2#hasBoolean": {
    "@id": "http://rdfh.ch/0001/H6gBWUuJSuuO-CilHV8kQw/values/IN4R19yYR0ygi3K2VEHpUQ",
    "@type": "http://api.knora.org/ontology/knora-api/v2#BooleanValue",
    "http://api.knora.org/ontology/knora-api/v2#attachedToUser": {
      "@id": "http://rdfh.ch/users/BhkfBc3hTeS_IDo-JgXRbQ"
    },
    "http://api.knora.org/ontology/knora-api/v2#booleanValueAsBoolean": true,
<<<<<<< HEAD
    "http://api.knora.org/ontology/knora-api/v2#hasPermissions": "CR knora-admin:Creator|M knora-admin:ProjectMember|V knora-admin:KnownUser|RV knora-admin:UnknownUser"
=======
    "http://api.knora.org/ontology/knora-api/v2#hasPermissions": "CR knora-base:Creator|M knora-base:ProjectMember|V knora-base:KnownUser|RV knora-base:UnknownUser",
    "http://api.knora.org/ontology/knora-api/v2#userHasPermission": "RV",
    "http://api.knora.org/ontology/knora-api/v2#valueCreationDate": {
      "@type": "http://www.w3.org/2001/XMLSchema#dateTimeStamp",
      "@value": "2018-05-28T15:52:03.897Z"
    }
>>>>>>> 30321b80
  },
  "http://0.0.0.0:3333/ontology/0001/anything/v2#hasColor": {
    "@id": "http://rdfh.ch/0001/H6gBWUuJSuuO-CilHV8kQw/values/TAziKNP8QxuyhC4Qf9-b6w",
    "@type": "http://api.knora.org/ontology/knora-api/v2#ColorValue",
    "http://api.knora.org/ontology/knora-api/v2#attachedToUser": {
      "@id": "http://rdfh.ch/users/BhkfBc3hTeS_IDo-JgXRbQ"
    },
    "http://api.knora.org/ontology/knora-api/v2#colorValueAsColor": "#ff3333",
<<<<<<< HEAD
    "http://api.knora.org/ontology/knora-api/v2#hasPermissions": "CR knora-admin:Creator|M knora-admin:ProjectMember|V knora-admin:KnownUser|RV knora-admin:UnknownUser"
=======
    "http://api.knora.org/ontology/knora-api/v2#hasPermissions": "CR knora-base:Creator|M knora-base:ProjectMember|V knora-base:KnownUser|RV knora-base:UnknownUser",
    "http://api.knora.org/ontology/knora-api/v2#userHasPermission": "RV",
    "http://api.knora.org/ontology/knora-api/v2#valueCreationDate": {
      "@type": "http://www.w3.org/2001/XMLSchema#dateTimeStamp",
      "@value": "2018-05-28T15:52:03.897Z"
    }
>>>>>>> 30321b80
  },
  "http://0.0.0.0:3333/ontology/0001/anything/v2#hasDate": {
    "@id": "http://rdfh.ch/0001/H6gBWUuJSuuO-CilHV8kQw/values/-rG4F5FTTu2iB5mTBPVn5Q",
    "@type": "http://api.knora.org/ontology/knora-api/v2#DateValue",
    "http://api.knora.org/ontology/knora-api/v2#attachedToUser": {
      "@id": "http://rdfh.ch/users/BhkfBc3hTeS_IDo-JgXRbQ"
    },
    "http://api.knora.org/ontology/knora-api/v2#dateValueHasCalendar": "GREGORIAN",
    "http://api.knora.org/ontology/knora-api/v2#dateValueHasEndDay": 13,
    "http://api.knora.org/ontology/knora-api/v2#dateValueHasEndEra": "CE",
    "http://api.knora.org/ontology/knora-api/v2#dateValueHasEndMonth": 5,
    "http://api.knora.org/ontology/knora-api/v2#dateValueHasEndYear": 2018,
    "http://api.knora.org/ontology/knora-api/v2#dateValueHasStartDay": 13,
    "http://api.knora.org/ontology/knora-api/v2#dateValueHasStartEra": "CE",
    "http://api.knora.org/ontology/knora-api/v2#dateValueHasStartMonth": 5,
    "http://api.knora.org/ontology/knora-api/v2#dateValueHasStartYear": 2018,
<<<<<<< HEAD
    "http://api.knora.org/ontology/knora-api/v2#hasPermissions": "CR knora-admin:Creator|M knora-admin:ProjectMember|V knora-admin:KnownUser|RV knora-admin:UnknownUser",
    "http://api.knora.org/ontology/knora-api/v2#valueAsString": "GREGORIAN:2018-05-13 CE"
=======
    "http://api.knora.org/ontology/knora-api/v2#hasPermissions": "CR knora-base:Creator|M knora-base:ProjectMember|V knora-base:KnownUser|RV knora-base:UnknownUser",
    "http://api.knora.org/ontology/knora-api/v2#userHasPermission": "RV",
    "http://api.knora.org/ontology/knora-api/v2#valueAsString": "GREGORIAN:2018-05-13 CE",
    "http://api.knora.org/ontology/knora-api/v2#valueCreationDate": {
      "@type": "http://www.w3.org/2001/XMLSchema#dateTimeStamp",
      "@value": "2018-05-28T15:52:03.897Z"
    }
>>>>>>> 30321b80
  },
  "http://0.0.0.0:3333/ontology/0001/anything/v2#hasDecimal": {
    "@id": "http://rdfh.ch/0001/H6gBWUuJSuuO-CilHV8kQw/values/bXMwnrHvQH2DMjOFrGmNzg",
    "@type": "http://api.knora.org/ontology/knora-api/v2#DecimalValue",
    "http://api.knora.org/ontology/knora-api/v2#attachedToUser": {
      "@id": "http://rdfh.ch/users/BhkfBc3hTeS_IDo-JgXRbQ"
    },
    "http://api.knora.org/ontology/knora-api/v2#decimalValueAsDecimal": {
      "@type": "http://www.w3.org/2001/XMLSchema#decimal",
      "@value": "1.5"
    },
<<<<<<< HEAD
    "http://api.knora.org/ontology/knora-api/v2#hasPermissions": "CR knora-admin:Creator|M knora-admin:ProjectMember|V knora-admin:KnownUser|RV knora-admin:UnknownUser"
=======
    "http://api.knora.org/ontology/knora-api/v2#hasPermissions": "CR knora-base:Creator|M knora-base:ProjectMember|V knora-base:KnownUser|RV knora-base:UnknownUser",
    "http://api.knora.org/ontology/knora-api/v2#userHasPermission": "RV",
    "http://api.knora.org/ontology/knora-api/v2#valueCreationDate": {
      "@type": "http://www.w3.org/2001/XMLSchema#dateTimeStamp",
      "@value": "2018-05-28T15:52:03.897Z"
    }
>>>>>>> 30321b80
  },
  "http://0.0.0.0:3333/ontology/0001/anything/v2#hasInteger": {
    "@id": "http://rdfh.ch/0001/H6gBWUuJSuuO-CilHV8kQw/values/dJ1ES8QTQNepFKF5-EAqdg",
    "@type": "http://api.knora.org/ontology/knora-api/v2#IntValue",
    "http://api.knora.org/ontology/knora-api/v2#attachedToUser": {
      "@id": "http://rdfh.ch/users/BhkfBc3hTeS_IDo-JgXRbQ"
    },
<<<<<<< HEAD
    "http://api.knora.org/ontology/knora-api/v2#hasPermissions": "CR knora-admin:Creator|M knora-admin:ProjectMember|V knora-admin:KnownUser|RV knora-admin:UnknownUser",
    "http://api.knora.org/ontology/knora-api/v2#intValueAsInt": 1
=======
    "http://api.knora.org/ontology/knora-api/v2#hasPermissions": "CR knora-base:Creator|M knora-base:ProjectMember|V knora-base:KnownUser|RV knora-base:UnknownUser",
    "http://api.knora.org/ontology/knora-api/v2#intValueAsInt": 1,
    "http://api.knora.org/ontology/knora-api/v2#userHasPermission": "RV",
    "http://api.knora.org/ontology/knora-api/v2#valueCreationDate": {
      "@type": "http://www.w3.org/2001/XMLSchema#dateTimeStamp",
      "@value": "2018-05-28T15:52:03.897Z"
    }
>>>>>>> 30321b80
  },
  "http://0.0.0.0:3333/ontology/0001/anything/v2#hasInterval": {
    "@id": "http://rdfh.ch/0001/H6gBWUuJSuuO-CilHV8kQw/values/RbDKPKHWTC-0lkRKae-E6A",
    "@type": "http://api.knora.org/ontology/knora-api/v2#IntervalValue",
    "http://api.knora.org/ontology/knora-api/v2#attachedToUser": {
      "@id": "http://rdfh.ch/users/BhkfBc3hTeS_IDo-JgXRbQ"
    },
    "http://api.knora.org/ontology/knora-api/v2#hasPermissions": "CR knora-admin:Creator|M knora-admin:ProjectMember|V knora-admin:KnownUser|RV knora-admin:UnknownUser",
    "http://api.knora.org/ontology/knora-api/v2#intervalValueHasEnd": {
      "@type": "http://www.w3.org/2001/XMLSchema#decimal",
      "@value": "216000"
    },
    "http://api.knora.org/ontology/knora-api/v2#intervalValueHasStart": {
      "@type": "http://www.w3.org/2001/XMLSchema#decimal",
      "@value": "0"
    },
    "http://api.knora.org/ontology/knora-api/v2#userHasPermission": "RV",
    "http://api.knora.org/ontology/knora-api/v2#valueCreationDate": {
      "@type": "http://www.w3.org/2001/XMLSchema#dateTimeStamp",
      "@value": "2018-05-28T15:52:03.897Z"
    }
  },
  "http://0.0.0.0:3333/ontology/0001/anything/v2#hasListItem": {
    "@id": "http://rdfh.ch/0001/H6gBWUuJSuuO-CilHV8kQw/values/XAhEeE3kSVqM4JPGdLt4Ew",
    "@type": "http://api.knora.org/ontology/knora-api/v2#ListValue",
    "http://api.knora.org/ontology/knora-api/v2#attachedToUser": {
      "@id": "http://rdfh.ch/users/BhkfBc3hTeS_IDo-JgXRbQ"
    },
    "http://api.knora.org/ontology/knora-api/v2#hasPermissions": "CR knora-admin:Creator|M knora-admin:ProjectMember|V knora-admin:KnownUser|RV knora-admin:UnknownUser",
    "http://api.knora.org/ontology/knora-api/v2#listValueAsListNode": {
      "@id": "http://rdfh.ch/lists/0001/treeList01"
    },
    "http://api.knora.org/ontology/knora-api/v2#listValueAsListNodeLabel": "Tree list node 01",
    "http://api.knora.org/ontology/knora-api/v2#userHasPermission": "RV",
    "http://api.knora.org/ontology/knora-api/v2#valueCreationDate": {
      "@type": "http://www.w3.org/2001/XMLSchema#dateTimeStamp",
      "@value": "2018-05-28T15:52:03.897Z"
    }
  },
  "http://0.0.0.0:3333/ontology/0001/anything/v2#hasOtherListItem": {
    "@id": "http://rdfh.ch/0001/H6gBWUuJSuuO-CilHV8kQw/values/j8VQjbD0RsyxpyuvfFJCDA",
    "@type": "http://api.knora.org/ontology/knora-api/v2#ListValue",
    "http://api.knora.org/ontology/knora-api/v2#attachedToUser": {
      "@id": "http://rdfh.ch/users/BhkfBc3hTeS_IDo-JgXRbQ"
    },
    "http://api.knora.org/ontology/knora-api/v2#hasPermissions": "CR knora-admin:Creator|M knora-admin:ProjectMember|V knora-admin:KnownUser|RV knora-admin:UnknownUser",
    "http://api.knora.org/ontology/knora-api/v2#listValueAsListNode": {
      "@id": "http://rdfh.ch/lists/0001/otherTreeList01"
    },
    "http://api.knora.org/ontology/knora-api/v2#listValueAsListNodeLabel": "Other Tree list node 01",
    "http://api.knora.org/ontology/knora-api/v2#userHasPermission": "RV",
    "http://api.knora.org/ontology/knora-api/v2#valueCreationDate": {
      "@type": "http://www.w3.org/2001/XMLSchema#dateTimeStamp",
      "@value": "2018-05-28T15:52:03.897Z"
    }
  },
  "http://0.0.0.0:3333/ontology/0001/anything/v2#hasOtherThingValue": {
    "@id": "http://rdfh.ch/0001/H6gBWUuJSuuO-CilHV8kQw/values/uvRVxzL1RD-t9VIQ1TpfUw",
    "@type": "http://api.knora.org/ontology/knora-api/v2#LinkValue",
    "http://api.knora.org/ontology/knora-api/v2#attachedToUser": {
      "@id": "http://rdfh.ch/users/BhkfBc3hTeS_IDo-JgXRbQ"
    },
    "http://api.knora.org/ontology/knora-api/v2#hasPermissions": "CR knora-admin:Creator|M knora-admin:ProjectMember|V knora-admin:KnownUser|RV knora-admin:UnknownUser",
    "http://api.knora.org/ontology/knora-api/v2#linkValueHasTarget": {
      "@id": "http://rdfh.ch/0001/0C-0L1kORryKzJAJxxRyRQ",
      "@type": "http://0.0.0.0:3333/ontology/0001/anything/v2#Thing",
      "http://api.knora.org/ontology/knora-api/v2#arkUrl": {
        "@type": "http://www.w3.org/2001/XMLSchema#anyURI",
        "@value": "http://0.0.0.0:3336/ark:/72163/1/0001/0C=0L1kORryKzJAJxxRyRQY"
      },
      "http://api.knora.org/ontology/knora-api/v2#attachedToProject": {
        "@id": "http://rdfh.ch/projects/0001"
      },
      "http://api.knora.org/ontology/knora-api/v2#attachedToUser": {
        "@id": "http://rdfh.ch/users/9XBCrDV3SRa7kS1WwynB4Q"
      },
      "http://api.knora.org/ontology/knora-api/v2#creationDate": {
        "@type": "http://www.w3.org/2001/XMLSchema#dateTimeStamp",
        "@value": "2016-10-17T17:16:04.916Z"
      },
<<<<<<< HEAD
      "http://api.knora.org/ontology/knora-api/v2#hasPermissions": "V knora-admin:UnknownUser|M knora-admin:ProjectMember",
=======
      "http://api.knora.org/ontology/knora-api/v2#hasPermissions": "V knora-base:UnknownUser|M knora-base:ProjectMember",
      "http://api.knora.org/ontology/knora-api/v2#userHasPermission": "V",
      "http://api.knora.org/ontology/knora-api/v2#versionArkUrl": {
        "@type": "http://www.w3.org/2001/XMLSchema#anyURI",
        "@value": "http://0.0.0.0:3336/ark:/72163/1/0001/0C=0L1kORryKzJAJxxRyRQY.20161017T171604916Z"
      },
>>>>>>> 30321b80
      "http://www.w3.org/2000/01/rdf-schema#label": "Sierra"
    },
    "http://api.knora.org/ontology/knora-api/v2#userHasPermission": "RV",
    "http://api.knora.org/ontology/knora-api/v2#valueCreationDate": {
      "@type": "http://www.w3.org/2001/XMLSchema#dateTimeStamp",
      "@value": "2018-05-28T15:52:03.897Z"
    }
  },
  "http://0.0.0.0:3333/ontology/0001/anything/v2#hasRichtext": {
    "@id": "http://rdfh.ch/0001/H6gBWUuJSuuO-CilHV8kQw/values/rvB4eQ5MTF-Qxq0YgkwaDg",
    "@type": "http://api.knora.org/ontology/knora-api/v2#TextValue",
    "http://api.knora.org/ontology/knora-api/v2#attachedToUser": {
      "@id": "http://rdfh.ch/users/BhkfBc3hTeS_IDo-JgXRbQ"
    },
    "http://api.knora.org/ontology/knora-api/v2#hasPermissions": "CR knora-admin:Creator|M knora-admin:ProjectMember|V knora-admin:KnownUser|RV knora-admin:UnknownUser",
    "http://api.knora.org/ontology/knora-api/v2#textValueAsXml": "<?xml version=\"1.0\" encoding=\"UTF-8\"?>\n<text><p>test with <strong>markup</strong></p></text>",
    "http://api.knora.org/ontology/knora-api/v2#textValueHasMapping": {
      "@id": "http://rdfh.ch/standoff/mappings/StandardMapping"
    },
    "http://api.knora.org/ontology/knora-api/v2#userHasPermission": "RV",
    "http://api.knora.org/ontology/knora-api/v2#valueCreationDate": {
      "@type": "http://www.w3.org/2001/XMLSchema#dateTimeStamp",
      "@value": "2018-05-28T15:52:03.897Z"
    }
  },
  "http://0.0.0.0:3333/ontology/0001/anything/v2#hasText": {
    "@id": "http://rdfh.ch/0001/H6gBWUuJSuuO-CilHV8kQw/values/SZyeLLmOTcCCuS3B0VksHQ",
    "@type": "http://api.knora.org/ontology/knora-api/v2#TextValue",
    "http://api.knora.org/ontology/knora-api/v2#attachedToUser": {
      "@id": "http://rdfh.ch/users/BhkfBc3hTeS_IDo-JgXRbQ"
    },
<<<<<<< HEAD
    "http://api.knora.org/ontology/knora-api/v2#hasPermissions": "CR knora-admin:Creator|M knora-admin:ProjectMember|V knora-admin:KnownUser|RV knora-admin:UnknownUser",
    "http://api.knora.org/ontology/knora-api/v2#valueAsString": "test"
=======
    "http://api.knora.org/ontology/knora-api/v2#hasPermissions": "CR knora-base:Creator|M knora-base:ProjectMember|V knora-base:KnownUser|RV knora-base:UnknownUser",
    "http://api.knora.org/ontology/knora-api/v2#userHasPermission": "RV",
    "http://api.knora.org/ontology/knora-api/v2#valueAsString": "test",
    "http://api.knora.org/ontology/knora-api/v2#valueCreationDate": {
      "@type": "http://www.w3.org/2001/XMLSchema#dateTimeStamp",
      "@value": "2018-05-28T15:52:03.897Z"
    }
>>>>>>> 30321b80
  },
  "http://0.0.0.0:3333/ontology/0001/anything/v2#hasUri": {
    "@id": "http://rdfh.ch/0001/H6gBWUuJSuuO-CilHV8kQw/values/uBAmWuRhR-eo1u1eP7qqNg",
    "@type": "http://api.knora.org/ontology/knora-api/v2#UriValue",
    "http://api.knora.org/ontology/knora-api/v2#attachedToUser": {
      "@id": "http://rdfh.ch/users/BhkfBc3hTeS_IDo-JgXRbQ"
    },
    "http://api.knora.org/ontology/knora-api/v2#hasPermissions": "CR knora-admin:Creator|M knora-admin:ProjectMember|V knora-admin:KnownUser|RV knora-admin:UnknownUser",
    "http://api.knora.org/ontology/knora-api/v2#uriValueAsUri": {
      "@type": "http://www.w3.org/2001/XMLSchema#anyURI",
      "@value": "http://www.google.ch"
    },
    "http://api.knora.org/ontology/knora-api/v2#userHasPermission": "RV",
    "http://api.knora.org/ontology/knora-api/v2#valueCreationDate": {
      "@type": "http://www.w3.org/2001/XMLSchema#dateTimeStamp",
      "@value": "2018-05-28T15:52:03.897Z"
    }
  },
  "http://api.knora.org/ontology/knora-api/v2#arkUrl": {
    "@type": "http://www.w3.org/2001/XMLSchema#anyURI",
    "@value": "http://0.0.0.0:3336/ark:/72163/1/0001/H6gBWUuJSuuO=CilHV8kQwk"
  },
  "http://api.knora.org/ontology/knora-api/v2#attachedToProject": {
    "@id": "http://rdfh.ch/projects/0001"
  },
  "http://api.knora.org/ontology/knora-api/v2#attachedToUser": {
    "@id": "http://rdfh.ch/users/BhkfBc3hTeS_IDo-JgXRbQ"
  },
  "http://api.knora.org/ontology/knora-api/v2#creationDate": {
    "@type": "http://www.w3.org/2001/XMLSchema#dateTimeStamp",
    "@value": "2018-05-28T15:52:03.897Z"
  },
<<<<<<< HEAD
  "http://api.knora.org/ontology/knora-api/v2#hasPermissions": "CR knora-admin:Creator|M knora-admin:ProjectMember|V knora-admin:KnownUser|RV knora-admin:UnknownUser",
=======
  "http://api.knora.org/ontology/knora-api/v2#hasPermissions": "CR knora-base:Creator|M knora-base:ProjectMember|V knora-base:KnownUser|RV knora-base:UnknownUser",
  "http://api.knora.org/ontology/knora-api/v2#userHasPermission": "RV",
  "http://api.knora.org/ontology/knora-api/v2#versionArkUrl": {
    "@type": "http://www.w3.org/2001/XMLSchema#anyURI",
    "@value": "http://0.0.0.0:3336/ark:/72163/1/0001/H6gBWUuJSuuO=CilHV8kQwk.20180528T155203897Z"
  },
>>>>>>> 30321b80
  "http://www.w3.org/2000/01/rdf-schema#label": "testding"
};

// http://0.0.0.0:3333/v2/resources/http%3A%2F%2Frdfh.ch%2F0803%2F8a0b1e75?schema=simple
const PageOfZeitgloecklein: ApiV2Simple.Resource = {
  "@id": "http://rdfh.ch/0803/8a0b1e75",
  "@type": "http://0.0.0.0:3333/ontology/0803/incunabula/simple/v2#page",
  "http://0.0.0.0:3333/ontology/0803/incunabula/simple/v2#description": "Titel: \"Das andechtig zitglo(e)gglyn | des lebens vnd lide(n)s christi nach | den xxiiij stunden vßgeteilt.\"\nHolzschnitt: Schlaguhr mit Zifferblatt für 24 Stunden, auf deren oberem Rand zu beiden Seiten einer Glocke die Verkündigungsszene mit Maria (links) und dem Engel (rechts) zu sehen ist.\nBordüre: Ranken mit Fabelwesen, Holzschnitt.\nKolorierung: Rot, Blau, Grün, Gelb, Braun.\nBeschriftung oben Mitte (Graphitstift) \"B 1\".",
  "http://0.0.0.0:3333/ontology/0803/incunabula/simple/v2#origname": "ad+s167_druck1=0001.tif",
  "http://0.0.0.0:3333/ontology/0803/incunabula/simple/v2#page_comment": "Schramm, Bd. 21, Abb. 601.",
  "http://0.0.0.0:3333/ontology/0803/incunabula/simple/v2#pagenum": "a1r, Titelblatt",
  "http://0.0.0.0:3333/ontology/0803/incunabula/simple/v2#partOf": {
    "@id": "http://rdfh.ch/0803/c5058f3a"
  },
  "http://0.0.0.0:3333/ontology/0803/incunabula/simple/v2#seqnum": 1,
  "http://api.knora.org/ontology/knora-api/simple/v2#arkUrl": {
    "@type": "http://www.w3.org/2001/XMLSchema#anyURI",
    "@value": "http://0.0.0.0:3336/ark:/72163/1/0803/8a0b1e75i"
  },
  "http://api.knora.org/ontology/knora-api/simple/v2#hasStillImageFile": {
    "@type": "http://api.knora.org/ontology/knora-api/simple/v2#File",
    "@value": "http://0.0.0.0:1024/0803/incunabula_0000000002.jp2/full/2613,3505/0/default.jpg"
  },
  "http://api.knora.org/ontology/knora-api/simple/v2#versionArkUrl": {
    "@type": "http://www.w3.org/2001/XMLSchema#anyURI",
    "@value": "http://0.0.0.0:3336/ark:/72163/1/0803/8a0b1e75i.20160302T150510Z"
  },
  "http://www.w3.org/2000/01/rdf-schema#label": "a1r, Titelblatt"
};<|MERGE_RESOLUTION|>--- conflicted
+++ resolved
@@ -4,4702 +4,2980 @@
 
 // http://localhost:3333/v2/resources/http%3A%2F%2Frdfh.ch%2F0803%2Fc5058f3a
 const Zeitgloecklein: ApiV2WithValueObjects.Resource = {
-  "@id": "http://rdfh.ch/0803/c5058f3a",
-  "@type": "http://0.0.0.0:3333/ontology/0803/incunabula/v2#book",
-  "http://0.0.0.0:3333/ontology/0803/incunabula/v2#citation": [
-    {
-      "@id": "http://rdfh.ch/0803/c5058f3a/values/184e99ca01",
-      "@type": "http://api.knora.org/ontology/knora-api/v2#TextValue",
-      "http://api.knora.org/ontology/knora-api/v2#attachedToUser": {
-        "@id": "http://rdfh.ch/users/91e19f1e01"
-      },
-<<<<<<< HEAD
-      "http://api.knora.org/ontology/knora-api/v2#hasPermissions": "CR knora-admin:Creator|M knora-admin:ProjectMember|V knora-admin:KnownUser,knora-admin:UnknownUser",
-      "http://api.knora.org/ontology/knora-api/v2#valueAsString": "Schramm Bd. XXI, S. 27"
-=======
-      "http://api.knora.org/ontology/knora-api/v2#hasPermissions": "CR knora-base:Creator|M knora-base:ProjectMember|V knora-base:KnownUser,knora-base:UnknownUser",
-      "http://api.knora.org/ontology/knora-api/v2#userHasPermission": "V",
-      "http://api.knora.org/ontology/knora-api/v2#valueAsString": "Schramm Bd. XXI, S. 27",
-      "http://api.knora.org/ontology/knora-api/v2#valueCreationDate": {
-        "@type": "http://www.w3.org/2001/XMLSchema#dateTimeStamp",
-        "@value": "2016-03-02T15:05:10Z"
-      }
->>>>>>> 30321b80
-    },
-    {
-      "@id": "http://rdfh.ch/0803/c5058f3a/values/db77ec0302",
-      "@type": "http://api.knora.org/ontology/knora-api/v2#TextValue",
-      "http://api.knora.org/ontology/knora-api/v2#attachedToUser": {
-        "@id": "http://rdfh.ch/users/91e19f1e01"
-      },
-<<<<<<< HEAD
-      "http://api.knora.org/ontology/knora-api/v2#hasPermissions": "CR knora-admin:Creator|M knora-admin:ProjectMember|V knora-admin:UnknownUser,knora-admin:KnownUser",
-      "http://api.knora.org/ontology/knora-api/v2#valueAsString": "GW 4168"
-=======
-      "http://api.knora.org/ontology/knora-api/v2#hasPermissions": "CR knora-base:Creator|M knora-base:ProjectMember|V knora-base:UnknownUser,knora-base:KnownUser",
-      "http://api.knora.org/ontology/knora-api/v2#userHasPermission": "V",
-      "http://api.knora.org/ontology/knora-api/v2#valueAsString": "GW 4168",
-      "http://api.knora.org/ontology/knora-api/v2#valueCreationDate": {
-        "@type": "http://www.w3.org/2001/XMLSchema#dateTimeStamp",
-        "@value": "2016-03-02T15:05:10Z"
-      }
->>>>>>> 30321b80
-    },
-    {
-      "@id": "http://rdfh.ch/0803/c5058f3a/values/9ea13f3d02",
-      "@type": "http://api.knora.org/ontology/knora-api/v2#TextValue",
-      "http://api.knora.org/ontology/knora-api/v2#attachedToUser": {
-        "@id": "http://rdfh.ch/users/91e19f1e01"
-      },
-<<<<<<< HEAD
-      "http://api.knora.org/ontology/knora-api/v2#hasPermissions": "CR knora-admin:Creator|M knora-admin:ProjectMember|V knora-admin:KnownUser,knora-admin:UnknownUser",
-      "http://api.knora.org/ontology/knora-api/v2#valueAsString": "ISTC ib00512000"
-=======
-      "http://api.knora.org/ontology/knora-api/v2#hasPermissions": "CR knora-base:Creator|M knora-base:ProjectMember|V knora-base:KnownUser,knora-base:UnknownUser",
-      "http://api.knora.org/ontology/knora-api/v2#userHasPermission": "V",
-      "http://api.knora.org/ontology/knora-api/v2#valueAsString": "ISTC ib00512000",
-      "http://api.knora.org/ontology/knora-api/v2#valueCreationDate": {
-        "@type": "http://www.w3.org/2001/XMLSchema#dateTimeStamp",
-        "@value": "2016-03-02T15:05:10Z"
-      }
->>>>>>> 30321b80
+  "@id" : "http://rdfh.ch/0803/c5058f3a",
+  "@type" : "incunabula:book",
+  "incunabula:citation" : [ {
+    "@id" : "http://rdfh.ch/0803/c5058f3a/values/184e99ca01",
+    "@type" : "knora-api:TextValue",
+    "knora-api:attachedToUser" : {
+      "@id" : "http://rdfh.ch/users/91e19f1e01"
+    },
+    "knora-api:hasPermissions" : "CR knora-admin:Creator|M knora-admin:ProjectMember|V knora-admin:KnownUser,knora-admin:UnknownUser",
+    "knora-api:userHasPermission" : "V",
+    "knora-api:valueAsString" : "Schramm Bd. XXI, S. 27",
+    "knora-api:valueCreationDate" : {
+      "@type" : "xsd:dateTimeStamp",
+      "@value" : "2016-03-02T15:05:10Z"
     }
-  ],
-  "http://0.0.0.0:3333/ontology/0803/incunabula/v2#location": {
-    "@id": "http://rdfh.ch/0803/c5058f3a/values/92faf25701",
-    "@type": "http://api.knora.org/ontology/knora-api/v2#TextValue",
-    "http://api.knora.org/ontology/knora-api/v2#attachedToUser": {
-      "@id": "http://rdfh.ch/users/91e19f1e01"
-    },
-<<<<<<< HEAD
-    "http://api.knora.org/ontology/knora-api/v2#hasPermissions": "CR knora-admin:Creator|D knora-admin:ProjectMember|V knora-admin:UnknownUser,knora-admin:KnownUser",
-    "http://api.knora.org/ontology/knora-api/v2#valueAsString": "Universitäts- und Stadtbibliothek Köln, Sign: AD+S167"
-=======
-    "http://api.knora.org/ontology/knora-api/v2#hasPermissions": "CR knora-base:Creator|D knora-base:ProjectMember|V knora-base:UnknownUser,knora-base:KnownUser",
-    "http://api.knora.org/ontology/knora-api/v2#userHasPermission": "V",
-    "http://api.knora.org/ontology/knora-api/v2#valueAsString": "Universitäts- und Stadtbibliothek Köln, Sign: AD+S167",
-    "http://api.knora.org/ontology/knora-api/v2#valueCreationDate": {
-      "@type": "http://www.w3.org/2001/XMLSchema#dateTimeStamp",
-      "@value": "2016-03-02T15:05:10Z"
+  }, {
+    "@id" : "http://rdfh.ch/0803/c5058f3a/values/db77ec0302",
+    "@type" : "knora-api:TextValue",
+    "knora-api:attachedToUser" : {
+      "@id" : "http://rdfh.ch/users/91e19f1e01"
+    },
+    "knora-api:hasPermissions" : "CR knora-admin:Creator|M knora-admin:ProjectMember|V knora-admin:UnknownUser,knora-admin:KnownUser",
+    "knora-api:userHasPermission" : "V",
+    "knora-api:valueAsString" : "GW 4168",
+    "knora-api:valueCreationDate" : {
+      "@type" : "xsd:dateTimeStamp",
+      "@value" : "2016-03-02T15:05:10Z"
     }
->>>>>>> 30321b80
-  },
-  "http://0.0.0.0:3333/ontology/0803/incunabula/v2#physical_desc": {
-    "@id": "http://rdfh.ch/0803/c5058f3a/values/5524469101",
-    "@type": "http://api.knora.org/ontology/knora-api/v2#TextValue",
-    "http://api.knora.org/ontology/knora-api/v2#attachedToUser": {
-      "@id": "http://rdfh.ch/users/91e19f1e01"
-    },
-<<<<<<< HEAD
-    "http://api.knora.org/ontology/knora-api/v2#hasPermissions": "CR knora-admin:Creator|M knora-admin:ProjectMember|V knora-admin:UnknownUser,knora-admin:KnownUser",
-    "http://api.knora.org/ontology/knora-api/v2#valueAsString": "Dimension: 8°"
-=======
-    "http://api.knora.org/ontology/knora-api/v2#hasPermissions": "CR knora-base:Creator|M knora-base:ProjectMember|V knora-base:UnknownUser,knora-base:KnownUser",
-    "http://api.knora.org/ontology/knora-api/v2#userHasPermission": "V",
-    "http://api.knora.org/ontology/knora-api/v2#valueAsString": "Dimension: 8°",
-    "http://api.knora.org/ontology/knora-api/v2#valueCreationDate": {
-      "@type": "http://www.w3.org/2001/XMLSchema#dateTimeStamp",
-      "@value": "2016-03-02T15:05:10Z"
+  }, {
+    "@id" : "http://rdfh.ch/0803/c5058f3a/values/9ea13f3d02",
+    "@type" : "knora-api:TextValue",
+    "knora-api:attachedToUser" : {
+      "@id" : "http://rdfh.ch/users/91e19f1e01"
+    },
+    "knora-api:hasPermissions" : "CR knora-admin:Creator|M knora-admin:ProjectMember|V knora-admin:KnownUser,knora-admin:UnknownUser",
+    "knora-api:userHasPermission" : "V",
+    "knora-api:valueAsString" : "ISTC ib00512000",
+    "knora-api:valueCreationDate" : {
+      "@type" : "xsd:dateTimeStamp",
+      "@value" : "2016-03-02T15:05:10Z"
     }
->>>>>>> 30321b80
-  },
-  "http://0.0.0.0:3333/ontology/0803/incunabula/v2#pubdate": {
-    "@id": "http://rdfh.ch/0803/c5058f3a/values/cfd09f1e01",
-    "@type": "http://api.knora.org/ontology/knora-api/v2#DateValue",
-    "http://api.knora.org/ontology/knora-api/v2#attachedToUser": {
-      "@id": "http://rdfh.ch/users/91e19f1e01"
-    },
-    "http://api.knora.org/ontology/knora-api/v2#dateValueHasCalendar": "JULIAN",
-    "http://api.knora.org/ontology/knora-api/v2#dateValueHasEndEra": "CE",
-    "http://api.knora.org/ontology/knora-api/v2#dateValueHasEndYear": 1492,
-    "http://api.knora.org/ontology/knora-api/v2#dateValueHasStartEra": "CE",
-    "http://api.knora.org/ontology/knora-api/v2#dateValueHasStartYear": 1492,
-<<<<<<< HEAD
-    "http://api.knora.org/ontology/knora-api/v2#hasPermissions": "CR knora-admin:Creator|M knora-admin:ProjectMember|V knora-admin:KnownUser,knora-admin:UnknownUser",
-    "http://api.knora.org/ontology/knora-api/v2#valueAsString": "JULIAN:1492 CE"
-=======
-    "http://api.knora.org/ontology/knora-api/v2#hasPermissions": "CR knora-base:Creator|M knora-base:ProjectMember|V knora-base:KnownUser,knora-base:UnknownUser",
-    "http://api.knora.org/ontology/knora-api/v2#userHasPermission": "V",
-    "http://api.knora.org/ontology/knora-api/v2#valueAsString": "JULIAN:1492 CE",
-    "http://api.knora.org/ontology/knora-api/v2#valueCreationDate": {
-      "@type": "http://www.w3.org/2001/XMLSchema#dateTimeStamp",
-      "@value": "2016-03-02T15:05:10Z"
+  } ],
+  "incunabula:location" : {
+    "@id" : "http://rdfh.ch/0803/c5058f3a/values/92faf25701",
+    "@type" : "knora-api:TextValue",
+    "knora-api:attachedToUser" : {
+      "@id" : "http://rdfh.ch/users/91e19f1e01"
+    },
+    "knora-api:hasPermissions" : "CR knora-admin:Creator|D knora-admin:ProjectMember|V knora-admin:UnknownUser,knora-admin:KnownUser",
+    "knora-api:userHasPermission" : "V",
+    "knora-api:valueAsString" : "Universitäts- und Stadtbibliothek Köln, Sign: AD+S167",
+    "knora-api:valueCreationDate" : {
+      "@type" : "xsd:dateTimeStamp",
+      "@value" : "2016-03-02T15:05:10Z"
     }
->>>>>>> 30321b80
-  },
-  "http://0.0.0.0:3333/ontology/0803/incunabula/v2#publisher": {
-    "@id": "http://rdfh.ch/0803/c5058f3a/values/497df9ab",
-    "@type": "http://api.knora.org/ontology/knora-api/v2#TextValue",
-    "http://api.knora.org/ontology/knora-api/v2#attachedToUser": {
-      "@id": "http://rdfh.ch/users/91e19f1e01"
-    },
-<<<<<<< HEAD
-    "http://api.knora.org/ontology/knora-api/v2#hasPermissions": "CR knora-admin:Creator|M knora-admin:ProjectMember|V knora-admin:KnownUser,knora-admin:UnknownUser",
-    "http://api.knora.org/ontology/knora-api/v2#valueAsString": "Johann Amerbach"
-=======
-    "http://api.knora.org/ontology/knora-api/v2#hasPermissions": "CR knora-base:Creator|M knora-base:ProjectMember|V knora-base:KnownUser,knora-base:UnknownUser",
-    "http://api.knora.org/ontology/knora-api/v2#userHasPermission": "V",
-    "http://api.knora.org/ontology/knora-api/v2#valueAsString": "Johann Amerbach",
-    "http://api.knora.org/ontology/knora-api/v2#valueCreationDate": {
-      "@type": "http://www.w3.org/2001/XMLSchema#dateTimeStamp",
-      "@value": "2016-03-02T15:05:10Z"
+  },
+  "incunabula:physical_desc" : {
+    "@id" : "http://rdfh.ch/0803/c5058f3a/values/5524469101",
+    "@type" : "knora-api:TextValue",
+    "knora-api:attachedToUser" : {
+      "@id" : "http://rdfh.ch/users/91e19f1e01"
+    },
+    "knora-api:hasPermissions" : "CR knora-admin:Creator|M knora-admin:ProjectMember|V knora-admin:UnknownUser,knora-admin:KnownUser",
+    "knora-api:userHasPermission" : "V",
+    "knora-api:valueAsString" : "Dimension: 8°",
+    "knora-api:valueCreationDate" : {
+      "@type" : "xsd:dateTimeStamp",
+      "@value" : "2016-03-02T15:05:10Z"
     }
->>>>>>> 30321b80
-  },
-  "http://0.0.0.0:3333/ontology/0803/incunabula/v2#publoc": {
-    "@id": "http://rdfh.ch/0803/c5058f3a/values/0ca74ce5",
-    "@type": "http://api.knora.org/ontology/knora-api/v2#TextValue",
-    "http://api.knora.org/ontology/knora-api/v2#attachedToUser": {
-      "@id": "http://rdfh.ch/users/91e19f1e01"
-    },
-<<<<<<< HEAD
-    "http://api.knora.org/ontology/knora-api/v2#hasPermissions": "CR knora-admin:Creator|V knora-admin:UnknownUser,knora-admin:KnownUser,knora-admin:ProjectMember",
-    "http://api.knora.org/ontology/knora-api/v2#valueAsString": "Basel"
-=======
-    "http://api.knora.org/ontology/knora-api/v2#hasPermissions": "CR knora-base:Creator|V knora-base:UnknownUser,knora-base:KnownUser,knora-base:ProjectMember",
-    "http://api.knora.org/ontology/knora-api/v2#userHasPermission": "V",
-    "http://api.knora.org/ontology/knora-api/v2#valueAsString": "Basel",
-    "http://api.knora.org/ontology/knora-api/v2#valueCreationDate": {
-      "@type": "http://www.w3.org/2001/XMLSchema#dateTimeStamp",
-      "@value": "2016-03-02T15:05:10Z"
+  },
+  "incunabula:pubdate" : {
+    "@id" : "http://rdfh.ch/0803/c5058f3a/values/cfd09f1e01",
+    "@type" : "knora-api:DateValue",
+    "knora-api:attachedToUser" : {
+      "@id" : "http://rdfh.ch/users/91e19f1e01"
+    },
+    "knora-api:dateValueHasCalendar" : "JULIAN",
+    "knora-api:dateValueHasEndEra" : "CE",
+    "knora-api:dateValueHasEndYear" : 1492,
+    "knora-api:dateValueHasStartEra" : "CE",
+    "knora-api:dateValueHasStartYear" : 1492,
+    "knora-api:hasPermissions" : "CR knora-admin:Creator|M knora-admin:ProjectMember|V knora-admin:KnownUser,knora-admin:UnknownUser",
+    "knora-api:userHasPermission" : "V",
+    "knora-api:valueAsString" : "JULIAN:1492 CE",
+    "knora-api:valueCreationDate" : {
+      "@type" : "xsd:dateTimeStamp",
+      "@value" : "2016-03-02T15:05:10Z"
     }
->>>>>>> 30321b80
-  },
-  "http://0.0.0.0:3333/ontology/0803/incunabula/v2#title": {
-    "@id": "http://rdfh.ch/0803/c5058f3a/values/c3295339",
-    "@type": "http://api.knora.org/ontology/knora-api/v2#TextValue",
-    "http://api.knora.org/ontology/knora-api/v2#attachedToUser": {
-      "@id": "http://rdfh.ch/users/91e19f1e01"
-    },
-<<<<<<< HEAD
-    "http://api.knora.org/ontology/knora-api/v2#hasPermissions": "CR knora-admin:Creator|M knora-admin:ProjectMember|V knora-admin:KnownUser,knora-admin:UnknownUser",
-    "http://api.knora.org/ontology/knora-api/v2#valueAsString": "Zeitglöcklein des Lebens und Leidens Christi"
-=======
-    "http://api.knora.org/ontology/knora-api/v2#hasPermissions": "CR knora-base:Creator|M knora-base:ProjectMember|V knora-base:KnownUser,knora-base:UnknownUser",
-    "http://api.knora.org/ontology/knora-api/v2#userHasPermission": "V",
-    "http://api.knora.org/ontology/knora-api/v2#valueAsString": "Zeitglöcklein des Lebens und Leidens Christi",
-    "http://api.knora.org/ontology/knora-api/v2#valueCreationDate": {
-      "@type": "http://www.w3.org/2001/XMLSchema#dateTimeStamp",
-      "@value": "2016-03-02T15:05:10Z"
+  },
+  "incunabula:publisher" : {
+    "@id" : "http://rdfh.ch/0803/c5058f3a/values/497df9ab",
+    "@type" : "knora-api:TextValue",
+    "knora-api:attachedToUser" : {
+      "@id" : "http://rdfh.ch/users/91e19f1e01"
+    },
+    "knora-api:hasPermissions" : "CR knora-admin:Creator|M knora-admin:ProjectMember|V knora-admin:KnownUser,knora-admin:UnknownUser",
+    "knora-api:userHasPermission" : "V",
+    "knora-api:valueAsString" : "Johann Amerbach",
+    "knora-api:valueCreationDate" : {
+      "@type" : "xsd:dateTimeStamp",
+      "@value" : "2016-03-02T15:05:10Z"
     }
->>>>>>> 30321b80
-  },
-  "http://0.0.0.0:3333/ontology/0803/incunabula/v2#url": {
-    "@id": "http://rdfh.ch/0803/c5058f3a/values/10e00c7acc2704",
-    "@type": "http://api.knora.org/ontology/knora-api/v2#TextValue",
-    "http://api.knora.org/ontology/knora-api/v2#attachedToUser": {
-      "@id": "http://rdfh.ch/users/91e19f1e01"
-    },
-<<<<<<< HEAD
-    "http://api.knora.org/ontology/knora-api/v2#hasPermissions": "CR knora-admin:Creator|D knora-admin:ProjectMember|V knora-admin:KnownUser,knora-admin:UnknownUser",
-    "http://api.knora.org/ontology/knora-api/v2#valueAsString": "http://www.ub.uni-koeln.de/cdm/compoundobject/collection/inkunabeln/id/1878/rec/1"
-=======
-    "http://api.knora.org/ontology/knora-api/v2#hasPermissions": "CR knora-base:Creator|D knora-base:ProjectMember|V knora-base:KnownUser,knora-base:UnknownUser",
-    "http://api.knora.org/ontology/knora-api/v2#userHasPermission": "V",
-    "http://api.knora.org/ontology/knora-api/v2#valueAsString": "http://www.ub.uni-koeln.de/cdm/compoundobject/collection/inkunabeln/id/1878/rec/1",
-    "http://api.knora.org/ontology/knora-api/v2#valueCreationDate": {
-      "@type": "http://www.w3.org/2001/XMLSchema#dateTimeStamp",
-      "@value": "2016-03-02T15:05:10Z"
+  },
+  "incunabula:publoc" : {
+    "@id" : "http://rdfh.ch/0803/c5058f3a/values/0ca74ce5",
+    "@type" : "knora-api:TextValue",
+    "knora-api:attachedToUser" : {
+      "@id" : "http://rdfh.ch/users/91e19f1e01"
+    },
+    "knora-api:hasPermissions" : "CR knora-admin:Creator|V knora-admin:UnknownUser,knora-admin:KnownUser,knora-admin:ProjectMember",
+    "knora-api:userHasPermission" : "V",
+    "knora-api:valueAsString" : "Basel",
+    "knora-api:valueCreationDate" : {
+      "@type" : "xsd:dateTimeStamp",
+      "@value" : "2016-03-02T15:05:10Z"
     }
   },
-  "http://api.knora.org/ontology/knora-api/v2#arkUrl": {
-    "@type": "http://www.w3.org/2001/XMLSchema#anyURI",
-    "@value": "http://0.0.0.0:3336/ark:/72163/1/0803/c5058f3a5"
->>>>>>> 30321b80
-  },
-  "http://api.knora.org/ontology/knora-api/v2#attachedToProject": {
-    "@id": "http://rdfh.ch/projects/0803"
-  },
-  "http://api.knora.org/ontology/knora-api/v2#attachedToUser": {
-    "@id": "http://rdfh.ch/users/91e19f1e01"
-  },
-  "http://api.knora.org/ontology/knora-api/v2#creationDate": {
-    "@type": "http://www.w3.org/2001/XMLSchema#dateTimeStamp",
-    "@value": "2016-03-02T15:05:10Z"
-  },
-<<<<<<< HEAD
-  "http://api.knora.org/ontology/knora-api/v2#hasPermissions": "CR knora-admin:Creator|M knora-admin:ProjectMember|V knora-admin:KnownUser|RV knora-admin:UnknownUser",
-=======
-  "http://api.knora.org/ontology/knora-api/v2#hasPermissions": "CR knora-base:Creator|M knora-base:ProjectMember|V knora-base:KnownUser|RV knora-base:UnknownUser",
-  "http://api.knora.org/ontology/knora-api/v2#userHasPermission": "RV",
-  "http://api.knora.org/ontology/knora-api/v2#versionArkUrl": {
-    "@type": "http://www.w3.org/2001/XMLSchema#anyURI",
-    "@value": "http://0.0.0.0:3336/ark:/72163/1/0803/c5058f3a5.20160302T150510Z"
-  },
->>>>>>> 30321b80
-  "http://www.w3.org/2000/01/rdf-schema#label": "Zeitglöcklein des Lebens und Leidens Christi"
-};
-
-// http://localhost:3333/v2/search/Narr?schema=simple
-const fulltextSearchForNarrSimple: ApiV2Simple.ResourcesSequence = {
-  "@graph": [
-    {
-      "@id": "http://rdfh.ch/0803/00505cf0a803",
-      "@type": "http://0.0.0.0:3333/ontology/0803/incunabula/simple/v2#page",
-      "http://0.0.0.0:3333/ontology/0803/incunabula/simple/v2#description": "Beginn Kapitel 105.\nHolzschnitt identisch mit Kap. 95: In einer Landschaft fasst ein Narr, der ein Zepter in der Linken hält, einem Mann an die Schulter und redet auf ihn ein, er möge die Feiertage missachten, 11.7 x 8.6 cm.",
-      "http://api.knora.org/ontology/knora-api/simple/v2#arkUrl": {
-        "@type": "http://www.w3.org/2001/XMLSchema#anyURI",
-        "@value": "http://0.0.0.0:3336/ark:/72163/1/0803/00505cf0a803D"
-      },
-      "http://api.knora.org/ontology/knora-api/simple/v2#versionArkUrl": {
-        "@type": "http://www.w3.org/2001/XMLSchema#anyURI",
-        "@value": "http://0.0.0.0:3336/ark:/72163/1/0803/00505cf0a803D.20160302T150546Z"
-      },
-      "http://www.w3.org/2000/01/rdf-schema#label": "p7v"
-    },
-    {
-      "@id": "http://rdfh.ch/0803/00c650d23303",
-      "@type": "http://0.0.0.0:3333/ontology/0803/incunabula/simple/v2#page",
-      "http://0.0.0.0:3333/ontology/0803/incunabula/simple/v2#description": "Beginn Kapitel 21.\nHolzschnitt zu Kap. 21: Andere tadeln und selbst unrecht handeln.\nEin Narr, der mit seinen Beinen im Sumpf steckt, zeigt auf einen nahen Weg, an dem ein Bildstock die Richtung weist.\n11.7 x 8.5 cm.\nUnkoloriert.\n",
-      "http://api.knora.org/ontology/knora-api/simple/v2#arkUrl": {
-        "@type": "http://www.w3.org/2001/XMLSchema#anyURI",
-        "@value": "http://0.0.0.0:3336/ark:/72163/1/0803/00c650d23303L"
-      },
-      "http://api.knora.org/ontology/knora-api/simple/v2#versionArkUrl": {
-        "@type": "http://www.w3.org/2001/XMLSchema#anyURI",
-        "@value": "http://0.0.0.0:3336/ark:/72163/1/0803/00c650d23303L.20160302T150540Z"
-      },
-      "http://www.w3.org/2000/01/rdf-schema#label": "d4v"
-    },
-    {
-      "@id": "http://rdfh.ch/0803/02abe871e903",
-      "@type": "http://0.0.0.0:3333/ontology/0803/incunabula/simple/v2#page",
-      "http://0.0.0.0:3333/ontology/0803/incunabula/simple/v2#description": "Beginn Kapitel 99.\nHolzschnitt zu Kap. 99: Von der Einbusse des christlichen Reiches\nAuf einem Hof kniet ein Narr vor den Vertretern der kirchlichen und weltlichen Obrigkeit, die vor ein Portal getreten sind, und bittet darum, sie mögen die Narrenkappe verschmähen. Im Hintergrund kommentieren zwei weitere Narren über die Hofmauer hinweg das Geschehen mit ungläubigen Gesten, 11.7 x 8.5 cm.",
-      "http://api.knora.org/ontology/knora-api/simple/v2#arkUrl": {
-        "@type": "http://www.w3.org/2001/XMLSchema#anyURI",
-        "@value": "http://0.0.0.0:3336/ark:/72163/1/0803/02abe871e903L"
-      },
-      "http://api.knora.org/ontology/knora-api/simple/v2#versionArkUrl": {
-        "@type": "http://www.w3.org/2001/XMLSchema#anyURI",
-        "@value": "http://0.0.0.0:3336/ark:/72163/1/0803/02abe871e903L.20160302T150549Z"
-      },
-      "http://www.w3.org/2000/01/rdf-schema#label": "o5v"
-    },
-    {
-      "@id": "http://rdfh.ch/0803/04416f64ef03",
-      "@type": "http://0.0.0.0:3333/ontology/0803/incunabula/simple/v2#page",
-      "http://0.0.0.0:3333/ontology/0803/incunabula/simple/v2#description": "Beginn Kapitel 109.\nHolzschnitt zu Kap. 109: Von Verachtung des Unglücks\nEin Narr hat sich in einem Boot zu weit vom Ufer entfernt. Nun birst der Schiffsrumpf, das Segel flattert haltlos umher. Der Narr hält sich an einem Seil der Takelage fest, 11.6 x 8.4 cm.",
-      "http://api.knora.org/ontology/knora-api/simple/v2#arkUrl": {
-        "@type": "http://www.w3.org/2001/XMLSchema#anyURI",
-        "@value": "http://0.0.0.0:3336/ark:/72163/1/0803/04416f64ef03="
-      },
-      "http://api.knora.org/ontology/knora-api/simple/v2#versionArkUrl": {
-        "@type": "http://www.w3.org/2001/XMLSchema#anyURI",
-        "@value": "http://0.0.0.0:3336/ark:/72163/1/0803/04416f64ef03=.20160302T150550Z"
-      },
-      "http://www.w3.org/2000/01/rdf-schema#label": "q2v"
-    },
-    {
-      "@id": "http://rdfh.ch/0803/04f25db73f03",
-      "@type": "http://0.0.0.0:3333/ontology/0803/incunabula/simple/v2#page",
-      "http://0.0.0.0:3333/ontology/0803/incunabula/simple/v2#description": "Beginn Kapitel 44.\nHolzschnitt zu Kap. 44: Vom Lärmen in der Kirche\nEin junger Narr in edler Kleidung, der einen Jagdfalken auf dem Arm hält, von Hunden begleitet wird, und klappernde Schuhsohlen trägt, geht auf ein Portal zu, in dem eine Frau steht und ihm schöne Augen macht.\n11.7 x 8.5 cm.\nUnkoloriert.",
-      "http://api.knora.org/ontology/knora-api/simple/v2#arkUrl": {
-        "@type": "http://www.w3.org/2001/XMLSchema#anyURI",
-        "@value": "http://0.0.0.0:3336/ark:/72163/1/0803/04f25db73f03q"
-      },
-      "http://api.knora.org/ontology/knora-api/simple/v2#versionArkUrl": {
-        "@type": "http://www.w3.org/2001/XMLSchema#anyURI",
-        "@value": "http://0.0.0.0:3336/ark:/72163/1/0803/04f25db73f03q.20160302T150540Z"
-      },
-      "http://www.w3.org/2000/01/rdf-schema#label": "g6v"
-    },
-    {
-      "@id": "http://rdfh.ch/0803/05c7acceb703",
-      "@type": "http://0.0.0.0:3333/ontology/0803/incunabula/simple/v2#page",
-      "http://0.0.0.0:3333/ontology/0803/incunabula/simple/v2#description": "Titelblatt (Hartl 2001: Stultitia Navis I).\nHolzschnitt: \nErsatzholzschnitt für Titelblatt, recto:\nEin Schiff voller Narren fährt nach links. Hinten auf der Brücke trinkt ein Narr aus einer Flasche, vorne prügeln sich zwei weitere narren so sehr, dass einer von ihnen über Bord zu gehen droht. Oben die Inschrift \"Nauis stultoru(m).\"; auf dem Schiffsrumpf die Datierung \"1.4.9.7.\".\n6.5 x 11.5 cm.\noben rechts die bibliographische Angabe  (Graphitstift) \"Hain 3750\"; unten rechts Bibliotheksstempel (queroval, schwarz): \"BIBL. PUBL.| BASILEENSIS\".",
-      "http://api.knora.org/ontology/knora-api/simple/v2#arkUrl": {
-        "@type": "http://www.w3.org/2001/XMLSchema#anyURI",
-        "@value": "http://0.0.0.0:3336/ark:/72163/1/0803/05c7acceb703v"
-      },
-      "http://api.knora.org/ontology/knora-api/simple/v2#versionArkUrl": {
-        "@type": "http://www.w3.org/2001/XMLSchema#anyURI",
-        "@value": "http://0.0.0.0:3336/ark:/72163/1/0803/05c7acceb703v.20160302T150547Z"
-      },
-      "http://www.w3.org/2000/01/rdf-schema#label": "a1r; Titelblatt, recto"
-    },
-    {
-      "@id": "http://rdfh.ch/0803/075d33c1bd03",
-      "@type": "http://0.0.0.0:3333/ontology/0803/incunabula/simple/v2#page",
-      "http://0.0.0.0:3333/ontology/0803/incunabula/simple/v2#description": "Beginn Kapitel 4.\nHolzschnitt zu Kap. 4: Von neumodischen Sitten.\nEin alter Narr mit Becher hält einem jungen Mann in modischer Tracht einen Spiegel vor. Zwischen Narr und Jüngling steht der Name „.VLI.“; über den beiden schwebt eine Banderole mit der Aufschrift „vly . von . stouffen .  . frisch . vnd vngschaffen“; zwischen den Füssen des Jünglings ist die Jahreszahl „.1.4.9.4.“ zu lesen.\n11.6 x 8.5 cm.",
-      "http://api.knora.org/ontology/knora-api/simple/v2#arkUrl": {
-        "@type": "http://www.w3.org/2001/XMLSchema#anyURI",
-        "@value": "http://0.0.0.0:3336/ark:/72163/1/0803/075d33c1bd03V"
-      },
-      "http://api.knora.org/ontology/knora-api/simple/v2#versionArkUrl": {
-        "@type": "http://www.w3.org/2001/XMLSchema#anyURI",
-        "@value": "http://0.0.0.0:3336/ark:/72163/1/0803/075d33c1bd03V.20160302T150547Z"
-      },
-      "http://www.w3.org/2000/01/rdf-schema#label": "b6r"
-    },
-    {
-      "@id": "http://rdfh.ch/0803/0b8940a6c903",
-      "@type": "http://0.0.0.0:3333/ontology/0803/incunabula/simple/v2#page",
-      "http://0.0.0.0:3333/ontology/0803/incunabula/simple/v2#description": "Beginn Kapitel 29.\nHolzschnitt zu Kap. 29: Von Verkennung der Mitmenschen.\nEin Narr verspottet einen Sterbenden, neben dessen Bett eine Frau betet, während sich unter dem Narren die Hölle in Gestalt eines gefrässigen Drachenkopfs auftut, 11.7 x 8.5 cm.\n",
-      "http://api.knora.org/ontology/knora-api/simple/v2#arkUrl": {
-        "@type": "http://www.w3.org/2001/XMLSchema#anyURI",
-        "@value": "http://0.0.0.0:3336/ark:/72163/1/0803/0b8940a6c903u"
-      },
-      "http://api.knora.org/ontology/knora-api/simple/v2#versionArkUrl": {
-        "@type": "http://www.w3.org/2001/XMLSchema#anyURI",
-        "@value": "http://0.0.0.0:3336/ark:/72163/1/0803/0b8940a6c903u.20160302T150548Z"
-      },
-      "http://www.w3.org/2000/01/rdf-schema#label": "e8r"
-    },
-    {
-      "@id": "http://rdfh.ch/0803/0d1fc798cf03",
-      "@type": "http://0.0.0.0:3333/ontology/0803/incunabula/simple/v2#page",
-      "http://0.0.0.0:3333/ontology/0803/incunabula/simple/v2#description": "Beginn Kapitel 43.\nHolzschnitt zu Kap. 43: Missachten der ewigen Seligkeit\nEin Narr steht mit einer grossen Waage in einer Landschaft und wiegt das Himmelsfirmament (links) gegen eine Burg (rechts) auf. Die Zunge der Waage schlägt zugunsten der Burg aus, 11.5 x 8.4 cm.\n",
-      "http://api.knora.org/ontology/knora-api/simple/v2#arkUrl": {
-        "@type": "http://www.w3.org/2001/XMLSchema#anyURI",
-        "@value": "http://0.0.0.0:3336/ark:/72163/1/0803/0d1fc798cf03K"
-      },
-      "http://api.knora.org/ontology/knora-api/simple/v2#versionArkUrl": {
-        "@type": "http://www.w3.org/2001/XMLSchema#anyURI",
-        "@value": "http://0.0.0.0:3336/ark:/72163/1/0803/0d1fc798cf03K.20160302T150548Z"
-      },
-      "http://www.w3.org/2000/01/rdf-schema#label": "g5r"
-    },
-    {
-      "@id": "http://rdfh.ch/0803/0d5ac1099503",
-      "@type": "http://0.0.0.0:3333/ontology/0803/incunabula/simple/v2#page",
-      "http://0.0.0.0:3333/ontology/0803/incunabula/simple/v2#description": "Beginn Kapitel 66.\nHolzschnitt zu Kap. 66: Von der Erforschung der Welt.\nEin Narr hat ein Schema des Universums auf den Boden Gezeichnet und vermisst es mit einem Zirkel. Von hinten blickt ein zweiter Narr über eine Mauer und wendet sich dem ersten mit spöttischen Gesten zu.\n11.6 x 8.4 cm.",
-      "http://api.knora.org/ontology/knora-api/simple/v2#arkUrl": {
-        "@type": "http://www.w3.org/2001/XMLSchema#anyURI",
-        "@value": "http://0.0.0.0:3336/ark:/72163/1/0803/0d5ac1099503s"
-      },
-      "http://api.knora.org/ontology/knora-api/simple/v2#versionArkUrl": {
-        "@type": "http://www.w3.org/2001/XMLSchema#anyURI",
-        "@value": "http://0.0.0.0:3336/ark:/72163/1/0803/0d5ac1099503s.20160302T150545Z"
-      },
-      "http://www.w3.org/2000/01/rdf-schema#label": "k4r"
-    },
-    {
-      "@id": "http://rdfh.ch/0803/0fb54d8bd503",
-      "@type": "http://0.0.0.0:3333/ontology/0803/incunabula/simple/v2#page",
-      "http://0.0.0.0:3333/ontology/0803/incunabula/simple/v2#description": "Beginn Kapitel 58.\nHolzschnitt zu Kap. 58: Sich um die Angelegenheiten anderer kümmern.\nEin Narr versucht mit einem Wassereimer den Brand im Haus des Nachbarn zu löschen und wird dabei von einem anderen Narren, der an seinem Mantel zerrt, unterbrochen, den hinter ihm steht auch sein eigenes Haus in Flammen.\n11.6 x 8.5 cm.",
-      "http://api.knora.org/ontology/knora-api/simple/v2#arkUrl": {
-        "@type": "http://www.w3.org/2001/XMLSchema#anyURI",
-        "@value": "http://0.0.0.0:3336/ark:/72163/1/0803/0fb54d8bd503g"
-      },
-      "http://api.knora.org/ontology/knora-api/simple/v2#versionArkUrl": {
-        "@type": "http://www.w3.org/2001/XMLSchema#anyURI",
-        "@value": "http://0.0.0.0:3336/ark:/72163/1/0803/0fb54d8bd503g.20160302T150548Z"
-      },
-      "http://www.w3.org/2000/01/rdf-schema#label": "i2r"
-    },
-    {
-      "@id": "http://rdfh.ch/0803/0ff047fc9a03",
-      "@type": "http://0.0.0.0:3333/ontology/0803/incunabula/simple/v2#page",
-      "http://0.0.0.0:3333/ontology/0803/incunabula/simple/v2#description": "Beginn Kapitel 81.\nHolzschnitt zu Kap. 81: Aus Küche und Keller.\nEin Narr führt von einem Boot aus vier Knechte am Strick, die sich in einer Küche über Spreis und Trank hermachen, während eine Frau, die am Herdfeuer sitzt, das Essen zubereitet, 11.7 x 8.5 cm.",
-      "http://api.knora.org/ontology/knora-api/simple/v2#arkUrl": {
-        "@type": "http://www.w3.org/2001/XMLSchema#anyURI",
-        "@value": "http://0.0.0.0:3336/ark:/72163/1/0803/0ff047fc9a03X"
-      },
-      "http://api.knora.org/ontology/knora-api/simple/v2#versionArkUrl": {
-        "@type": "http://www.w3.org/2001/XMLSchema#anyURI",
-        "@value": "http://0.0.0.0:3336/ark:/72163/1/0803/0ff047fc9a03X.20160302T150545Z"
-      },
-      "http://www.w3.org/2000/01/rdf-schema#label": "m1r"
-    },
-    {
-      "@id": "http://rdfh.ch/0803/114bd47ddb03",
-      "@type": "http://0.0.0.0:3333/ontology/0803/incunabula/simple/v2#page",
-      "http://0.0.0.0:3333/ontology/0803/incunabula/simple/v2#description": "Beginn Kapitel 69.\nHolzschnitt Lemmer 1979, S. 117: Variante zu Kap. 69.\nEin Narr, der vor einer Stadtkulisse steht, hat mit seiner Rechten einen Ball in die Luft geworfen und schlägt mit seiner Linken einen Mann, der sogleich nach seinem Dolch greift. Ein junger Mann beobachtet das Geschehen.\nDer Bildinhalt stimmt weitgehend mit dem ursprünglichen Holzschnitt überein.\n11.7 x 8.4 cm.",
-      "http://api.knora.org/ontology/knora-api/simple/v2#arkUrl": {
-        "@type": "http://www.w3.org/2001/XMLSchema#anyURI",
-        "@value": "http://0.0.0.0:3336/ark:/72163/1/0803/114bd47ddb03G"
-      },
-      "http://api.knora.org/ontology/knora-api/simple/v2#versionArkUrl": {
-        "@type": "http://www.w3.org/2001/XMLSchema#anyURI",
-        "@value": "http://0.0.0.0:3336/ark:/72163/1/0803/114bd47ddb03G.20160302T150549Z"
-      },
-      "http://www.w3.org/2000/01/rdf-schema#label": "k7r"
-    },
-    {
-      "@id": "http://rdfh.ch/0803/14dd8cbc3403",
-      "@type": "http://0.0.0.0:3333/ontology/0803/incunabula/simple/v2#page",
-      "http://0.0.0.0:3333/ontology/0803/incunabula/simple/v2#description": "Beginn Kapitel 23.\nHolzschnitt zu Kap. 23: Vom blinden Vertrauen auf das Glück.\nEin Narr schaut oben aus dem Fenster seines Hauses, das unten lichterloh brennt. Am Himmel erscheint die rächende Gotteshand, die mit einen Hammer auf Haus und Narr einschlägt. Auf der Fahne über dem Erker des Hauses ist der Baselstab zu erkennen.\n11.5 x 8.2 cm.\nUnkoloriert.\n",
-      "http://api.knora.org/ontology/knora-api/simple/v2#arkUrl": {
-        "@type": "http://www.w3.org/2001/XMLSchema#anyURI",
-        "@value": "http://0.0.0.0:3336/ark:/72163/1/0803/14dd8cbc3403w"
-      },
-      "http://api.knora.org/ontology/knora-api/simple/v2#versionArkUrl": {
-        "@type": "http://www.w3.org/2001/XMLSchema#anyURI",
-        "@value": "http://0.0.0.0:3336/ark:/72163/1/0803/14dd8cbc3403w.20160302T150540Z"
-      },
-      "http://www.w3.org/2000/01/rdf-schema#label": "d6v"
-    },
-    {
-      "@id": "http://rdfh.ch/0803/167313af3a03",
-      "@type": "http://0.0.0.0:3333/ontology/0803/incunabula/simple/v2#page",
-      "http://0.0.0.0:3333/ontology/0803/incunabula/simple/v2#description": "Beginn Kapitel 34.\nHolzschnitt zu Kap. 34: Ein Narr sein und es bleiben.\nEin Narr wird von drei Gänsen umgeben, deren eine von ihm wegfliegt.\n11.7 x 8.4 cm.\nUnkoloriert.",
-      "http://api.knora.org/ontology/knora-api/simple/v2#arkUrl": {
-        "@type": "http://www.w3.org/2001/XMLSchema#anyURI",
-        "@value": "http://0.0.0.0:3336/ark:/72163/1/0803/167313af3a03e"
-      },
-      "http://api.knora.org/ontology/knora-api/simple/v2#versionArkUrl": {
-        "@type": "http://www.w3.org/2001/XMLSchema#anyURI",
-        "@value": "http://0.0.0.0:3336/ark:/72163/1/0803/167313af3a03e.20160302T150540Z"
-      },
-      "http://www.w3.org/2000/01/rdf-schema#label": "f3v"
-    },
-    {
-      "@id": "http://rdfh.ch/0803/1b746fabbe03",
-      "@type": "http://0.0.0.0:3333/ontology/0803/incunabula/simple/v2#page",
-      "http://0.0.0.0:3333/ontology/0803/incunabula/simple/v2#description": "Beginn Kapitel 6.\nHolzschnitt zu Kap. 6: Von mangelhafter Erziehung der Kinder.\nZwei Jungen geraten am Spieltisch über Karten und Würfen in Streit. Während der eine einen Dolch zückt und der andere nach seinem Schwert greift, sitzt ein älterer Narr mit verbundenen Augen ahnungslos neben dem Geschehen.\n11.7 x 8.5 cm.",
-      "http://api.knora.org/ontology/knora-api/simple/v2#arkUrl": {
-        "@type": "http://www.w3.org/2001/XMLSchema#anyURI",
-        "@value": "http://0.0.0.0:3336/ark:/72163/1/0803/1b746fabbe03v"
-      },
-      "http://api.knora.org/ontology/knora-api/simple/v2#versionArkUrl": {
-        "@type": "http://www.w3.org/2001/XMLSchema#anyURI",
-        "@value": "http://0.0.0.0:3336/ark:/72163/1/0803/1b746fabbe03v.20160302T150547Z"
-      },
-      "http://www.w3.org/2000/01/rdf-schema#label": "b8r"
-    },
-    {
-      "@id": "http://rdfh.ch/0803/1baf691c8403",
-      "@type": "http://0.0.0.0:3333/ontology/0803/incunabula/simple/v2#page",
-      "http://0.0.0.0:3333/ontology/0803/incunabula/simple/v2#description": "Beginn Kapitel 28.\nHolzschnitt zu Kap. 28: Vom Nörgeln an Gottes Werken.\nEin Narr, der auf einem Berg ein Feuer entfacht hat, hält seine Hand schützend über die Augen, während er seinen Blick auf die hell am Himmel strahlende Sonne richtet. 11.7 x 8.5 cm.",
-      "http://api.knora.org/ontology/knora-api/simple/v2#arkUrl": {
-        "@type": "http://www.w3.org/2001/XMLSchema#anyURI",
-        "@value": "http://0.0.0.0:3336/ark:/72163/1/0803/1baf691c8403U"
-      },
-      "http://api.knora.org/ontology/knora-api/simple/v2#versionArkUrl": {
-        "@type": "http://www.w3.org/2001/XMLSchema#anyURI",
-        "@value": "http://0.0.0.0:3336/ark:/72163/1/0803/1baf691c8403U.20160302T150544Z"
-      },
-      "http://www.w3.org/2000/01/rdf-schema#label": "e7r"
-    },
-    {
-      "@id": "http://rdfh.ch/0803/1d0af69dc403",
-      "@type": "http://0.0.0.0:3333/ontology/0803/incunabula/simple/v2#page",
-      "http://0.0.0.0:3333/ontology/0803/incunabula/simple/v2#description": "Beginn Kapitel 18.\nHolzschnitt zu Kap. 18: Vom Dienst an zwei Herren.\nEin mit Spiess bewaffneter Narr bläst in ein Horn. Sein Hund versucht derweil im Hintergrund zwei Hasen gleichzeitig zu erjagen, 11.6 x 8.4 cm.\n",
-      "http://api.knora.org/ontology/knora-api/simple/v2#arkUrl": {
-        "@type": "http://www.w3.org/2001/XMLSchema#anyURI",
-        "@value": "http://0.0.0.0:3336/ark:/72163/1/0803/1d0af69dc4039"
-      },
-      "http://api.knora.org/ontology/knora-api/simple/v2#versionArkUrl": {
-        "@type": "http://www.w3.org/2001/XMLSchema#anyURI",
-        "@value": "http://0.0.0.0:3336/ark:/72163/1/0803/1d0af69dc4039.20160302T150547Z"
-      },
-      "http://www.w3.org/2000/01/rdf-schema#label": "d5r"
-    },
-    {
-      "@id": "http://rdfh.ch/0803/1fa07c90ca03",
-      "@type": "http://0.0.0.0:3333/ontology/0803/incunabula/simple/v2#page",
-      "http://0.0.0.0:3333/ontology/0803/incunabula/simple/v2#description": "Beginn Kapitel 31.\nHolzschnitt zu Kap. 31: Vom Hinausschieben auf morgen.\nEin Narr steht mit ausgebreiteten Armen auf einer Strasse. Auf seinen Händen sitzen zwei Raben, die beide „Cras“ – das lateinische Wort für „morgen“ – rufen. Auf dem Kopf des Narren sitzt ein Papagei und ahmt den Ruf der Krähen nach, 11.6 x 8.5 cm.",
-      "http://api.knora.org/ontology/knora-api/simple/v2#arkUrl": {
-        "@type": "http://www.w3.org/2001/XMLSchema#anyURI",
-        "@value": "http://0.0.0.0:3336/ark:/72163/1/0803/1fa07c90ca03h"
-      },
-      "http://api.knora.org/ontology/knora-api/simple/v2#versionArkUrl": {
-        "@type": "http://www.w3.org/2001/XMLSchema#anyURI",
-        "@value": "http://0.0.0.0:3336/ark:/72163/1/0803/1fa07c90ca03h.20160302T150548Z"
-      },
-      "http://www.w3.org/2000/01/rdf-schema#label": "f2r"
-    },
-    {
-      "@id": "http://rdfh.ch/0803/1fdb76019003",
-      "@type": "http://0.0.0.0:3333/ontology/0803/incunabula/simple/v2#page",
-      "http://0.0.0.0:3333/ontology/0803/incunabula/simple/v2#description": "Beginn Kapitel 57.\nHolzschnitt zu Kap. 57: Von der Gnadenwahl Gottes.\nEin Narr, der auf einem Krebs reitet, stützt sich auf ein brechendes Schildrohr, das ihm die Hand  durchbohrt. Ein Vogel fliegt auf den offenen Mund des Narren zu.\n11.6 x 8.5 cm.",
-      "http://api.knora.org/ontology/knora-api/simple/v2#arkUrl": {
-        "@type": "http://www.w3.org/2001/XMLSchema#anyURI",
-        "@value": "http://0.0.0.0:3336/ark:/72163/1/0803/1fdb760190032"
-      },
-      "http://api.knora.org/ontology/knora-api/simple/v2#versionArkUrl": {
-        "@type": "http://www.w3.org/2001/XMLSchema#anyURI",
-        "@value": "http://0.0.0.0:3336/ark:/72163/1/0803/1fdb760190032.20160302T150545Z"
-      },
-      "http://www.w3.org/2000/01/rdf-schema#label": "i1r"
-    },
-    {
-      "@id": "http://rdfh.ch/0803/21360383d003",
-      "@type": "http://0.0.0.0:3333/ontology/0803/incunabula/simple/v2#page",
-      "http://0.0.0.0:3333/ontology/0803/incunabula/simple/v2#description": "Beginn Kapitel 45.\nHolzschnitt zu Kap. 45: Von selbstverschuldetem Unglück.\nIn Gestalt eines Narren springt Empedokles in den lodernden Krater des Ätna. Im Vordergrund lässt sich ein anderer Narr in einen Brunnen fallen. Beide werden von drei Männern beobachtet, die das Verhalten mit „Jn geschicht recht“  kommentieren, 11.7 x 8.3 cm.\n",
-      "http://api.knora.org/ontology/knora-api/simple/v2#arkUrl": {
-        "@type": "http://www.w3.org/2001/XMLSchema#anyURI",
-        "@value": "http://0.0.0.0:3336/ark:/72163/1/0803/21360383d003A"
-      },
-      "http://api.knora.org/ontology/knora-api/simple/v2#versionArkUrl": {
-        "@type": "http://www.w3.org/2001/XMLSchema#anyURI",
-        "@value": "http://0.0.0.0:3336/ark:/72163/1/0803/21360383d003A.20160302T150548Z"
-      },
-      "http://www.w3.org/2000/01/rdf-schema#label": "g7r"
-    },
-    {
-      "@id": "http://rdfh.ch/0803/2171fdf39503",
-      "@type": "http://0.0.0.0:3333/ontology/0803/incunabula/simple/v2#page",
-      "http://0.0.0.0:3333/ontology/0803/incunabula/simple/v2#description": "Beginn Kapitel 68.\nHolzschnitt zu Kap. 68: Keinen Scherz verstehen.\nEin Kind, das auf einem Steckenpferd reitet und mit einem Stock als Gerte umher fuchtelt, wird von einem Narren am rechten Rand ausgeschimpft. Ein anderer Narr, der neben dem Kind steht, ist dabei, sein Schwert aus der Scheide zu ziehen.\n11.7 x 8.5 cm.",
-      "http://api.knora.org/ontology/knora-api/simple/v2#arkUrl": {
-        "@type": "http://www.w3.org/2001/XMLSchema#anyURI",
-        "@value": "http://0.0.0.0:3336/ark:/72163/1/0803/2171fdf39503q"
-      },
-      "http://api.knora.org/ontology/knora-api/simple/v2#versionArkUrl": {
-        "@type": "http://www.w3.org/2001/XMLSchema#anyURI",
-        "@value": "http://0.0.0.0:3336/ark:/72163/1/0803/2171fdf39503q.20160302T150545Z"
-      },
-      "http://www.w3.org/2000/01/rdf-schema#label": "k6r"
-    },
-    {
-      "@id": "http://rdfh.ch/0803/230784e69b03",
-      "@type": "http://0.0.0.0:3333/ontology/0803/incunabula/simple/v2#page",
-      "http://0.0.0.0:3333/ontology/0803/incunabula/simple/v2#description": "Beginn Kapitel 83.\nneuer Holzschitt (nicht in Lemmer 1979): Vor einer Häuserkulisse kniet ein Narr mit einem Beutel in der Linken und zwei Keulen in der Rechten vor einem Mann mit Hut und einem jüngeren Begleiter, 11.6 x 8.6 cm.",
-      "http://api.knora.org/ontology/knora-api/simple/v2#arkUrl": {
-        "@type": "http://www.w3.org/2001/XMLSchema#anyURI",
-        "@value": "http://0.0.0.0:3336/ark:/72163/1/0803/230784e69b03z"
-      },
-      "http://api.knora.org/ontology/knora-api/simple/v2#versionArkUrl": {
-        "@type": "http://www.w3.org/2001/XMLSchema#anyURI",
-        "@value": "http://0.0.0.0:3336/ark:/72163/1/0803/230784e69b03z.20160302T150545Z"
-      },
-      "http://www.w3.org/2000/01/rdf-schema#label": "m3r"
-    },
-    {
-      "@id": "http://rdfh.ch/0803/23427e576103",
-      "@type": "http://0.0.0.0:3333/ontology/0803/incunabula/simple/v2#page",
-      "http://0.0.0.0:3333/ontology/0803/incunabula/simple/v2#description": "Beginn Kapitel 96.\nHolzschnitt zu Kap. 96: Schenken und hinterdrein bereuen.\nEin Narr, der vor einem Haus steht, überreicht einem bärtigen Alten ein Geschenk, kratzt sich dabei aber unschlüssig am Kopf.\n11.6 x 8.3 cm.\nUnkoloriert.\nOben rechts Blattnummerierung (Graphitstift): \"128\".",
-      "http://api.knora.org/ontology/knora-api/simple/v2#arkUrl": {
-        "@type": "http://www.w3.org/2001/XMLSchema#anyURI",
-        "@value": "http://0.0.0.0:3336/ark:/72163/1/0803/23427e5761032"
-      },
-      "http://api.knora.org/ontology/knora-api/simple/v2#versionArkUrl": {
-        "@type": "http://www.w3.org/2001/XMLSchema#anyURI",
-        "@value": "http://0.0.0.0:3336/ark:/72163/1/0803/23427e5761032.20160302T150542Z"
-      },
-      "http://www.w3.org/2000/01/rdf-schema#label": "q8r"
-    },
-    {
-      "@id": "http://rdfh.ch/0803/23cc8975d603",
-      "@type": "http://0.0.0.0:3333/ontology/0803/incunabula/simple/v2#page",
-      "http://0.0.0.0:3333/ontology/0803/incunabula/simple/v2#description": "Beginn Kapitel 60.\nHolzschnitt zu Kap. 60: Von Selbstgefälligkeit.\nEin alter Narr steht am Ofen und rührt in einem Topf. Gleichzeitig schaut er sich dabei in einem Handspiegel an.\n11.7 x 8.5 cm.",
-      "http://api.knora.org/ontology/knora-api/simple/v2#arkUrl": {
-        "@type": "http://www.w3.org/2001/XMLSchema#anyURI",
-        "@value": "http://0.0.0.0:3336/ark:/72163/1/0803/23cc8975d603o"
-      },
-      "http://api.knora.org/ontology/knora-api/simple/v2#versionArkUrl": {
-        "@type": "http://www.w3.org/2001/XMLSchema#anyURI",
-        "@value": "http://0.0.0.0:3336/ark:/72163/1/0803/23cc8975d603o.20160302T150548Z"
-      },
-      "http://www.w3.org/2000/01/rdf-schema#label": "i4r"
+  "incunabula:title" : {
+    "@id" : "http://rdfh.ch/0803/c5058f3a/values/c3295339",
+    "@type" : "knora-api:TextValue",
+    "knora-api:attachedToUser" : {
+      "@id" : "http://rdfh.ch/users/91e19f1e01"
+    },
+    "knora-api:hasPermissions" : "CR knora-admin:Creator|M knora-admin:ProjectMember|V knora-admin:KnownUser,knora-admin:UnknownUser",
+    "knora-api:userHasPermission" : "V",
+    "knora-api:valueAsString" : "Zeitglöcklein des Lebens und Leidens Christi",
+    "knora-api:valueCreationDate" : {
+      "@type" : "xsd:dateTimeStamp",
+      "@value" : "2016-03-02T15:05:10Z"
     }
-  ]
+  },
+  "incunabula:url" : {
+    "@id" : "http://rdfh.ch/0803/c5058f3a/values/10e00c7acc2704",
+    "@type" : "knora-api:TextValue",
+    "knora-api:attachedToUser" : {
+      "@id" : "http://rdfh.ch/users/91e19f1e01"
+    },
+    "knora-api:hasPermissions" : "CR knora-admin:Creator|D knora-admin:ProjectMember|V knora-admin:KnownUser,knora-admin:UnknownUser",
+    "knora-api:userHasPermission" : "V",
+    "knora-api:valueAsString" : "http://www.ub.uni-koeln.de/cdm/compoundobject/collection/inkunabeln/id/1878/rec/1",
+    "knora-api:valueCreationDate" : {
+      "@type" : "xsd:dateTimeStamp",
+      "@value" : "2016-03-02T15:05:10Z"
+    }
+  },
+  "knora-api:arkUrl" : {
+    "@type" : "xsd:anyURI",
+    "@value" : "http://0.0.0.0:3336/ark:/72163/1/0803/c5058f3a5"
+  },
+  "knora-api:attachedToProject" : {
+    "@id" : "http://rdfh.ch/projects/0803"
+  },
+  "knora-api:attachedToUser" : {
+    "@id" : "http://rdfh.ch/users/91e19f1e01"
+  },
+  "knora-api:creationDate" : {
+    "@type" : "xsd:dateTimeStamp",
+    "@value" : "2016-03-02T15:05:10Z"
+  },
+  "knora-api:hasPermissions" : "CR knora-admin:Creator|M knora-admin:ProjectMember|V knora-admin:KnownUser|RV knora-admin:UnknownUser",
+  "knora-api:userHasPermission" : "RV",
+  "knora-api:versionArkUrl" : {
+    "@type" : "xsd:anyURI",
+    "@value" : "http://0.0.0.0:3336/ark:/72163/1/0803/c5058f3a5.20160302T150510Z"
+  },
+  "rdfs:label" : "Zeitglöcklein des Lebens und Leidens Christi",
+  "@context" : {
+    "rdf" : "http://www.w3.org/1999/02/22-rdf-syntax-ns#",
+    "knora-api" : "http://api.knora.org/ontology/knora-api/v2#",
+    "rdfs" : "http://www.w3.org/2000/01/rdf-schema#",
+    "incunabula" : "http://0.0.0.0:3333/ontology/0803/incunabula/v2#",
+    "xsd" : "http://www.w3.org/2001/XMLSchema#"
+  }
 };
 
 // http://localhost:3333/v2/searchextended/%20%20%20PREFIX%20knora-api%3A%20%3Chttp%3A%2F%2Fapi.knora.org%2Fontology%2Fknora-api%2Fsimple%2Fv2%23%3E%0A%0A%20%20%20CONSTRUCT%20%7B%0A%20%20%20%20%20%20%3Fcomponent%20knora-api%3AisMainResource%20true%20.%20%23%20marking%20of%20the%20component%20searched%20for%20as%20the%20main%20resource%2C%20mandatory%0A%20%20%20%20%20%20%3Fcomponent%20knora-api%3Aseqnum%20%3Fseqnum%20.%20%23%20return%20the%20sequence%20number%20in%20the%20response%0A%20%20%20%20%20%20%3Fcomponent%20knora-api%3AhasStillImageFileValue%20%3Ffile%20.%20%23%20return%20the%20StillImageFile%20in%20the%20response%0A%20%20%0A%20%20%20%20%20%20%3Fcomponent%20knora-api%3AisPartOf%20%3Chttp%3A%2F%2Frdfh.ch%2F0803%2Fc5058f3a%3E%20.%0A%20%20%20%7D%20WHERE%20%7B%0A%20%20%20%20%20%20%3Fcomponent%20a%20knora-api%3AResource%20.%20%23%20explicit%20type%20annotation%20for%20the%20component%20searched%20for%2C%20mandatory%0A%20%20%20%20%20%20%3Fcomponent%20a%20knora-api%3AStillImageRepresentation%20.%20%23%20additional%20restriction%20of%20the%20type%20of%20component%2C%20optional%0A%0A%20%20%20%20%20%20%3Fcomponent%20knora-api%3AisPartOf%20%3Chttp%3A%2F%2Frdfh.ch%2F0803%2Fc5058f3a%3E%20.%20%23%20component%20relates%20to%20compound%20resource%20via%20this%20property%0A%20%20%20%20%20%20knora-api%3AisPartOf%20knora-api%3AobjectType%20knora-api%3AResource%20.%20%23%20type%20annotation%20for%20linking%20property%2C%20mandatory%0A%20%20%20%20%20%20%3Chttp%3A%2F%2Frdfh.ch%2Fc5058f3a%3E%20a%20knora-api%3AResource%20.%20%23%20type%20annotation%20for%20compound%20resource%2C%20mandatory%0A%0A%20%20%20%20%20%20%3Fcomponent%20knora-api%3Aseqnum%20%3Fseqnum%20.%20%23%20component%20must%20have%20a%20sequence%20number%2C%20no%20further%20restrictions%20given%0A%20%20%20%20%20%20knora-api%3Aseqnum%20knora-api%3AobjectType%20xsd%3Ainteger%20.%20%23%20type%20annotation%20for%20the%20value%20property%2C%20mandatory%0A%20%20%20%20%20%20%3Fseqnum%20a%20xsd%3Ainteger%20.%20%23%20type%20annotation%20for%20the%20sequence%20number%2C%20mandatory%0A%0A%20%20%20%20%20%20%3Fcomponent%20knora-api%3AhasStillImageFileValue%20%3Ffile%20.%20%23%20component%20must%20have%20a%20StillImageFile%2C%20no%20further%20restrictions%20given%0A%20%20%20%20%20%20knora-api%3AhasStillImageFileValue%20knora-api%3AobjectType%20knora-api%3AFile%20.%20%23%20type%20annotation%20for%20the%20value%20property%2C%20mandatory%0A%20%20%20%20%20%20%3Ffile%20a%20knora-api%3AFile%20.%20%23%20type%20annotation%20for%20the%20StillImageFile%2C%20mandatory%0A%20%20%20%7D%0A%20%20%20ORDER%20BY%20ASC(%3Fseqnum)%20%23%20order%20by%20sequence%20number%2C%20ascending%0A%20%20%20OFFSET%200%20%23get%20first%20page%20of%20results
-let pagesOfZeitgloecklein: ApiV2WithValueObjects.ResourcesSequence = {
-  "@graph": [
-    {
-      "@id": "http://rdfh.ch/0803/8a0b1e75",
-      "@type": "http://0.0.0.0:3333/ontology/0803/incunabula/v2#page",
-      "http://0.0.0.0:3333/ontology/0803/incunabula/v2#partOfValue": {
-        "@id": "http://rdfh.ch/0803/8a0b1e75/values/ac9ddbf4-62a7-4cdc-b530-16cbbaa265bf",
-        "@type": "http://api.knora.org/ontology/knora-api/v2#LinkValue",
-        "http://api.knora.org/ontology/knora-api/v2#attachedToUser": {
-          "@id": "http://rdfh.ch/users/91e19f1e01"
-        },
-        "http://api.knora.org/ontology/knora-api/v2#hasPermissions": "CR knora-admin:Creator|V knora-admin:UnknownUser,knora-admin:KnownUser,knora-admin:ProjectMember",
-        "http://api.knora.org/ontology/knora-api/v2#linkValueHasTarget": {
-          "@id": "http://rdfh.ch/0803/c5058f3a",
-          "@type": "http://0.0.0.0:3333/ontology/0803/incunabula/v2#book",
-          "http://api.knora.org/ontology/knora-api/v2#arkUrl": {
-            "@type": "http://www.w3.org/2001/XMLSchema#anyURI",
-            "@value": "http://0.0.0.0:3336/ark:/72163/1/0803/c5058f3a5"
-          },
-          "http://api.knora.org/ontology/knora-api/v2#attachedToProject": {
-            "@id": "http://rdfh.ch/projects/0803"
-          },
-          "http://api.knora.org/ontology/knora-api/v2#attachedToUser": {
-            "@id": "http://rdfh.ch/users/91e19f1e01"
-          },
-          "http://api.knora.org/ontology/knora-api/v2#creationDate": {
-            "@type": "http://www.w3.org/2001/XMLSchema#dateTimeStamp",
-            "@value": "2016-03-02T15:05:10Z"
-          },
-<<<<<<< HEAD
-          "http://api.knora.org/ontology/knora-api/v2#hasPermissions": "CR knora-admin:Creator|M knora-admin:ProjectMember|V knora-admin:KnownUser|RV knora-admin:UnknownUser",
-=======
-          "http://api.knora.org/ontology/knora-api/v2#hasPermissions": "CR knora-base:Creator|M knora-base:ProjectMember|V knora-base:KnownUser|RV knora-base:UnknownUser",
-          "http://api.knora.org/ontology/knora-api/v2#userHasPermission": "RV",
-          "http://api.knora.org/ontology/knora-api/v2#versionArkUrl": {
-            "@type": "http://www.w3.org/2001/XMLSchema#anyURI",
-            "@value": "http://0.0.0.0:3336/ark:/72163/1/0803/c5058f3a5.20160302T150510Z"
-          },
->>>>>>> 30321b80
-          "http://www.w3.org/2000/01/rdf-schema#label": "Zeitglöcklein des Lebens und Leidens Christi"
-        },
-        "http://api.knora.org/ontology/knora-api/v2#userHasPermission": "V",
-        "http://api.knora.org/ontology/knora-api/v2#valueCreationDate": {
-          "@type": "http://www.w3.org/2001/XMLSchema#dateTimeStamp",
-          "@value": "2016-03-02T15:05:10Z"
-        }
-      },
-      "http://0.0.0.0:3333/ontology/0803/incunabula/v2#seqnum": {
-        "@id": "http://rdfh.ch/0803/8a0b1e75/values/e71e39e902",
-        "@type": "http://api.knora.org/ontology/knora-api/v2#IntValue",
-        "http://api.knora.org/ontology/knora-api/v2#attachedToUser": {
-          "@id": "http://rdfh.ch/users/91e19f1e01"
-        },
-<<<<<<< HEAD
-        "http://api.knora.org/ontology/knora-api/v2#hasPermissions": "CR knora-admin:Creator|V knora-admin:UnknownUser,knora-admin:KnownUser,knora-admin:ProjectMember",
-        "http://api.knora.org/ontology/knora-api/v2#intValueAsInt": 1
-=======
-        "http://api.knora.org/ontology/knora-api/v2#hasPermissions": "CR knora-base:Creator|V knora-base:UnknownUser,knora-base:KnownUser,knora-base:ProjectMember",
-        "http://api.knora.org/ontology/knora-api/v2#intValueAsInt": 1,
-        "http://api.knora.org/ontology/knora-api/v2#userHasPermission": "V",
-        "http://api.knora.org/ontology/knora-api/v2#valueCreationDate": {
-          "@type": "http://www.w3.org/2001/XMLSchema#dateTimeStamp",
-          "@value": "2016-03-02T15:05:10Z"
-        }
-      },
-      "http://api.knora.org/ontology/knora-api/v2#arkUrl": {
-        "@type": "http://www.w3.org/2001/XMLSchema#anyURI",
-        "@value": "http://0.0.0.0:3336/ark:/72163/1/0803/8a0b1e75i"
->>>>>>> 30321b80
-      },
-      "http://api.knora.org/ontology/knora-api/v2#attachedToProject": {
-        "@id": "http://rdfh.ch/projects/0803"
-      },
-      "http://api.knora.org/ontology/knora-api/v2#attachedToUser": {
-        "@id": "http://rdfh.ch/users/91e19f1e01"
-      },
-      "http://api.knora.org/ontology/knora-api/v2#creationDate": {
-        "@type": "http://www.w3.org/2001/XMLSchema#dateTimeStamp",
-        "@value": "2016-03-02T15:05:10Z"
-      },
-<<<<<<< HEAD
-      "http://api.knora.org/ontology/knora-api/v2#hasPermissions": "CR knora-admin:Creator|M knora-admin:ProjectMember|V knora-admin:KnownUser|RV knora-admin:UnknownUser",
-      "http://api.knora.org/ontology/knora-api/v2#hasStillImageFileValue": [
-        {
-          "@id": "http://rdfh.ch/8a0b1e75/values/7e4ba672",
-          "@type": "http://api.knora.org/ontology/knora-api/v2#StillImageFileValue",
-          "http://api.knora.org/ontology/knora-api/v2#attachedToUser": {
-            "@id": "http://rdfh.ch/users/91e19f1e01"
-          },
-          "http://api.knora.org/ontology/knora-api/v2#fileValueAsUrl": {
-            "@type": "http://www.w3.org/2001/XMLSchema#anyURI",
-            "@value": "http://localhost:1024/knora/incunabula_0000000002.jp2/full/2613,3505/0/default.jpg"
-          },
-          "http://api.knora.org/ontology/knora-api/v2#fileValueHasFilename": "incunabula_0000000002.jp2",
-          "http://api.knora.org/ontology/knora-api/v2#hasPermissions": "CR knora-admin:Creator|M knora-admin:ProjectMember|V knora-admin:KnownUser|RV knora-admin:UnknownUser",
-          "http://api.knora.org/ontology/knora-api/v2#stillImageFileValueHasDimX": 2613,
-          "http://api.knora.org/ontology/knora-api/v2#stillImageFileValueHasDimY": 3505,
-          "http://api.knora.org/ontology/knora-api/v2#stillImageFileValueHasIIIFBaseUrl": {
-            "@type": "http://www.w3.org/2001/XMLSchema#anyURI",
-            "@value": "http://localhost:1024/knora"
-          }
-        },
-        {
-          "@id": "http://rdfh.ch/8a0b1e75/values/bf255339",
-          "@type": "http://api.knora.org/ontology/knora-api/v2#StillImageFileValue",
-          "http://api.knora.org/ontology/knora-api/v2#attachedToUser": {
-            "@id": "http://rdfh.ch/users/91e19f1e01"
-          },
-          "http://api.knora.org/ontology/knora-api/v2#fileValueAsUrl": {
-            "@type": "http://www.w3.org/2001/XMLSchema#anyURI",
-            "@value": "http://localhost:1024/knora/incunabula_0000000002.jpg/full/95,128/0/default.jpg"
-          },
-          "http://api.knora.org/ontology/knora-api/v2#fileValueHasFilename": "incunabula_0000000002.jpg",
-          "http://api.knora.org/ontology/knora-api/v2#hasPermissions": "CR knora-admin:Creator|M knora-admin:ProjectMember|V knora-admin:KnownUser|RV knora-admin:UnknownUser",
-          "http://api.knora.org/ontology/knora-api/v2#stillImageFileValueHasDimX": 95,
-          "http://api.knora.org/ontology/knora-api/v2#stillImageFileValueHasDimY": 128,
-          "http://api.knora.org/ontology/knora-api/v2#stillImageFileValueHasIIIFBaseUrl": {
-            "@type": "http://www.w3.org/2001/XMLSchema#anyURI",
-            "@value": "http://localhost:1024/knora"
-          }
-=======
-      "http://api.knora.org/ontology/knora-api/v2#hasPermissions": "CR knora-base:Creator|M knora-base:ProjectMember|V knora-base:KnownUser|RV knora-base:UnknownUser",
-      "http://api.knora.org/ontology/knora-api/v2#hasStillImageFileValue": {
-        "@id": "http://rdfh.ch/0803/8a0b1e75/values/7e4ba672",
-        "@type": "http://api.knora.org/ontology/knora-api/v2#StillImageFileValue",
-        "http://api.knora.org/ontology/knora-api/v2#attachedToUser": {
-          "@id": "http://rdfh.ch/users/91e19f1e01"
-        },
-        "http://api.knora.org/ontology/knora-api/v2#fileValueAsUrl": {
-          "@type": "http://www.w3.org/2001/XMLSchema#anyURI",
-          "@value": "http://0.0.0.0:1024/0803/incunabula_0000000002.jp2/full/2613,3505/0/default.jpg"
-        },
-        "http://api.knora.org/ontology/knora-api/v2#fileValueHasFilename": "incunabula_0000000002.jp2",
-        "http://api.knora.org/ontology/knora-api/v2#hasPermissions": "CR knora-base:Creator|M knora-base:ProjectMember|V knora-base:KnownUser|RV knora-base:UnknownUser",
-        "http://api.knora.org/ontology/knora-api/v2#stillImageFileValueHasDimX": 2613,
-        "http://api.knora.org/ontology/knora-api/v2#stillImageFileValueHasDimY": 3505,
-        "http://api.knora.org/ontology/knora-api/v2#stillImageFileValueHasIIIFBaseUrl": {
-          "@type": "http://www.w3.org/2001/XMLSchema#anyURI",
-          "@value": "http://0.0.0.0:1024/0803"
-        },
-        "http://api.knora.org/ontology/knora-api/v2#userHasPermission": "RV",
-        "http://api.knora.org/ontology/knora-api/v2#valueCreationDate": {
-          "@type": "http://www.w3.org/2001/XMLSchema#dateTimeStamp",
-          "@value": "2012-11-21T16:49:36Z"
->>>>>>> 30321b80
-        }
-      },
-      "http://api.knora.org/ontology/knora-api/v2#userHasPermission": "RV",
-      "http://api.knora.org/ontology/knora-api/v2#versionArkUrl": {
-        "@type": "http://www.w3.org/2001/XMLSchema#anyURI",
-        "@value": "http://0.0.0.0:3336/ark:/72163/1/0803/8a0b1e75i.20160302T150510Z"
-      },
-      "http://www.w3.org/2000/01/rdf-schema#label": "a1r, Titelblatt"
-    },
-    {
-      "@id": "http://rdfh.ch/0803/4f11adaf",
-      "@type": "http://0.0.0.0:3333/ontology/0803/incunabula/v2#page",
-      "http://0.0.0.0:3333/ontology/0803/incunabula/v2#partOfValue": {
-        "@id": "http://rdfh.ch/0803/4f11adaf/values/0490c077-a754-460b-9633-c78bfe97c784",
-        "@type": "http://api.knora.org/ontology/knora-api/v2#LinkValue",
-        "http://api.knora.org/ontology/knora-api/v2#attachedToUser": {
-          "@id": "http://rdfh.ch/users/91e19f1e01"
-        },
-        "http://api.knora.org/ontology/knora-api/v2#hasPermissions": "CR knora-admin:Creator|V knora-admin:UnknownUser,knora-admin:KnownUser,knora-admin:ProjectMember",
-        "http://api.knora.org/ontology/knora-api/v2#linkValueHasTarget": {
-          "@id": "http://rdfh.ch/0803/c5058f3a",
-          "@type": "http://0.0.0.0:3333/ontology/0803/incunabula/v2#book",
-          "http://api.knora.org/ontology/knora-api/v2#arkUrl": {
-            "@type": "http://www.w3.org/2001/XMLSchema#anyURI",
-            "@value": "http://0.0.0.0:3336/ark:/72163/1/0803/c5058f3a5"
-          },
-          "http://api.knora.org/ontology/knora-api/v2#attachedToProject": {
-            "@id": "http://rdfh.ch/projects/0803"
-          },
-          "http://api.knora.org/ontology/knora-api/v2#attachedToUser": {
-            "@id": "http://rdfh.ch/users/91e19f1e01"
-          },
-          "http://api.knora.org/ontology/knora-api/v2#creationDate": {
-            "@type": "http://www.w3.org/2001/XMLSchema#dateTimeStamp",
-            "@value": "2016-03-02T15:05:10Z"
-          },
-<<<<<<< HEAD
-          "http://api.knora.org/ontology/knora-api/v2#hasPermissions": "CR knora-admin:Creator|M knora-admin:ProjectMember|V knora-admin:KnownUser|RV knora-admin:UnknownUser",
-=======
-          "http://api.knora.org/ontology/knora-api/v2#hasPermissions": "CR knora-base:Creator|M knora-base:ProjectMember|V knora-base:KnownUser|RV knora-base:UnknownUser",
-          "http://api.knora.org/ontology/knora-api/v2#userHasPermission": "RV",
-          "http://api.knora.org/ontology/knora-api/v2#versionArkUrl": {
-            "@type": "http://www.w3.org/2001/XMLSchema#anyURI",
-            "@value": "http://0.0.0.0:3336/ark:/72163/1/0803/c5058f3a5.20160302T150510Z"
-          },
->>>>>>> 30321b80
-          "http://www.w3.org/2000/01/rdf-schema#label": "Zeitglöcklein des Lebens und Leidens Christi"
-        },
-        "http://api.knora.org/ontology/knora-api/v2#userHasPermission": "V",
-        "http://api.knora.org/ontology/knora-api/v2#valueCreationDate": {
-          "@type": "http://www.w3.org/2001/XMLSchema#dateTimeStamp",
-          "@value": "2016-03-02T15:05:10Z"
-        }
-      },
-      "http://0.0.0.0:3333/ontology/0803/incunabula/v2#seqnum": {
-        "@id": "http://rdfh.ch/0803/4f11adaf/values/f3c585ce03",
-        "@type": "http://api.knora.org/ontology/knora-api/v2#IntValue",
-        "http://api.knora.org/ontology/knora-api/v2#attachedToUser": {
-          "@id": "http://rdfh.ch/users/91e19f1e01"
-        },
-<<<<<<< HEAD
-        "http://api.knora.org/ontology/knora-api/v2#hasPermissions": "CR knora-admin:Creator|V knora-admin:UnknownUser,knora-admin:KnownUser,knora-admin:ProjectMember",
-        "http://api.knora.org/ontology/knora-api/v2#intValueAsInt": 2
-=======
-        "http://api.knora.org/ontology/knora-api/v2#hasPermissions": "CR knora-base:Creator|V knora-base:UnknownUser,knora-base:KnownUser,knora-base:ProjectMember",
-        "http://api.knora.org/ontology/knora-api/v2#intValueAsInt": 2,
-        "http://api.knora.org/ontology/knora-api/v2#userHasPermission": "V",
-        "http://api.knora.org/ontology/knora-api/v2#valueCreationDate": {
-          "@type": "http://www.w3.org/2001/XMLSchema#dateTimeStamp",
-          "@value": "2016-03-02T15:05:10Z"
-        }
-      },
-      "http://api.knora.org/ontology/knora-api/v2#arkUrl": {
-        "@type": "http://www.w3.org/2001/XMLSchema#anyURI",
-        "@value": "http://0.0.0.0:3336/ark:/72163/1/0803/4f11adafd"
->>>>>>> 30321b80
-      },
-      "http://api.knora.org/ontology/knora-api/v2#attachedToProject": {
-        "@id": "http://rdfh.ch/projects/0803"
-      },
-      "http://api.knora.org/ontology/knora-api/v2#attachedToUser": {
-        "@id": "http://rdfh.ch/users/91e19f1e01"
-      },
-      "http://api.knora.org/ontology/knora-api/v2#creationDate": {
-        "@type": "http://www.w3.org/2001/XMLSchema#dateTimeStamp",
-        "@value": "2016-03-02T15:05:10Z"
-      },
-<<<<<<< HEAD
-      "http://api.knora.org/ontology/knora-api/v2#hasPermissions": "CR knora-admin:Creator|M knora-admin:ProjectMember|V knora-admin:KnownUser|RV knora-admin:UnknownUser",
-      "http://api.knora.org/ontology/knora-api/v2#hasStillImageFileValue": [
-        {
-          "@id": "http://rdfh.ch/4f11adaf/values/3d71f9ab",
-          "@type": "http://api.knora.org/ontology/knora-api/v2#StillImageFileValue",
-          "http://api.knora.org/ontology/knora-api/v2#attachedToUser": {
-            "@id": "http://rdfh.ch/users/91e19f1e01"
-          },
-          "http://api.knora.org/ontology/knora-api/v2#fileValueAsUrl": {
-            "@type": "http://www.w3.org/2001/XMLSchema#anyURI",
-            "@value": "http://localhost:1024/knora/incunabula_0000000003.jpg/full/81,128/0/default.jpg"
-          },
-          "http://api.knora.org/ontology/knora-api/v2#fileValueHasFilename": "incunabula_0000000003.jpg",
-          "http://api.knora.org/ontology/knora-api/v2#hasPermissions": "CR knora-admin:Creator|M knora-admin:ProjectMember|V knora-admin:KnownUser|RV knora-admin:UnknownUser",
-          "http://api.knora.org/ontology/knora-api/v2#stillImageFileValueHasDimX": 81,
-          "http://api.knora.org/ontology/knora-api/v2#stillImageFileValueHasDimY": 128,
-          "http://api.knora.org/ontology/knora-api/v2#stillImageFileValueHasIIIFBaseUrl": {
-            "@type": "http://www.w3.org/2001/XMLSchema#anyURI",
-            "@value": "http://localhost:1024/knora"
-          }
-        },
-        {
-          "@id": "http://rdfh.ch/4f11adaf/values/fc964ce5",
-          "@type": "http://api.knora.org/ontology/knora-api/v2#StillImageFileValue",
-          "http://api.knora.org/ontology/knora-api/v2#attachedToUser": {
-            "@id": "http://rdfh.ch/users/91e19f1e01"
-          },
-          "http://api.knora.org/ontology/knora-api/v2#fileValueAsUrl": {
-            "@type": "http://www.w3.org/2001/XMLSchema#anyURI",
-            "@value": "http://localhost:1024/knora/incunabula_0000000003.jp2/full/1870,2937/0/default.jpg"
-          },
-          "http://api.knora.org/ontology/knora-api/v2#fileValueHasFilename": "incunabula_0000000003.jp2",
-          "http://api.knora.org/ontology/knora-api/v2#hasPermissions": "CR knora-admin:Creator|M knora-admin:ProjectMember|V knora-admin:KnownUser|RV knora-admin:UnknownUser",
-          "http://api.knora.org/ontology/knora-api/v2#stillImageFileValueHasDimX": 1870,
-          "http://api.knora.org/ontology/knora-api/v2#stillImageFileValueHasDimY": 2937,
-          "http://api.knora.org/ontology/knora-api/v2#stillImageFileValueHasIIIFBaseUrl": {
-            "@type": "http://www.w3.org/2001/XMLSchema#anyURI",
-            "@value": "http://localhost:1024/knora"
-          }
-=======
-      "http://api.knora.org/ontology/knora-api/v2#hasPermissions": "CR knora-base:Creator|M knora-base:ProjectMember|V knora-base:KnownUser|RV knora-base:UnknownUser",
-      "http://api.knora.org/ontology/knora-api/v2#hasStillImageFileValue": {
-        "@id": "http://rdfh.ch/0803/4f11adaf/values/fc964ce5",
-        "@type": "http://api.knora.org/ontology/knora-api/v2#StillImageFileValue",
-        "http://api.knora.org/ontology/knora-api/v2#attachedToUser": {
-          "@id": "http://rdfh.ch/users/91e19f1e01"
-        },
-        "http://api.knora.org/ontology/knora-api/v2#fileValueAsUrl": {
-          "@type": "http://www.w3.org/2001/XMLSchema#anyURI",
-          "@value": "http://0.0.0.0:1024/0803/incunabula_0000000003.jp2/full/1870,2937/0/default.jpg"
-        },
-        "http://api.knora.org/ontology/knora-api/v2#fileValueHasFilename": "incunabula_0000000003.jp2",
-        "http://api.knora.org/ontology/knora-api/v2#hasPermissions": "CR knora-base:Creator|M knora-base:ProjectMember|V knora-base:KnownUser|RV knora-base:UnknownUser",
-        "http://api.knora.org/ontology/knora-api/v2#stillImageFileValueHasDimX": 1870,
-        "http://api.knora.org/ontology/knora-api/v2#stillImageFileValueHasDimY": 2937,
-        "http://api.knora.org/ontology/knora-api/v2#stillImageFileValueHasIIIFBaseUrl": {
-          "@type": "http://www.w3.org/2001/XMLSchema#anyURI",
-          "@value": "http://0.0.0.0:1024/0803"
-        },
-        "http://api.knora.org/ontology/knora-api/v2#userHasPermission": "RV",
-        "http://api.knora.org/ontology/knora-api/v2#valueCreationDate": {
-          "@type": "http://www.w3.org/2001/XMLSchema#dateTimeStamp",
-          "@value": "2012-11-21T16:49:36Z"
->>>>>>> 30321b80
-        }
-      },
-      "http://api.knora.org/ontology/knora-api/v2#userHasPermission": "RV",
-      "http://api.knora.org/ontology/knora-api/v2#versionArkUrl": {
-        "@type": "http://www.w3.org/2001/XMLSchema#anyURI",
-        "@value": "http://0.0.0.0:3336/ark:/72163/1/0803/4f11adafd.20160302T150510Z"
-      },
-      "http://www.w3.org/2000/01/rdf-schema#label": "a1v, Titelblatt, Rückseite"
-    },
-    {
-      "@id": "http://rdfh.ch/0803/14173cea",
-      "@type": "http://0.0.0.0:3333/ontology/0803/incunabula/v2#page",
-      "http://0.0.0.0:3333/ontology/0803/incunabula/v2#partOfValue": {
-        "@id": "http://rdfh.ch/0803/14173cea/values/31f0ac77-4966-4eda-b004-d1142a2b84c2",
-        "@type": "http://api.knora.org/ontology/knora-api/v2#LinkValue",
-        "http://api.knora.org/ontology/knora-api/v2#attachedToUser": {
-          "@id": "http://rdfh.ch/users/91e19f1e01"
-        },
-        "http://api.knora.org/ontology/knora-api/v2#hasPermissions": "CR knora-admin:Creator|V knora-admin:UnknownUser,knora-admin:KnownUser,knora-admin:ProjectMember",
-        "http://api.knora.org/ontology/knora-api/v2#linkValueHasTarget": {
-          "@id": "http://rdfh.ch/0803/c5058f3a",
-          "@type": "http://0.0.0.0:3333/ontology/0803/incunabula/v2#book",
-          "http://api.knora.org/ontology/knora-api/v2#arkUrl": {
-            "@type": "http://www.w3.org/2001/XMLSchema#anyURI",
-            "@value": "http://0.0.0.0:3336/ark:/72163/1/0803/c5058f3a5"
-          },
-          "http://api.knora.org/ontology/knora-api/v2#attachedToProject": {
-            "@id": "http://rdfh.ch/projects/0803"
-          },
-          "http://api.knora.org/ontology/knora-api/v2#attachedToUser": {
-            "@id": "http://rdfh.ch/users/91e19f1e01"
-          },
-          "http://api.knora.org/ontology/knora-api/v2#creationDate": {
-            "@type": "http://www.w3.org/2001/XMLSchema#dateTimeStamp",
-            "@value": "2016-03-02T15:05:10Z"
-          },
-<<<<<<< HEAD
-          "http://api.knora.org/ontology/knora-api/v2#hasPermissions": "CR knora-admin:Creator|M knora-admin:ProjectMember|V knora-admin:KnownUser|RV knora-admin:UnknownUser",
-=======
-          "http://api.knora.org/ontology/knora-api/v2#hasPermissions": "CR knora-base:Creator|M knora-base:ProjectMember|V knora-base:KnownUser|RV knora-base:UnknownUser",
-          "http://api.knora.org/ontology/knora-api/v2#userHasPermission": "RV",
-          "http://api.knora.org/ontology/knora-api/v2#versionArkUrl": {
-            "@type": "http://www.w3.org/2001/XMLSchema#anyURI",
-            "@value": "http://0.0.0.0:3336/ark:/72163/1/0803/c5058f3a5.20160302T150510Z"
-          },
->>>>>>> 30321b80
-          "http://www.w3.org/2000/01/rdf-schema#label": "Zeitglöcklein des Lebens und Leidens Christi"
-        },
-        "http://api.knora.org/ontology/knora-api/v2#userHasPermission": "V",
-        "http://api.knora.org/ontology/knora-api/v2#valueCreationDate": {
-          "@type": "http://www.w3.org/2001/XMLSchema#dateTimeStamp",
-          "@value": "2016-03-02T15:05:10Z"
-        }
-      },
-      "http://0.0.0.0:3333/ontology/0803/incunabula/v2#seqnum": {
-        "@id": "http://rdfh.ch/0803/14173cea/values/ff6cd2b304",
-        "@type": "http://api.knora.org/ontology/knora-api/v2#IntValue",
-        "http://api.knora.org/ontology/knora-api/v2#attachedToUser": {
-          "@id": "http://rdfh.ch/users/91e19f1e01"
-        },
-<<<<<<< HEAD
-        "http://api.knora.org/ontology/knora-api/v2#hasPermissions": "CR knora-admin:Creator|V knora-admin:UnknownUser,knora-admin:KnownUser,knora-admin:ProjectMember",
-        "http://api.knora.org/ontology/knora-api/v2#intValueAsInt": 3
-=======
-        "http://api.knora.org/ontology/knora-api/v2#hasPermissions": "CR knora-base:Creator|V knora-base:UnknownUser,knora-base:KnownUser,knora-base:ProjectMember",
-        "http://api.knora.org/ontology/knora-api/v2#intValueAsInt": 3,
-        "http://api.knora.org/ontology/knora-api/v2#userHasPermission": "V",
-        "http://api.knora.org/ontology/knora-api/v2#valueCreationDate": {
-          "@type": "http://www.w3.org/2001/XMLSchema#dateTimeStamp",
-          "@value": "2016-03-02T15:05:10Z"
-        }
-      },
-      "http://api.knora.org/ontology/knora-api/v2#arkUrl": {
-        "@type": "http://www.w3.org/2001/XMLSchema#anyURI",
-        "@value": "http://0.0.0.0:3336/ark:/72163/1/0803/14173cea9"
->>>>>>> 30321b80
-      },
-      "http://api.knora.org/ontology/knora-api/v2#attachedToProject": {
-        "@id": "http://rdfh.ch/projects/0803"
-      },
-      "http://api.knora.org/ontology/knora-api/v2#attachedToUser": {
-        "@id": "http://rdfh.ch/users/91e19f1e01"
-      },
-      "http://api.knora.org/ontology/knora-api/v2#creationDate": {
-        "@type": "http://www.w3.org/2001/XMLSchema#dateTimeStamp",
-        "@value": "2016-03-02T15:05:10Z"
-      },
-<<<<<<< HEAD
-      "http://api.knora.org/ontology/knora-api/v2#hasPermissions": "CR knora-admin:Creator|M knora-admin:ProjectMember|V knora-admin:KnownUser|RV knora-admin:UnknownUser",
-      "http://api.knora.org/ontology/knora-api/v2#hasStillImageFileValue": [
-        {
-          "@id": "http://rdfh.ch/14173cea/values/7ae2f25701",
-          "@type": "http://api.knora.org/ontology/knora-api/v2#StillImageFileValue",
-          "http://api.knora.org/ontology/knora-api/v2#attachedToUser": {
-            "@id": "http://rdfh.ch/users/91e19f1e01"
-          },
-          "http://api.knora.org/ontology/knora-api/v2#fileValueAsUrl": {
-            "@type": "http://www.w3.org/2001/XMLSchema#anyURI",
-            "@value": "http://localhost:1024/knora/incunabula_0000000004.jp2/full/2033,2835/0/default.jpg"
-          },
-          "http://api.knora.org/ontology/knora-api/v2#fileValueHasFilename": "incunabula_0000000004.jp2",
-          "http://api.knora.org/ontology/knora-api/v2#hasPermissions": "CR knora-admin:Creator|M knora-admin:ProjectMember|V knora-admin:KnownUser|RV knora-admin:UnknownUser",
-          "http://api.knora.org/ontology/knora-api/v2#stillImageFileValueHasDimX": 2033,
-          "http://api.knora.org/ontology/knora-api/v2#stillImageFileValueHasDimY": 2835,
-          "http://api.knora.org/ontology/knora-api/v2#stillImageFileValueHasIIIFBaseUrl": {
-            "@type": "http://www.w3.org/2001/XMLSchema#anyURI",
-            "@value": "http://localhost:1024/knora"
-          }
-        },
-        {
-          "@id": "http://rdfh.ch/14173cea/values/bbbc9f1e01",
-          "@type": "http://api.knora.org/ontology/knora-api/v2#StillImageFileValue",
-          "http://api.knora.org/ontology/knora-api/v2#attachedToUser": {
-            "@id": "http://rdfh.ch/users/91e19f1e01"
-          },
-          "http://api.knora.org/ontology/knora-api/v2#fileValueAsUrl": {
-            "@type": "http://www.w3.org/2001/XMLSchema#anyURI",
-            "@value": "http://localhost:1024/knora/incunabula_0000000004.jpg/full/91,128/0/default.jpg"
-          },
-          "http://api.knora.org/ontology/knora-api/v2#fileValueHasFilename": "incunabula_0000000004.jpg",
-          "http://api.knora.org/ontology/knora-api/v2#hasPermissions": "CR knora-admin:Creator|M knora-admin:ProjectMember|V knora-admin:KnownUser|RV knora-admin:UnknownUser",
-          "http://api.knora.org/ontology/knora-api/v2#stillImageFileValueHasDimX": 91,
-          "http://api.knora.org/ontology/knora-api/v2#stillImageFileValueHasDimY": 128,
-          "http://api.knora.org/ontology/knora-api/v2#stillImageFileValueHasIIIFBaseUrl": {
-            "@type": "http://www.w3.org/2001/XMLSchema#anyURI",
-            "@value": "http://localhost:1024/knora"
-          }
-=======
-      "http://api.knora.org/ontology/knora-api/v2#hasPermissions": "CR knora-base:Creator|M knora-base:ProjectMember|V knora-base:KnownUser|RV knora-base:UnknownUser",
-      "http://api.knora.org/ontology/knora-api/v2#hasStillImageFileValue": {
-        "@id": "http://rdfh.ch/0803/14173cea/values/7ae2f25701",
-        "@type": "http://api.knora.org/ontology/knora-api/v2#StillImageFileValue",
-        "http://api.knora.org/ontology/knora-api/v2#attachedToUser": {
-          "@id": "http://rdfh.ch/users/91e19f1e01"
-        },
-        "http://api.knora.org/ontology/knora-api/v2#fileValueAsUrl": {
-          "@type": "http://www.w3.org/2001/XMLSchema#anyURI",
-          "@value": "http://0.0.0.0:1024/0803/incunabula_0000000004.jp2/full/2033,2835/0/default.jpg"
-        },
-        "http://api.knora.org/ontology/knora-api/v2#fileValueHasFilename": "incunabula_0000000004.jp2",
-        "http://api.knora.org/ontology/knora-api/v2#hasPermissions": "CR knora-base:Creator|M knora-base:ProjectMember|V knora-base:KnownUser|RV knora-base:UnknownUser",
-        "http://api.knora.org/ontology/knora-api/v2#stillImageFileValueHasDimX": 2033,
-        "http://api.knora.org/ontology/knora-api/v2#stillImageFileValueHasDimY": 2835,
-        "http://api.knora.org/ontology/knora-api/v2#stillImageFileValueHasIIIFBaseUrl": {
-          "@type": "http://www.w3.org/2001/XMLSchema#anyURI",
-          "@value": "http://0.0.0.0:1024/0803"
-        },
-        "http://api.knora.org/ontology/knora-api/v2#userHasPermission": "RV",
-        "http://api.knora.org/ontology/knora-api/v2#valueCreationDate": {
-          "@type": "http://www.w3.org/2001/XMLSchema#dateTimeStamp",
-          "@value": "2012-11-21T16:49:36Z"
->>>>>>> 30321b80
-        }
-      },
-      "http://api.knora.org/ontology/knora-api/v2#userHasPermission": "RV",
-      "http://api.knora.org/ontology/knora-api/v2#versionArkUrl": {
-        "@type": "http://www.w3.org/2001/XMLSchema#anyURI",
-        "@value": "http://0.0.0.0:3336/ark:/72163/1/0803/14173cea9.20160302T150510Z"
-      },
-      "http://www.w3.org/2000/01/rdf-schema#label": "a2r"
-    },
-    {
-      "@id": "http://rdfh.ch/0803/d91ccb2401",
-      "@type": "http://0.0.0.0:3333/ontology/0803/incunabula/v2#page",
-      "http://0.0.0.0:3333/ontology/0803/incunabula/v2#partOfValue": {
-        "@id": "http://rdfh.ch/0803/d91ccb2401/values/e62f9d58-fe66-468e-ba59-13ea81ef0ebb",
-        "@type": "http://api.knora.org/ontology/knora-api/v2#LinkValue",
-        "http://api.knora.org/ontology/knora-api/v2#attachedToUser": {
-          "@id": "http://rdfh.ch/users/91e19f1e01"
-        },
-        "http://api.knora.org/ontology/knora-api/v2#hasPermissions": "CR knora-admin:Creator|V knora-admin:UnknownUser,knora-admin:KnownUser,knora-admin:ProjectMember",
-        "http://api.knora.org/ontology/knora-api/v2#linkValueHasTarget": {
-          "@id": "http://rdfh.ch/0803/c5058f3a",
-          "@type": "http://0.0.0.0:3333/ontology/0803/incunabula/v2#book",
-          "http://api.knora.org/ontology/knora-api/v2#arkUrl": {
-            "@type": "http://www.w3.org/2001/XMLSchema#anyURI",
-            "@value": "http://0.0.0.0:3336/ark:/72163/1/0803/c5058f3a5"
-          },
-          "http://api.knora.org/ontology/knora-api/v2#attachedToProject": {
-            "@id": "http://rdfh.ch/projects/0803"
-          },
-          "http://api.knora.org/ontology/knora-api/v2#attachedToUser": {
-            "@id": "http://rdfh.ch/users/91e19f1e01"
-          },
-          "http://api.knora.org/ontology/knora-api/v2#creationDate": {
-            "@type": "http://www.w3.org/2001/XMLSchema#dateTimeStamp",
-            "@value": "2016-03-02T15:05:10Z"
-          },
-<<<<<<< HEAD
-          "http://api.knora.org/ontology/knora-api/v2#hasPermissions": "CR knora-admin:Creator|M knora-admin:ProjectMember|V knora-admin:KnownUser|RV knora-admin:UnknownUser",
-=======
-          "http://api.knora.org/ontology/knora-api/v2#hasPermissions": "CR knora-base:Creator|M knora-base:ProjectMember|V knora-base:KnownUser|RV knora-base:UnknownUser",
-          "http://api.knora.org/ontology/knora-api/v2#userHasPermission": "RV",
-          "http://api.knora.org/ontology/knora-api/v2#versionArkUrl": {
-            "@type": "http://www.w3.org/2001/XMLSchema#anyURI",
-            "@value": "http://0.0.0.0:3336/ark:/72163/1/0803/c5058f3a5.20160302T150510Z"
-          },
->>>>>>> 30321b80
-          "http://www.w3.org/2000/01/rdf-schema#label": "Zeitglöcklein des Lebens und Leidens Christi"
-        },
-        "http://api.knora.org/ontology/knora-api/v2#userHasPermission": "V",
-        "http://api.knora.org/ontology/knora-api/v2#valueCreationDate": {
-          "@type": "http://www.w3.org/2001/XMLSchema#dateTimeStamp",
-          "@value": "2016-03-02T15:05:10Z"
-        }
-      },
-      "http://0.0.0.0:3333/ontology/0803/incunabula/v2#seqnum": {
-        "@id": "http://rdfh.ch/0803/d91ccb2401/values/0b141f9905",
-        "@type": "http://api.knora.org/ontology/knora-api/v2#IntValue",
-        "http://api.knora.org/ontology/knora-api/v2#attachedToUser": {
-          "@id": "http://rdfh.ch/users/91e19f1e01"
-        },
-<<<<<<< HEAD
-        "http://api.knora.org/ontology/knora-api/v2#hasPermissions": "CR knora-admin:Creator|V knora-admin:UnknownUser,knora-admin:KnownUser,knora-admin:ProjectMember",
-        "http://api.knora.org/ontology/knora-api/v2#intValueAsInt": 4
-=======
-        "http://api.knora.org/ontology/knora-api/v2#hasPermissions": "CR knora-base:Creator|V knora-base:UnknownUser,knora-base:KnownUser,knora-base:ProjectMember",
-        "http://api.knora.org/ontology/knora-api/v2#intValueAsInt": 4,
-        "http://api.knora.org/ontology/knora-api/v2#userHasPermission": "V",
-        "http://api.knora.org/ontology/knora-api/v2#valueCreationDate": {
-          "@type": "http://www.w3.org/2001/XMLSchema#dateTimeStamp",
-          "@value": "2016-03-02T15:05:10Z"
-        }
-      },
-      "http://api.knora.org/ontology/knora-api/v2#arkUrl": {
-        "@type": "http://www.w3.org/2001/XMLSchema#anyURI",
-        "@value": "http://0.0.0.0:3336/ark:/72163/1/0803/d91ccb2401I"
->>>>>>> 30321b80
-      },
-      "http://api.knora.org/ontology/knora-api/v2#attachedToProject": {
-        "@id": "http://rdfh.ch/projects/0803"
-      },
-      "http://api.knora.org/ontology/knora-api/v2#attachedToUser": {
-        "@id": "http://rdfh.ch/users/91e19f1e01"
-      },
-      "http://api.knora.org/ontology/knora-api/v2#creationDate": {
-        "@type": "http://www.w3.org/2001/XMLSchema#dateTimeStamp",
-        "@value": "2016-03-02T15:05:10Z"
-      },
-<<<<<<< HEAD
-      "http://api.knora.org/ontology/knora-api/v2#hasPermissions": "CR knora-admin:Creator|M knora-admin:ProjectMember|V knora-admin:KnownUser|RV knora-admin:UnknownUser",
-      "http://api.knora.org/ontology/knora-api/v2#hasStillImageFileValue": [
-        {
-          "@id": "http://rdfh.ch/d91ccb2401/values/3908469101",
-          "@type": "http://api.knora.org/ontology/knora-api/v2#StillImageFileValue",
-          "http://api.knora.org/ontology/knora-api/v2#attachedToUser": {
-            "@id": "http://rdfh.ch/users/91e19f1e01"
-          },
-          "http://api.knora.org/ontology/knora-api/v2#fileValueAsUrl": {
-            "@type": "http://www.w3.org/2001/XMLSchema#anyURI",
-            "@value": "http://localhost:1024/knora/incunabula_0000000005.jpg/full/83,128/0/default.jpg"
-          },
-          "http://api.knora.org/ontology/knora-api/v2#fileValueHasFilename": "incunabula_0000000005.jpg",
-          "http://api.knora.org/ontology/knora-api/v2#hasPermissions": "CR knora-admin:Creator|M knora-admin:ProjectMember|V knora-admin:KnownUser|RV knora-admin:UnknownUser",
-          "http://api.knora.org/ontology/knora-api/v2#stillImageFileValueHasDimX": 83,
-          "http://api.knora.org/ontology/knora-api/v2#stillImageFileValueHasDimY": 128,
-          "http://api.knora.org/ontology/knora-api/v2#stillImageFileValueHasIIIFBaseUrl": {
-            "@type": "http://www.w3.org/2001/XMLSchema#anyURI",
-            "@value": "http://localhost:1024/knora"
-          }
-        },
-        {
-          "@id": "http://rdfh.ch/d91ccb2401/values/f82d99ca01",
-          "@type": "http://api.knora.org/ontology/knora-api/v2#StillImageFileValue",
-          "http://api.knora.org/ontology/knora-api/v2#attachedToUser": {
-            "@id": "http://rdfh.ch/users/91e19f1e01"
-          },
-          "http://api.knora.org/ontology/knora-api/v2#fileValueAsUrl": {
-            "@type": "http://www.w3.org/2001/XMLSchema#anyURI",
-            "@value": "http://localhost:1024/knora/incunabula_0000000005.jp2/full/1886,2903/0/default.jpg"
-          },
-          "http://api.knora.org/ontology/knora-api/v2#fileValueHasFilename": "incunabula_0000000005.jp2",
-          "http://api.knora.org/ontology/knora-api/v2#hasPermissions": "CR knora-admin:Creator|M knora-admin:ProjectMember|V knora-admin:KnownUser|RV knora-admin:UnknownUser",
-          "http://api.knora.org/ontology/knora-api/v2#stillImageFileValueHasDimX": 1886,
-          "http://api.knora.org/ontology/knora-api/v2#stillImageFileValueHasDimY": 2903,
-          "http://api.knora.org/ontology/knora-api/v2#stillImageFileValueHasIIIFBaseUrl": {
-            "@type": "http://www.w3.org/2001/XMLSchema#anyURI",
-            "@value": "http://localhost:1024/knora"
-          }
-=======
-      "http://api.knora.org/ontology/knora-api/v2#hasPermissions": "CR knora-base:Creator|M knora-base:ProjectMember|V knora-base:KnownUser|RV knora-base:UnknownUser",
-      "http://api.knora.org/ontology/knora-api/v2#hasStillImageFileValue": {
-        "@id": "http://rdfh.ch/0803/d91ccb2401/values/f82d99ca01",
-        "@type": "http://api.knora.org/ontology/knora-api/v2#StillImageFileValue",
-        "http://api.knora.org/ontology/knora-api/v2#attachedToUser": {
-          "@id": "http://rdfh.ch/users/91e19f1e01"
-        },
-        "http://api.knora.org/ontology/knora-api/v2#fileValueAsUrl": {
-          "@type": "http://www.w3.org/2001/XMLSchema#anyURI",
-          "@value": "http://0.0.0.0:1024/0803/incunabula_0000000005.jp2/full/1886,2903/0/default.jpg"
-        },
-        "http://api.knora.org/ontology/knora-api/v2#fileValueHasFilename": "incunabula_0000000005.jp2",
-        "http://api.knora.org/ontology/knora-api/v2#hasPermissions": "CR knora-base:Creator|M knora-base:ProjectMember|V knora-base:KnownUser|RV knora-base:UnknownUser",
-        "http://api.knora.org/ontology/knora-api/v2#stillImageFileValueHasDimX": 1886,
-        "http://api.knora.org/ontology/knora-api/v2#stillImageFileValueHasDimY": 2903,
-        "http://api.knora.org/ontology/knora-api/v2#stillImageFileValueHasIIIFBaseUrl": {
-          "@type": "http://www.w3.org/2001/XMLSchema#anyURI",
-          "@value": "http://0.0.0.0:1024/0803"
-        },
-        "http://api.knora.org/ontology/knora-api/v2#userHasPermission": "RV",
-        "http://api.knora.org/ontology/knora-api/v2#valueCreationDate": {
-          "@type": "http://www.w3.org/2001/XMLSchema#dateTimeStamp",
-          "@value": "2012-11-21T16:49:36Z"
->>>>>>> 30321b80
-        }
-      },
-      "http://api.knora.org/ontology/knora-api/v2#userHasPermission": "RV",
-      "http://api.knora.org/ontology/knora-api/v2#versionArkUrl": {
-        "@type": "http://www.w3.org/2001/XMLSchema#anyURI",
-        "@value": "http://0.0.0.0:3336/ark:/72163/1/0803/d91ccb2401I.20160302T150510Z"
-      },
-      "http://www.w3.org/2000/01/rdf-schema#label": "a2v"
-    },
-    {
-      "@id": "http://rdfh.ch/0803/9e225a5f01",
-      "@type": "http://0.0.0.0:3333/ontology/0803/incunabula/v2#page",
-      "http://0.0.0.0:3333/ontology/0803/incunabula/v2#partOfValue": {
-        "@id": "http://rdfh.ch/0803/9e225a5f01/values/9c480175-7509-4094-af0d-a1a4f6b5c570",
-        "@type": "http://api.knora.org/ontology/knora-api/v2#LinkValue",
-        "http://api.knora.org/ontology/knora-api/v2#attachedToUser": {
-          "@id": "http://rdfh.ch/users/91e19f1e01"
-        },
-        "http://api.knora.org/ontology/knora-api/v2#hasPermissions": "CR knora-admin:Creator|V knora-admin:UnknownUser,knora-admin:KnownUser,knora-admin:ProjectMember",
-        "http://api.knora.org/ontology/knora-api/v2#linkValueHasTarget": {
-          "@id": "http://rdfh.ch/0803/c5058f3a",
-          "@type": "http://0.0.0.0:3333/ontology/0803/incunabula/v2#book",
-          "http://api.knora.org/ontology/knora-api/v2#arkUrl": {
-            "@type": "http://www.w3.org/2001/XMLSchema#anyURI",
-            "@value": "http://0.0.0.0:3336/ark:/72163/1/0803/c5058f3a5"
-          },
-          "http://api.knora.org/ontology/knora-api/v2#attachedToProject": {
-            "@id": "http://rdfh.ch/projects/0803"
-          },
-          "http://api.knora.org/ontology/knora-api/v2#attachedToUser": {
-            "@id": "http://rdfh.ch/users/91e19f1e01"
-          },
-          "http://api.knora.org/ontology/knora-api/v2#creationDate": {
-            "@type": "http://www.w3.org/2001/XMLSchema#dateTimeStamp",
-            "@value": "2016-03-02T15:05:10Z"
-          },
-<<<<<<< HEAD
-          "http://api.knora.org/ontology/knora-api/v2#hasPermissions": "CR knora-admin:Creator|M knora-admin:ProjectMember|V knora-admin:KnownUser|RV knora-admin:UnknownUser",
-=======
-          "http://api.knora.org/ontology/knora-api/v2#hasPermissions": "CR knora-base:Creator|M knora-base:ProjectMember|V knora-base:KnownUser|RV knora-base:UnknownUser",
-          "http://api.knora.org/ontology/knora-api/v2#userHasPermission": "RV",
-          "http://api.knora.org/ontology/knora-api/v2#versionArkUrl": {
-            "@type": "http://www.w3.org/2001/XMLSchema#anyURI",
-            "@value": "http://0.0.0.0:3336/ark:/72163/1/0803/c5058f3a5.20160302T150510Z"
-          },
->>>>>>> 30321b80
-          "http://www.w3.org/2000/01/rdf-schema#label": "Zeitglöcklein des Lebens und Leidens Christi"
-        },
-        "http://api.knora.org/ontology/knora-api/v2#userHasPermission": "V",
-        "http://api.knora.org/ontology/knora-api/v2#valueCreationDate": {
-          "@type": "http://www.w3.org/2001/XMLSchema#dateTimeStamp",
-          "@value": "2016-03-02T15:05:10Z"
-        }
-      },
-      "http://0.0.0.0:3333/ontology/0803/incunabula/v2#seqnum": {
-        "@id": "http://rdfh.ch/0803/9e225a5f01/values/17bb6b7e06",
-        "@type": "http://api.knora.org/ontology/knora-api/v2#IntValue",
-        "http://api.knora.org/ontology/knora-api/v2#attachedToUser": {
-          "@id": "http://rdfh.ch/users/91e19f1e01"
-        },
-<<<<<<< HEAD
-        "http://api.knora.org/ontology/knora-api/v2#hasPermissions": "CR knora-admin:Creator|V knora-admin:UnknownUser,knora-admin:KnownUser,knora-admin:ProjectMember",
-        "http://api.knora.org/ontology/knora-api/v2#intValueAsInt": 5
-=======
-        "http://api.knora.org/ontology/knora-api/v2#hasPermissions": "CR knora-base:Creator|V knora-base:UnknownUser,knora-base:KnownUser,knora-base:ProjectMember",
-        "http://api.knora.org/ontology/knora-api/v2#intValueAsInt": 5,
-        "http://api.knora.org/ontology/knora-api/v2#userHasPermission": "V",
-        "http://api.knora.org/ontology/knora-api/v2#valueCreationDate": {
-          "@type": "http://www.w3.org/2001/XMLSchema#dateTimeStamp",
-          "@value": "2016-03-02T15:05:10Z"
-        }
-      },
-      "http://api.knora.org/ontology/knora-api/v2#arkUrl": {
-        "@type": "http://www.w3.org/2001/XMLSchema#anyURI",
-        "@value": "http://0.0.0.0:3336/ark:/72163/1/0803/9e225a5f01V"
->>>>>>> 30321b80
-      },
-      "http://api.knora.org/ontology/knora-api/v2#attachedToProject": {
-        "@id": "http://rdfh.ch/projects/0803"
-      },
-      "http://api.knora.org/ontology/knora-api/v2#attachedToUser": {
-        "@id": "http://rdfh.ch/users/91e19f1e01"
-      },
-      "http://api.knora.org/ontology/knora-api/v2#creationDate": {
-        "@type": "http://www.w3.org/2001/XMLSchema#dateTimeStamp",
-        "@value": "2016-03-02T15:05:10Z"
-      },
-<<<<<<< HEAD
-      "http://api.knora.org/ontology/knora-api/v2#hasPermissions": "CR knora-admin:Creator|M knora-admin:ProjectMember|V knora-admin:KnownUser|RV knora-admin:UnknownUser",
-      "http://api.knora.org/ontology/knora-api/v2#hasStillImageFileValue": [
-        {
-          "@id": "http://rdfh.ch/9e225a5f01/values/76793f3d02",
-          "@type": "http://api.knora.org/ontology/knora-api/v2#StillImageFileValue",
-          "http://api.knora.org/ontology/knora-api/v2#attachedToUser": {
-            "@id": "http://rdfh.ch/users/91e19f1e01"
-          },
-          "http://api.knora.org/ontology/knora-api/v2#fileValueAsUrl": {
-            "@type": "http://www.w3.org/2001/XMLSchema#anyURI",
-            "@value": "http://localhost:1024/knora/incunabula_0000000006.jp2/full/2053,2841/0/default.jpg"
-          },
-          "http://api.knora.org/ontology/knora-api/v2#fileValueHasFilename": "incunabula_0000000006.jp2",
-          "http://api.knora.org/ontology/knora-api/v2#hasPermissions": "CR knora-admin:Creator|M knora-admin:ProjectMember|V knora-admin:KnownUser|RV knora-admin:UnknownUser",
-          "http://api.knora.org/ontology/knora-api/v2#stillImageFileValueHasDimX": 2053,
-          "http://api.knora.org/ontology/knora-api/v2#stillImageFileValueHasDimY": 2841,
-          "http://api.knora.org/ontology/knora-api/v2#stillImageFileValueHasIIIFBaseUrl": {
-            "@type": "http://www.w3.org/2001/XMLSchema#anyURI",
-            "@value": "http://localhost:1024/knora"
-          }
-        },
-        {
-          "@id": "http://rdfh.ch/9e225a5f01/values/b753ec0302",
-          "@type": "http://api.knora.org/ontology/knora-api/v2#StillImageFileValue",
-          "http://api.knora.org/ontology/knora-api/v2#attachedToUser": {
-            "@id": "http://rdfh.ch/users/91e19f1e01"
-          },
-          "http://api.knora.org/ontology/knora-api/v2#fileValueAsUrl": {
-            "@type": "http://www.w3.org/2001/XMLSchema#anyURI",
-            "@value": "http://localhost:1024/knora/incunabula_0000000006.jpg/full/92,128/0/default.jpg"
-          },
-          "http://api.knora.org/ontology/knora-api/v2#fileValueHasFilename": "incunabula_0000000006.jpg",
-          "http://api.knora.org/ontology/knora-api/v2#hasPermissions": "CR knora-admin:Creator|M knora-admin:ProjectMember|V knora-admin:KnownUser|RV knora-admin:UnknownUser",
-          "http://api.knora.org/ontology/knora-api/v2#stillImageFileValueHasDimX": 92,
-          "http://api.knora.org/ontology/knora-api/v2#stillImageFileValueHasDimY": 128,
-          "http://api.knora.org/ontology/knora-api/v2#stillImageFileValueHasIIIFBaseUrl": {
-            "@type": "http://www.w3.org/2001/XMLSchema#anyURI",
-            "@value": "http://localhost:1024/knora"
-          }
-=======
-      "http://api.knora.org/ontology/knora-api/v2#hasPermissions": "CR knora-base:Creator|M knora-base:ProjectMember|V knora-base:KnownUser|RV knora-base:UnknownUser",
-      "http://api.knora.org/ontology/knora-api/v2#hasStillImageFileValue": {
-        "@id": "http://rdfh.ch/0803/9e225a5f01/values/76793f3d02",
-        "@type": "http://api.knora.org/ontology/knora-api/v2#StillImageFileValue",
-        "http://api.knora.org/ontology/knora-api/v2#attachedToUser": {
-          "@id": "http://rdfh.ch/users/91e19f1e01"
-        },
-        "http://api.knora.org/ontology/knora-api/v2#fileValueAsUrl": {
-          "@type": "http://www.w3.org/2001/XMLSchema#anyURI",
-          "@value": "http://0.0.0.0:1024/0803/incunabula_0000000006.jp2/full/2053,2841/0/default.jpg"
-        },
-        "http://api.knora.org/ontology/knora-api/v2#fileValueHasFilename": "incunabula_0000000006.jp2",
-        "http://api.knora.org/ontology/knora-api/v2#hasPermissions": "CR knora-base:Creator|M knora-base:ProjectMember|V knora-base:KnownUser|RV knora-base:UnknownUser",
-        "http://api.knora.org/ontology/knora-api/v2#stillImageFileValueHasDimX": 2053,
-        "http://api.knora.org/ontology/knora-api/v2#stillImageFileValueHasDimY": 2841,
-        "http://api.knora.org/ontology/knora-api/v2#stillImageFileValueHasIIIFBaseUrl": {
-          "@type": "http://www.w3.org/2001/XMLSchema#anyURI",
-          "@value": "http://0.0.0.0:1024/0803"
-        },
-        "http://api.knora.org/ontology/knora-api/v2#userHasPermission": "RV",
-        "http://api.knora.org/ontology/knora-api/v2#valueCreationDate": {
-          "@type": "http://www.w3.org/2001/XMLSchema#dateTimeStamp",
-          "@value": "2012-11-21T16:49:36Z"
->>>>>>> 30321b80
-        }
-      },
-      "http://api.knora.org/ontology/knora-api/v2#userHasPermission": "RV",
-      "http://api.knora.org/ontology/knora-api/v2#versionArkUrl": {
-        "@type": "http://www.w3.org/2001/XMLSchema#anyURI",
-        "@value": "http://0.0.0.0:3336/ark:/72163/1/0803/9e225a5f01V.20160302T150510Z"
-      },
-      "http://www.w3.org/2000/01/rdf-schema#label": "a3r"
-    },
-    {
-      "@id": "http://rdfh.ch/0803/6328e99901",
-      "@type": "http://0.0.0.0:3333/ontology/0803/incunabula/v2#page",
-      "http://0.0.0.0:3333/ontology/0803/incunabula/v2#partOfValue": {
-        "@id": "http://rdfh.ch/0803/6328e99901/values/83b134d7-6d67-43e4-bc78-60fc2c7cf8aa",
-        "@type": "http://api.knora.org/ontology/knora-api/v2#LinkValue",
-        "http://api.knora.org/ontology/knora-api/v2#attachedToUser": {
-          "@id": "http://rdfh.ch/users/91e19f1e01"
-        },
-        "http://api.knora.org/ontology/knora-api/v2#hasPermissions": "CR knora-admin:Creator|V knora-admin:UnknownUser,knora-admin:KnownUser,knora-admin:ProjectMember",
-        "http://api.knora.org/ontology/knora-api/v2#linkValueHasTarget": {
-          "@id": "http://rdfh.ch/0803/c5058f3a",
-          "@type": "http://0.0.0.0:3333/ontology/0803/incunabula/v2#book",
-          "http://api.knora.org/ontology/knora-api/v2#arkUrl": {
-            "@type": "http://www.w3.org/2001/XMLSchema#anyURI",
-            "@value": "http://0.0.0.0:3336/ark:/72163/1/0803/c5058f3a5"
-          },
-          "http://api.knora.org/ontology/knora-api/v2#attachedToProject": {
-            "@id": "http://rdfh.ch/projects/0803"
-          },
-          "http://api.knora.org/ontology/knora-api/v2#attachedToUser": {
-            "@id": "http://rdfh.ch/users/91e19f1e01"
-          },
-          "http://api.knora.org/ontology/knora-api/v2#creationDate": {
-            "@type": "http://www.w3.org/2001/XMLSchema#dateTimeStamp",
-            "@value": "2016-03-02T15:05:10Z"
-          },
-<<<<<<< HEAD
-          "http://api.knora.org/ontology/knora-api/v2#hasPermissions": "CR knora-admin:Creator|M knora-admin:ProjectMember|V knora-admin:KnownUser|RV knora-admin:UnknownUser",
-=======
-          "http://api.knora.org/ontology/knora-api/v2#hasPermissions": "CR knora-base:Creator|M knora-base:ProjectMember|V knora-base:KnownUser|RV knora-base:UnknownUser",
-          "http://api.knora.org/ontology/knora-api/v2#userHasPermission": "RV",
-          "http://api.knora.org/ontology/knora-api/v2#versionArkUrl": {
-            "@type": "http://www.w3.org/2001/XMLSchema#anyURI",
-            "@value": "http://0.0.0.0:3336/ark:/72163/1/0803/c5058f3a5.20160302T150510Z"
-          },
->>>>>>> 30321b80
-          "http://www.w3.org/2000/01/rdf-schema#label": "Zeitglöcklein des Lebens und Leidens Christi"
-        },
-        "http://api.knora.org/ontology/knora-api/v2#userHasPermission": "V",
-        "http://api.knora.org/ontology/knora-api/v2#valueCreationDate": {
-          "@type": "http://www.w3.org/2001/XMLSchema#dateTimeStamp",
-          "@value": "2016-03-02T15:05:10Z"
-        }
-      },
-      "http://0.0.0.0:3333/ontology/0803/incunabula/v2#seqnum": {
-        "@id": "http://rdfh.ch/0803/6328e99901/values/2362b86307",
-        "@type": "http://api.knora.org/ontology/knora-api/v2#IntValue",
-        "http://api.knora.org/ontology/knora-api/v2#attachedToUser": {
-          "@id": "http://rdfh.ch/users/91e19f1e01"
-        },
-<<<<<<< HEAD
-        "http://api.knora.org/ontology/knora-api/v2#hasPermissions": "CR knora-admin:Creator|V knora-admin:UnknownUser,knora-admin:KnownUser,knora-admin:ProjectMember",
-        "http://api.knora.org/ontology/knora-api/v2#intValueAsInt": 6
-=======
-        "http://api.knora.org/ontology/knora-api/v2#hasPermissions": "CR knora-base:Creator|V knora-base:UnknownUser,knora-base:KnownUser,knora-base:ProjectMember",
-        "http://api.knora.org/ontology/knora-api/v2#intValueAsInt": 6,
-        "http://api.knora.org/ontology/knora-api/v2#userHasPermission": "V",
-        "http://api.knora.org/ontology/knora-api/v2#valueCreationDate": {
-          "@type": "http://www.w3.org/2001/XMLSchema#dateTimeStamp",
-          "@value": "2016-03-02T15:05:10Z"
-        }
-      },
-      "http://api.knora.org/ontology/knora-api/v2#arkUrl": {
-        "@type": "http://www.w3.org/2001/XMLSchema#anyURI",
-        "@value": "http://0.0.0.0:3336/ark:/72163/1/0803/6328e99901r"
->>>>>>> 30321b80
-      },
-      "http://api.knora.org/ontology/knora-api/v2#attachedToProject": {
-        "@id": "http://rdfh.ch/projects/0803"
-      },
-      "http://api.knora.org/ontology/knora-api/v2#attachedToUser": {
-        "@id": "http://rdfh.ch/users/91e19f1e01"
-      },
-      "http://api.knora.org/ontology/knora-api/v2#creationDate": {
-        "@type": "http://www.w3.org/2001/XMLSchema#dateTimeStamp",
-        "@value": "2016-03-02T15:05:10Z"
-      },
-<<<<<<< HEAD
-      "http://api.knora.org/ontology/knora-api/v2#hasPermissions": "CR knora-admin:Creator|M knora-admin:ProjectMember|V knora-admin:KnownUser|RV knora-admin:UnknownUser",
-      "http://api.knora.org/ontology/knora-api/v2#hasStillImageFileValue": [
-        {
-          "@id": "http://rdfh.ch/6328e99901/values/359f927602",
-          "@type": "http://api.knora.org/ontology/knora-api/v2#StillImageFileValue",
-          "http://api.knora.org/ontology/knora-api/v2#attachedToUser": {
-            "@id": "http://rdfh.ch/users/91e19f1e01"
-          },
-          "http://api.knora.org/ontology/knora-api/v2#fileValueAsUrl": {
-            "@type": "http://www.w3.org/2001/XMLSchema#anyURI",
-            "@value": "http://localhost:1024/knora/incunabula_0000000007.jpg/full/83,128/0/default.jpg"
-          },
-          "http://api.knora.org/ontology/knora-api/v2#fileValueHasFilename": "incunabula_0000000007.jpg",
-          "http://api.knora.org/ontology/knora-api/v2#hasPermissions": "CR knora-admin:Creator|M knora-admin:ProjectMember|V knora-admin:KnownUser|RV knora-admin:UnknownUser",
-          "http://api.knora.org/ontology/knora-api/v2#stillImageFileValueHasDimX": 83,
-          "http://api.knora.org/ontology/knora-api/v2#stillImageFileValueHasDimY": 128,
-          "http://api.knora.org/ontology/knora-api/v2#stillImageFileValueHasIIIFBaseUrl": {
-            "@type": "http://www.w3.org/2001/XMLSchema#anyURI",
-            "@value": "http://localhost:1024/knora"
-          }
-        },
-        {
-          "@id": "http://rdfh.ch/6328e99901/values/f4c4e5af02",
-          "@type": "http://api.knora.org/ontology/knora-api/v2#StillImageFileValue",
-          "http://api.knora.org/ontology/knora-api/v2#attachedToUser": {
-            "@id": "http://rdfh.ch/users/91e19f1e01"
-          },
-          "http://api.knora.org/ontology/knora-api/v2#fileValueAsUrl": {
-            "@type": "http://www.w3.org/2001/XMLSchema#anyURI",
-            "@value": "http://localhost:1024/knora/incunabula_0000000007.jp2/full/1907,2926/0/default.jpg"
-          },
-          "http://api.knora.org/ontology/knora-api/v2#fileValueHasFilename": "incunabula_0000000007.jp2",
-          "http://api.knora.org/ontology/knora-api/v2#hasPermissions": "CR knora-admin:Creator|M knora-admin:ProjectMember|V knora-admin:KnownUser|RV knora-admin:UnknownUser",
-          "http://api.knora.org/ontology/knora-api/v2#stillImageFileValueHasDimX": 1907,
-          "http://api.knora.org/ontology/knora-api/v2#stillImageFileValueHasDimY": 2926,
-          "http://api.knora.org/ontology/knora-api/v2#stillImageFileValueHasIIIFBaseUrl": {
-            "@type": "http://www.w3.org/2001/XMLSchema#anyURI",
-            "@value": "http://localhost:1024/knora"
-          }
-=======
-      "http://api.knora.org/ontology/knora-api/v2#hasPermissions": "CR knora-base:Creator|M knora-base:ProjectMember|V knora-base:KnownUser|RV knora-base:UnknownUser",
-      "http://api.knora.org/ontology/knora-api/v2#hasStillImageFileValue": {
-        "@id": "http://rdfh.ch/0803/6328e99901/values/f4c4e5af02",
-        "@type": "http://api.knora.org/ontology/knora-api/v2#StillImageFileValue",
-        "http://api.knora.org/ontology/knora-api/v2#attachedToUser": {
-          "@id": "http://rdfh.ch/users/91e19f1e01"
-        },
-        "http://api.knora.org/ontology/knora-api/v2#fileValueAsUrl": {
-          "@type": "http://www.w3.org/2001/XMLSchema#anyURI",
-          "@value": "http://0.0.0.0:1024/0803/incunabula_0000000007.jp2/full/1907,2926/0/default.jpg"
-        },
-        "http://api.knora.org/ontology/knora-api/v2#fileValueHasFilename": "incunabula_0000000007.jp2",
-        "http://api.knora.org/ontology/knora-api/v2#hasPermissions": "CR knora-base:Creator|M knora-base:ProjectMember|V knora-base:KnownUser|RV knora-base:UnknownUser",
-        "http://api.knora.org/ontology/knora-api/v2#stillImageFileValueHasDimX": 1907,
-        "http://api.knora.org/ontology/knora-api/v2#stillImageFileValueHasDimY": 2926,
-        "http://api.knora.org/ontology/knora-api/v2#stillImageFileValueHasIIIFBaseUrl": {
-          "@type": "http://www.w3.org/2001/XMLSchema#anyURI",
-          "@value": "http://0.0.0.0:1024/0803"
-        },
-        "http://api.knora.org/ontology/knora-api/v2#userHasPermission": "RV",
-        "http://api.knora.org/ontology/knora-api/v2#valueCreationDate": {
-          "@type": "http://www.w3.org/2001/XMLSchema#dateTimeStamp",
-          "@value": "2012-11-21T16:49:36Z"
->>>>>>> 30321b80
-        }
-      },
-      "http://api.knora.org/ontology/knora-api/v2#userHasPermission": "RV",
-      "http://api.knora.org/ontology/knora-api/v2#versionArkUrl": {
-        "@type": "http://www.w3.org/2001/XMLSchema#anyURI",
-        "@value": "http://0.0.0.0:3336/ark:/72163/1/0803/6328e99901r.20160302T150510Z"
-      },
-      "http://www.w3.org/2000/01/rdf-schema#label": "a3v"
-    },
-    {
-      "@id": "http://rdfh.ch/0803/282e78d401",
-      "@type": "http://0.0.0.0:3333/ontology/0803/incunabula/v2#page",
-      "http://0.0.0.0:3333/ontology/0803/incunabula/v2#partOfValue": {
-        "@id": "http://rdfh.ch/0803/282e78d401/values/f8498d6d-bc39-4d6e-acda-09a1f35d256e",
-        "@type": "http://api.knora.org/ontology/knora-api/v2#LinkValue",
-        "http://api.knora.org/ontology/knora-api/v2#attachedToUser": {
-          "@id": "http://rdfh.ch/users/91e19f1e01"
-        },
-        "http://api.knora.org/ontology/knora-api/v2#hasPermissions": "CR knora-admin:Creator|V knora-admin:UnknownUser,knora-admin:KnownUser,knora-admin:ProjectMember",
-        "http://api.knora.org/ontology/knora-api/v2#linkValueHasTarget": {
-          "@id": "http://rdfh.ch/0803/c5058f3a",
-          "@type": "http://0.0.0.0:3333/ontology/0803/incunabula/v2#book",
-          "http://api.knora.org/ontology/knora-api/v2#arkUrl": {
-            "@type": "http://www.w3.org/2001/XMLSchema#anyURI",
-            "@value": "http://0.0.0.0:3336/ark:/72163/1/0803/c5058f3a5"
-          },
-          "http://api.knora.org/ontology/knora-api/v2#attachedToProject": {
-            "@id": "http://rdfh.ch/projects/0803"
-          },
-          "http://api.knora.org/ontology/knora-api/v2#attachedToUser": {
-            "@id": "http://rdfh.ch/users/91e19f1e01"
-          },
-          "http://api.knora.org/ontology/knora-api/v2#creationDate": {
-            "@type": "http://www.w3.org/2001/XMLSchema#dateTimeStamp",
-            "@value": "2016-03-02T15:05:10Z"
-          },
-<<<<<<< HEAD
-          "http://api.knora.org/ontology/knora-api/v2#hasPermissions": "CR knora-admin:Creator|M knora-admin:ProjectMember|V knora-admin:KnownUser|RV knora-admin:UnknownUser",
-=======
-          "http://api.knora.org/ontology/knora-api/v2#hasPermissions": "CR knora-base:Creator|M knora-base:ProjectMember|V knora-base:KnownUser|RV knora-base:UnknownUser",
-          "http://api.knora.org/ontology/knora-api/v2#userHasPermission": "RV",
-          "http://api.knora.org/ontology/knora-api/v2#versionArkUrl": {
-            "@type": "http://www.w3.org/2001/XMLSchema#anyURI",
-            "@value": "http://0.0.0.0:3336/ark:/72163/1/0803/c5058f3a5.20160302T150510Z"
-          },
->>>>>>> 30321b80
-          "http://www.w3.org/2000/01/rdf-schema#label": "Zeitglöcklein des Lebens und Leidens Christi"
-        },
-        "http://api.knora.org/ontology/knora-api/v2#userHasPermission": "V",
-        "http://api.knora.org/ontology/knora-api/v2#valueCreationDate": {
-          "@type": "http://www.w3.org/2001/XMLSchema#dateTimeStamp",
-          "@value": "2016-03-02T15:05:10Z"
-        }
-      },
-      "http://0.0.0.0:3333/ontology/0803/incunabula/v2#seqnum": {
-        "@id": "http://rdfh.ch/0803/282e78d401/values/2f09054908",
-        "@type": "http://api.knora.org/ontology/knora-api/v2#IntValue",
-        "http://api.knora.org/ontology/knora-api/v2#attachedToUser": {
-          "@id": "http://rdfh.ch/users/91e19f1e01"
-        },
-<<<<<<< HEAD
-        "http://api.knora.org/ontology/knora-api/v2#hasPermissions": "CR knora-admin:Creator|V knora-admin:UnknownUser,knora-admin:KnownUser,knora-admin:ProjectMember",
-        "http://api.knora.org/ontology/knora-api/v2#intValueAsInt": 7
-=======
-        "http://api.knora.org/ontology/knora-api/v2#hasPermissions": "CR knora-base:Creator|V knora-base:UnknownUser,knora-base:KnownUser,knora-base:ProjectMember",
-        "http://api.knora.org/ontology/knora-api/v2#intValueAsInt": 7,
-        "http://api.knora.org/ontology/knora-api/v2#userHasPermission": "V",
-        "http://api.knora.org/ontology/knora-api/v2#valueCreationDate": {
-          "@type": "http://www.w3.org/2001/XMLSchema#dateTimeStamp",
-          "@value": "2016-03-02T15:05:10Z"
-        }
-      },
-      "http://api.knora.org/ontology/knora-api/v2#arkUrl": {
-        "@type": "http://www.w3.org/2001/XMLSchema#anyURI",
-        "@value": "http://0.0.0.0:3336/ark:/72163/1/0803/282e78d401E"
->>>>>>> 30321b80
-      },
-      "http://api.knora.org/ontology/knora-api/v2#attachedToProject": {
-        "@id": "http://rdfh.ch/projects/0803"
-      },
-      "http://api.knora.org/ontology/knora-api/v2#attachedToUser": {
-        "@id": "http://rdfh.ch/users/91e19f1e01"
-      },
-      "http://api.knora.org/ontology/knora-api/v2#creationDate": {
-        "@type": "http://www.w3.org/2001/XMLSchema#dateTimeStamp",
-        "@value": "2016-03-02T15:05:10Z"
-      },
-<<<<<<< HEAD
-      "http://api.knora.org/ontology/knora-api/v2#hasPermissions": "CR knora-admin:Creator|M knora-admin:ProjectMember|V knora-admin:KnownUser|RV knora-admin:UnknownUser",
-      "http://api.knora.org/ontology/knora-api/v2#hasStillImageFileValue": [
-        {
-          "@id": "http://rdfh.ch/282e78d401/values/72108c2203",
-          "@type": "http://api.knora.org/ontology/knora-api/v2#StillImageFileValue",
-          "http://api.knora.org/ontology/knora-api/v2#attachedToUser": {
-            "@id": "http://rdfh.ch/users/91e19f1e01"
-          },
-          "http://api.knora.org/ontology/knora-api/v2#fileValueAsUrl": {
-            "@type": "http://www.w3.org/2001/XMLSchema#anyURI",
-            "@value": "http://localhost:1024/knora/incunabula_0000000008.jp2/full/2049,2825/0/default.jpg"
-          },
-          "http://api.knora.org/ontology/knora-api/v2#fileValueHasFilename": "incunabula_0000000008.jp2",
-          "http://api.knora.org/ontology/knora-api/v2#hasPermissions": "CR knora-admin:Creator|M knora-admin:ProjectMember|V knora-admin:KnownUser|RV knora-admin:UnknownUser",
-          "http://api.knora.org/ontology/knora-api/v2#stillImageFileValueHasDimX": 2049,
-          "http://api.knora.org/ontology/knora-api/v2#stillImageFileValueHasDimY": 2825,
-          "http://api.knora.org/ontology/knora-api/v2#stillImageFileValueHasIIIFBaseUrl": {
-            "@type": "http://www.w3.org/2001/XMLSchema#anyURI",
-            "@value": "http://localhost:1024/knora"
-          }
-        },
-        {
-          "@id": "http://rdfh.ch/282e78d401/values/b3ea38e902",
-          "@type": "http://api.knora.org/ontology/knora-api/v2#StillImageFileValue",
-          "http://api.knora.org/ontology/knora-api/v2#attachedToUser": {
-            "@id": "http://rdfh.ch/users/91e19f1e01"
-          },
-          "http://api.knora.org/ontology/knora-api/v2#fileValueAsUrl": {
-            "@type": "http://www.w3.org/2001/XMLSchema#anyURI",
-            "@value": "http://localhost:1024/knora/incunabula_0000000008.jpg/full/93,128/0/default.jpg"
-          },
-          "http://api.knora.org/ontology/knora-api/v2#fileValueHasFilename": "incunabula_0000000008.jpg",
-          "http://api.knora.org/ontology/knora-api/v2#hasPermissions": "CR knora-admin:Creator|M knora-admin:ProjectMember|V knora-admin:KnownUser|RV knora-admin:UnknownUser",
-          "http://api.knora.org/ontology/knora-api/v2#stillImageFileValueHasDimX": 93,
-          "http://api.knora.org/ontology/knora-api/v2#stillImageFileValueHasDimY": 128,
-          "http://api.knora.org/ontology/knora-api/v2#stillImageFileValueHasIIIFBaseUrl": {
-            "@type": "http://www.w3.org/2001/XMLSchema#anyURI",
-            "@value": "http://localhost:1024/knora"
-          }
-=======
-      "http://api.knora.org/ontology/knora-api/v2#hasPermissions": "CR knora-base:Creator|M knora-base:ProjectMember|V knora-base:KnownUser|RV knora-base:UnknownUser",
-      "http://api.knora.org/ontology/knora-api/v2#hasStillImageFileValue": {
-        "@id": "http://rdfh.ch/0803/282e78d401/values/72108c2203",
-        "@type": "http://api.knora.org/ontology/knora-api/v2#StillImageFileValue",
-        "http://api.knora.org/ontology/knora-api/v2#attachedToUser": {
-          "@id": "http://rdfh.ch/users/91e19f1e01"
-        },
-        "http://api.knora.org/ontology/knora-api/v2#fileValueAsUrl": {
-          "@type": "http://www.w3.org/2001/XMLSchema#anyURI",
-          "@value": "http://0.0.0.0:1024/0803/incunabula_0000000008.jp2/full/2049,2825/0/default.jpg"
-        },
-        "http://api.knora.org/ontology/knora-api/v2#fileValueHasFilename": "incunabula_0000000008.jp2",
-        "http://api.knora.org/ontology/knora-api/v2#hasPermissions": "CR knora-base:Creator|M knora-base:ProjectMember|V knora-base:KnownUser|RV knora-base:UnknownUser",
-        "http://api.knora.org/ontology/knora-api/v2#stillImageFileValueHasDimX": 2049,
-        "http://api.knora.org/ontology/knora-api/v2#stillImageFileValueHasDimY": 2825,
-        "http://api.knora.org/ontology/knora-api/v2#stillImageFileValueHasIIIFBaseUrl": {
-          "@type": "http://www.w3.org/2001/XMLSchema#anyURI",
-          "@value": "http://0.0.0.0:1024/0803"
-        },
-        "http://api.knora.org/ontology/knora-api/v2#userHasPermission": "RV",
-        "http://api.knora.org/ontology/knora-api/v2#valueCreationDate": {
-          "@type": "http://www.w3.org/2001/XMLSchema#dateTimeStamp",
-          "@value": "2012-11-21T16:49:36Z"
->>>>>>> 30321b80
-        }
-      },
-      "http://api.knora.org/ontology/knora-api/v2#userHasPermission": "RV",
-      "http://api.knora.org/ontology/knora-api/v2#versionArkUrl": {
-        "@type": "http://www.w3.org/2001/XMLSchema#anyURI",
-        "@value": "http://0.0.0.0:3336/ark:/72163/1/0803/282e78d401E.20160302T150510Z"
-      },
-      "http://www.w3.org/2000/01/rdf-schema#label": "a4r"
-    },
-    {
-      "@id": "http://rdfh.ch/0803/ed33070f02",
-      "@type": "http://0.0.0.0:3333/ontology/0803/incunabula/v2#page",
-      "http://0.0.0.0:3333/ontology/0803/incunabula/v2#partOfValue": {
-        "@id": "http://rdfh.ch/0803/ed33070f02/values/f4246526-d730-4084-b792-0897ffa44d47",
-        "@type": "http://api.knora.org/ontology/knora-api/v2#LinkValue",
-        "http://api.knora.org/ontology/knora-api/v2#attachedToUser": {
-          "@id": "http://rdfh.ch/users/91e19f1e01"
-        },
-        "http://api.knora.org/ontology/knora-api/v2#hasPermissions": "CR knora-admin:Creator|V knora-admin:UnknownUser,knora-admin:KnownUser,knora-admin:ProjectMember",
-        "http://api.knora.org/ontology/knora-api/v2#linkValueHasTarget": {
-          "@id": "http://rdfh.ch/0803/c5058f3a",
-          "@type": "http://0.0.0.0:3333/ontology/0803/incunabula/v2#book",
-          "http://api.knora.org/ontology/knora-api/v2#arkUrl": {
-            "@type": "http://www.w3.org/2001/XMLSchema#anyURI",
-            "@value": "http://0.0.0.0:3336/ark:/72163/1/0803/c5058f3a5"
-          },
-          "http://api.knora.org/ontology/knora-api/v2#attachedToProject": {
-            "@id": "http://rdfh.ch/projects/0803"
-          },
-          "http://api.knora.org/ontology/knora-api/v2#attachedToUser": {
-            "@id": "http://rdfh.ch/users/91e19f1e01"
-          },
-          "http://api.knora.org/ontology/knora-api/v2#creationDate": {
-            "@type": "http://www.w3.org/2001/XMLSchema#dateTimeStamp",
-            "@value": "2016-03-02T15:05:10Z"
-          },
-<<<<<<< HEAD
-          "http://api.knora.org/ontology/knora-api/v2#hasPermissions": "CR knora-admin:Creator|M knora-admin:ProjectMember|V knora-admin:KnownUser|RV knora-admin:UnknownUser",
-=======
-          "http://api.knora.org/ontology/knora-api/v2#hasPermissions": "CR knora-base:Creator|M knora-base:ProjectMember|V knora-base:KnownUser|RV knora-base:UnknownUser",
-          "http://api.knora.org/ontology/knora-api/v2#userHasPermission": "RV",
-          "http://api.knora.org/ontology/knora-api/v2#versionArkUrl": {
-            "@type": "http://www.w3.org/2001/XMLSchema#anyURI",
-            "@value": "http://0.0.0.0:3336/ark:/72163/1/0803/c5058f3a5.20160302T150510Z"
-          },
->>>>>>> 30321b80
-          "http://www.w3.org/2000/01/rdf-schema#label": "Zeitglöcklein des Lebens und Leidens Christi"
-        },
-        "http://api.knora.org/ontology/knora-api/v2#userHasPermission": "V",
-        "http://api.knora.org/ontology/knora-api/v2#valueCreationDate": {
-          "@type": "http://www.w3.org/2001/XMLSchema#dateTimeStamp",
-          "@value": "2016-03-02T15:05:10Z"
-        }
-      },
-      "http://0.0.0.0:3333/ontology/0803/incunabula/v2#seqnum": {
-        "@id": "http://rdfh.ch/0803/ed33070f02/values/3bb0512e09",
-        "@type": "http://api.knora.org/ontology/knora-api/v2#IntValue",
-        "http://api.knora.org/ontology/knora-api/v2#attachedToUser": {
-          "@id": "http://rdfh.ch/users/91e19f1e01"
-        },
-<<<<<<< HEAD
-        "http://api.knora.org/ontology/knora-api/v2#hasPermissions": "CR knora-admin:Creator|V knora-admin:UnknownUser,knora-admin:KnownUser,knora-admin:ProjectMember",
-        "http://api.knora.org/ontology/knora-api/v2#intValueAsInt": 8
-=======
-        "http://api.knora.org/ontology/knora-api/v2#hasPermissions": "CR knora-base:Creator|V knora-base:UnknownUser,knora-base:KnownUser,knora-base:ProjectMember",
-        "http://api.knora.org/ontology/knora-api/v2#intValueAsInt": 8,
-        "http://api.knora.org/ontology/knora-api/v2#userHasPermission": "V",
-        "http://api.knora.org/ontology/knora-api/v2#valueCreationDate": {
-          "@type": "http://www.w3.org/2001/XMLSchema#dateTimeStamp",
-          "@value": "2016-03-02T15:05:10Z"
-        }
-      },
-      "http://api.knora.org/ontology/knora-api/v2#arkUrl": {
-        "@type": "http://www.w3.org/2001/XMLSchema#anyURI",
-        "@value": "http://0.0.0.0:3336/ark:/72163/1/0803/ed33070f02X"
->>>>>>> 30321b80
-      },
-      "http://api.knora.org/ontology/knora-api/v2#attachedToProject": {
-        "@id": "http://rdfh.ch/projects/0803"
-      },
-      "http://api.knora.org/ontology/knora-api/v2#attachedToUser": {
-        "@id": "http://rdfh.ch/users/91e19f1e01"
-      },
-      "http://api.knora.org/ontology/knora-api/v2#creationDate": {
-        "@type": "http://www.w3.org/2001/XMLSchema#dateTimeStamp",
-        "@value": "2016-03-02T15:05:10Z"
-      },
-<<<<<<< HEAD
-      "http://api.knora.org/ontology/knora-api/v2#hasPermissions": "CR knora-admin:Creator|M knora-admin:ProjectMember|V knora-admin:KnownUser|RV knora-admin:UnknownUser",
-      "http://api.knora.org/ontology/knora-api/v2#hasStillImageFileValue": [
-        {
-          "@id": "http://rdfh.ch/ed33070f02/values/3136df5b03",
-          "@type": "http://api.knora.org/ontology/knora-api/v2#StillImageFileValue",
-          "http://api.knora.org/ontology/knora-api/v2#attachedToUser": {
-            "@id": "http://rdfh.ch/users/91e19f1e01"
-          },
-          "http://api.knora.org/ontology/knora-api/v2#fileValueAsUrl": {
-            "@type": "http://www.w3.org/2001/XMLSchema#anyURI",
-            "@value": "http://localhost:1024/knora/incunabula_0000000009.jpg/full/83,128/0/default.jpg"
-          },
-          "http://api.knora.org/ontology/knora-api/v2#fileValueHasFilename": "incunabula_0000000009.jpg",
-          "http://api.knora.org/ontology/knora-api/v2#hasPermissions": "CR knora-admin:Creator|M knora-admin:ProjectMember|V knora-admin:KnownUser|RV knora-admin:UnknownUser",
-          "http://api.knora.org/ontology/knora-api/v2#stillImageFileValueHasDimX": 83,
-          "http://api.knora.org/ontology/knora-api/v2#stillImageFileValueHasDimY": 128,
-          "http://api.knora.org/ontology/knora-api/v2#stillImageFileValueHasIIIFBaseUrl": {
-            "@type": "http://www.w3.org/2001/XMLSchema#anyURI",
-            "@value": "http://localhost:1024/knora"
-          }
-        },
-        {
-          "@id": "http://rdfh.ch/ed33070f02/values/f05b329503",
-          "@type": "http://api.knora.org/ontology/knora-api/v2#StillImageFileValue",
-          "http://api.knora.org/ontology/knora-api/v2#attachedToUser": {
-            "@id": "http://rdfh.ch/users/91e19f1e01"
-          },
-          "http://api.knora.org/ontology/knora-api/v2#fileValueAsUrl": {
-            "@type": "http://www.w3.org/2001/XMLSchema#anyURI",
-            "@value": "http://localhost:1024/knora/incunabula_0000000009.jp2/full/1896,2911/0/default.jpg"
-          },
-          "http://api.knora.org/ontology/knora-api/v2#fileValueHasFilename": "incunabula_0000000009.jp2",
-          "http://api.knora.org/ontology/knora-api/v2#hasPermissions": "CR knora-admin:Creator|M knora-admin:ProjectMember|V knora-admin:KnownUser|RV knora-admin:UnknownUser",
-          "http://api.knora.org/ontology/knora-api/v2#stillImageFileValueHasDimX": 1896,
-          "http://api.knora.org/ontology/knora-api/v2#stillImageFileValueHasDimY": 2911,
-          "http://api.knora.org/ontology/knora-api/v2#stillImageFileValueHasIIIFBaseUrl": {
-            "@type": "http://www.w3.org/2001/XMLSchema#anyURI",
-            "@value": "http://localhost:1024/knora"
-          }
-=======
-      "http://api.knora.org/ontology/knora-api/v2#hasPermissions": "CR knora-base:Creator|M knora-base:ProjectMember|V knora-base:KnownUser|RV knora-base:UnknownUser",
-      "http://api.knora.org/ontology/knora-api/v2#hasStillImageFileValue": {
-        "@id": "http://rdfh.ch/0803/ed33070f02/values/f05b329503",
-        "@type": "http://api.knora.org/ontology/knora-api/v2#StillImageFileValue",
-        "http://api.knora.org/ontology/knora-api/v2#attachedToUser": {
-          "@id": "http://rdfh.ch/users/91e19f1e01"
-        },
-        "http://api.knora.org/ontology/knora-api/v2#fileValueAsUrl": {
-          "@type": "http://www.w3.org/2001/XMLSchema#anyURI",
-          "@value": "http://0.0.0.0:1024/0803/incunabula_0000000009.jp2/full/1896,2911/0/default.jpg"
-        },
-        "http://api.knora.org/ontology/knora-api/v2#fileValueHasFilename": "incunabula_0000000009.jp2",
-        "http://api.knora.org/ontology/knora-api/v2#hasPermissions": "CR knora-base:Creator|M knora-base:ProjectMember|V knora-base:KnownUser|RV knora-base:UnknownUser",
-        "http://api.knora.org/ontology/knora-api/v2#stillImageFileValueHasDimX": 1896,
-        "http://api.knora.org/ontology/knora-api/v2#stillImageFileValueHasDimY": 2911,
-        "http://api.knora.org/ontology/knora-api/v2#stillImageFileValueHasIIIFBaseUrl": {
-          "@type": "http://www.w3.org/2001/XMLSchema#anyURI",
-          "@value": "http://0.0.0.0:1024/0803"
-        },
-        "http://api.knora.org/ontology/knora-api/v2#userHasPermission": "RV",
-        "http://api.knora.org/ontology/knora-api/v2#valueCreationDate": {
-          "@type": "http://www.w3.org/2001/XMLSchema#dateTimeStamp",
-          "@value": "2012-11-21T16:49:36Z"
->>>>>>> 30321b80
-        }
-      },
-      "http://api.knora.org/ontology/knora-api/v2#userHasPermission": "RV",
-      "http://api.knora.org/ontology/knora-api/v2#versionArkUrl": {
-        "@type": "http://www.w3.org/2001/XMLSchema#anyURI",
-        "@value": "http://0.0.0.0:3336/ark:/72163/1/0803/ed33070f02X.20160302T150510Z"
-      },
-      "http://www.w3.org/2000/01/rdf-schema#label": "a4v"
-    },
-    {
-      "@id": "http://rdfh.ch/0803/b239964902",
-      "@type": "http://0.0.0.0:3333/ontology/0803/incunabula/v2#page",
-      "http://0.0.0.0:3333/ontology/0803/incunabula/v2#partOfValue": {
-        "@id": "http://rdfh.ch/0803/b239964902/values/7dfa406a-298a-4c7a-bdd8-9e9dddca7d25",
-        "@type": "http://api.knora.org/ontology/knora-api/v2#LinkValue",
-        "http://api.knora.org/ontology/knora-api/v2#attachedToUser": {
-          "@id": "http://rdfh.ch/users/91e19f1e01"
-        },
-        "http://api.knora.org/ontology/knora-api/v2#hasPermissions": "CR knora-admin:Creator|V knora-admin:UnknownUser,knora-admin:KnownUser,knora-admin:ProjectMember",
-        "http://api.knora.org/ontology/knora-api/v2#linkValueHasTarget": {
-          "@id": "http://rdfh.ch/0803/c5058f3a",
-          "@type": "http://0.0.0.0:3333/ontology/0803/incunabula/v2#book",
-          "http://api.knora.org/ontology/knora-api/v2#arkUrl": {
-            "@type": "http://www.w3.org/2001/XMLSchema#anyURI",
-            "@value": "http://0.0.0.0:3336/ark:/72163/1/0803/c5058f3a5"
-          },
-          "http://api.knora.org/ontology/knora-api/v2#attachedToProject": {
-            "@id": "http://rdfh.ch/projects/0803"
-          },
-          "http://api.knora.org/ontology/knora-api/v2#attachedToUser": {
-            "@id": "http://rdfh.ch/users/91e19f1e01"
-          },
-          "http://api.knora.org/ontology/knora-api/v2#creationDate": {
-            "@type": "http://www.w3.org/2001/XMLSchema#dateTimeStamp",
-            "@value": "2016-03-02T15:05:10Z"
-          },
-<<<<<<< HEAD
-          "http://api.knora.org/ontology/knora-api/v2#hasPermissions": "CR knora-admin:Creator|M knora-admin:ProjectMember|V knora-admin:KnownUser|RV knora-admin:UnknownUser",
-=======
-          "http://api.knora.org/ontology/knora-api/v2#hasPermissions": "CR knora-base:Creator|M knora-base:ProjectMember|V knora-base:KnownUser|RV knora-base:UnknownUser",
-          "http://api.knora.org/ontology/knora-api/v2#userHasPermission": "RV",
-          "http://api.knora.org/ontology/knora-api/v2#versionArkUrl": {
-            "@type": "http://www.w3.org/2001/XMLSchema#anyURI",
-            "@value": "http://0.0.0.0:3336/ark:/72163/1/0803/c5058f3a5.20160302T150510Z"
-          },
->>>>>>> 30321b80
-          "http://www.w3.org/2000/01/rdf-schema#label": "Zeitglöcklein des Lebens und Leidens Christi"
-        },
-        "http://api.knora.org/ontology/knora-api/v2#userHasPermission": "V",
-        "http://api.knora.org/ontology/knora-api/v2#valueCreationDate": {
-          "@type": "http://www.w3.org/2001/XMLSchema#dateTimeStamp",
-          "@value": "2016-03-02T15:05:10Z"
-        }
-      },
-      "http://0.0.0.0:3333/ontology/0803/incunabula/v2#seqnum": {
-        "@id": "http://rdfh.ch/0803/b239964902/values/47579e130a",
-        "@type": "http://api.knora.org/ontology/knora-api/v2#IntValue",
-        "http://api.knora.org/ontology/knora-api/v2#attachedToUser": {
-          "@id": "http://rdfh.ch/users/91e19f1e01"
-        },
-<<<<<<< HEAD
-        "http://api.knora.org/ontology/knora-api/v2#hasPermissions": "CR knora-admin:Creator|V knora-admin:UnknownUser,knora-admin:KnownUser,knora-admin:ProjectMember",
-        "http://api.knora.org/ontology/knora-api/v2#intValueAsInt": 9
-=======
-        "http://api.knora.org/ontology/knora-api/v2#hasPermissions": "CR knora-base:Creator|V knora-base:UnknownUser,knora-base:KnownUser,knora-base:ProjectMember",
-        "http://api.knora.org/ontology/knora-api/v2#intValueAsInt": 9,
-        "http://api.knora.org/ontology/knora-api/v2#userHasPermission": "V",
-        "http://api.knora.org/ontology/knora-api/v2#valueCreationDate": {
-          "@type": "http://www.w3.org/2001/XMLSchema#dateTimeStamp",
-          "@value": "2016-03-02T15:05:10Z"
-        }
-      },
-      "http://api.knora.org/ontology/knora-api/v2#arkUrl": {
-        "@type": "http://www.w3.org/2001/XMLSchema#anyURI",
-        "@value": "http://0.0.0.0:3336/ark:/72163/1/0803/b239964902J"
->>>>>>> 30321b80
-      },
-      "http://api.knora.org/ontology/knora-api/v2#attachedToProject": {
-        "@id": "http://rdfh.ch/projects/0803"
-      },
-      "http://api.knora.org/ontology/knora-api/v2#attachedToUser": {
-        "@id": "http://rdfh.ch/users/91e19f1e01"
-      },
-      "http://api.knora.org/ontology/knora-api/v2#creationDate": {
-        "@type": "http://www.w3.org/2001/XMLSchema#dateTimeStamp",
-        "@value": "2016-03-02T15:05:10Z"
-      },
-<<<<<<< HEAD
-      "http://api.knora.org/ontology/knora-api/v2#hasPermissions": "CR knora-admin:Creator|M knora-admin:ProjectMember|V knora-admin:KnownUser|RV knora-admin:UnknownUser",
-      "http://api.knora.org/ontology/knora-api/v2#hasStillImageFileValue": [
-        {
-          "@id": "http://rdfh.ch/b239964902/values/6ea7d80704",
-          "@type": "http://api.knora.org/ontology/knora-api/v2#StillImageFileValue",
-          "http://api.knora.org/ontology/knora-api/v2#attachedToUser": {
-            "@id": "http://rdfh.ch/users/91e19f1e01"
-          },
-          "http://api.knora.org/ontology/knora-api/v2#fileValueAsUrl": {
-            "@type": "http://www.w3.org/2001/XMLSchema#anyURI",
-            "@value": "http://localhost:1024/knora/incunabula_0000000010.jp2/full/2048,2830/0/default.jpg"
-          },
-          "http://api.knora.org/ontology/knora-api/v2#fileValueHasFilename": "incunabula_0000000010.jp2",
-          "http://api.knora.org/ontology/knora-api/v2#hasPermissions": "CR knora-admin:Creator|M knora-admin:ProjectMember|V knora-admin:KnownUser|RV knora-admin:UnknownUser",
-          "http://api.knora.org/ontology/knora-api/v2#stillImageFileValueHasDimX": 2048,
-          "http://api.knora.org/ontology/knora-api/v2#stillImageFileValueHasDimY": 2830,
-          "http://api.knora.org/ontology/knora-api/v2#stillImageFileValueHasIIIFBaseUrl": {
-            "@type": "http://www.w3.org/2001/XMLSchema#anyURI",
-            "@value": "http://localhost:1024/knora"
-          }
-        },
-        {
-          "@id": "http://rdfh.ch/b239964902/values/af8185ce03",
-          "@type": "http://api.knora.org/ontology/knora-api/v2#StillImageFileValue",
-          "http://api.knora.org/ontology/knora-api/v2#attachedToUser": {
-            "@id": "http://rdfh.ch/users/91e19f1e01"
-          },
-          "http://api.knora.org/ontology/knora-api/v2#fileValueAsUrl": {
-            "@type": "http://www.w3.org/2001/XMLSchema#anyURI",
-            "@value": "http://localhost:1024/knora/incunabula_0000000010.jpg/full/92,128/0/default.jpg"
-          },
-          "http://api.knora.org/ontology/knora-api/v2#fileValueHasFilename": "incunabula_0000000010.jpg",
-          "http://api.knora.org/ontology/knora-api/v2#hasPermissions": "CR knora-admin:Creator|M knora-admin:ProjectMember|V knora-admin:KnownUser|RV knora-admin:UnknownUser",
-          "http://api.knora.org/ontology/knora-api/v2#stillImageFileValueHasDimX": 92,
-          "http://api.knora.org/ontology/knora-api/v2#stillImageFileValueHasDimY": 128,
-          "http://api.knora.org/ontology/knora-api/v2#stillImageFileValueHasIIIFBaseUrl": {
-            "@type": "http://www.w3.org/2001/XMLSchema#anyURI",
-            "@value": "http://localhost:1024/knora"
-          }
-=======
-      "http://api.knora.org/ontology/knora-api/v2#hasPermissions": "CR knora-base:Creator|M knora-base:ProjectMember|V knora-base:KnownUser|RV knora-base:UnknownUser",
-      "http://api.knora.org/ontology/knora-api/v2#hasStillImageFileValue": {
-        "@id": "http://rdfh.ch/0803/b239964902/values/6ea7d80704",
-        "@type": "http://api.knora.org/ontology/knora-api/v2#StillImageFileValue",
-        "http://api.knora.org/ontology/knora-api/v2#attachedToUser": {
-          "@id": "http://rdfh.ch/users/91e19f1e01"
-        },
-        "http://api.knora.org/ontology/knora-api/v2#fileValueAsUrl": {
-          "@type": "http://www.w3.org/2001/XMLSchema#anyURI",
-          "@value": "http://0.0.0.0:1024/0803/incunabula_0000000010.jp2/full/2048,2830/0/default.jpg"
-        },
-        "http://api.knora.org/ontology/knora-api/v2#fileValueHasFilename": "incunabula_0000000010.jp2",
-        "http://api.knora.org/ontology/knora-api/v2#hasPermissions": "CR knora-base:Creator|M knora-base:ProjectMember|V knora-base:KnownUser|RV knora-base:UnknownUser",
-        "http://api.knora.org/ontology/knora-api/v2#stillImageFileValueHasDimX": 2048,
-        "http://api.knora.org/ontology/knora-api/v2#stillImageFileValueHasDimY": 2830,
-        "http://api.knora.org/ontology/knora-api/v2#stillImageFileValueHasIIIFBaseUrl": {
-          "@type": "http://www.w3.org/2001/XMLSchema#anyURI",
-          "@value": "http://0.0.0.0:1024/0803"
-        },
-        "http://api.knora.org/ontology/knora-api/v2#userHasPermission": "RV",
-        "http://api.knora.org/ontology/knora-api/v2#valueCreationDate": {
-          "@type": "http://www.w3.org/2001/XMLSchema#dateTimeStamp",
-          "@value": "2012-11-21T16:49:36Z"
->>>>>>> 30321b80
-        }
-      },
-      "http://api.knora.org/ontology/knora-api/v2#userHasPermission": "RV",
-      "http://api.knora.org/ontology/knora-api/v2#versionArkUrl": {
-        "@type": "http://www.w3.org/2001/XMLSchema#anyURI",
-        "@value": "http://0.0.0.0:3336/ark:/72163/1/0803/b239964902J.20160302T150510Z"
-      },
-      "http://www.w3.org/2000/01/rdf-schema#label": "a5r"
-    },
-    {
-      "@id": "http://rdfh.ch/0803/773f258402",
-      "@type": "http://0.0.0.0:3333/ontology/0803/incunabula/v2#page",
-      "http://0.0.0.0:3333/ontology/0803/incunabula/v2#partOfValue": {
-        "@id": "http://rdfh.ch/0803/773f258402/values/25c5e9fd-2cb2-4350-88bb-882be3373745",
-        "@type": "http://api.knora.org/ontology/knora-api/v2#LinkValue",
-        "http://api.knora.org/ontology/knora-api/v2#attachedToUser": {
-          "@id": "http://rdfh.ch/users/91e19f1e01"
-        },
-        "http://api.knora.org/ontology/knora-api/v2#hasPermissions": "CR knora-admin:Creator|V knora-admin:UnknownUser,knora-admin:KnownUser,knora-admin:ProjectMember",
-        "http://api.knora.org/ontology/knora-api/v2#linkValueHasTarget": {
-          "@id": "http://rdfh.ch/0803/c5058f3a",
-          "@type": "http://0.0.0.0:3333/ontology/0803/incunabula/v2#book",
-          "http://api.knora.org/ontology/knora-api/v2#arkUrl": {
-            "@type": "http://www.w3.org/2001/XMLSchema#anyURI",
-            "@value": "http://0.0.0.0:3336/ark:/72163/1/0803/c5058f3a5"
-          },
-          "http://api.knora.org/ontology/knora-api/v2#attachedToProject": {
-            "@id": "http://rdfh.ch/projects/0803"
-          },
-          "http://api.knora.org/ontology/knora-api/v2#attachedToUser": {
-            "@id": "http://rdfh.ch/users/91e19f1e01"
-          },
-          "http://api.knora.org/ontology/knora-api/v2#creationDate": {
-            "@type": "http://www.w3.org/2001/XMLSchema#dateTimeStamp",
-            "@value": "2016-03-02T15:05:10Z"
-          },
-<<<<<<< HEAD
-          "http://api.knora.org/ontology/knora-api/v2#hasPermissions": "CR knora-admin:Creator|M knora-admin:ProjectMember|V knora-admin:KnownUser|RV knora-admin:UnknownUser",
-=======
-          "http://api.knora.org/ontology/knora-api/v2#hasPermissions": "CR knora-base:Creator|M knora-base:ProjectMember|V knora-base:KnownUser|RV knora-base:UnknownUser",
-          "http://api.knora.org/ontology/knora-api/v2#userHasPermission": "RV",
-          "http://api.knora.org/ontology/knora-api/v2#versionArkUrl": {
-            "@type": "http://www.w3.org/2001/XMLSchema#anyURI",
-            "@value": "http://0.0.0.0:3336/ark:/72163/1/0803/c5058f3a5.20160302T150510Z"
-          },
->>>>>>> 30321b80
-          "http://www.w3.org/2000/01/rdf-schema#label": "Zeitglöcklein des Lebens und Leidens Christi"
-        },
-        "http://api.knora.org/ontology/knora-api/v2#userHasPermission": "V",
-        "http://api.knora.org/ontology/knora-api/v2#valueCreationDate": {
-          "@type": "http://www.w3.org/2001/XMLSchema#dateTimeStamp",
-          "@value": "2016-03-02T15:05:10Z"
-        }
-      },
-      "http://0.0.0.0:3333/ontology/0803/incunabula/v2#seqnum": {
-        "@id": "http://rdfh.ch/0803/773f258402/values/53feeaf80a",
-        "@type": "http://api.knora.org/ontology/knora-api/v2#IntValue",
-        "http://api.knora.org/ontology/knora-api/v2#attachedToUser": {
-          "@id": "http://rdfh.ch/users/91e19f1e01"
-        },
-<<<<<<< HEAD
-        "http://api.knora.org/ontology/knora-api/v2#hasPermissions": "CR knora-admin:Creator|V knora-admin:UnknownUser,knora-admin:KnownUser,knora-admin:ProjectMember",
-        "http://api.knora.org/ontology/knora-api/v2#intValueAsInt": 10
-=======
-        "http://api.knora.org/ontology/knora-api/v2#hasPermissions": "CR knora-base:Creator|V knora-base:UnknownUser,knora-base:KnownUser,knora-base:ProjectMember",
-        "http://api.knora.org/ontology/knora-api/v2#intValueAsInt": 10,
-        "http://api.knora.org/ontology/knora-api/v2#userHasPermission": "V",
-        "http://api.knora.org/ontology/knora-api/v2#valueCreationDate": {
-          "@type": "http://www.w3.org/2001/XMLSchema#dateTimeStamp",
-          "@value": "2016-03-02T15:05:10Z"
-        }
-      },
-      "http://api.knora.org/ontology/knora-api/v2#arkUrl": {
-        "@type": "http://www.w3.org/2001/XMLSchema#anyURI",
-        "@value": "http://0.0.0.0:3336/ark:/72163/1/0803/773f258402e"
->>>>>>> 30321b80
-      },
-      "http://api.knora.org/ontology/knora-api/v2#attachedToProject": {
-        "@id": "http://rdfh.ch/projects/0803"
-      },
-      "http://api.knora.org/ontology/knora-api/v2#attachedToUser": {
-        "@id": "http://rdfh.ch/users/91e19f1e01"
-      },
-      "http://api.knora.org/ontology/knora-api/v2#creationDate": {
-        "@type": "http://www.w3.org/2001/XMLSchema#dateTimeStamp",
-        "@value": "2016-03-02T15:05:10Z"
-      },
-<<<<<<< HEAD
-      "http://api.knora.org/ontology/knora-api/v2#hasPermissions": "CR knora-admin:Creator|M knora-admin:ProjectMember|V knora-admin:KnownUser|RV knora-admin:UnknownUser",
-      "http://api.knora.org/ontology/knora-api/v2#hasStillImageFileValue": [
-        {
-          "@id": "http://rdfh.ch/773f258402/values/2dcd2b4104",
-          "@type": "http://api.knora.org/ontology/knora-api/v2#StillImageFileValue",
-          "http://api.knora.org/ontology/knora-api/v2#attachedToUser": {
-            "@id": "http://rdfh.ch/users/91e19f1e01"
-          },
-          "http://api.knora.org/ontology/knora-api/v2#fileValueAsUrl": {
-            "@type": "http://www.w3.org/2001/XMLSchema#anyURI",
-            "@value": "http://localhost:1024/knora/incunabula_0000000011.jpg/full/84,128/0/default.jpg"
-          },
-          "http://api.knora.org/ontology/knora-api/v2#fileValueHasFilename": "incunabula_0000000011.jpg",
-          "http://api.knora.org/ontology/knora-api/v2#hasPermissions": "CR knora-admin:Creator|M knora-admin:ProjectMember|V knora-admin:KnownUser|RV knora-admin:UnknownUser",
-          "http://api.knora.org/ontology/knora-api/v2#stillImageFileValueHasDimX": 84,
-          "http://api.knora.org/ontology/knora-api/v2#stillImageFileValueHasDimY": 128,
-          "http://api.knora.org/ontology/knora-api/v2#stillImageFileValueHasIIIFBaseUrl": {
-            "@type": "http://www.w3.org/2001/XMLSchema#anyURI",
-            "@value": "http://localhost:1024/knora"
-          }
-        },
-        {
-          "@id": "http://rdfh.ch/773f258402/values/ecf27e7a04",
-          "@type": "http://api.knora.org/ontology/knora-api/v2#StillImageFileValue",
-          "http://api.knora.org/ontology/knora-api/v2#attachedToUser": {
-            "@id": "http://rdfh.ch/users/91e19f1e01"
-          },
-          "http://api.knora.org/ontology/knora-api/v2#fileValueAsUrl": {
-            "@type": "http://www.w3.org/2001/XMLSchema#anyURI",
-            "@value": "http://localhost:1024/knora/incunabula_0000000011.jp2/full/1891,2880/0/default.jpg"
-          },
-          "http://api.knora.org/ontology/knora-api/v2#fileValueHasFilename": "incunabula_0000000011.jp2",
-          "http://api.knora.org/ontology/knora-api/v2#hasPermissions": "CR knora-admin:Creator|M knora-admin:ProjectMember|V knora-admin:KnownUser|RV knora-admin:UnknownUser",
-          "http://api.knora.org/ontology/knora-api/v2#stillImageFileValueHasDimX": 1891,
-          "http://api.knora.org/ontology/knora-api/v2#stillImageFileValueHasDimY": 2880,
-          "http://api.knora.org/ontology/knora-api/v2#stillImageFileValueHasIIIFBaseUrl": {
-            "@type": "http://www.w3.org/2001/XMLSchema#anyURI",
-            "@value": "http://localhost:1024/knora"
-          }
-=======
-      "http://api.knora.org/ontology/knora-api/v2#hasPermissions": "CR knora-base:Creator|M knora-base:ProjectMember|V knora-base:KnownUser|RV knora-base:UnknownUser",
-      "http://api.knora.org/ontology/knora-api/v2#hasStillImageFileValue": {
-        "@id": "http://rdfh.ch/0803/773f258402/values/ecf27e7a04",
-        "@type": "http://api.knora.org/ontology/knora-api/v2#StillImageFileValue",
-        "http://api.knora.org/ontology/knora-api/v2#attachedToUser": {
-          "@id": "http://rdfh.ch/users/91e19f1e01"
-        },
-        "http://api.knora.org/ontology/knora-api/v2#fileValueAsUrl": {
-          "@type": "http://www.w3.org/2001/XMLSchema#anyURI",
-          "@value": "http://0.0.0.0:1024/0803/incunabula_0000000011.jp2/full/1891,2880/0/default.jpg"
-        },
-        "http://api.knora.org/ontology/knora-api/v2#fileValueHasFilename": "incunabula_0000000011.jp2",
-        "http://api.knora.org/ontology/knora-api/v2#hasPermissions": "CR knora-base:Creator|M knora-base:ProjectMember|V knora-base:KnownUser|RV knora-base:UnknownUser",
-        "http://api.knora.org/ontology/knora-api/v2#stillImageFileValueHasDimX": 1891,
-        "http://api.knora.org/ontology/knora-api/v2#stillImageFileValueHasDimY": 2880,
-        "http://api.knora.org/ontology/knora-api/v2#stillImageFileValueHasIIIFBaseUrl": {
-          "@type": "http://www.w3.org/2001/XMLSchema#anyURI",
-          "@value": "http://0.0.0.0:1024/0803"
-        },
-        "http://api.knora.org/ontology/knora-api/v2#userHasPermission": "RV",
-        "http://api.knora.org/ontology/knora-api/v2#valueCreationDate": {
-          "@type": "http://www.w3.org/2001/XMLSchema#dateTimeStamp",
-          "@value": "2012-11-21T16:49:36Z"
->>>>>>> 30321b80
-        }
-      },
-      "http://api.knora.org/ontology/knora-api/v2#userHasPermission": "RV",
-      "http://api.knora.org/ontology/knora-api/v2#versionArkUrl": {
-        "@type": "http://www.w3.org/2001/XMLSchema#anyURI",
-        "@value": "http://0.0.0.0:3336/ark:/72163/1/0803/773f258402e.20160302T150510Z"
-      },
-      "http://www.w3.org/2000/01/rdf-schema#label": "a5v"
-    },
-    {
-      "@id": "http://rdfh.ch/0803/3c45b4be02",
-      "@type": "http://0.0.0.0:3333/ontology/0803/incunabula/v2#page",
-      "http://0.0.0.0:3333/ontology/0803/incunabula/v2#partOfValue": {
-        "@id": "http://rdfh.ch/0803/3c45b4be02/values/c0d9fcf9-9084-49ee-b929-5881703c670c",
-        "@type": "http://api.knora.org/ontology/knora-api/v2#LinkValue",
-        "http://api.knora.org/ontology/knora-api/v2#attachedToUser": {
-          "@id": "http://rdfh.ch/users/91e19f1e01"
-        },
-        "http://api.knora.org/ontology/knora-api/v2#hasPermissions": "CR knora-admin:Creator|V knora-admin:UnknownUser,knora-admin:KnownUser,knora-admin:ProjectMember",
-        "http://api.knora.org/ontology/knora-api/v2#linkValueHasTarget": {
-          "@id": "http://rdfh.ch/0803/c5058f3a",
-          "@type": "http://0.0.0.0:3333/ontology/0803/incunabula/v2#book",
-          "http://api.knora.org/ontology/knora-api/v2#arkUrl": {
-            "@type": "http://www.w3.org/2001/XMLSchema#anyURI",
-            "@value": "http://0.0.0.0:3336/ark:/72163/1/0803/c5058f3a5"
-          },
-          "http://api.knora.org/ontology/knora-api/v2#attachedToProject": {
-            "@id": "http://rdfh.ch/projects/0803"
-          },
-          "http://api.knora.org/ontology/knora-api/v2#attachedToUser": {
-            "@id": "http://rdfh.ch/users/91e19f1e01"
-          },
-          "http://api.knora.org/ontology/knora-api/v2#creationDate": {
-            "@type": "http://www.w3.org/2001/XMLSchema#dateTimeStamp",
-            "@value": "2016-03-02T15:05:10Z"
-          },
-<<<<<<< HEAD
-          "http://api.knora.org/ontology/knora-api/v2#hasPermissions": "CR knora-admin:Creator|M knora-admin:ProjectMember|V knora-admin:KnownUser|RV knora-admin:UnknownUser",
-=======
-          "http://api.knora.org/ontology/knora-api/v2#hasPermissions": "CR knora-base:Creator|M knora-base:ProjectMember|V knora-base:KnownUser|RV knora-base:UnknownUser",
-          "http://api.knora.org/ontology/knora-api/v2#userHasPermission": "RV",
-          "http://api.knora.org/ontology/knora-api/v2#versionArkUrl": {
-            "@type": "http://www.w3.org/2001/XMLSchema#anyURI",
-            "@value": "http://0.0.0.0:3336/ark:/72163/1/0803/c5058f3a5.20160302T150510Z"
-          },
->>>>>>> 30321b80
-          "http://www.w3.org/2000/01/rdf-schema#label": "Zeitglöcklein des Lebens und Leidens Christi"
-        },
-        "http://api.knora.org/ontology/knora-api/v2#userHasPermission": "V",
-        "http://api.knora.org/ontology/knora-api/v2#valueCreationDate": {
-          "@type": "http://www.w3.org/2001/XMLSchema#dateTimeStamp",
-          "@value": "2016-03-02T15:05:10Z"
-        }
-      },
-      "http://0.0.0.0:3333/ontology/0803/incunabula/v2#seqnum": {
-        "@id": "http://rdfh.ch/0803/3c45b4be02/values/5fa537de0b",
-        "@type": "http://api.knora.org/ontology/knora-api/v2#IntValue",
-        "http://api.knora.org/ontology/knora-api/v2#attachedToUser": {
-          "@id": "http://rdfh.ch/users/91e19f1e01"
-        },
-<<<<<<< HEAD
-        "http://api.knora.org/ontology/knora-api/v2#hasPermissions": "CR knora-admin:Creator|V knora-admin:UnknownUser,knora-admin:KnownUser,knora-admin:ProjectMember",
-        "http://api.knora.org/ontology/knora-api/v2#intValueAsInt": 11
-=======
-        "http://api.knora.org/ontology/knora-api/v2#hasPermissions": "CR knora-base:Creator|V knora-base:UnknownUser,knora-base:KnownUser,knora-base:ProjectMember",
-        "http://api.knora.org/ontology/knora-api/v2#intValueAsInt": 11,
-        "http://api.knora.org/ontology/knora-api/v2#userHasPermission": "V",
-        "http://api.knora.org/ontology/knora-api/v2#valueCreationDate": {
-          "@type": "http://www.w3.org/2001/XMLSchema#dateTimeStamp",
-          "@value": "2016-03-02T15:05:10Z"
-        }
-      },
-      "http://api.knora.org/ontology/knora-api/v2#arkUrl": {
-        "@type": "http://www.w3.org/2001/XMLSchema#anyURI",
-        "@value": "http://0.0.0.0:3336/ark:/72163/1/0803/3c45b4be023"
->>>>>>> 30321b80
-      },
-      "http://api.knora.org/ontology/knora-api/v2#attachedToProject": {
-        "@id": "http://rdfh.ch/projects/0803"
-      },
-      "http://api.knora.org/ontology/knora-api/v2#attachedToUser": {
-        "@id": "http://rdfh.ch/users/91e19f1e01"
-      },
-      "http://api.knora.org/ontology/knora-api/v2#creationDate": {
-        "@type": "http://www.w3.org/2001/XMLSchema#dateTimeStamp",
-        "@value": "2016-03-02T15:05:10Z"
-      },
-<<<<<<< HEAD
-      "http://api.knora.org/ontology/knora-api/v2#hasPermissions": "CR knora-admin:Creator|M knora-admin:ProjectMember|V knora-admin:KnownUser|RV knora-admin:UnknownUser",
-      "http://api.knora.org/ontology/knora-api/v2#hasStillImageFileValue": [
-        {
-          "@id": "http://rdfh.ch/3c45b4be02/values/6a3e25ed04",
-          "@type": "http://api.knora.org/ontology/knora-api/v2#StillImageFileValue",
-          "http://api.knora.org/ontology/knora-api/v2#attachedToUser": {
-            "@id": "http://rdfh.ch/users/91e19f1e01"
-          },
-          "http://api.knora.org/ontology/knora-api/v2#fileValueAsUrl": {
-            "@type": "http://www.w3.org/2001/XMLSchema#anyURI",
-            "@value": "http://localhost:1024/knora/incunabula_0000000012.jp2/full/2048,2840/0/default.jpg"
-          },
-          "http://api.knora.org/ontology/knora-api/v2#fileValueHasFilename": "incunabula_0000000012.jp2",
-          "http://api.knora.org/ontology/knora-api/v2#hasPermissions": "CR knora-admin:Creator|M knora-admin:ProjectMember|V knora-admin:KnownUser|RV knora-admin:UnknownUser",
-          "http://api.knora.org/ontology/knora-api/v2#stillImageFileValueHasDimX": 2048,
-          "http://api.knora.org/ontology/knora-api/v2#stillImageFileValueHasDimY": 2840,
-          "http://api.knora.org/ontology/knora-api/v2#stillImageFileValueHasIIIFBaseUrl": {
-            "@type": "http://www.w3.org/2001/XMLSchema#anyURI",
-            "@value": "http://localhost:1024/knora"
-          }
-        },
-        {
-          "@id": "http://rdfh.ch/3c45b4be02/values/ab18d2b304",
-          "@type": "http://api.knora.org/ontology/knora-api/v2#StillImageFileValue",
-          "http://api.knora.org/ontology/knora-api/v2#attachedToUser": {
-            "@id": "http://rdfh.ch/users/91e19f1e01"
-          },
-          "http://api.knora.org/ontology/knora-api/v2#fileValueAsUrl": {
-            "@type": "http://www.w3.org/2001/XMLSchema#anyURI",
-            "@value": "http://localhost:1024/knora/incunabula_0000000012.jpg/full/92,128/0/default.jpg"
-          },
-          "http://api.knora.org/ontology/knora-api/v2#fileValueHasFilename": "incunabula_0000000012.jpg",
-          "http://api.knora.org/ontology/knora-api/v2#hasPermissions": "CR knora-admin:Creator|M knora-admin:ProjectMember|V knora-admin:KnownUser|RV knora-admin:UnknownUser",
-          "http://api.knora.org/ontology/knora-api/v2#stillImageFileValueHasDimX": 92,
-          "http://api.knora.org/ontology/knora-api/v2#stillImageFileValueHasDimY": 128,
-          "http://api.knora.org/ontology/knora-api/v2#stillImageFileValueHasIIIFBaseUrl": {
-            "@type": "http://www.w3.org/2001/XMLSchema#anyURI",
-            "@value": "http://localhost:1024/knora"
-          }
-=======
-      "http://api.knora.org/ontology/knora-api/v2#hasPermissions": "CR knora-base:Creator|M knora-base:ProjectMember|V knora-base:KnownUser|RV knora-base:UnknownUser",
-      "http://api.knora.org/ontology/knora-api/v2#hasStillImageFileValue": {
-        "@id": "http://rdfh.ch/0803/3c45b4be02/values/6a3e25ed04",
-        "@type": "http://api.knora.org/ontology/knora-api/v2#StillImageFileValue",
-        "http://api.knora.org/ontology/knora-api/v2#attachedToUser": {
-          "@id": "http://rdfh.ch/users/91e19f1e01"
-        },
-        "http://api.knora.org/ontology/knora-api/v2#fileValueAsUrl": {
-          "@type": "http://www.w3.org/2001/XMLSchema#anyURI",
-          "@value": "http://0.0.0.0:1024/0803/incunabula_0000000012.jp2/full/2048,2840/0/default.jpg"
-        },
-        "http://api.knora.org/ontology/knora-api/v2#fileValueHasFilename": "incunabula_0000000012.jp2",
-        "http://api.knora.org/ontology/knora-api/v2#hasPermissions": "CR knora-base:Creator|M knora-base:ProjectMember|V knora-base:KnownUser|RV knora-base:UnknownUser",
-        "http://api.knora.org/ontology/knora-api/v2#stillImageFileValueHasDimX": 2048,
-        "http://api.knora.org/ontology/knora-api/v2#stillImageFileValueHasDimY": 2840,
-        "http://api.knora.org/ontology/knora-api/v2#stillImageFileValueHasIIIFBaseUrl": {
-          "@type": "http://www.w3.org/2001/XMLSchema#anyURI",
-          "@value": "http://0.0.0.0:1024/0803"
-        },
-        "http://api.knora.org/ontology/knora-api/v2#userHasPermission": "RV",
-        "http://api.knora.org/ontology/knora-api/v2#valueCreationDate": {
-          "@type": "http://www.w3.org/2001/XMLSchema#dateTimeStamp",
-          "@value": "2012-11-21T16:49:36Z"
->>>>>>> 30321b80
-        }
-      },
-      "http://api.knora.org/ontology/knora-api/v2#userHasPermission": "RV",
-      "http://api.knora.org/ontology/knora-api/v2#versionArkUrl": {
-        "@type": "http://www.w3.org/2001/XMLSchema#anyURI",
-        "@value": "http://0.0.0.0:3336/ark:/72163/1/0803/3c45b4be023.20160302T150510Z"
-      },
-      "http://www.w3.org/2000/01/rdf-schema#label": "a6r"
-    },
-    {
-      "@id": "http://rdfh.ch/0803/014b43f902",
-      "@type": "http://0.0.0.0:3333/ontology/0803/incunabula/v2#page",
-      "http://0.0.0.0:3333/ontology/0803/incunabula/v2#partOfValue": {
-        "@id": "http://rdfh.ch/0803/014b43f902/values/5e130352-d154-4edd-a13b-1795055c20ff",
-        "@type": "http://api.knora.org/ontology/knora-api/v2#LinkValue",
-        "http://api.knora.org/ontology/knora-api/v2#attachedToUser": {
-          "@id": "http://rdfh.ch/users/91e19f1e01"
-        },
-        "http://api.knora.org/ontology/knora-api/v2#hasPermissions": "CR knora-admin:Creator|V knora-admin:UnknownUser,knora-admin:KnownUser,knora-admin:ProjectMember",
-        "http://api.knora.org/ontology/knora-api/v2#linkValueHasTarget": {
-          "@id": "http://rdfh.ch/0803/c5058f3a",
-          "@type": "http://0.0.0.0:3333/ontology/0803/incunabula/v2#book",
-          "http://api.knora.org/ontology/knora-api/v2#arkUrl": {
-            "@type": "http://www.w3.org/2001/XMLSchema#anyURI",
-            "@value": "http://0.0.0.0:3336/ark:/72163/1/0803/c5058f3a5"
-          },
-          "http://api.knora.org/ontology/knora-api/v2#attachedToProject": {
-            "@id": "http://rdfh.ch/projects/0803"
-          },
-          "http://api.knora.org/ontology/knora-api/v2#attachedToUser": {
-            "@id": "http://rdfh.ch/users/91e19f1e01"
-          },
-          "http://api.knora.org/ontology/knora-api/v2#creationDate": {
-            "@type": "http://www.w3.org/2001/XMLSchema#dateTimeStamp",
-            "@value": "2016-03-02T15:05:10Z"
-          },
-<<<<<<< HEAD
-          "http://api.knora.org/ontology/knora-api/v2#hasPermissions": "CR knora-admin:Creator|M knora-admin:ProjectMember|V knora-admin:KnownUser|RV knora-admin:UnknownUser",
-=======
-          "http://api.knora.org/ontology/knora-api/v2#hasPermissions": "CR knora-base:Creator|M knora-base:ProjectMember|V knora-base:KnownUser|RV knora-base:UnknownUser",
-          "http://api.knora.org/ontology/knora-api/v2#userHasPermission": "RV",
-          "http://api.knora.org/ontology/knora-api/v2#versionArkUrl": {
-            "@type": "http://www.w3.org/2001/XMLSchema#anyURI",
-            "@value": "http://0.0.0.0:3336/ark:/72163/1/0803/c5058f3a5.20160302T150510Z"
-          },
->>>>>>> 30321b80
-          "http://www.w3.org/2000/01/rdf-schema#label": "Zeitglöcklein des Lebens und Leidens Christi"
-        },
-        "http://api.knora.org/ontology/knora-api/v2#userHasPermission": "V",
-        "http://api.knora.org/ontology/knora-api/v2#valueCreationDate": {
-          "@type": "http://www.w3.org/2001/XMLSchema#dateTimeStamp",
-          "@value": "2016-03-02T15:05:10Z"
-        }
-      },
-      "http://0.0.0.0:3333/ontology/0803/incunabula/v2#seqnum": {
-        "@id": "http://rdfh.ch/0803/014b43f902/values/6b4c84c30c",
-        "@type": "http://api.knora.org/ontology/knora-api/v2#IntValue",
-        "http://api.knora.org/ontology/knora-api/v2#attachedToUser": {
-          "@id": "http://rdfh.ch/users/91e19f1e01"
-        },
-<<<<<<< HEAD
-        "http://api.knora.org/ontology/knora-api/v2#hasPermissions": "CR knora-admin:Creator|V knora-admin:UnknownUser,knora-admin:KnownUser,knora-admin:ProjectMember",
-        "http://api.knora.org/ontology/knora-api/v2#intValueAsInt": 12
-=======
-        "http://api.knora.org/ontology/knora-api/v2#hasPermissions": "CR knora-base:Creator|V knora-base:UnknownUser,knora-base:KnownUser,knora-base:ProjectMember",
-        "http://api.knora.org/ontology/knora-api/v2#intValueAsInt": 12,
-        "http://api.knora.org/ontology/knora-api/v2#userHasPermission": "V",
-        "http://api.knora.org/ontology/knora-api/v2#valueCreationDate": {
-          "@type": "http://www.w3.org/2001/XMLSchema#dateTimeStamp",
-          "@value": "2016-03-02T15:05:10Z"
-        }
-      },
-      "http://api.knora.org/ontology/knora-api/v2#arkUrl": {
-        "@type": "http://www.w3.org/2001/XMLSchema#anyURI",
-        "@value": "http://0.0.0.0:3336/ark:/72163/1/0803/014b43f9025"
->>>>>>> 30321b80
-      },
-      "http://api.knora.org/ontology/knora-api/v2#attachedToProject": {
-        "@id": "http://rdfh.ch/projects/0803"
-      },
-      "http://api.knora.org/ontology/knora-api/v2#attachedToUser": {
-        "@id": "http://rdfh.ch/users/91e19f1e01"
-      },
-      "http://api.knora.org/ontology/knora-api/v2#creationDate": {
-        "@type": "http://www.w3.org/2001/XMLSchema#dateTimeStamp",
-        "@value": "2016-03-02T15:05:10Z"
-      },
-<<<<<<< HEAD
-      "http://api.knora.org/ontology/knora-api/v2#hasPermissions": "CR knora-admin:Creator|M knora-admin:ProjectMember|V knora-admin:KnownUser|RV knora-admin:UnknownUser",
-      "http://api.knora.org/ontology/knora-api/v2#hasStillImageFileValue": [
-        {
-          "@id": "http://rdfh.ch/014b43f902/values/2964782605",
-          "@type": "http://api.knora.org/ontology/knora-api/v2#StillImageFileValue",
-          "http://api.knora.org/ontology/knora-api/v2#attachedToUser": {
-            "@id": "http://rdfh.ch/users/91e19f1e01"
-          },
-          "http://api.knora.org/ontology/knora-api/v2#fileValueAsUrl": {
-            "@type": "http://www.w3.org/2001/XMLSchema#anyURI",
-            "@value": "http://localhost:1024/knora/incunabula_0000000013.jpg/full/82,128/0/default.jpg"
-          },
-          "http://api.knora.org/ontology/knora-api/v2#fileValueHasFilename": "incunabula_0000000013.jpg",
-          "http://api.knora.org/ontology/knora-api/v2#hasPermissions": "CR knora-admin:Creator|M knora-admin:ProjectMember|V knora-admin:KnownUser|RV knora-admin:UnknownUser",
-          "http://api.knora.org/ontology/knora-api/v2#stillImageFileValueHasDimX": 82,
-          "http://api.knora.org/ontology/knora-api/v2#stillImageFileValueHasDimY": 128,
-          "http://api.knora.org/ontology/knora-api/v2#stillImageFileValueHasIIIFBaseUrl": {
-            "@type": "http://www.w3.org/2001/XMLSchema#anyURI",
-            "@value": "http://localhost:1024/knora"
-          }
-        },
-        {
-          "@id": "http://rdfh.ch/014b43f902/values/e889cb5f05",
-          "@type": "http://api.knora.org/ontology/knora-api/v2#StillImageFileValue",
-          "http://api.knora.org/ontology/knora-api/v2#attachedToUser": {
-            "@id": "http://rdfh.ch/users/91e19f1e01"
-          },
-          "http://api.knora.org/ontology/knora-api/v2#fileValueAsUrl": {
-            "@type": "http://www.w3.org/2001/XMLSchema#anyURI",
-            "@value": "http://localhost:1024/knora/incunabula_0000000013.jp2/full/1860,2905/0/default.jpg"
-          },
-          "http://api.knora.org/ontology/knora-api/v2#fileValueHasFilename": "incunabula_0000000013.jp2",
-          "http://api.knora.org/ontology/knora-api/v2#hasPermissions": "CR knora-admin:Creator|M knora-admin:ProjectMember|V knora-admin:KnownUser|RV knora-admin:UnknownUser",
-          "http://api.knora.org/ontology/knora-api/v2#stillImageFileValueHasDimX": 1860,
-          "http://api.knora.org/ontology/knora-api/v2#stillImageFileValueHasDimY": 2905,
-          "http://api.knora.org/ontology/knora-api/v2#stillImageFileValueHasIIIFBaseUrl": {
-            "@type": "http://www.w3.org/2001/XMLSchema#anyURI",
-            "@value": "http://localhost:1024/knora"
-          }
-=======
-      "http://api.knora.org/ontology/knora-api/v2#hasPermissions": "CR knora-base:Creator|M knora-base:ProjectMember|V knora-base:KnownUser|RV knora-base:UnknownUser",
-      "http://api.knora.org/ontology/knora-api/v2#hasStillImageFileValue": {
-        "@id": "http://rdfh.ch/0803/014b43f902/values/e889cb5f05",
-        "@type": "http://api.knora.org/ontology/knora-api/v2#StillImageFileValue",
-        "http://api.knora.org/ontology/knora-api/v2#attachedToUser": {
-          "@id": "http://rdfh.ch/users/91e19f1e01"
-        },
-        "http://api.knora.org/ontology/knora-api/v2#fileValueAsUrl": {
-          "@type": "http://www.w3.org/2001/XMLSchema#anyURI",
-          "@value": "http://0.0.0.0:1024/0803/incunabula_0000000013.jp2/full/1860,2905/0/default.jpg"
-        },
-        "http://api.knora.org/ontology/knora-api/v2#fileValueHasFilename": "incunabula_0000000013.jp2",
-        "http://api.knora.org/ontology/knora-api/v2#hasPermissions": "CR knora-base:Creator|M knora-base:ProjectMember|V knora-base:KnownUser|RV knora-base:UnknownUser",
-        "http://api.knora.org/ontology/knora-api/v2#stillImageFileValueHasDimX": 1860,
-        "http://api.knora.org/ontology/knora-api/v2#stillImageFileValueHasDimY": 2905,
-        "http://api.knora.org/ontology/knora-api/v2#stillImageFileValueHasIIIFBaseUrl": {
-          "@type": "http://www.w3.org/2001/XMLSchema#anyURI",
-          "@value": "http://0.0.0.0:1024/0803"
-        },
-        "http://api.knora.org/ontology/knora-api/v2#userHasPermission": "RV",
-        "http://api.knora.org/ontology/knora-api/v2#valueCreationDate": {
-          "@type": "http://www.w3.org/2001/XMLSchema#dateTimeStamp",
-          "@value": "2012-11-21T16:49:36Z"
->>>>>>> 30321b80
-        }
-      },
-      "http://api.knora.org/ontology/knora-api/v2#userHasPermission": "RV",
-      "http://api.knora.org/ontology/knora-api/v2#versionArkUrl": {
-        "@type": "http://www.w3.org/2001/XMLSchema#anyURI",
-        "@value": "http://0.0.0.0:3336/ark:/72163/1/0803/014b43f9025.20160302T150510Z"
-      },
-      "http://www.w3.org/2000/01/rdf-schema#label": "a6v"
-    },
-    {
-      "@id": "http://rdfh.ch/0803/c650d23303",
-      "@type": "http://0.0.0.0:3333/ontology/0803/incunabula/v2#page",
-      "http://0.0.0.0:3333/ontology/0803/incunabula/v2#partOfValue": {
-        "@id": "http://rdfh.ch/0803/c650d23303/values/e6d75b14-35e5-4092-a5b6-7bc06a1f3847",
-        "@type": "http://api.knora.org/ontology/knora-api/v2#LinkValue",
-        "http://api.knora.org/ontology/knora-api/v2#attachedToUser": {
-          "@id": "http://rdfh.ch/users/91e19f1e01"
-        },
-        "http://api.knora.org/ontology/knora-api/v2#hasPermissions": "CR knora-admin:Creator|V knora-admin:UnknownUser,knora-admin:KnownUser,knora-admin:ProjectMember",
-        "http://api.knora.org/ontology/knora-api/v2#linkValueHasTarget": {
-          "@id": "http://rdfh.ch/0803/c5058f3a",
-          "@type": "http://0.0.0.0:3333/ontology/0803/incunabula/v2#book",
-          "http://api.knora.org/ontology/knora-api/v2#arkUrl": {
-            "@type": "http://www.w3.org/2001/XMLSchema#anyURI",
-            "@value": "http://0.0.0.0:3336/ark:/72163/1/0803/c5058f3a5"
-          },
-          "http://api.knora.org/ontology/knora-api/v2#attachedToProject": {
-            "@id": "http://rdfh.ch/projects/0803"
-          },
-          "http://api.knora.org/ontology/knora-api/v2#attachedToUser": {
-            "@id": "http://rdfh.ch/users/91e19f1e01"
-          },
-          "http://api.knora.org/ontology/knora-api/v2#creationDate": {
-            "@type": "http://www.w3.org/2001/XMLSchema#dateTimeStamp",
-            "@value": "2016-03-02T15:05:10Z"
-          },
-<<<<<<< HEAD
-          "http://api.knora.org/ontology/knora-api/v2#hasPermissions": "CR knora-admin:Creator|M knora-admin:ProjectMember|V knora-admin:KnownUser|RV knora-admin:UnknownUser",
-=======
-          "http://api.knora.org/ontology/knora-api/v2#hasPermissions": "CR knora-base:Creator|M knora-base:ProjectMember|V knora-base:KnownUser|RV knora-base:UnknownUser",
-          "http://api.knora.org/ontology/knora-api/v2#userHasPermission": "RV",
-          "http://api.knora.org/ontology/knora-api/v2#versionArkUrl": {
-            "@type": "http://www.w3.org/2001/XMLSchema#anyURI",
-            "@value": "http://0.0.0.0:3336/ark:/72163/1/0803/c5058f3a5.20160302T150510Z"
-          },
->>>>>>> 30321b80
-          "http://www.w3.org/2000/01/rdf-schema#label": "Zeitglöcklein des Lebens und Leidens Christi"
-        },
-        "http://api.knora.org/ontology/knora-api/v2#userHasPermission": "V",
-        "http://api.knora.org/ontology/knora-api/v2#valueCreationDate": {
-          "@type": "http://www.w3.org/2001/XMLSchema#dateTimeStamp",
-          "@value": "2016-03-02T15:05:10Z"
-        }
-      },
-      "http://0.0.0.0:3333/ontology/0803/incunabula/v2#seqnum": {
-        "@id": "http://rdfh.ch/0803/c650d23303/values/77f3d0a80d",
-        "@type": "http://api.knora.org/ontology/knora-api/v2#IntValue",
-        "http://api.knora.org/ontology/knora-api/v2#attachedToUser": {
-          "@id": "http://rdfh.ch/users/91e19f1e01"
-        },
-<<<<<<< HEAD
-        "http://api.knora.org/ontology/knora-api/v2#hasPermissions": "CR knora-admin:Creator|V knora-admin:UnknownUser,knora-admin:KnownUser,knora-admin:ProjectMember",
-        "http://api.knora.org/ontology/knora-api/v2#intValueAsInt": 13
-=======
-        "http://api.knora.org/ontology/knora-api/v2#hasPermissions": "CR knora-base:Creator|V knora-base:UnknownUser,knora-base:KnownUser,knora-base:ProjectMember",
-        "http://api.knora.org/ontology/knora-api/v2#intValueAsInt": 13,
-        "http://api.knora.org/ontology/knora-api/v2#userHasPermission": "V",
-        "http://api.knora.org/ontology/knora-api/v2#valueCreationDate": {
-          "@type": "http://www.w3.org/2001/XMLSchema#dateTimeStamp",
-          "@value": "2016-03-02T15:05:10Z"
-        }
-      },
-      "http://api.knora.org/ontology/knora-api/v2#arkUrl": {
-        "@type": "http://www.w3.org/2001/XMLSchema#anyURI",
-        "@value": "http://0.0.0.0:3336/ark:/72163/1/0803/c650d23303f"
->>>>>>> 30321b80
-      },
-      "http://api.knora.org/ontology/knora-api/v2#attachedToProject": {
-        "@id": "http://rdfh.ch/projects/0803"
-      },
-      "http://api.knora.org/ontology/knora-api/v2#attachedToUser": {
-        "@id": "http://rdfh.ch/users/91e19f1e01"
-      },
-      "http://api.knora.org/ontology/knora-api/v2#creationDate": {
-        "@type": "http://www.w3.org/2001/XMLSchema#dateTimeStamp",
-        "@value": "2016-03-02T15:05:10Z"
-      },
-<<<<<<< HEAD
-      "http://api.knora.org/ontology/knora-api/v2#hasPermissions": "CR knora-admin:Creator|M knora-admin:ProjectMember|V knora-admin:KnownUser|RV knora-admin:UnknownUser",
-      "http://api.knora.org/ontology/knora-api/v2#hasStillImageFileValue": [
-        {
-          "@id": "http://rdfh.ch/c650d23303/values/66d571d205",
-          "@type": "http://api.knora.org/ontology/knora-api/v2#StillImageFileValue",
-          "http://api.knora.org/ontology/knora-api/v2#attachedToUser": {
-            "@id": "http://rdfh.ch/users/91e19f1e01"
-          },
-          "http://api.knora.org/ontology/knora-api/v2#fileValueAsUrl": {
-            "@type": "http://www.w3.org/2001/XMLSchema#anyURI",
-            "@value": "http://localhost:1024/knora/incunabula_0000000014.jp2/full/2053,2830/0/default.jpg"
-          },
-          "http://api.knora.org/ontology/knora-api/v2#fileValueHasFilename": "incunabula_0000000014.jp2",
-          "http://api.knora.org/ontology/knora-api/v2#hasPermissions": "CR knora-admin:Creator|M knora-admin:ProjectMember|V knora-admin:KnownUser|RV knora-admin:UnknownUser",
-          "http://api.knora.org/ontology/knora-api/v2#stillImageFileValueHasDimX": 2053,
-          "http://api.knora.org/ontology/knora-api/v2#stillImageFileValueHasDimY": 2830,
-          "http://api.knora.org/ontology/knora-api/v2#stillImageFileValueHasIIIFBaseUrl": {
-            "@type": "http://www.w3.org/2001/XMLSchema#anyURI",
-            "@value": "http://localhost:1024/knora"
-          }
-        },
-        {
-          "@id": "http://rdfh.ch/c650d23303/values/a7af1e9905",
-          "@type": "http://api.knora.org/ontology/knora-api/v2#StillImageFileValue",
-          "http://api.knora.org/ontology/knora-api/v2#attachedToUser": {
-            "@id": "http://rdfh.ch/users/91e19f1e01"
-          },
-          "http://api.knora.org/ontology/knora-api/v2#fileValueAsUrl": {
-            "@type": "http://www.w3.org/2001/XMLSchema#anyURI",
-            "@value": "http://localhost:1024/knora/incunabula_0000000014.jpg/full/93,128/0/default.jpg"
-          },
-          "http://api.knora.org/ontology/knora-api/v2#fileValueHasFilename": "incunabula_0000000014.jpg",
-          "http://api.knora.org/ontology/knora-api/v2#hasPermissions": "CR knora-admin:Creator|M knora-admin:ProjectMember|V knora-admin:KnownUser|RV knora-admin:UnknownUser",
-          "http://api.knora.org/ontology/knora-api/v2#stillImageFileValueHasDimX": 93,
-          "http://api.knora.org/ontology/knora-api/v2#stillImageFileValueHasDimY": 128,
-          "http://api.knora.org/ontology/knora-api/v2#stillImageFileValueHasIIIFBaseUrl": {
-            "@type": "http://www.w3.org/2001/XMLSchema#anyURI",
-            "@value": "http://localhost:1024/knora"
-          }
-=======
-      "http://api.knora.org/ontology/knora-api/v2#hasPermissions": "CR knora-base:Creator|M knora-base:ProjectMember|V knora-base:KnownUser|RV knora-base:UnknownUser",
-      "http://api.knora.org/ontology/knora-api/v2#hasStillImageFileValue": {
-        "@id": "http://rdfh.ch/0803/c650d23303/values/66d571d205",
-        "@type": "http://api.knora.org/ontology/knora-api/v2#StillImageFileValue",
-        "http://api.knora.org/ontology/knora-api/v2#attachedToUser": {
-          "@id": "http://rdfh.ch/users/91e19f1e01"
-        },
-        "http://api.knora.org/ontology/knora-api/v2#fileValueAsUrl": {
-          "@type": "http://www.w3.org/2001/XMLSchema#anyURI",
-          "@value": "http://0.0.0.0:1024/0803/incunabula_0000000014.jp2/full/2053,2830/0/default.jpg"
-        },
-        "http://api.knora.org/ontology/knora-api/v2#fileValueHasFilename": "incunabula_0000000014.jp2",
-        "http://api.knora.org/ontology/knora-api/v2#hasPermissions": "CR knora-base:Creator|M knora-base:ProjectMember|V knora-base:KnownUser|RV knora-base:UnknownUser",
-        "http://api.knora.org/ontology/knora-api/v2#stillImageFileValueHasDimX": 2053,
-        "http://api.knora.org/ontology/knora-api/v2#stillImageFileValueHasDimY": 2830,
-        "http://api.knora.org/ontology/knora-api/v2#stillImageFileValueHasIIIFBaseUrl": {
-          "@type": "http://www.w3.org/2001/XMLSchema#anyURI",
-          "@value": "http://0.0.0.0:1024/0803"
-        },
-        "http://api.knora.org/ontology/knora-api/v2#userHasPermission": "RV",
-        "http://api.knora.org/ontology/knora-api/v2#valueCreationDate": {
-          "@type": "http://www.w3.org/2001/XMLSchema#dateTimeStamp",
-          "@value": "2012-11-21T16:49:36Z"
->>>>>>> 30321b80
-        }
-      },
-      "http://api.knora.org/ontology/knora-api/v2#userHasPermission": "RV",
-      "http://api.knora.org/ontology/knora-api/v2#versionArkUrl": {
-        "@type": "http://www.w3.org/2001/XMLSchema#anyURI",
-        "@value": "http://0.0.0.0:3336/ark:/72163/1/0803/c650d23303f.20160302T150510Z"
-      },
-      "http://www.w3.org/2000/01/rdf-schema#label": "a7r"
-    },
-    {
-      "@id": "http://rdfh.ch/0803/8b56616e03",
-      "@type": "http://0.0.0.0:3333/ontology/0803/incunabula/v2#page",
-      "http://0.0.0.0:3333/ontology/0803/incunabula/v2#partOfValue": {
-        "@id": "http://rdfh.ch/0803/8b56616e03/values/4bbf4e7a-fb6f-48d5-9927-002f85286a44",
-        "@type": "http://api.knora.org/ontology/knora-api/v2#LinkValue",
-        "http://api.knora.org/ontology/knora-api/v2#attachedToUser": {
-          "@id": "http://rdfh.ch/users/91e19f1e01"
-        },
-        "http://api.knora.org/ontology/knora-api/v2#hasPermissions": "CR knora-admin:Creator|V knora-admin:UnknownUser,knora-admin:KnownUser,knora-admin:ProjectMember",
-        "http://api.knora.org/ontology/knora-api/v2#linkValueHasTarget": {
-          "@id": "http://rdfh.ch/0803/c5058f3a",
-          "@type": "http://0.0.0.0:3333/ontology/0803/incunabula/v2#book",
-          "http://api.knora.org/ontology/knora-api/v2#arkUrl": {
-            "@type": "http://www.w3.org/2001/XMLSchema#anyURI",
-            "@value": "http://0.0.0.0:3336/ark:/72163/1/0803/c5058f3a5"
-          },
-          "http://api.knora.org/ontology/knora-api/v2#attachedToProject": {
-            "@id": "http://rdfh.ch/projects/0803"
-          },
-          "http://api.knora.org/ontology/knora-api/v2#attachedToUser": {
-            "@id": "http://rdfh.ch/users/91e19f1e01"
-          },
-          "http://api.knora.org/ontology/knora-api/v2#creationDate": {
-            "@type": "http://www.w3.org/2001/XMLSchema#dateTimeStamp",
-            "@value": "2016-03-02T15:05:10Z"
-          },
-<<<<<<< HEAD
-          "http://api.knora.org/ontology/knora-api/v2#hasPermissions": "CR knora-admin:Creator|M knora-admin:ProjectMember|V knora-admin:KnownUser|RV knora-admin:UnknownUser",
-=======
-          "http://api.knora.org/ontology/knora-api/v2#hasPermissions": "CR knora-base:Creator|M knora-base:ProjectMember|V knora-base:KnownUser|RV knora-base:UnknownUser",
-          "http://api.knora.org/ontology/knora-api/v2#userHasPermission": "RV",
-          "http://api.knora.org/ontology/knora-api/v2#versionArkUrl": {
-            "@type": "http://www.w3.org/2001/XMLSchema#anyURI",
-            "@value": "http://0.0.0.0:3336/ark:/72163/1/0803/c5058f3a5.20160302T150510Z"
-          },
->>>>>>> 30321b80
-          "http://www.w3.org/2000/01/rdf-schema#label": "Zeitglöcklein des Lebens und Leidens Christi"
-        },
-        "http://api.knora.org/ontology/knora-api/v2#userHasPermission": "V",
-        "http://api.knora.org/ontology/knora-api/v2#valueCreationDate": {
-          "@type": "http://www.w3.org/2001/XMLSchema#dateTimeStamp",
-          "@value": "2016-03-02T15:05:10Z"
-        }
-      },
-      "http://0.0.0.0:3333/ontology/0803/incunabula/v2#seqnum": {
-        "@id": "http://rdfh.ch/0803/8b56616e03/values/839a1d8e0e",
-        "@type": "http://api.knora.org/ontology/knora-api/v2#IntValue",
-        "http://api.knora.org/ontology/knora-api/v2#attachedToUser": {
-          "@id": "http://rdfh.ch/users/91e19f1e01"
-        },
-<<<<<<< HEAD
-        "http://api.knora.org/ontology/knora-api/v2#hasPermissions": "CR knora-admin:Creator|V knora-admin:UnknownUser,knora-admin:KnownUser,knora-admin:ProjectMember",
-        "http://api.knora.org/ontology/knora-api/v2#intValueAsInt": 14
-=======
-        "http://api.knora.org/ontology/knora-api/v2#hasPermissions": "CR knora-base:Creator|V knora-base:UnknownUser,knora-base:KnownUser,knora-base:ProjectMember",
-        "http://api.knora.org/ontology/knora-api/v2#intValueAsInt": 14,
-        "http://api.knora.org/ontology/knora-api/v2#userHasPermission": "V",
-        "http://api.knora.org/ontology/knora-api/v2#valueCreationDate": {
-          "@type": "http://www.w3.org/2001/XMLSchema#dateTimeStamp",
-          "@value": "2016-03-02T15:05:10Z"
-        }
-      },
-      "http://api.knora.org/ontology/knora-api/v2#arkUrl": {
-        "@type": "http://www.w3.org/2001/XMLSchema#anyURI",
-        "@value": "http://0.0.0.0:3336/ark:/72163/1/0803/8b56616e03V"
->>>>>>> 30321b80
-      },
-      "http://api.knora.org/ontology/knora-api/v2#attachedToProject": {
-        "@id": "http://rdfh.ch/projects/0803"
-      },
-      "http://api.knora.org/ontology/knora-api/v2#attachedToUser": {
-        "@id": "http://rdfh.ch/users/91e19f1e01"
-      },
-      "http://api.knora.org/ontology/knora-api/v2#creationDate": {
-        "@type": "http://www.w3.org/2001/XMLSchema#dateTimeStamp",
-        "@value": "2016-03-02T15:05:10Z"
-      },
-<<<<<<< HEAD
-      "http://api.knora.org/ontology/knora-api/v2#hasPermissions": "CR knora-admin:Creator|M knora-admin:ProjectMember|V knora-admin:KnownUser|RV knora-admin:UnknownUser",
-      "http://api.knora.org/ontology/knora-api/v2#hasStillImageFileValue": [
-        {
-          "@id": "http://rdfh.ch/8b56616e03/values/25fbc40b06",
-          "@type": "http://api.knora.org/ontology/knora-api/v2#StillImageFileValue",
-          "http://api.knora.org/ontology/knora-api/v2#attachedToUser": {
-            "@id": "http://rdfh.ch/users/91e19f1e01"
-          },
-          "http://api.knora.org/ontology/knora-api/v2#fileValueAsUrl": {
-            "@type": "http://www.w3.org/2001/XMLSchema#anyURI",
-            "@value": "http://localhost:1024/knora/incunabula_0000000015.jpg/full/81,128/0/default.jpg"
-          },
-          "http://api.knora.org/ontology/knora-api/v2#fileValueHasFilename": "incunabula_0000000015.jpg",
-          "http://api.knora.org/ontology/knora-api/v2#hasPermissions": "CR knora-admin:Creator|M knora-admin:ProjectMember|V knora-admin:KnownUser|RV knora-admin:UnknownUser",
-          "http://api.knora.org/ontology/knora-api/v2#stillImageFileValueHasDimX": 81,
-          "http://api.knora.org/ontology/knora-api/v2#stillImageFileValueHasDimY": 128,
-          "http://api.knora.org/ontology/knora-api/v2#stillImageFileValueHasIIIFBaseUrl": {
-            "@type": "http://www.w3.org/2001/XMLSchema#anyURI",
-            "@value": "http://localhost:1024/knora"
-          }
-        },
-        {
-          "@id": "http://rdfh.ch/8b56616e03/values/e420184506",
-          "@type": "http://api.knora.org/ontology/knora-api/v2#StillImageFileValue",
-          "http://api.knora.org/ontology/knora-api/v2#attachedToUser": {
-            "@id": "http://rdfh.ch/users/91e19f1e01"
-          },
-          "http://api.knora.org/ontology/knora-api/v2#fileValueAsUrl": {
-            "@type": "http://www.w3.org/2001/XMLSchema#anyURI",
-            "@value": "http://localhost:1024/knora/incunabula_0000000015.jp2/full/1859,2911/0/default.jpg"
-          },
-          "http://api.knora.org/ontology/knora-api/v2#fileValueHasFilename": "incunabula_0000000015.jp2",
-          "http://api.knora.org/ontology/knora-api/v2#hasPermissions": "CR knora-admin:Creator|M knora-admin:ProjectMember|V knora-admin:KnownUser|RV knora-admin:UnknownUser",
-          "http://api.knora.org/ontology/knora-api/v2#stillImageFileValueHasDimX": 1859,
-          "http://api.knora.org/ontology/knora-api/v2#stillImageFileValueHasDimY": 2911,
-          "http://api.knora.org/ontology/knora-api/v2#stillImageFileValueHasIIIFBaseUrl": {
-            "@type": "http://www.w3.org/2001/XMLSchema#anyURI",
-            "@value": "http://localhost:1024/knora"
-          }
-=======
-      "http://api.knora.org/ontology/knora-api/v2#hasPermissions": "CR knora-base:Creator|M knora-base:ProjectMember|V knora-base:KnownUser|RV knora-base:UnknownUser",
-      "http://api.knora.org/ontology/knora-api/v2#hasStillImageFileValue": {
-        "@id": "http://rdfh.ch/0803/8b56616e03/values/e420184506",
-        "@type": "http://api.knora.org/ontology/knora-api/v2#StillImageFileValue",
-        "http://api.knora.org/ontology/knora-api/v2#attachedToUser": {
-          "@id": "http://rdfh.ch/users/91e19f1e01"
-        },
-        "http://api.knora.org/ontology/knora-api/v2#fileValueAsUrl": {
-          "@type": "http://www.w3.org/2001/XMLSchema#anyURI",
-          "@value": "http://0.0.0.0:1024/0803/incunabula_0000000015.jp2/full/1859,2911/0/default.jpg"
-        },
-        "http://api.knora.org/ontology/knora-api/v2#fileValueHasFilename": "incunabula_0000000015.jp2",
-        "http://api.knora.org/ontology/knora-api/v2#hasPermissions": "CR knora-base:Creator|M knora-base:ProjectMember|V knora-base:KnownUser|RV knora-base:UnknownUser",
-        "http://api.knora.org/ontology/knora-api/v2#stillImageFileValueHasDimX": 1859,
-        "http://api.knora.org/ontology/knora-api/v2#stillImageFileValueHasDimY": 2911,
-        "http://api.knora.org/ontology/knora-api/v2#stillImageFileValueHasIIIFBaseUrl": {
-          "@type": "http://www.w3.org/2001/XMLSchema#anyURI",
-          "@value": "http://0.0.0.0:1024/0803"
-        },
-        "http://api.knora.org/ontology/knora-api/v2#userHasPermission": "RV",
-        "http://api.knora.org/ontology/knora-api/v2#valueCreationDate": {
-          "@type": "http://www.w3.org/2001/XMLSchema#dateTimeStamp",
-          "@value": "2012-11-21T16:49:36Z"
->>>>>>> 30321b80
-        }
-      },
-      "http://api.knora.org/ontology/knora-api/v2#userHasPermission": "RV",
-      "http://api.knora.org/ontology/knora-api/v2#versionArkUrl": {
-        "@type": "http://www.w3.org/2001/XMLSchema#anyURI",
-        "@value": "http://0.0.0.0:3336/ark:/72163/1/0803/8b56616e03V.20160302T150510Z"
-      },
-      "http://www.w3.org/2000/01/rdf-schema#label": "a7v"
-    },
-    {
-      "@id": "http://rdfh.ch/0803/505cf0a803",
-      "@type": "http://0.0.0.0:3333/ontology/0803/incunabula/v2#page",
-      "http://0.0.0.0:3333/ontology/0803/incunabula/v2#partOfValue": {
-        "@id": "http://rdfh.ch/0803/505cf0a803/values/bc54a8a9-5ead-433a-b12f-7329aaa0d175",
-        "@type": "http://api.knora.org/ontology/knora-api/v2#LinkValue",
-        "http://api.knora.org/ontology/knora-api/v2#attachedToUser": {
-          "@id": "http://rdfh.ch/users/91e19f1e01"
-        },
-        "http://api.knora.org/ontology/knora-api/v2#hasPermissions": "CR knora-admin:Creator|V knora-admin:UnknownUser,knora-admin:KnownUser,knora-admin:ProjectMember",
-        "http://api.knora.org/ontology/knora-api/v2#linkValueHasTarget": {
-          "@id": "http://rdfh.ch/0803/c5058f3a",
-          "@type": "http://0.0.0.0:3333/ontology/0803/incunabula/v2#book",
-          "http://api.knora.org/ontology/knora-api/v2#arkUrl": {
-            "@type": "http://www.w3.org/2001/XMLSchema#anyURI",
-            "@value": "http://0.0.0.0:3336/ark:/72163/1/0803/c5058f3a5"
-          },
-          "http://api.knora.org/ontology/knora-api/v2#attachedToProject": {
-            "@id": "http://rdfh.ch/projects/0803"
-          },
-          "http://api.knora.org/ontology/knora-api/v2#attachedToUser": {
-            "@id": "http://rdfh.ch/users/91e19f1e01"
-          },
-          "http://api.knora.org/ontology/knora-api/v2#creationDate": {
-            "@type": "http://www.w3.org/2001/XMLSchema#dateTimeStamp",
-            "@value": "2016-03-02T15:05:10Z"
-          },
-<<<<<<< HEAD
-          "http://api.knora.org/ontology/knora-api/v2#hasPermissions": "CR knora-admin:Creator|M knora-admin:ProjectMember|V knora-admin:KnownUser|RV knora-admin:UnknownUser",
-=======
-          "http://api.knora.org/ontology/knora-api/v2#hasPermissions": "CR knora-base:Creator|M knora-base:ProjectMember|V knora-base:KnownUser|RV knora-base:UnknownUser",
-          "http://api.knora.org/ontology/knora-api/v2#userHasPermission": "RV",
-          "http://api.knora.org/ontology/knora-api/v2#versionArkUrl": {
-            "@type": "http://www.w3.org/2001/XMLSchema#anyURI",
-            "@value": "http://0.0.0.0:3336/ark:/72163/1/0803/c5058f3a5.20160302T150510Z"
-          },
->>>>>>> 30321b80
-          "http://www.w3.org/2000/01/rdf-schema#label": "Zeitglöcklein des Lebens und Leidens Christi"
-        },
-        "http://api.knora.org/ontology/knora-api/v2#userHasPermission": "V",
-        "http://api.knora.org/ontology/knora-api/v2#valueCreationDate": {
-          "@type": "http://www.w3.org/2001/XMLSchema#dateTimeStamp",
-          "@value": "2016-03-02T15:05:10Z"
-        }
-      },
-      "http://0.0.0.0:3333/ontology/0803/incunabula/v2#seqnum": {
-        "@id": "http://rdfh.ch/0803/505cf0a803/values/8f416a730f",
-        "@type": "http://api.knora.org/ontology/knora-api/v2#IntValue",
-        "http://api.knora.org/ontology/knora-api/v2#attachedToUser": {
-          "@id": "http://rdfh.ch/users/91e19f1e01"
-        },
-<<<<<<< HEAD
-        "http://api.knora.org/ontology/knora-api/v2#hasPermissions": "CR knora-admin:Creator|V knora-admin:UnknownUser,knora-admin:KnownUser,knora-admin:ProjectMember",
-        "http://api.knora.org/ontology/knora-api/v2#intValueAsInt": 15
-=======
-        "http://api.knora.org/ontology/knora-api/v2#hasPermissions": "CR knora-base:Creator|V knora-base:UnknownUser,knora-base:KnownUser,knora-base:ProjectMember",
-        "http://api.knora.org/ontology/knora-api/v2#intValueAsInt": 15,
-        "http://api.knora.org/ontology/knora-api/v2#userHasPermission": "V",
-        "http://api.knora.org/ontology/knora-api/v2#valueCreationDate": {
-          "@type": "http://www.w3.org/2001/XMLSchema#dateTimeStamp",
-          "@value": "2016-03-02T15:05:10Z"
-        }
-      },
-      "http://api.knora.org/ontology/knora-api/v2#arkUrl": {
-        "@type": "http://www.w3.org/2001/XMLSchema#anyURI",
-        "@value": "http://0.0.0.0:3336/ark:/72163/1/0803/505cf0a803X"
->>>>>>> 30321b80
-      },
-      "http://api.knora.org/ontology/knora-api/v2#attachedToProject": {
-        "@id": "http://rdfh.ch/projects/0803"
-      },
-      "http://api.knora.org/ontology/knora-api/v2#attachedToUser": {
-        "@id": "http://rdfh.ch/users/91e19f1e01"
-      },
-      "http://api.knora.org/ontology/knora-api/v2#creationDate": {
-        "@type": "http://www.w3.org/2001/XMLSchema#dateTimeStamp",
-        "@value": "2016-03-02T15:05:10Z"
-      },
-<<<<<<< HEAD
-      "http://api.knora.org/ontology/knora-api/v2#hasPermissions": "CR knora-admin:Creator|M knora-admin:ProjectMember|V knora-admin:KnownUser|RV knora-admin:UnknownUser",
-      "http://api.knora.org/ontology/knora-api/v2#hasStillImageFileValue": [
-        {
-          "@id": "http://rdfh.ch/505cf0a803/values/626cbeb706",
-          "@type": "http://api.knora.org/ontology/knora-api/v2#StillImageFileValue",
-          "http://api.knora.org/ontology/knora-api/v2#attachedToUser": {
-            "@id": "http://rdfh.ch/users/91e19f1e01"
-          },
-          "http://api.knora.org/ontology/knora-api/v2#fileValueAsUrl": {
-            "@type": "http://www.w3.org/2001/XMLSchema#anyURI",
-            "@value": "http://localhost:1024/knora/incunabula_0000000016.jp2/full/2052,2815/0/default.jpg"
-          },
-          "http://api.knora.org/ontology/knora-api/v2#fileValueHasFilename": "incunabula_0000000016.jp2",
-          "http://api.knora.org/ontology/knora-api/v2#hasPermissions": "CR knora-admin:Creator|M knora-admin:ProjectMember|V knora-admin:KnownUser|RV knora-admin:UnknownUser",
-          "http://api.knora.org/ontology/knora-api/v2#stillImageFileValueHasDimX": 2052,
-          "http://api.knora.org/ontology/knora-api/v2#stillImageFileValueHasDimY": 2815,
-          "http://api.knora.org/ontology/knora-api/v2#stillImageFileValueHasIIIFBaseUrl": {
-            "@type": "http://www.w3.org/2001/XMLSchema#anyURI",
-            "@value": "http://localhost:1024/knora"
-          }
-        },
-        {
-          "@id": "http://rdfh.ch/505cf0a803/values/a3466b7e06",
-          "@type": "http://api.knora.org/ontology/knora-api/v2#StillImageFileValue",
-          "http://api.knora.org/ontology/knora-api/v2#attachedToUser": {
-            "@id": "http://rdfh.ch/users/91e19f1e01"
-          },
-          "http://api.knora.org/ontology/knora-api/v2#fileValueAsUrl": {
-            "@type": "http://www.w3.org/2001/XMLSchema#anyURI",
-            "@value": "http://localhost:1024/knora/incunabula_0000000016.jpg/full/93,128/0/default.jpg"
-          },
-          "http://api.knora.org/ontology/knora-api/v2#fileValueHasFilename": "incunabula_0000000016.jpg",
-          "http://api.knora.org/ontology/knora-api/v2#hasPermissions": "CR knora-admin:Creator|M knora-admin:ProjectMember|V knora-admin:KnownUser|RV knora-admin:UnknownUser",
-          "http://api.knora.org/ontology/knora-api/v2#stillImageFileValueHasDimX": 93,
-          "http://api.knora.org/ontology/knora-api/v2#stillImageFileValueHasDimY": 128,
-          "http://api.knora.org/ontology/knora-api/v2#stillImageFileValueHasIIIFBaseUrl": {
-            "@type": "http://www.w3.org/2001/XMLSchema#anyURI",
-            "@value": "http://localhost:1024/knora"
-          }
-=======
-      "http://api.knora.org/ontology/knora-api/v2#hasPermissions": "CR knora-base:Creator|M knora-base:ProjectMember|V knora-base:KnownUser|RV knora-base:UnknownUser",
-      "http://api.knora.org/ontology/knora-api/v2#hasStillImageFileValue": {
-        "@id": "http://rdfh.ch/0803/505cf0a803/values/626cbeb706",
-        "@type": "http://api.knora.org/ontology/knora-api/v2#StillImageFileValue",
-        "http://api.knora.org/ontology/knora-api/v2#attachedToUser": {
-          "@id": "http://rdfh.ch/users/91e19f1e01"
-        },
-        "http://api.knora.org/ontology/knora-api/v2#fileValueAsUrl": {
-          "@type": "http://www.w3.org/2001/XMLSchema#anyURI",
-          "@value": "http://0.0.0.0:1024/0803/incunabula_0000000016.jp2/full/2052,2815/0/default.jpg"
-        },
-        "http://api.knora.org/ontology/knora-api/v2#fileValueHasFilename": "incunabula_0000000016.jp2",
-        "http://api.knora.org/ontology/knora-api/v2#hasPermissions": "CR knora-base:Creator|M knora-base:ProjectMember|V knora-base:KnownUser|RV knora-base:UnknownUser",
-        "http://api.knora.org/ontology/knora-api/v2#stillImageFileValueHasDimX": 2052,
-        "http://api.knora.org/ontology/knora-api/v2#stillImageFileValueHasDimY": 2815,
-        "http://api.knora.org/ontology/knora-api/v2#stillImageFileValueHasIIIFBaseUrl": {
-          "@type": "http://www.w3.org/2001/XMLSchema#anyURI",
-          "@value": "http://0.0.0.0:1024/0803"
-        },
-        "http://api.knora.org/ontology/knora-api/v2#userHasPermission": "RV",
-        "http://api.knora.org/ontology/knora-api/v2#valueCreationDate": {
-          "@type": "http://www.w3.org/2001/XMLSchema#dateTimeStamp",
-          "@value": "2012-11-21T16:49:36Z"
->>>>>>> 30321b80
-        }
-      },
-      "http://api.knora.org/ontology/knora-api/v2#userHasPermission": "RV",
-      "http://api.knora.org/ontology/knora-api/v2#versionArkUrl": {
-        "@type": "http://www.w3.org/2001/XMLSchema#anyURI",
-        "@value": "http://0.0.0.0:3336/ark:/72163/1/0803/505cf0a803X.20160302T150510Z"
-      },
-      "http://www.w3.org/2000/01/rdf-schema#label": "a8r"
-    },
-    {
-      "@id": "http://rdfh.ch/0803/15627fe303",
-      "@type": "http://0.0.0.0:3333/ontology/0803/incunabula/v2#page",
-      "http://0.0.0.0:3333/ontology/0803/incunabula/v2#partOfValue": {
-        "@id": "http://rdfh.ch/0803/15627fe303/values/cb451884-484c-4d1e-a546-6bd98ec4a391",
-        "@type": "http://api.knora.org/ontology/knora-api/v2#LinkValue",
-        "http://api.knora.org/ontology/knora-api/v2#attachedToUser": {
-          "@id": "http://rdfh.ch/users/91e19f1e01"
-        },
-        "http://api.knora.org/ontology/knora-api/v2#hasPermissions": "CR knora-admin:Creator|V knora-admin:UnknownUser,knora-admin:KnownUser,knora-admin:ProjectMember",
-        "http://api.knora.org/ontology/knora-api/v2#linkValueHasTarget": {
-          "@id": "http://rdfh.ch/0803/c5058f3a",
-          "@type": "http://0.0.0.0:3333/ontology/0803/incunabula/v2#book",
-          "http://api.knora.org/ontology/knora-api/v2#arkUrl": {
-            "@type": "http://www.w3.org/2001/XMLSchema#anyURI",
-            "@value": "http://0.0.0.0:3336/ark:/72163/1/0803/c5058f3a5"
-          },
-          "http://api.knora.org/ontology/knora-api/v2#attachedToProject": {
-            "@id": "http://rdfh.ch/projects/0803"
-          },
-          "http://api.knora.org/ontology/knora-api/v2#attachedToUser": {
-            "@id": "http://rdfh.ch/users/91e19f1e01"
-          },
-          "http://api.knora.org/ontology/knora-api/v2#creationDate": {
-            "@type": "http://www.w3.org/2001/XMLSchema#dateTimeStamp",
-            "@value": "2016-03-02T15:05:10Z"
-          },
-<<<<<<< HEAD
-          "http://api.knora.org/ontology/knora-api/v2#hasPermissions": "CR knora-admin:Creator|M knora-admin:ProjectMember|V knora-admin:KnownUser|RV knora-admin:UnknownUser",
-=======
-          "http://api.knora.org/ontology/knora-api/v2#hasPermissions": "CR knora-base:Creator|M knora-base:ProjectMember|V knora-base:KnownUser|RV knora-base:UnknownUser",
-          "http://api.knora.org/ontology/knora-api/v2#userHasPermission": "RV",
-          "http://api.knora.org/ontology/knora-api/v2#versionArkUrl": {
-            "@type": "http://www.w3.org/2001/XMLSchema#anyURI",
-            "@value": "http://0.0.0.0:3336/ark:/72163/1/0803/c5058f3a5.20160302T150510Z"
-          },
->>>>>>> 30321b80
-          "http://www.w3.org/2000/01/rdf-schema#label": "Zeitglöcklein des Lebens und Leidens Christi"
-        },
-        "http://api.knora.org/ontology/knora-api/v2#userHasPermission": "V",
-        "http://api.knora.org/ontology/knora-api/v2#valueCreationDate": {
-          "@type": "http://www.w3.org/2001/XMLSchema#dateTimeStamp",
-          "@value": "2016-03-02T15:05:10Z"
-        }
-      },
-      "http://0.0.0.0:3333/ontology/0803/incunabula/v2#seqnum": {
-        "@id": "http://rdfh.ch/0803/15627fe303/values/9be8b65810",
-        "@type": "http://api.knora.org/ontology/knora-api/v2#IntValue",
-        "http://api.knora.org/ontology/knora-api/v2#attachedToUser": {
-          "@id": "http://rdfh.ch/users/91e19f1e01"
-        },
-<<<<<<< HEAD
-        "http://api.knora.org/ontology/knora-api/v2#hasPermissions": "CR knora-admin:Creator|V knora-admin:UnknownUser,knora-admin:KnownUser,knora-admin:ProjectMember",
-        "http://api.knora.org/ontology/knora-api/v2#intValueAsInt": 16
-=======
-        "http://api.knora.org/ontology/knora-api/v2#hasPermissions": "CR knora-base:Creator|V knora-base:UnknownUser,knora-base:KnownUser,knora-base:ProjectMember",
-        "http://api.knora.org/ontology/knora-api/v2#intValueAsInt": 16,
-        "http://api.knora.org/ontology/knora-api/v2#userHasPermission": "V",
-        "http://api.knora.org/ontology/knora-api/v2#valueCreationDate": {
-          "@type": "http://www.w3.org/2001/XMLSchema#dateTimeStamp",
-          "@value": "2016-03-02T15:05:10Z"
-        }
-      },
-      "http://api.knora.org/ontology/knora-api/v2#arkUrl": {
-        "@type": "http://www.w3.org/2001/XMLSchema#anyURI",
-        "@value": "http://0.0.0.0:3336/ark:/72163/1/0803/15627fe303y"
->>>>>>> 30321b80
-      },
-      "http://api.knora.org/ontology/knora-api/v2#attachedToProject": {
-        "@id": "http://rdfh.ch/projects/0803"
-      },
-      "http://api.knora.org/ontology/knora-api/v2#attachedToUser": {
-        "@id": "http://rdfh.ch/users/91e19f1e01"
-      },
-      "http://api.knora.org/ontology/knora-api/v2#creationDate": {
-        "@type": "http://www.w3.org/2001/XMLSchema#dateTimeStamp",
-        "@value": "2016-03-02T15:05:10Z"
-      },
-<<<<<<< HEAD
-      "http://api.knora.org/ontology/knora-api/v2#hasPermissions": "CR knora-admin:Creator|M knora-admin:ProjectMember|V knora-admin:KnownUser|RV knora-admin:UnknownUser",
-      "http://api.knora.org/ontology/knora-api/v2#hasStillImageFileValue": [
-        {
-          "@id": "http://rdfh.ch/15627fe303/values/219211f106",
-          "@type": "http://api.knora.org/ontology/knora-api/v2#StillImageFileValue",
-          "http://api.knora.org/ontology/knora-api/v2#attachedToUser": {
-            "@id": "http://rdfh.ch/users/91e19f1e01"
-          },
-          "http://api.knora.org/ontology/knora-api/v2#fileValueAsUrl": {
-            "@type": "http://www.w3.org/2001/XMLSchema#anyURI",
-            "@value": "http://localhost:1024/knora/incunabula_0000000017.jpg/full/82,128/0/default.jpg"
-          },
-          "http://api.knora.org/ontology/knora-api/v2#fileValueHasFilename": "incunabula_0000000017.jpg",
-          "http://api.knora.org/ontology/knora-api/v2#hasPermissions": "CR knora-admin:Creator|M knora-admin:ProjectMember|V knora-admin:KnownUser|RV knora-admin:UnknownUser",
-          "http://api.knora.org/ontology/knora-api/v2#stillImageFileValueHasDimX": 82,
-          "http://api.knora.org/ontology/knora-api/v2#stillImageFileValueHasDimY": 128,
-          "http://api.knora.org/ontology/knora-api/v2#stillImageFileValueHasIIIFBaseUrl": {
-            "@type": "http://www.w3.org/2001/XMLSchema#anyURI",
-            "@value": "http://localhost:1024/knora"
-          }
-        },
-        {
-          "@id": "http://rdfh.ch/15627fe303/values/e0b7642a07",
-          "@type": "http://api.knora.org/ontology/knora-api/v2#StillImageFileValue",
-          "http://api.knora.org/ontology/knora-api/v2#attachedToUser": {
-            "@id": "http://rdfh.ch/users/91e19f1e01"
-          },
-          "http://api.knora.org/ontology/knora-api/v2#fileValueAsUrl": {
-            "@type": "http://www.w3.org/2001/XMLSchema#anyURI",
-            "@value": "http://localhost:1024/knora/incunabula_0000000017.jp2/full/1865,2901/0/default.jpg"
-          },
-          "http://api.knora.org/ontology/knora-api/v2#fileValueHasFilename": "incunabula_0000000017.jp2",
-          "http://api.knora.org/ontology/knora-api/v2#hasPermissions": "CR knora-admin:Creator|M knora-admin:ProjectMember|V knora-admin:KnownUser|RV knora-admin:UnknownUser",
-          "http://api.knora.org/ontology/knora-api/v2#stillImageFileValueHasDimX": 1865,
-          "http://api.knora.org/ontology/knora-api/v2#stillImageFileValueHasDimY": 2901,
-          "http://api.knora.org/ontology/knora-api/v2#stillImageFileValueHasIIIFBaseUrl": {
-            "@type": "http://www.w3.org/2001/XMLSchema#anyURI",
-            "@value": "http://localhost:1024/knora"
-          }
-=======
-      "http://api.knora.org/ontology/knora-api/v2#hasPermissions": "CR knora-base:Creator|M knora-base:ProjectMember|V knora-base:KnownUser|RV knora-base:UnknownUser",
-      "http://api.knora.org/ontology/knora-api/v2#hasStillImageFileValue": {
-        "@id": "http://rdfh.ch/0803/15627fe303/values/e0b7642a07",
-        "@type": "http://api.knora.org/ontology/knora-api/v2#StillImageFileValue",
-        "http://api.knora.org/ontology/knora-api/v2#attachedToUser": {
-          "@id": "http://rdfh.ch/users/91e19f1e01"
-        },
-        "http://api.knora.org/ontology/knora-api/v2#fileValueAsUrl": {
-          "@type": "http://www.w3.org/2001/XMLSchema#anyURI",
-          "@value": "http://0.0.0.0:1024/0803/incunabula_0000000017.jp2/full/1865,2901/0/default.jpg"
-        },
-        "http://api.knora.org/ontology/knora-api/v2#fileValueHasFilename": "incunabula_0000000017.jp2",
-        "http://api.knora.org/ontology/knora-api/v2#hasPermissions": "CR knora-base:Creator|M knora-base:ProjectMember|V knora-base:KnownUser|RV knora-base:UnknownUser",
-        "http://api.knora.org/ontology/knora-api/v2#stillImageFileValueHasDimX": 1865,
-        "http://api.knora.org/ontology/knora-api/v2#stillImageFileValueHasDimY": 2901,
-        "http://api.knora.org/ontology/knora-api/v2#stillImageFileValueHasIIIFBaseUrl": {
-          "@type": "http://www.w3.org/2001/XMLSchema#anyURI",
-          "@value": "http://0.0.0.0:1024/0803"
-        },
-        "http://api.knora.org/ontology/knora-api/v2#userHasPermission": "RV",
-        "http://api.knora.org/ontology/knora-api/v2#valueCreationDate": {
-          "@type": "http://www.w3.org/2001/XMLSchema#dateTimeStamp",
-          "@value": "2012-11-21T16:49:36Z"
->>>>>>> 30321b80
-        }
-      },
-      "http://api.knora.org/ontology/knora-api/v2#userHasPermission": "RV",
-      "http://api.knora.org/ontology/knora-api/v2#versionArkUrl": {
-        "@type": "http://www.w3.org/2001/XMLSchema#anyURI",
-        "@value": "http://0.0.0.0:3336/ark:/72163/1/0803/15627fe303y.20160302T150510Z"
-      },
-      "http://www.w3.org/2000/01/rdf-schema#label": "a8v"
-    },
-    {
-      "@id": "http://rdfh.ch/0803/da670e1e04",
-      "@type": "http://0.0.0.0:3333/ontology/0803/incunabula/v2#page",
-      "http://0.0.0.0:3333/ontology/0803/incunabula/v2#partOfValue": {
-        "@id": "http://rdfh.ch/0803/da670e1e04/values/fd45b16a-6da5-4753-8e38-b3ee6378f89b",
-        "@type": "http://api.knora.org/ontology/knora-api/v2#LinkValue",
-        "http://api.knora.org/ontology/knora-api/v2#attachedToUser": {
-          "@id": "http://rdfh.ch/users/91e19f1e01"
-        },
-        "http://api.knora.org/ontology/knora-api/v2#hasPermissions": "CR knora-admin:Creator|V knora-admin:UnknownUser,knora-admin:KnownUser,knora-admin:ProjectMember",
-        "http://api.knora.org/ontology/knora-api/v2#linkValueHasTarget": {
-          "@id": "http://rdfh.ch/0803/c5058f3a",
-          "@type": "http://0.0.0.0:3333/ontology/0803/incunabula/v2#book",
-          "http://api.knora.org/ontology/knora-api/v2#arkUrl": {
-            "@type": "http://www.w3.org/2001/XMLSchema#anyURI",
-            "@value": "http://0.0.0.0:3336/ark:/72163/1/0803/c5058f3a5"
-          },
-          "http://api.knora.org/ontology/knora-api/v2#attachedToProject": {
-            "@id": "http://rdfh.ch/projects/0803"
-          },
-          "http://api.knora.org/ontology/knora-api/v2#attachedToUser": {
-            "@id": "http://rdfh.ch/users/91e19f1e01"
-          },
-          "http://api.knora.org/ontology/knora-api/v2#creationDate": {
-            "@type": "http://www.w3.org/2001/XMLSchema#dateTimeStamp",
-            "@value": "2016-03-02T15:05:10Z"
-          },
-<<<<<<< HEAD
-          "http://api.knora.org/ontology/knora-api/v2#hasPermissions": "CR knora-admin:Creator|M knora-admin:ProjectMember|V knora-admin:KnownUser|RV knora-admin:UnknownUser",
-=======
-          "http://api.knora.org/ontology/knora-api/v2#hasPermissions": "CR knora-base:Creator|M knora-base:ProjectMember|V knora-base:KnownUser|RV knora-base:UnknownUser",
-          "http://api.knora.org/ontology/knora-api/v2#userHasPermission": "RV",
-          "http://api.knora.org/ontology/knora-api/v2#versionArkUrl": {
-            "@type": "http://www.w3.org/2001/XMLSchema#anyURI",
-            "@value": "http://0.0.0.0:3336/ark:/72163/1/0803/c5058f3a5.20160302T150510Z"
-          },
->>>>>>> 30321b80
-          "http://www.w3.org/2000/01/rdf-schema#label": "Zeitglöcklein des Lebens und Leidens Christi"
-        },
-        "http://api.knora.org/ontology/knora-api/v2#userHasPermission": "V",
-        "http://api.knora.org/ontology/knora-api/v2#valueCreationDate": {
-          "@type": "http://www.w3.org/2001/XMLSchema#dateTimeStamp",
-          "@value": "2016-03-02T15:05:10Z"
-        }
-      },
-      "http://0.0.0.0:3333/ontology/0803/incunabula/v2#seqnum": {
-        "@id": "http://rdfh.ch/0803/da670e1e04/values/a78f033e11",
-        "@type": "http://api.knora.org/ontology/knora-api/v2#IntValue",
-        "http://api.knora.org/ontology/knora-api/v2#attachedToUser": {
-          "@id": "http://rdfh.ch/users/91e19f1e01"
-        },
-<<<<<<< HEAD
-        "http://api.knora.org/ontology/knora-api/v2#hasPermissions": "CR knora-admin:Creator|V knora-admin:UnknownUser,knora-admin:KnownUser,knora-admin:ProjectMember",
-        "http://api.knora.org/ontology/knora-api/v2#intValueAsInt": 17
-=======
-        "http://api.knora.org/ontology/knora-api/v2#hasPermissions": "CR knora-base:Creator|V knora-base:UnknownUser,knora-base:KnownUser,knora-base:ProjectMember",
-        "http://api.knora.org/ontology/knora-api/v2#intValueAsInt": 17,
-        "http://api.knora.org/ontology/knora-api/v2#userHasPermission": "V",
-        "http://api.knora.org/ontology/knora-api/v2#valueCreationDate": {
-          "@type": "http://www.w3.org/2001/XMLSchema#dateTimeStamp",
-          "@value": "2016-03-02T15:05:10Z"
-        }
-      },
-      "http://api.knora.org/ontology/knora-api/v2#arkUrl": {
-        "@type": "http://www.w3.org/2001/XMLSchema#anyURI",
-        "@value": "http://0.0.0.0:3336/ark:/72163/1/0803/da670e1e04u"
->>>>>>> 30321b80
-      },
-      "http://api.knora.org/ontology/knora-api/v2#attachedToProject": {
-        "@id": "http://rdfh.ch/projects/0803"
-      },
-      "http://api.knora.org/ontology/knora-api/v2#attachedToUser": {
-        "@id": "http://rdfh.ch/users/91e19f1e01"
-      },
-      "http://api.knora.org/ontology/knora-api/v2#creationDate": {
-        "@type": "http://www.w3.org/2001/XMLSchema#dateTimeStamp",
-        "@value": "2016-03-02T15:05:10Z"
-      },
-<<<<<<< HEAD
-      "http://api.knora.org/ontology/knora-api/v2#hasPermissions": "CR knora-admin:Creator|M knora-admin:ProjectMember|V knora-admin:KnownUser|RV knora-admin:UnknownUser",
-      "http://api.knora.org/ontology/knora-api/v2#hasStillImageFileValue": [
-        {
-          "@id": "http://rdfh.ch/da670e1e04/values/5e030b9d07",
-          "@type": "http://api.knora.org/ontology/knora-api/v2#StillImageFileValue",
-          "http://api.knora.org/ontology/knora-api/v2#attachedToUser": {
-            "@id": "http://rdfh.ch/users/91e19f1e01"
-          },
-          "http://api.knora.org/ontology/knora-api/v2#fileValueAsUrl": {
-            "@type": "http://www.w3.org/2001/XMLSchema#anyURI",
-            "@value": "http://localhost:1024/knora/incunabula_0000000018.jp2/full/2037,2820/0/default.jpg"
-          },
-          "http://api.knora.org/ontology/knora-api/v2#fileValueHasFilename": "incunabula_0000000018.jp2",
-          "http://api.knora.org/ontology/knora-api/v2#hasPermissions": "CR knora-admin:Creator|M knora-admin:ProjectMember|V knora-admin:KnownUser|RV knora-admin:UnknownUser",
-          "http://api.knora.org/ontology/knora-api/v2#stillImageFileValueHasDimX": 2037,
-          "http://api.knora.org/ontology/knora-api/v2#stillImageFileValueHasDimY": 2820,
-          "http://api.knora.org/ontology/knora-api/v2#stillImageFileValueHasIIIFBaseUrl": {
-            "@type": "http://www.w3.org/2001/XMLSchema#anyURI",
-            "@value": "http://localhost:1024/knora"
-          }
-        },
-        {
-          "@id": "http://rdfh.ch/da670e1e04/values/9fddb76307",
-          "@type": "http://api.knora.org/ontology/knora-api/v2#StillImageFileValue",
-          "http://api.knora.org/ontology/knora-api/v2#attachedToUser": {
-            "@id": "http://rdfh.ch/users/91e19f1e01"
-          },
-          "http://api.knora.org/ontology/knora-api/v2#fileValueAsUrl": {
-            "@type": "http://www.w3.org/2001/XMLSchema#anyURI",
-            "@value": "http://localhost:1024/knora/incunabula_0000000018.jpg/full/92,128/0/default.jpg"
-          },
-          "http://api.knora.org/ontology/knora-api/v2#fileValueHasFilename": "incunabula_0000000018.jpg",
-          "http://api.knora.org/ontology/knora-api/v2#hasPermissions": "CR knora-admin:Creator|M knora-admin:ProjectMember|V knora-admin:KnownUser|RV knora-admin:UnknownUser",
-          "http://api.knora.org/ontology/knora-api/v2#stillImageFileValueHasDimX": 92,
-          "http://api.knora.org/ontology/knora-api/v2#stillImageFileValueHasDimY": 128,
-          "http://api.knora.org/ontology/knora-api/v2#stillImageFileValueHasIIIFBaseUrl": {
-            "@type": "http://www.w3.org/2001/XMLSchema#anyURI",
-            "@value": "http://localhost:1024/knora"
-          }
-=======
-      "http://api.knora.org/ontology/knora-api/v2#hasPermissions": "CR knora-base:Creator|M knora-base:ProjectMember|V knora-base:KnownUser|RV knora-base:UnknownUser",
-      "http://api.knora.org/ontology/knora-api/v2#hasStillImageFileValue": {
-        "@id": "http://rdfh.ch/0803/da670e1e04/values/5e030b9d07",
-        "@type": "http://api.knora.org/ontology/knora-api/v2#StillImageFileValue",
-        "http://api.knora.org/ontology/knora-api/v2#attachedToUser": {
-          "@id": "http://rdfh.ch/users/91e19f1e01"
-        },
-        "http://api.knora.org/ontology/knora-api/v2#fileValueAsUrl": {
-          "@type": "http://www.w3.org/2001/XMLSchema#anyURI",
-          "@value": "http://0.0.0.0:1024/0803/incunabula_0000000018.jp2/full/2037,2820/0/default.jpg"
-        },
-        "http://api.knora.org/ontology/knora-api/v2#fileValueHasFilename": "incunabula_0000000018.jp2",
-        "http://api.knora.org/ontology/knora-api/v2#hasPermissions": "CR knora-base:Creator|M knora-base:ProjectMember|V knora-base:KnownUser|RV knora-base:UnknownUser",
-        "http://api.knora.org/ontology/knora-api/v2#stillImageFileValueHasDimX": 2037,
-        "http://api.knora.org/ontology/knora-api/v2#stillImageFileValueHasDimY": 2820,
-        "http://api.knora.org/ontology/knora-api/v2#stillImageFileValueHasIIIFBaseUrl": {
-          "@type": "http://www.w3.org/2001/XMLSchema#anyURI",
-          "@value": "http://0.0.0.0:1024/0803"
-        },
-        "http://api.knora.org/ontology/knora-api/v2#userHasPermission": "RV",
-        "http://api.knora.org/ontology/knora-api/v2#valueCreationDate": {
-          "@type": "http://www.w3.org/2001/XMLSchema#dateTimeStamp",
-          "@value": "2012-11-21T16:49:36Z"
->>>>>>> 30321b80
-        }
-      },
-      "http://api.knora.org/ontology/knora-api/v2#userHasPermission": "RV",
-      "http://api.knora.org/ontology/knora-api/v2#versionArkUrl": {
-        "@type": "http://www.w3.org/2001/XMLSchema#anyURI",
-        "@value": "http://0.0.0.0:3336/ark:/72163/1/0803/da670e1e04u.20160302T150510Z"
-      },
-      "http://www.w3.org/2000/01/rdf-schema#label": "b1r"
-    },
-    {
-      "@id": "http://rdfh.ch/0803/9f6d9d5804",
-      "@type": "http://0.0.0.0:3333/ontology/0803/incunabula/v2#page",
-      "http://0.0.0.0:3333/ontology/0803/incunabula/v2#partOfValue": {
-        "@id": "http://rdfh.ch/0803/9f6d9d5804/values/6b10ee30-d80e-4473-97dd-1b02dfb6f9ba",
-        "@type": "http://api.knora.org/ontology/knora-api/v2#LinkValue",
-        "http://api.knora.org/ontology/knora-api/v2#attachedToUser": {
-          "@id": "http://rdfh.ch/users/91e19f1e01"
-        },
-        "http://api.knora.org/ontology/knora-api/v2#hasPermissions": "CR knora-admin:Creator|V knora-admin:UnknownUser,knora-admin:KnownUser,knora-admin:ProjectMember",
-        "http://api.knora.org/ontology/knora-api/v2#linkValueHasTarget": {
-          "@id": "http://rdfh.ch/0803/c5058f3a",
-          "@type": "http://0.0.0.0:3333/ontology/0803/incunabula/v2#book",
-          "http://api.knora.org/ontology/knora-api/v2#arkUrl": {
-            "@type": "http://www.w3.org/2001/XMLSchema#anyURI",
-            "@value": "http://0.0.0.0:3336/ark:/72163/1/0803/c5058f3a5"
-          },
-          "http://api.knora.org/ontology/knora-api/v2#attachedToProject": {
-            "@id": "http://rdfh.ch/projects/0803"
-          },
-          "http://api.knora.org/ontology/knora-api/v2#attachedToUser": {
-            "@id": "http://rdfh.ch/users/91e19f1e01"
-          },
-          "http://api.knora.org/ontology/knora-api/v2#creationDate": {
-            "@type": "http://www.w3.org/2001/XMLSchema#dateTimeStamp",
-            "@value": "2016-03-02T15:05:10Z"
-          },
-<<<<<<< HEAD
-          "http://api.knora.org/ontology/knora-api/v2#hasPermissions": "CR knora-admin:Creator|M knora-admin:ProjectMember|V knora-admin:KnownUser|RV knora-admin:UnknownUser",
-=======
-          "http://api.knora.org/ontology/knora-api/v2#hasPermissions": "CR knora-base:Creator|M knora-base:ProjectMember|V knora-base:KnownUser|RV knora-base:UnknownUser",
-          "http://api.knora.org/ontology/knora-api/v2#userHasPermission": "RV",
-          "http://api.knora.org/ontology/knora-api/v2#versionArkUrl": {
-            "@type": "http://www.w3.org/2001/XMLSchema#anyURI",
-            "@value": "http://0.0.0.0:3336/ark:/72163/1/0803/c5058f3a5.20160302T150510Z"
-          },
->>>>>>> 30321b80
-          "http://www.w3.org/2000/01/rdf-schema#label": "Zeitglöcklein des Lebens und Leidens Christi"
-        },
-        "http://api.knora.org/ontology/knora-api/v2#userHasPermission": "V",
-        "http://api.knora.org/ontology/knora-api/v2#valueCreationDate": {
-          "@type": "http://www.w3.org/2001/XMLSchema#dateTimeStamp",
-          "@value": "2016-03-02T15:05:10Z"
-        }
-      },
-      "http://0.0.0.0:3333/ontology/0803/incunabula/v2#seqnum": {
-        "@id": "http://rdfh.ch/0803/9f6d9d5804/values/b336502312",
-        "@type": "http://api.knora.org/ontology/knora-api/v2#IntValue",
-        "http://api.knora.org/ontology/knora-api/v2#attachedToUser": {
-          "@id": "http://rdfh.ch/users/91e19f1e01"
-        },
-<<<<<<< HEAD
-        "http://api.knora.org/ontology/knora-api/v2#hasPermissions": "CR knora-admin:Creator|V knora-admin:UnknownUser,knora-admin:KnownUser,knora-admin:ProjectMember",
-        "http://api.knora.org/ontology/knora-api/v2#intValueAsInt": 18
-=======
-        "http://api.knora.org/ontology/knora-api/v2#hasPermissions": "CR knora-base:Creator|V knora-base:UnknownUser,knora-base:KnownUser,knora-base:ProjectMember",
-        "http://api.knora.org/ontology/knora-api/v2#intValueAsInt": 18,
-        "http://api.knora.org/ontology/knora-api/v2#userHasPermission": "V",
-        "http://api.knora.org/ontology/knora-api/v2#valueCreationDate": {
-          "@type": "http://www.w3.org/2001/XMLSchema#dateTimeStamp",
-          "@value": "2016-03-02T15:05:10Z"
-        }
-      },
-      "http://api.knora.org/ontology/knora-api/v2#arkUrl": {
-        "@type": "http://www.w3.org/2001/XMLSchema#anyURI",
-        "@value": "http://0.0.0.0:3336/ark:/72163/1/0803/9f6d9d5804H"
->>>>>>> 30321b80
-      },
-      "http://api.knora.org/ontology/knora-api/v2#attachedToProject": {
-        "@id": "http://rdfh.ch/projects/0803"
-      },
-      "http://api.knora.org/ontology/knora-api/v2#attachedToUser": {
-        "@id": "http://rdfh.ch/users/91e19f1e01"
-      },
-      "http://api.knora.org/ontology/knora-api/v2#creationDate": {
-        "@type": "http://www.w3.org/2001/XMLSchema#dateTimeStamp",
-        "@value": "2016-03-02T15:05:10Z"
-      },
-<<<<<<< HEAD
-      "http://api.knora.org/ontology/knora-api/v2#hasPermissions": "CR knora-admin:Creator|M knora-admin:ProjectMember|V knora-admin:KnownUser|RV knora-admin:UnknownUser",
-      "http://api.knora.org/ontology/knora-api/v2#hasStillImageFileValue": [
-        {
-          "@id": "http://rdfh.ch/9f6d9d5804/values/1d295ed607",
-          "@type": "http://api.knora.org/ontology/knora-api/v2#StillImageFileValue",
-          "http://api.knora.org/ontology/knora-api/v2#attachedToUser": {
-            "@id": "http://rdfh.ch/users/91e19f1e01"
-          },
-          "http://api.knora.org/ontology/knora-api/v2#fileValueAsUrl": {
-            "@type": "http://www.w3.org/2001/XMLSchema#anyURI",
-            "@value": "http://localhost:1024/knora/incunabula_0000000019.jpg/full/82,128/0/default.jpg"
-          },
-          "http://api.knora.org/ontology/knora-api/v2#fileValueHasFilename": "incunabula_0000000019.jpg",
-          "http://api.knora.org/ontology/knora-api/v2#hasPermissions": "CR knora-admin:Creator|M knora-admin:ProjectMember|V knora-admin:KnownUser|RV knora-admin:UnknownUser",
-          "http://api.knora.org/ontology/knora-api/v2#stillImageFileValueHasDimX": 82,
-          "http://api.knora.org/ontology/knora-api/v2#stillImageFileValueHasDimY": 128,
-          "http://api.knora.org/ontology/knora-api/v2#stillImageFileValueHasIIIFBaseUrl": {
-            "@type": "http://www.w3.org/2001/XMLSchema#anyURI",
-            "@value": "http://localhost:1024/knora"
-          }
-        },
-        {
-          "@id": "http://rdfh.ch/9f6d9d5804/values/dc4eb10f08",
-          "@type": "http://api.knora.org/ontology/knora-api/v2#StillImageFileValue",
-          "http://api.knora.org/ontology/knora-api/v2#attachedToUser": {
-            "@id": "http://rdfh.ch/users/91e19f1e01"
-          },
-          "http://api.knora.org/ontology/knora-api/v2#fileValueAsUrl": {
-            "@type": "http://www.w3.org/2001/XMLSchema#anyURI",
-            "@value": "http://localhost:1024/knora/incunabula_0000000019.jp2/full/1871,2911/0/default.jpg"
-          },
-          "http://api.knora.org/ontology/knora-api/v2#fileValueHasFilename": "incunabula_0000000019.jp2",
-          "http://api.knora.org/ontology/knora-api/v2#hasPermissions": "CR knora-admin:Creator|M knora-admin:ProjectMember|V knora-admin:KnownUser|RV knora-admin:UnknownUser",
-          "http://api.knora.org/ontology/knora-api/v2#stillImageFileValueHasDimX": 1871,
-          "http://api.knora.org/ontology/knora-api/v2#stillImageFileValueHasDimY": 2911,
-          "http://api.knora.org/ontology/knora-api/v2#stillImageFileValueHasIIIFBaseUrl": {
-            "@type": "http://www.w3.org/2001/XMLSchema#anyURI",
-            "@value": "http://localhost:1024/knora"
-          }
-=======
-      "http://api.knora.org/ontology/knora-api/v2#hasPermissions": "CR knora-base:Creator|M knora-base:ProjectMember|V knora-base:KnownUser|RV knora-base:UnknownUser",
-      "http://api.knora.org/ontology/knora-api/v2#hasStillImageFileValue": {
-        "@id": "http://rdfh.ch/0803/9f6d9d5804/values/dc4eb10f08",
-        "@type": "http://api.knora.org/ontology/knora-api/v2#StillImageFileValue",
-        "http://api.knora.org/ontology/knora-api/v2#attachedToUser": {
-          "@id": "http://rdfh.ch/users/91e19f1e01"
-        },
-        "http://api.knora.org/ontology/knora-api/v2#fileValueAsUrl": {
-          "@type": "http://www.w3.org/2001/XMLSchema#anyURI",
-          "@value": "http://0.0.0.0:1024/0803/incunabula_0000000019.jp2/full/1871,2911/0/default.jpg"
-        },
-        "http://api.knora.org/ontology/knora-api/v2#fileValueHasFilename": "incunabula_0000000019.jp2",
-        "http://api.knora.org/ontology/knora-api/v2#hasPermissions": "CR knora-base:Creator|M knora-base:ProjectMember|V knora-base:KnownUser|RV knora-base:UnknownUser",
-        "http://api.knora.org/ontology/knora-api/v2#stillImageFileValueHasDimX": 1871,
-        "http://api.knora.org/ontology/knora-api/v2#stillImageFileValueHasDimY": 2911,
-        "http://api.knora.org/ontology/knora-api/v2#stillImageFileValueHasIIIFBaseUrl": {
-          "@type": "http://www.w3.org/2001/XMLSchema#anyURI",
-          "@value": "http://0.0.0.0:1024/0803"
-        },
-        "http://api.knora.org/ontology/knora-api/v2#userHasPermission": "RV",
-        "http://api.knora.org/ontology/knora-api/v2#valueCreationDate": {
-          "@type": "http://www.w3.org/2001/XMLSchema#dateTimeStamp",
-          "@value": "2012-11-21T16:49:36Z"
->>>>>>> 30321b80
-        }
-      },
-      "http://api.knora.org/ontology/knora-api/v2#userHasPermission": "RV",
-      "http://api.knora.org/ontology/knora-api/v2#versionArkUrl": {
-        "@type": "http://www.w3.org/2001/XMLSchema#anyURI",
-        "@value": "http://0.0.0.0:3336/ark:/72163/1/0803/9f6d9d5804H.20160302T150510Z"
-      },
-      "http://www.w3.org/2000/01/rdf-schema#label": "b1v"
-    },
-    {
-      "@id": "http://rdfh.ch/0803/64732c9304",
-      "@type": "http://0.0.0.0:3333/ontology/0803/incunabula/v2#page",
-      "http://0.0.0.0:3333/ontology/0803/incunabula/v2#partOfValue": {
-        "@id": "http://rdfh.ch/0803/64732c9304/values/78f6208c-38b0-4f3a-ac01-5cdc4fec1d3a",
-        "@type": "http://api.knora.org/ontology/knora-api/v2#LinkValue",
-        "http://api.knora.org/ontology/knora-api/v2#attachedToUser": {
-          "@id": "http://rdfh.ch/users/91e19f1e01"
-        },
-        "http://api.knora.org/ontology/knora-api/v2#hasPermissions": "CR knora-admin:Creator|V knora-admin:UnknownUser,knora-admin:KnownUser,knora-admin:ProjectMember",
-        "http://api.knora.org/ontology/knora-api/v2#linkValueHasTarget": {
-          "@id": "http://rdfh.ch/0803/c5058f3a",
-          "@type": "http://0.0.0.0:3333/ontology/0803/incunabula/v2#book",
-          "http://api.knora.org/ontology/knora-api/v2#arkUrl": {
-            "@type": "http://www.w3.org/2001/XMLSchema#anyURI",
-            "@value": "http://0.0.0.0:3336/ark:/72163/1/0803/c5058f3a5"
-          },
-          "http://api.knora.org/ontology/knora-api/v2#attachedToProject": {
-            "@id": "http://rdfh.ch/projects/0803"
-          },
-          "http://api.knora.org/ontology/knora-api/v2#attachedToUser": {
-            "@id": "http://rdfh.ch/users/91e19f1e01"
-          },
-          "http://api.knora.org/ontology/knora-api/v2#creationDate": {
-            "@type": "http://www.w3.org/2001/XMLSchema#dateTimeStamp",
-            "@value": "2016-03-02T15:05:10Z"
-          },
-<<<<<<< HEAD
-          "http://api.knora.org/ontology/knora-api/v2#hasPermissions": "CR knora-admin:Creator|M knora-admin:ProjectMember|V knora-admin:KnownUser|RV knora-admin:UnknownUser",
-=======
-          "http://api.knora.org/ontology/knora-api/v2#hasPermissions": "CR knora-base:Creator|M knora-base:ProjectMember|V knora-base:KnownUser|RV knora-base:UnknownUser",
-          "http://api.knora.org/ontology/knora-api/v2#userHasPermission": "RV",
-          "http://api.knora.org/ontology/knora-api/v2#versionArkUrl": {
-            "@type": "http://www.w3.org/2001/XMLSchema#anyURI",
-            "@value": "http://0.0.0.0:3336/ark:/72163/1/0803/c5058f3a5.20160302T150510Z"
-          },
->>>>>>> 30321b80
-          "http://www.w3.org/2000/01/rdf-schema#label": "Zeitglöcklein des Lebens und Leidens Christi"
-        },
-        "http://api.knora.org/ontology/knora-api/v2#userHasPermission": "V",
-        "http://api.knora.org/ontology/knora-api/v2#valueCreationDate": {
-          "@type": "http://www.w3.org/2001/XMLSchema#dateTimeStamp",
-          "@value": "2016-03-02T15:05:10Z"
-        }
-      },
-      "http://0.0.0.0:3333/ontology/0803/incunabula/v2#seqnum": {
-        "@id": "http://rdfh.ch/0803/64732c9304/values/bfdd9c0813",
-        "@type": "http://api.knora.org/ontology/knora-api/v2#IntValue",
-        "http://api.knora.org/ontology/knora-api/v2#attachedToUser": {
-          "@id": "http://rdfh.ch/users/91e19f1e01"
-        },
-<<<<<<< HEAD
-        "http://api.knora.org/ontology/knora-api/v2#hasPermissions": "CR knora-admin:Creator|V knora-admin:UnknownUser,knora-admin:KnownUser,knora-admin:ProjectMember",
-        "http://api.knora.org/ontology/knora-api/v2#intValueAsInt": 19
-=======
-        "http://api.knora.org/ontology/knora-api/v2#hasPermissions": "CR knora-base:Creator|V knora-base:UnknownUser,knora-base:KnownUser,knora-base:ProjectMember",
-        "http://api.knora.org/ontology/knora-api/v2#intValueAsInt": 19,
-        "http://api.knora.org/ontology/knora-api/v2#userHasPermission": "V",
-        "http://api.knora.org/ontology/knora-api/v2#valueCreationDate": {
-          "@type": "http://www.w3.org/2001/XMLSchema#dateTimeStamp",
-          "@value": "2016-03-02T15:05:10Z"
-        }
-      },
-      "http://api.knora.org/ontology/knora-api/v2#arkUrl": {
-        "@type": "http://www.w3.org/2001/XMLSchema#anyURI",
-        "@value": "http://0.0.0.0:3336/ark:/72163/1/0803/64732c9304M"
->>>>>>> 30321b80
-      },
-      "http://api.knora.org/ontology/knora-api/v2#attachedToProject": {
-        "@id": "http://rdfh.ch/projects/0803"
-      },
-      "http://api.knora.org/ontology/knora-api/v2#attachedToUser": {
-        "@id": "http://rdfh.ch/users/91e19f1e01"
-      },
-      "http://api.knora.org/ontology/knora-api/v2#creationDate": {
-        "@type": "http://www.w3.org/2001/XMLSchema#dateTimeStamp",
-        "@value": "2016-03-02T15:05:10Z"
-      },
-<<<<<<< HEAD
-      "http://api.knora.org/ontology/knora-api/v2#hasPermissions": "CR knora-admin:Creator|M knora-admin:ProjectMember|V knora-admin:KnownUser|RV knora-admin:UnknownUser",
-      "http://api.knora.org/ontology/knora-api/v2#hasStillImageFileValue": [
-        {
-          "@id": "http://rdfh.ch/64732c9304/values/5a9a578208",
-          "@type": "http://api.knora.org/ontology/knora-api/v2#StillImageFileValue",
-          "http://api.knora.org/ontology/knora-api/v2#attachedToUser": {
-            "@id": "http://rdfh.ch/users/91e19f1e01"
-          },
-          "http://api.knora.org/ontology/knora-api/v2#fileValueAsUrl": {
-            "@type": "http://www.w3.org/2001/XMLSchema#anyURI",
-            "@value": "http://localhost:1024/knora/incunabula_0000000020.jp2/full/2043,2815/0/default.jpg"
-          },
-          "http://api.knora.org/ontology/knora-api/v2#fileValueHasFilename": "incunabula_0000000020.jp2",
-          "http://api.knora.org/ontology/knora-api/v2#hasPermissions": "CR knora-admin:Creator|M knora-admin:ProjectMember|V knora-admin:KnownUser|RV knora-admin:UnknownUser",
-          "http://api.knora.org/ontology/knora-api/v2#stillImageFileValueHasDimX": 2043,
-          "http://api.knora.org/ontology/knora-api/v2#stillImageFileValueHasDimY": 2815,
-          "http://api.knora.org/ontology/knora-api/v2#stillImageFileValueHasIIIFBaseUrl": {
-            "@type": "http://www.w3.org/2001/XMLSchema#anyURI",
-            "@value": "http://localhost:1024/knora"
-          }
-        },
-        {
-          "@id": "http://rdfh.ch/64732c9304/values/9b74044908",
-          "@type": "http://api.knora.org/ontology/knora-api/v2#StillImageFileValue",
-          "http://api.knora.org/ontology/knora-api/v2#attachedToUser": {
-            "@id": "http://rdfh.ch/users/91e19f1e01"
-          },
-          "http://api.knora.org/ontology/knora-api/v2#fileValueAsUrl": {
-            "@type": "http://www.w3.org/2001/XMLSchema#anyURI",
-            "@value": "http://localhost:1024/knora/incunabula_0000000020.jpg/full/93,128/0/default.jpg"
-          },
-          "http://api.knora.org/ontology/knora-api/v2#fileValueHasFilename": "incunabula_0000000020.jpg",
-          "http://api.knora.org/ontology/knora-api/v2#hasPermissions": "CR knora-admin:Creator|M knora-admin:ProjectMember|V knora-admin:KnownUser|RV knora-admin:UnknownUser",
-          "http://api.knora.org/ontology/knora-api/v2#stillImageFileValueHasDimX": 93,
-          "http://api.knora.org/ontology/knora-api/v2#stillImageFileValueHasDimY": 128,
-          "http://api.knora.org/ontology/knora-api/v2#stillImageFileValueHasIIIFBaseUrl": {
-            "@type": "http://www.w3.org/2001/XMLSchema#anyURI",
-            "@value": "http://localhost:1024/knora"
-          }
-=======
-      "http://api.knora.org/ontology/knora-api/v2#hasPermissions": "CR knora-base:Creator|M knora-base:ProjectMember|V knora-base:KnownUser|RV knora-base:UnknownUser",
-      "http://api.knora.org/ontology/knora-api/v2#hasStillImageFileValue": {
-        "@id": "http://rdfh.ch/0803/64732c9304/values/5a9a578208",
-        "@type": "http://api.knora.org/ontology/knora-api/v2#StillImageFileValue",
-        "http://api.knora.org/ontology/knora-api/v2#attachedToUser": {
-          "@id": "http://rdfh.ch/users/91e19f1e01"
-        },
-        "http://api.knora.org/ontology/knora-api/v2#fileValueAsUrl": {
-          "@type": "http://www.w3.org/2001/XMLSchema#anyURI",
-          "@value": "http://0.0.0.0:1024/0803/incunabula_0000000020.jp2/full/2043,2815/0/default.jpg"
-        },
-        "http://api.knora.org/ontology/knora-api/v2#fileValueHasFilename": "incunabula_0000000020.jp2",
-        "http://api.knora.org/ontology/knora-api/v2#hasPermissions": "CR knora-base:Creator|M knora-base:ProjectMember|V knora-base:KnownUser|RV knora-base:UnknownUser",
-        "http://api.knora.org/ontology/knora-api/v2#stillImageFileValueHasDimX": 2043,
-        "http://api.knora.org/ontology/knora-api/v2#stillImageFileValueHasDimY": 2815,
-        "http://api.knora.org/ontology/knora-api/v2#stillImageFileValueHasIIIFBaseUrl": {
-          "@type": "http://www.w3.org/2001/XMLSchema#anyURI",
-          "@value": "http://0.0.0.0:1024/0803"
-        },
-        "http://api.knora.org/ontology/knora-api/v2#userHasPermission": "RV",
-        "http://api.knora.org/ontology/knora-api/v2#valueCreationDate": {
-          "@type": "http://www.w3.org/2001/XMLSchema#dateTimeStamp",
-          "@value": "2012-11-21T16:49:36Z"
->>>>>>> 30321b80
-        }
-      },
-      "http://api.knora.org/ontology/knora-api/v2#userHasPermission": "RV",
-      "http://api.knora.org/ontology/knora-api/v2#versionArkUrl": {
-        "@type": "http://www.w3.org/2001/XMLSchema#anyURI",
-        "@value": "http://0.0.0.0:3336/ark:/72163/1/0803/64732c9304M.20160302T150510Z"
-      },
-      "http://www.w3.org/2000/01/rdf-schema#label": "b2r"
-    },
-    {
-      "@id": "http://rdfh.ch/0803/2979bbcd04",
-      "@type": "http://0.0.0.0:3333/ontology/0803/incunabula/v2#page",
-      "http://0.0.0.0:3333/ontology/0803/incunabula/v2#partOfValue": {
-        "@id": "http://rdfh.ch/0803/2979bbcd04/values/f7512609-5839-4ca8-a5f0-c2189eaad2eb",
-        "@type": "http://api.knora.org/ontology/knora-api/v2#LinkValue",
-        "http://api.knora.org/ontology/knora-api/v2#attachedToUser": {
-          "@id": "http://rdfh.ch/users/91e19f1e01"
-        },
-        "http://api.knora.org/ontology/knora-api/v2#hasPermissions": "CR knora-admin:Creator|V knora-admin:UnknownUser,knora-admin:KnownUser,knora-admin:ProjectMember",
-        "http://api.knora.org/ontology/knora-api/v2#linkValueHasTarget": {
-          "@id": "http://rdfh.ch/0803/c5058f3a",
-          "@type": "http://0.0.0.0:3333/ontology/0803/incunabula/v2#book",
-          "http://api.knora.org/ontology/knora-api/v2#arkUrl": {
-            "@type": "http://www.w3.org/2001/XMLSchema#anyURI",
-            "@value": "http://0.0.0.0:3336/ark:/72163/1/0803/c5058f3a5"
-          },
-          "http://api.knora.org/ontology/knora-api/v2#attachedToProject": {
-            "@id": "http://rdfh.ch/projects/0803"
-          },
-          "http://api.knora.org/ontology/knora-api/v2#attachedToUser": {
-            "@id": "http://rdfh.ch/users/91e19f1e01"
-          },
-          "http://api.knora.org/ontology/knora-api/v2#creationDate": {
-            "@type": "http://www.w3.org/2001/XMLSchema#dateTimeStamp",
-            "@value": "2016-03-02T15:05:10Z"
-          },
-<<<<<<< HEAD
-          "http://api.knora.org/ontology/knora-api/v2#hasPermissions": "CR knora-admin:Creator|M knora-admin:ProjectMember|V knora-admin:KnownUser|RV knora-admin:UnknownUser",
-=======
-          "http://api.knora.org/ontology/knora-api/v2#hasPermissions": "CR knora-base:Creator|M knora-base:ProjectMember|V knora-base:KnownUser|RV knora-base:UnknownUser",
-          "http://api.knora.org/ontology/knora-api/v2#userHasPermission": "RV",
-          "http://api.knora.org/ontology/knora-api/v2#versionArkUrl": {
-            "@type": "http://www.w3.org/2001/XMLSchema#anyURI",
-            "@value": "http://0.0.0.0:3336/ark:/72163/1/0803/c5058f3a5.20160302T150510Z"
-          },
->>>>>>> 30321b80
-          "http://www.w3.org/2000/01/rdf-schema#label": "Zeitglöcklein des Lebens und Leidens Christi"
-        },
-        "http://api.knora.org/ontology/knora-api/v2#userHasPermission": "V",
-        "http://api.knora.org/ontology/knora-api/v2#valueCreationDate": {
-          "@type": "http://www.w3.org/2001/XMLSchema#dateTimeStamp",
-          "@value": "2016-03-02T15:05:10Z"
-        }
-      },
-      "http://0.0.0.0:3333/ontology/0803/incunabula/v2#seqnum": {
-        "@id": "http://rdfh.ch/0803/2979bbcd04/values/cb84e9ed13",
-        "@type": "http://api.knora.org/ontology/knora-api/v2#IntValue",
-        "http://api.knora.org/ontology/knora-api/v2#attachedToUser": {
-          "@id": "http://rdfh.ch/users/91e19f1e01"
-        },
-<<<<<<< HEAD
-        "http://api.knora.org/ontology/knora-api/v2#hasPermissions": "CR knora-admin:Creator|V knora-admin:UnknownUser,knora-admin:KnownUser,knora-admin:ProjectMember",
-        "http://api.knora.org/ontology/knora-api/v2#intValueAsInt": 20
-=======
-        "http://api.knora.org/ontology/knora-api/v2#hasPermissions": "CR knora-base:Creator|V knora-base:UnknownUser,knora-base:KnownUser,knora-base:ProjectMember",
-        "http://api.knora.org/ontology/knora-api/v2#intValueAsInt": 20,
-        "http://api.knora.org/ontology/knora-api/v2#userHasPermission": "V",
-        "http://api.knora.org/ontology/knora-api/v2#valueCreationDate": {
-          "@type": "http://www.w3.org/2001/XMLSchema#dateTimeStamp",
-          "@value": "2016-03-02T15:05:10Z"
-        }
-      },
-      "http://api.knora.org/ontology/knora-api/v2#arkUrl": {
-        "@type": "http://www.w3.org/2001/XMLSchema#anyURI",
-        "@value": "http://0.0.0.0:3336/ark:/72163/1/0803/2979bbcd04m"
->>>>>>> 30321b80
-      },
-      "http://api.knora.org/ontology/knora-api/v2#attachedToProject": {
-        "@id": "http://rdfh.ch/projects/0803"
-      },
-      "http://api.knora.org/ontology/knora-api/v2#attachedToUser": {
-        "@id": "http://rdfh.ch/users/91e19f1e01"
-      },
-      "http://api.knora.org/ontology/knora-api/v2#creationDate": {
-        "@type": "http://www.w3.org/2001/XMLSchema#dateTimeStamp",
-        "@value": "2016-03-02T15:05:10Z"
-      },
-<<<<<<< HEAD
-      "http://api.knora.org/ontology/knora-api/v2#hasPermissions": "CR knora-admin:Creator|M knora-admin:ProjectMember|V knora-admin:KnownUser|RV knora-admin:UnknownUser",
-      "http://api.knora.org/ontology/knora-api/v2#hasStillImageFileValue": [
-        {
-          "@id": "http://rdfh.ch/2979bbcd04/values/19c0aabb08",
-          "@type": "http://api.knora.org/ontology/knora-api/v2#StillImageFileValue",
-          "http://api.knora.org/ontology/knora-api/v2#attachedToUser": {
-            "@id": "http://rdfh.ch/users/91e19f1e01"
-          },
-          "http://api.knora.org/ontology/knora-api/v2#fileValueAsUrl": {
-            "@type": "http://www.w3.org/2001/XMLSchema#anyURI",
-            "@value": "http://localhost:1024/knora/incunabula_0000000021.jpg/full/82,128/0/default.jpg"
-          },
-          "http://api.knora.org/ontology/knora-api/v2#fileValueHasFilename": "incunabula_0000000021.jpg",
-          "http://api.knora.org/ontology/knora-api/v2#hasPermissions": "CR knora-admin:Creator|M knora-admin:ProjectMember|V knora-admin:KnownUser|RV knora-admin:UnknownUser",
-          "http://api.knora.org/ontology/knora-api/v2#stillImageFileValueHasDimX": 82,
-          "http://api.knora.org/ontology/knora-api/v2#stillImageFileValueHasDimY": 128,
-          "http://api.knora.org/ontology/knora-api/v2#stillImageFileValueHasIIIFBaseUrl": {
-            "@type": "http://www.w3.org/2001/XMLSchema#anyURI",
-            "@value": "http://localhost:1024/knora"
-          }
-        },
-        {
-          "@id": "http://rdfh.ch/2979bbcd04/values/d8e5fdf408",
-          "@type": "http://api.knora.org/ontology/knora-api/v2#StillImageFileValue",
-          "http://api.knora.org/ontology/knora-api/v2#attachedToUser": {
-            "@id": "http://rdfh.ch/users/91e19f1e01"
-          },
-          "http://api.knora.org/ontology/knora-api/v2#fileValueAsUrl": {
-            "@type": "http://www.w3.org/2001/XMLSchema#anyURI",
-            "@value": "http://localhost:1024/knora/incunabula_0000000021.jp2/full/1865,2906/0/default.jpg"
-          },
-          "http://api.knora.org/ontology/knora-api/v2#fileValueHasFilename": "incunabula_0000000021.jp2",
-          "http://api.knora.org/ontology/knora-api/v2#hasPermissions": "CR knora-admin:Creator|M knora-admin:ProjectMember|V knora-admin:KnownUser|RV knora-admin:UnknownUser",
-          "http://api.knora.org/ontology/knora-api/v2#stillImageFileValueHasDimX": 1865,
-          "http://api.knora.org/ontology/knora-api/v2#stillImageFileValueHasDimY": 2906,
-          "http://api.knora.org/ontology/knora-api/v2#stillImageFileValueHasIIIFBaseUrl": {
-            "@type": "http://www.w3.org/2001/XMLSchema#anyURI",
-            "@value": "http://localhost:1024/knora"
-          }
-=======
-      "http://api.knora.org/ontology/knora-api/v2#hasPermissions": "CR knora-base:Creator|M knora-base:ProjectMember|V knora-base:KnownUser|RV knora-base:UnknownUser",
-      "http://api.knora.org/ontology/knora-api/v2#hasStillImageFileValue": {
-        "@id": "http://rdfh.ch/0803/2979bbcd04/values/d8e5fdf408",
-        "@type": "http://api.knora.org/ontology/knora-api/v2#StillImageFileValue",
-        "http://api.knora.org/ontology/knora-api/v2#attachedToUser": {
-          "@id": "http://rdfh.ch/users/91e19f1e01"
-        },
-        "http://api.knora.org/ontology/knora-api/v2#fileValueAsUrl": {
-          "@type": "http://www.w3.org/2001/XMLSchema#anyURI",
-          "@value": "http://0.0.0.0:1024/0803/incunabula_0000000021.jp2/full/1865,2906/0/default.jpg"
-        },
-        "http://api.knora.org/ontology/knora-api/v2#fileValueHasFilename": "incunabula_0000000021.jp2",
-        "http://api.knora.org/ontology/knora-api/v2#hasPermissions": "CR knora-base:Creator|M knora-base:ProjectMember|V knora-base:KnownUser|RV knora-base:UnknownUser",
-        "http://api.knora.org/ontology/knora-api/v2#stillImageFileValueHasDimX": 1865,
-        "http://api.knora.org/ontology/knora-api/v2#stillImageFileValueHasDimY": 2906,
-        "http://api.knora.org/ontology/knora-api/v2#stillImageFileValueHasIIIFBaseUrl": {
-          "@type": "http://www.w3.org/2001/XMLSchema#anyURI",
-          "@value": "http://0.0.0.0:1024/0803"
-        },
-        "http://api.knora.org/ontology/knora-api/v2#userHasPermission": "RV",
-        "http://api.knora.org/ontology/knora-api/v2#valueCreationDate": {
-          "@type": "http://www.w3.org/2001/XMLSchema#dateTimeStamp",
-          "@value": "2012-11-21T16:49:36Z"
->>>>>>> 30321b80
-        }
-      },
-      "http://api.knora.org/ontology/knora-api/v2#userHasPermission": "RV",
-      "http://api.knora.org/ontology/knora-api/v2#versionArkUrl": {
-        "@type": "http://www.w3.org/2001/XMLSchema#anyURI",
-        "@value": "http://0.0.0.0:3336/ark:/72163/1/0803/2979bbcd04m.20160302T150510Z"
-      },
-      "http://www.w3.org/2000/01/rdf-schema#label": "b2v"
-    },
-    {
-      "@id": "http://rdfh.ch/0803/ee7e4a0805",
-      "@type": "http://0.0.0.0:3333/ontology/0803/incunabula/v2#page",
-      "http://0.0.0.0:3333/ontology/0803/incunabula/v2#partOfValue": {
-        "@id": "http://rdfh.ch/0803/ee7e4a0805/values/8345e64e-6ac5-4411-840e-50db0d0ec143",
-        "@type": "http://api.knora.org/ontology/knora-api/v2#LinkValue",
-        "http://api.knora.org/ontology/knora-api/v2#attachedToUser": {
-          "@id": "http://rdfh.ch/users/91e19f1e01"
-        },
-        "http://api.knora.org/ontology/knora-api/v2#hasPermissions": "CR knora-admin:Creator|V knora-admin:UnknownUser,knora-admin:KnownUser,knora-admin:ProjectMember",
-        "http://api.knora.org/ontology/knora-api/v2#linkValueHasTarget": {
-          "@id": "http://rdfh.ch/0803/c5058f3a",
-          "@type": "http://0.0.0.0:3333/ontology/0803/incunabula/v2#book",
-          "http://api.knora.org/ontology/knora-api/v2#arkUrl": {
-            "@type": "http://www.w3.org/2001/XMLSchema#anyURI",
-            "@value": "http://0.0.0.0:3336/ark:/72163/1/0803/c5058f3a5"
-          },
-          "http://api.knora.org/ontology/knora-api/v2#attachedToProject": {
-            "@id": "http://rdfh.ch/projects/0803"
-          },
-          "http://api.knora.org/ontology/knora-api/v2#attachedToUser": {
-            "@id": "http://rdfh.ch/users/91e19f1e01"
-          },
-          "http://api.knora.org/ontology/knora-api/v2#creationDate": {
-            "@type": "http://www.w3.org/2001/XMLSchema#dateTimeStamp",
-            "@value": "2016-03-02T15:05:10Z"
-          },
-<<<<<<< HEAD
-          "http://api.knora.org/ontology/knora-api/v2#hasPermissions": "CR knora-admin:Creator|M knora-admin:ProjectMember|V knora-admin:KnownUser|RV knora-admin:UnknownUser",
-=======
-          "http://api.knora.org/ontology/knora-api/v2#hasPermissions": "CR knora-base:Creator|M knora-base:ProjectMember|V knora-base:KnownUser|RV knora-base:UnknownUser",
-          "http://api.knora.org/ontology/knora-api/v2#userHasPermission": "RV",
-          "http://api.knora.org/ontology/knora-api/v2#versionArkUrl": {
-            "@type": "http://www.w3.org/2001/XMLSchema#anyURI",
-            "@value": "http://0.0.0.0:3336/ark:/72163/1/0803/c5058f3a5.20160302T150510Z"
-          },
->>>>>>> 30321b80
-          "http://www.w3.org/2000/01/rdf-schema#label": "Zeitglöcklein des Lebens und Leidens Christi"
-        },
-        "http://api.knora.org/ontology/knora-api/v2#userHasPermission": "V",
-        "http://api.knora.org/ontology/knora-api/v2#valueCreationDate": {
-          "@type": "http://www.w3.org/2001/XMLSchema#dateTimeStamp",
-          "@value": "2016-03-02T15:05:10Z"
-        }
-      },
-      "http://0.0.0.0:3333/ontology/0803/incunabula/v2#seqnum": {
-        "@id": "http://rdfh.ch/0803/ee7e4a0805/values/d72b36d314",
-        "@type": "http://api.knora.org/ontology/knora-api/v2#IntValue",
-        "http://api.knora.org/ontology/knora-api/v2#attachedToUser": {
-          "@id": "http://rdfh.ch/users/91e19f1e01"
-        },
-<<<<<<< HEAD
-        "http://api.knora.org/ontology/knora-api/v2#hasPermissions": "CR knora-admin:Creator|V knora-admin:UnknownUser,knora-admin:KnownUser,knora-admin:ProjectMember",
-        "http://api.knora.org/ontology/knora-api/v2#intValueAsInt": 21
-=======
-        "http://api.knora.org/ontology/knora-api/v2#hasPermissions": "CR knora-base:Creator|V knora-base:UnknownUser,knora-base:KnownUser,knora-base:ProjectMember",
-        "http://api.knora.org/ontology/knora-api/v2#intValueAsInt": 21,
-        "http://api.knora.org/ontology/knora-api/v2#userHasPermission": "V",
-        "http://api.knora.org/ontology/knora-api/v2#valueCreationDate": {
-          "@type": "http://www.w3.org/2001/XMLSchema#dateTimeStamp",
-          "@value": "2016-03-02T15:05:10Z"
-        }
-      },
-      "http://api.knora.org/ontology/knora-api/v2#arkUrl": {
-        "@type": "http://www.w3.org/2001/XMLSchema#anyURI",
-        "@value": "http://0.0.0.0:3336/ark:/72163/1/0803/ee7e4a0805h"
->>>>>>> 30321b80
-      },
-      "http://api.knora.org/ontology/knora-api/v2#attachedToProject": {
-        "@id": "http://rdfh.ch/projects/0803"
-      },
-      "http://api.knora.org/ontology/knora-api/v2#attachedToUser": {
-        "@id": "http://rdfh.ch/users/91e19f1e01"
-      },
-      "http://api.knora.org/ontology/knora-api/v2#creationDate": {
-        "@type": "http://www.w3.org/2001/XMLSchema#dateTimeStamp",
-        "@value": "2016-03-02T15:05:10Z"
-      },
-<<<<<<< HEAD
-      "http://api.knora.org/ontology/knora-api/v2#hasPermissions": "CR knora-admin:Creator|M knora-admin:ProjectMember|V knora-admin:KnownUser|RV knora-admin:UnknownUser",
-      "http://api.knora.org/ontology/knora-api/v2#hasStillImageFileValue": [
-        {
-          "@id": "http://rdfh.ch/ee7e4a0805/values/5631a46709",
-          "@type": "http://api.knora.org/ontology/knora-api/v2#StillImageFileValue",
-          "http://api.knora.org/ontology/knora-api/v2#attachedToUser": {
-            "@id": "http://rdfh.ch/users/91e19f1e01"
-          },
-          "http://api.knora.org/ontology/knora-api/v2#fileValueAsUrl": {
-            "@type": "http://www.w3.org/2001/XMLSchema#anyURI",
-            "@value": "http://localhost:1024/knora/incunabula_0000000022.jp2/full/2032,2825/0/default.jpg"
-          },
-          "http://api.knora.org/ontology/knora-api/v2#fileValueHasFilename": "incunabula_0000000022.jp2",
-          "http://api.knora.org/ontology/knora-api/v2#hasPermissions": "CR knora-admin:Creator|M knora-admin:ProjectMember|V knora-admin:KnownUser|RV knora-admin:UnknownUser",
-          "http://api.knora.org/ontology/knora-api/v2#stillImageFileValueHasDimX": 2032,
-          "http://api.knora.org/ontology/knora-api/v2#stillImageFileValueHasDimY": 2825,
-          "http://api.knora.org/ontology/knora-api/v2#stillImageFileValueHasIIIFBaseUrl": {
-            "@type": "http://www.w3.org/2001/XMLSchema#anyURI",
-            "@value": "http://localhost:1024/knora"
-          }
-        },
-        {
-          "@id": "http://rdfh.ch/ee7e4a0805/values/970b512e09",
-          "@type": "http://api.knora.org/ontology/knora-api/v2#StillImageFileValue",
-          "http://api.knora.org/ontology/knora-api/v2#attachedToUser": {
-            "@id": "http://rdfh.ch/users/91e19f1e01"
-          },
-          "http://api.knora.org/ontology/knora-api/v2#fileValueAsUrl": {
-            "@type": "http://www.w3.org/2001/XMLSchema#anyURI",
-            "@value": "http://localhost:1024/knora/incunabula_0000000022.jpg/full/92,128/0/default.jpg"
-          },
-          "http://api.knora.org/ontology/knora-api/v2#fileValueHasFilename": "incunabula_0000000022.jpg",
-          "http://api.knora.org/ontology/knora-api/v2#hasPermissions": "CR knora-admin:Creator|M knora-admin:ProjectMember|V knora-admin:KnownUser|RV knora-admin:UnknownUser",
-          "http://api.knora.org/ontology/knora-api/v2#stillImageFileValueHasDimX": 92,
-          "http://api.knora.org/ontology/knora-api/v2#stillImageFileValueHasDimY": 128,
-          "http://api.knora.org/ontology/knora-api/v2#stillImageFileValueHasIIIFBaseUrl": {
-            "@type": "http://www.w3.org/2001/XMLSchema#anyURI",
-            "@value": "http://localhost:1024/knora"
-          }
-=======
-      "http://api.knora.org/ontology/knora-api/v2#hasPermissions": "CR knora-base:Creator|M knora-base:ProjectMember|V knora-base:KnownUser|RV knora-base:UnknownUser",
-      "http://api.knora.org/ontology/knora-api/v2#hasStillImageFileValue": {
-        "@id": "http://rdfh.ch/0803/ee7e4a0805/values/5631a46709",
-        "@type": "http://api.knora.org/ontology/knora-api/v2#StillImageFileValue",
-        "http://api.knora.org/ontology/knora-api/v2#attachedToUser": {
-          "@id": "http://rdfh.ch/users/91e19f1e01"
-        },
-        "http://api.knora.org/ontology/knora-api/v2#fileValueAsUrl": {
-          "@type": "http://www.w3.org/2001/XMLSchema#anyURI",
-          "@value": "http://0.0.0.0:1024/0803/incunabula_0000000022.jp2/full/2032,2825/0/default.jpg"
-        },
-        "http://api.knora.org/ontology/knora-api/v2#fileValueHasFilename": "incunabula_0000000022.jp2",
-        "http://api.knora.org/ontology/knora-api/v2#hasPermissions": "CR knora-base:Creator|M knora-base:ProjectMember|V knora-base:KnownUser|RV knora-base:UnknownUser",
-        "http://api.knora.org/ontology/knora-api/v2#stillImageFileValueHasDimX": 2032,
-        "http://api.knora.org/ontology/knora-api/v2#stillImageFileValueHasDimY": 2825,
-        "http://api.knora.org/ontology/knora-api/v2#stillImageFileValueHasIIIFBaseUrl": {
-          "@type": "http://www.w3.org/2001/XMLSchema#anyURI",
-          "@value": "http://0.0.0.0:1024/0803"
-        },
-        "http://api.knora.org/ontology/knora-api/v2#userHasPermission": "RV",
-        "http://api.knora.org/ontology/knora-api/v2#valueCreationDate": {
-          "@type": "http://www.w3.org/2001/XMLSchema#dateTimeStamp",
-          "@value": "2012-11-21T16:49:36Z"
->>>>>>> 30321b80
-        }
-      },
-      "http://api.knora.org/ontology/knora-api/v2#userHasPermission": "RV",
-      "http://api.knora.org/ontology/knora-api/v2#versionArkUrl": {
-        "@type": "http://www.w3.org/2001/XMLSchema#anyURI",
-        "@value": "http://0.0.0.0:3336/ark:/72163/1/0803/ee7e4a0805h.20160302T150510Z"
-      },
-      "http://www.w3.org/2000/01/rdf-schema#label": "b3r"
-    },
-    {
-      "@id": "http://rdfh.ch/0803/b384d94205",
-      "@type": "http://0.0.0.0:3333/ontology/0803/incunabula/v2#page",
-      "http://0.0.0.0:3333/ontology/0803/incunabula/v2#partOfValue": {
-        "@id": "http://rdfh.ch/0803/b384d94205/values/3673d715-2fef-47f7-b8dd-faa45d1295af",
-        "@type": "http://api.knora.org/ontology/knora-api/v2#LinkValue",
-        "http://api.knora.org/ontology/knora-api/v2#attachedToUser": {
-          "@id": "http://rdfh.ch/users/91e19f1e01"
-        },
-        "http://api.knora.org/ontology/knora-api/v2#hasPermissions": "CR knora-admin:Creator|V knora-admin:UnknownUser,knora-admin:KnownUser,knora-admin:ProjectMember",
-        "http://api.knora.org/ontology/knora-api/v2#linkValueHasTarget": {
-          "@id": "http://rdfh.ch/0803/c5058f3a",
-          "@type": "http://0.0.0.0:3333/ontology/0803/incunabula/v2#book",
-          "http://api.knora.org/ontology/knora-api/v2#arkUrl": {
-            "@type": "http://www.w3.org/2001/XMLSchema#anyURI",
-            "@value": "http://0.0.0.0:3336/ark:/72163/1/0803/c5058f3a5"
-          },
-          "http://api.knora.org/ontology/knora-api/v2#attachedToProject": {
-            "@id": "http://rdfh.ch/projects/0803"
-          },
-          "http://api.knora.org/ontology/knora-api/v2#attachedToUser": {
-            "@id": "http://rdfh.ch/users/91e19f1e01"
-          },
-          "http://api.knora.org/ontology/knora-api/v2#creationDate": {
-            "@type": "http://www.w3.org/2001/XMLSchema#dateTimeStamp",
-            "@value": "2016-03-02T15:05:10Z"
-          },
-<<<<<<< HEAD
-          "http://api.knora.org/ontology/knora-api/v2#hasPermissions": "CR knora-admin:Creator|M knora-admin:ProjectMember|V knora-admin:KnownUser|RV knora-admin:UnknownUser",
-=======
-          "http://api.knora.org/ontology/knora-api/v2#hasPermissions": "CR knora-base:Creator|M knora-base:ProjectMember|V knora-base:KnownUser|RV knora-base:UnknownUser",
-          "http://api.knora.org/ontology/knora-api/v2#userHasPermission": "RV",
-          "http://api.knora.org/ontology/knora-api/v2#versionArkUrl": {
-            "@type": "http://www.w3.org/2001/XMLSchema#anyURI",
-            "@value": "http://0.0.0.0:3336/ark:/72163/1/0803/c5058f3a5.20160302T150510Z"
-          },
->>>>>>> 30321b80
-          "http://www.w3.org/2000/01/rdf-schema#label": "Zeitglöcklein des Lebens und Leidens Christi"
-        },
-        "http://api.knora.org/ontology/knora-api/v2#userHasPermission": "V",
-        "http://api.knora.org/ontology/knora-api/v2#valueCreationDate": {
-          "@type": "http://www.w3.org/2001/XMLSchema#dateTimeStamp",
-          "@value": "2016-03-02T15:05:10Z"
-        }
-      },
-      "http://0.0.0.0:3333/ontology/0803/incunabula/v2#seqnum": {
-        "@id": "http://rdfh.ch/0803/b384d94205/values/e3d282b815",
-        "@type": "http://api.knora.org/ontology/knora-api/v2#IntValue",
-        "http://api.knora.org/ontology/knora-api/v2#attachedToUser": {
-          "@id": "http://rdfh.ch/users/91e19f1e01"
-        },
-<<<<<<< HEAD
-        "http://api.knora.org/ontology/knora-api/v2#hasPermissions": "CR knora-admin:Creator|V knora-admin:UnknownUser,knora-admin:KnownUser,knora-admin:ProjectMember",
-        "http://api.knora.org/ontology/knora-api/v2#intValueAsInt": 22
-=======
-        "http://api.knora.org/ontology/knora-api/v2#hasPermissions": "CR knora-base:Creator|V knora-base:UnknownUser,knora-base:KnownUser,knora-base:ProjectMember",
-        "http://api.knora.org/ontology/knora-api/v2#intValueAsInt": 22,
-        "http://api.knora.org/ontology/knora-api/v2#userHasPermission": "V",
-        "http://api.knora.org/ontology/knora-api/v2#valueCreationDate": {
-          "@type": "http://www.w3.org/2001/XMLSchema#dateTimeStamp",
-          "@value": "2016-03-02T15:05:10Z"
-        }
-      },
-      "http://api.knora.org/ontology/knora-api/v2#arkUrl": {
-        "@type": "http://www.w3.org/2001/XMLSchema#anyURI",
-        "@value": "http://0.0.0.0:3336/ark:/72163/1/0803/b384d94205e"
->>>>>>> 30321b80
-      },
-      "http://api.knora.org/ontology/knora-api/v2#attachedToProject": {
-        "@id": "http://rdfh.ch/projects/0803"
-      },
-      "http://api.knora.org/ontology/knora-api/v2#attachedToUser": {
-        "@id": "http://rdfh.ch/users/91e19f1e01"
-      },
-      "http://api.knora.org/ontology/knora-api/v2#creationDate": {
-        "@type": "http://www.w3.org/2001/XMLSchema#dateTimeStamp",
-        "@value": "2016-03-02T15:05:10Z"
-      },
-<<<<<<< HEAD
-      "http://api.knora.org/ontology/knora-api/v2#hasPermissions": "CR knora-admin:Creator|M knora-admin:ProjectMember|V knora-admin:KnownUser|RV knora-admin:UnknownUser",
-      "http://api.knora.org/ontology/knora-api/v2#hasStillImageFileValue": [
-        {
-          "@id": "http://rdfh.ch/b384d94205/values/1557f7a009",
-          "@type": "http://api.knora.org/ontology/knora-api/v2#StillImageFileValue",
-          "http://api.knora.org/ontology/knora-api/v2#attachedToUser": {
-            "@id": "http://rdfh.ch/users/91e19f1e01"
-          },
-          "http://api.knora.org/ontology/knora-api/v2#fileValueAsUrl": {
-            "@type": "http://www.w3.org/2001/XMLSchema#anyURI",
-            "@value": "http://localhost:1024/knora/incunabula_0000000023.jpg/full/82,128/0/default.jpg"
-          },
-          "http://api.knora.org/ontology/knora-api/v2#fileValueHasFilename": "incunabula_0000000023.jpg",
-          "http://api.knora.org/ontology/knora-api/v2#hasPermissions": "CR knora-admin:Creator|M knora-admin:ProjectMember|V knora-admin:KnownUser|RV knora-admin:UnknownUser",
-          "http://api.knora.org/ontology/knora-api/v2#stillImageFileValueHasDimX": 82,
-          "http://api.knora.org/ontology/knora-api/v2#stillImageFileValueHasDimY": 128,
-          "http://api.knora.org/ontology/knora-api/v2#stillImageFileValueHasIIIFBaseUrl": {
-            "@type": "http://www.w3.org/2001/XMLSchema#anyURI",
-            "@value": "http://localhost:1024/knora"
-          }
-        },
-        {
-          "@id": "http://rdfh.ch/b384d94205/values/d47c4ada09",
-          "@type": "http://api.knora.org/ontology/knora-api/v2#StillImageFileValue",
-          "http://api.knora.org/ontology/knora-api/v2#attachedToUser": {
-            "@id": "http://rdfh.ch/users/91e19f1e01"
-          },
-          "http://api.knora.org/ontology/knora-api/v2#fileValueAsUrl": {
-            "@type": "http://www.w3.org/2001/XMLSchema#anyURI",
-            "@value": "http://localhost:1024/knora/incunabula_0000000023.jp2/full/1869,2911/0/default.jpg"
-          },
-          "http://api.knora.org/ontology/knora-api/v2#fileValueHasFilename": "incunabula_0000000023.jp2",
-          "http://api.knora.org/ontology/knora-api/v2#hasPermissions": "CR knora-admin:Creator|M knora-admin:ProjectMember|V knora-admin:KnownUser|RV knora-admin:UnknownUser",
-          "http://api.knora.org/ontology/knora-api/v2#stillImageFileValueHasDimX": 1869,
-          "http://api.knora.org/ontology/knora-api/v2#stillImageFileValueHasDimY": 2911,
-          "http://api.knora.org/ontology/knora-api/v2#stillImageFileValueHasIIIFBaseUrl": {
-            "@type": "http://www.w3.org/2001/XMLSchema#anyURI",
-            "@value": "http://localhost:1024/knora"
-          }
-=======
-      "http://api.knora.org/ontology/knora-api/v2#hasPermissions": "CR knora-base:Creator|M knora-base:ProjectMember|V knora-base:KnownUser|RV knora-base:UnknownUser",
-      "http://api.knora.org/ontology/knora-api/v2#hasStillImageFileValue": {
-        "@id": "http://rdfh.ch/0803/b384d94205/values/d47c4ada09",
-        "@type": "http://api.knora.org/ontology/knora-api/v2#StillImageFileValue",
-        "http://api.knora.org/ontology/knora-api/v2#attachedToUser": {
-          "@id": "http://rdfh.ch/users/91e19f1e01"
-        },
-        "http://api.knora.org/ontology/knora-api/v2#fileValueAsUrl": {
-          "@type": "http://www.w3.org/2001/XMLSchema#anyURI",
-          "@value": "http://0.0.0.0:1024/0803/incunabula_0000000023.jp2/full/1869,2911/0/default.jpg"
-        },
-        "http://api.knora.org/ontology/knora-api/v2#fileValueHasFilename": "incunabula_0000000023.jp2",
-        "http://api.knora.org/ontology/knora-api/v2#hasPermissions": "CR knora-base:Creator|M knora-base:ProjectMember|V knora-base:KnownUser|RV knora-base:UnknownUser",
-        "http://api.knora.org/ontology/knora-api/v2#stillImageFileValueHasDimX": 1869,
-        "http://api.knora.org/ontology/knora-api/v2#stillImageFileValueHasDimY": 2911,
-        "http://api.knora.org/ontology/knora-api/v2#stillImageFileValueHasIIIFBaseUrl": {
-          "@type": "http://www.w3.org/2001/XMLSchema#anyURI",
-          "@value": "http://0.0.0.0:1024/0803"
-        },
-        "http://api.knora.org/ontology/knora-api/v2#userHasPermission": "RV",
-        "http://api.knora.org/ontology/knora-api/v2#valueCreationDate": {
-          "@type": "http://www.w3.org/2001/XMLSchema#dateTimeStamp",
-          "@value": "2012-11-21T16:49:36Z"
->>>>>>> 30321b80
-        }
-      },
-      "http://api.knora.org/ontology/knora-api/v2#userHasPermission": "RV",
-      "http://api.knora.org/ontology/knora-api/v2#versionArkUrl": {
-        "@type": "http://www.w3.org/2001/XMLSchema#anyURI",
-        "@value": "http://0.0.0.0:3336/ark:/72163/1/0803/b384d94205e.20160302T150510Z"
-      },
-      "http://www.w3.org/2000/01/rdf-schema#label": "b3v"
-    },
-    {
-      "@id": "http://rdfh.ch/0803/788a687d05",
-      "@type": "http://0.0.0.0:3333/ontology/0803/incunabula/v2#page",
-      "http://0.0.0.0:3333/ontology/0803/incunabula/v2#partOfValue": {
-        "@id": "http://rdfh.ch/0803/788a687d05/values/a9cd6b23-ef0a-497f-93a0-3210f1d92b9f",
-        "@type": "http://api.knora.org/ontology/knora-api/v2#LinkValue",
-        "http://api.knora.org/ontology/knora-api/v2#attachedToUser": {
-          "@id": "http://rdfh.ch/users/91e19f1e01"
-        },
-        "http://api.knora.org/ontology/knora-api/v2#hasPermissions": "CR knora-admin:Creator|V knora-admin:UnknownUser,knora-admin:KnownUser,knora-admin:ProjectMember",
-        "http://api.knora.org/ontology/knora-api/v2#linkValueHasTarget": {
-          "@id": "http://rdfh.ch/0803/c5058f3a",
-          "@type": "http://0.0.0.0:3333/ontology/0803/incunabula/v2#book",
-          "http://api.knora.org/ontology/knora-api/v2#arkUrl": {
-            "@type": "http://www.w3.org/2001/XMLSchema#anyURI",
-            "@value": "http://0.0.0.0:3336/ark:/72163/1/0803/c5058f3a5"
-          },
-          "http://api.knora.org/ontology/knora-api/v2#attachedToProject": {
-            "@id": "http://rdfh.ch/projects/0803"
-          },
-          "http://api.knora.org/ontology/knora-api/v2#attachedToUser": {
-            "@id": "http://rdfh.ch/users/91e19f1e01"
-          },
-          "http://api.knora.org/ontology/knora-api/v2#creationDate": {
-            "@type": "http://www.w3.org/2001/XMLSchema#dateTimeStamp",
-            "@value": "2016-03-02T15:05:10Z"
-          },
-<<<<<<< HEAD
-          "http://api.knora.org/ontology/knora-api/v2#hasPermissions": "CR knora-admin:Creator|M knora-admin:ProjectMember|V knora-admin:KnownUser|RV knora-admin:UnknownUser",
-=======
-          "http://api.knora.org/ontology/knora-api/v2#hasPermissions": "CR knora-base:Creator|M knora-base:ProjectMember|V knora-base:KnownUser|RV knora-base:UnknownUser",
-          "http://api.knora.org/ontology/knora-api/v2#userHasPermission": "RV",
-          "http://api.knora.org/ontology/knora-api/v2#versionArkUrl": {
-            "@type": "http://www.w3.org/2001/XMLSchema#anyURI",
-            "@value": "http://0.0.0.0:3336/ark:/72163/1/0803/c5058f3a5.20160302T150510Z"
-          },
->>>>>>> 30321b80
-          "http://www.w3.org/2000/01/rdf-schema#label": "Zeitglöcklein des Lebens und Leidens Christi"
-        },
-        "http://api.knora.org/ontology/knora-api/v2#userHasPermission": "V",
-        "http://api.knora.org/ontology/knora-api/v2#valueCreationDate": {
-          "@type": "http://www.w3.org/2001/XMLSchema#dateTimeStamp",
-          "@value": "2016-03-02T15:05:10Z"
-        }
-      },
-      "http://0.0.0.0:3333/ontology/0803/incunabula/v2#seqnum": {
-        "@id": "http://rdfh.ch/0803/788a687d05/values/ef79cf9d16",
-        "@type": "http://api.knora.org/ontology/knora-api/v2#IntValue",
-        "http://api.knora.org/ontology/knora-api/v2#attachedToUser": {
-          "@id": "http://rdfh.ch/users/91e19f1e01"
-        },
-<<<<<<< HEAD
-        "http://api.knora.org/ontology/knora-api/v2#hasPermissions": "CR knora-admin:Creator|V knora-admin:UnknownUser,knora-admin:KnownUser,knora-admin:ProjectMember",
-        "http://api.knora.org/ontology/knora-api/v2#intValueAsInt": 23
-=======
-        "http://api.knora.org/ontology/knora-api/v2#hasPermissions": "CR knora-base:Creator|V knora-base:UnknownUser,knora-base:KnownUser,knora-base:ProjectMember",
-        "http://api.knora.org/ontology/knora-api/v2#intValueAsInt": 23,
-        "http://api.knora.org/ontology/knora-api/v2#userHasPermission": "V",
-        "http://api.knora.org/ontology/knora-api/v2#valueCreationDate": {
-          "@type": "http://www.w3.org/2001/XMLSchema#dateTimeStamp",
-          "@value": "2016-03-02T15:05:10Z"
-        }
-      },
-      "http://api.knora.org/ontology/knora-api/v2#arkUrl": {
-        "@type": "http://www.w3.org/2001/XMLSchema#anyURI",
-        "@value": "http://0.0.0.0:3336/ark:/72163/1/0803/788a687d05M"
->>>>>>> 30321b80
-      },
-      "http://api.knora.org/ontology/knora-api/v2#attachedToProject": {
-        "@id": "http://rdfh.ch/projects/0803"
-      },
-      "http://api.knora.org/ontology/knora-api/v2#attachedToUser": {
-        "@id": "http://rdfh.ch/users/91e19f1e01"
-      },
-      "http://api.knora.org/ontology/knora-api/v2#creationDate": {
-        "@type": "http://www.w3.org/2001/XMLSchema#dateTimeStamp",
-        "@value": "2016-03-02T15:05:10Z"
-      },
-<<<<<<< HEAD
-      "http://api.knora.org/ontology/knora-api/v2#hasPermissions": "CR knora-admin:Creator|M knora-admin:ProjectMember|V knora-admin:KnownUser|RV knora-admin:UnknownUser",
-      "http://api.knora.org/ontology/knora-api/v2#hasStillImageFileValue": [
-        {
-          "@id": "http://rdfh.ch/788a687d05/values/52c8f04c0a",
-          "@type": "http://api.knora.org/ontology/knora-api/v2#StillImageFileValue",
-          "http://api.knora.org/ontology/knora-api/v2#attachedToUser": {
-            "@id": "http://rdfh.ch/users/91e19f1e01"
-          },
-          "http://api.knora.org/ontology/knora-api/v2#fileValueAsUrl": {
-            "@type": "http://www.w3.org/2001/XMLSchema#anyURI",
-            "@value": "http://localhost:1024/knora/incunabula_0000000024.jp2/full/2040,2816/0/default.jpg"
-          },
-          "http://api.knora.org/ontology/knora-api/v2#fileValueHasFilename": "incunabula_0000000024.jp2",
-          "http://api.knora.org/ontology/knora-api/v2#hasPermissions": "CR knora-admin:Creator|M knora-admin:ProjectMember|V knora-admin:KnownUser|RV knora-admin:UnknownUser",
-          "http://api.knora.org/ontology/knora-api/v2#stillImageFileValueHasDimX": 2040,
-          "http://api.knora.org/ontology/knora-api/v2#stillImageFileValueHasDimY": 2816,
-          "http://api.knora.org/ontology/knora-api/v2#stillImageFileValueHasIIIFBaseUrl": {
-            "@type": "http://www.w3.org/2001/XMLSchema#anyURI",
-            "@value": "http://localhost:1024/knora"
-          }
-        },
-        {
-          "@id": "http://rdfh.ch/788a687d05/values/93a29d130a",
-          "@type": "http://api.knora.org/ontology/knora-api/v2#StillImageFileValue",
-          "http://api.knora.org/ontology/knora-api/v2#attachedToUser": {
-            "@id": "http://rdfh.ch/users/91e19f1e01"
-          },
-          "http://api.knora.org/ontology/knora-api/v2#fileValueAsUrl": {
-            "@type": "http://www.w3.org/2001/XMLSchema#anyURI",
-            "@value": "http://localhost:1024/knora/incunabula_0000000024.jpg/full/92,128/0/default.jpg"
-          },
-          "http://api.knora.org/ontology/knora-api/v2#fileValueHasFilename": "incunabula_0000000024.jpg",
-          "http://api.knora.org/ontology/knora-api/v2#hasPermissions": "CR knora-admin:Creator|M knora-admin:ProjectMember|V knora-admin:KnownUser|RV knora-admin:UnknownUser",
-          "http://api.knora.org/ontology/knora-api/v2#stillImageFileValueHasDimX": 92,
-          "http://api.knora.org/ontology/knora-api/v2#stillImageFileValueHasDimY": 128,
-          "http://api.knora.org/ontology/knora-api/v2#stillImageFileValueHasIIIFBaseUrl": {
-            "@type": "http://www.w3.org/2001/XMLSchema#anyURI",
-            "@value": "http://localhost:1024/knora"
-          }
-=======
-      "http://api.knora.org/ontology/knora-api/v2#hasPermissions": "CR knora-base:Creator|M knora-base:ProjectMember|V knora-base:KnownUser|RV knora-base:UnknownUser",
-      "http://api.knora.org/ontology/knora-api/v2#hasStillImageFileValue": {
-        "@id": "http://rdfh.ch/0803/788a687d05/values/52c8f04c0a",
-        "@type": "http://api.knora.org/ontology/knora-api/v2#StillImageFileValue",
-        "http://api.knora.org/ontology/knora-api/v2#attachedToUser": {
-          "@id": "http://rdfh.ch/users/91e19f1e01"
-        },
-        "http://api.knora.org/ontology/knora-api/v2#fileValueAsUrl": {
-          "@type": "http://www.w3.org/2001/XMLSchema#anyURI",
-          "@value": "http://0.0.0.0:1024/0803/incunabula_0000000024.jp2/full/2040,2816/0/default.jpg"
-        },
-        "http://api.knora.org/ontology/knora-api/v2#fileValueHasFilename": "incunabula_0000000024.jp2",
-        "http://api.knora.org/ontology/knora-api/v2#hasPermissions": "CR knora-base:Creator|M knora-base:ProjectMember|V knora-base:KnownUser|RV knora-base:UnknownUser",
-        "http://api.knora.org/ontology/knora-api/v2#stillImageFileValueHasDimX": 2040,
-        "http://api.knora.org/ontology/knora-api/v2#stillImageFileValueHasDimY": 2816,
-        "http://api.knora.org/ontology/knora-api/v2#stillImageFileValueHasIIIFBaseUrl": {
-          "@type": "http://www.w3.org/2001/XMLSchema#anyURI",
-          "@value": "http://0.0.0.0:1024/0803"
-        },
-        "http://api.knora.org/ontology/knora-api/v2#userHasPermission": "RV",
-        "http://api.knora.org/ontology/knora-api/v2#valueCreationDate": {
-          "@type": "http://www.w3.org/2001/XMLSchema#dateTimeStamp",
-          "@value": "2012-11-21T16:49:36Z"
->>>>>>> 30321b80
-        }
-      },
-      "http://api.knora.org/ontology/knora-api/v2#userHasPermission": "RV",
-      "http://api.knora.org/ontology/knora-api/v2#versionArkUrl": {
-        "@type": "http://www.w3.org/2001/XMLSchema#anyURI",
-        "@value": "http://0.0.0.0:3336/ark:/72163/1/0803/788a687d05M.20160302T150510Z"
-      },
-      "http://www.w3.org/2000/01/rdf-schema#label": "b4r"
-    },
-    {
-      "@id": "http://rdfh.ch/0803/3d90f7b705",
-      "@type": "http://0.0.0.0:3333/ontology/0803/incunabula/v2#page",
-      "http://0.0.0.0:3333/ontology/0803/incunabula/v2#partOfValue": {
-        "@id": "http://rdfh.ch/0803/3d90f7b705/values/d3eb0cba-a0ae-4cc5-958d-37f7a0d549ec",
-        "@type": "http://api.knora.org/ontology/knora-api/v2#LinkValue",
-        "http://api.knora.org/ontology/knora-api/v2#attachedToUser": {
-          "@id": "http://rdfh.ch/users/91e19f1e01"
-        },
-        "http://api.knora.org/ontology/knora-api/v2#hasPermissions": "CR knora-admin:Creator|V knora-admin:UnknownUser,knora-admin:KnownUser,knora-admin:ProjectMember",
-        "http://api.knora.org/ontology/knora-api/v2#linkValueHasTarget": {
-          "@id": "http://rdfh.ch/0803/c5058f3a",
-          "@type": "http://0.0.0.0:3333/ontology/0803/incunabula/v2#book",
-          "http://api.knora.org/ontology/knora-api/v2#arkUrl": {
-            "@type": "http://www.w3.org/2001/XMLSchema#anyURI",
-            "@value": "http://0.0.0.0:3336/ark:/72163/1/0803/c5058f3a5"
-          },
-          "http://api.knora.org/ontology/knora-api/v2#attachedToProject": {
-            "@id": "http://rdfh.ch/projects/0803"
-          },
-          "http://api.knora.org/ontology/knora-api/v2#attachedToUser": {
-            "@id": "http://rdfh.ch/users/91e19f1e01"
-          },
-          "http://api.knora.org/ontology/knora-api/v2#creationDate": {
-            "@type": "http://www.w3.org/2001/XMLSchema#dateTimeStamp",
-            "@value": "2016-03-02T15:05:10Z"
-          },
-<<<<<<< HEAD
-          "http://api.knora.org/ontology/knora-api/v2#hasPermissions": "CR knora-admin:Creator|M knora-admin:ProjectMember|V knora-admin:KnownUser|RV knora-admin:UnknownUser",
-=======
-          "http://api.knora.org/ontology/knora-api/v2#hasPermissions": "CR knora-base:Creator|M knora-base:ProjectMember|V knora-base:KnownUser|RV knora-base:UnknownUser",
-          "http://api.knora.org/ontology/knora-api/v2#userHasPermission": "RV",
-          "http://api.knora.org/ontology/knora-api/v2#versionArkUrl": {
-            "@type": "http://www.w3.org/2001/XMLSchema#anyURI",
-            "@value": "http://0.0.0.0:3336/ark:/72163/1/0803/c5058f3a5.20160302T150510Z"
-          },
->>>>>>> 30321b80
-          "http://www.w3.org/2000/01/rdf-schema#label": "Zeitglöcklein des Lebens und Leidens Christi"
-        },
-        "http://api.knora.org/ontology/knora-api/v2#userHasPermission": "V",
-        "http://api.knora.org/ontology/knora-api/v2#valueCreationDate": {
-          "@type": "http://www.w3.org/2001/XMLSchema#dateTimeStamp",
-          "@value": "2016-03-02T15:05:10Z"
-        }
-      },
-      "http://0.0.0.0:3333/ontology/0803/incunabula/v2#seqnum": {
-        "@id": "http://rdfh.ch/0803/3d90f7b705/values/fb201c8317",
-        "@type": "http://api.knora.org/ontology/knora-api/v2#IntValue",
-        "http://api.knora.org/ontology/knora-api/v2#attachedToUser": {
-          "@id": "http://rdfh.ch/users/91e19f1e01"
-        },
-<<<<<<< HEAD
-        "http://api.knora.org/ontology/knora-api/v2#hasPermissions": "CR knora-admin:Creator|V knora-admin:UnknownUser,knora-admin:KnownUser,knora-admin:ProjectMember",
-        "http://api.knora.org/ontology/knora-api/v2#intValueAsInt": 24
-=======
-        "http://api.knora.org/ontology/knora-api/v2#hasPermissions": "CR knora-base:Creator|V knora-base:UnknownUser,knora-base:KnownUser,knora-base:ProjectMember",
-        "http://api.knora.org/ontology/knora-api/v2#intValueAsInt": 24,
-        "http://api.knora.org/ontology/knora-api/v2#userHasPermission": "V",
-        "http://api.knora.org/ontology/knora-api/v2#valueCreationDate": {
-          "@type": "http://www.w3.org/2001/XMLSchema#dateTimeStamp",
-          "@value": "2016-03-02T15:05:10Z"
-        }
-      },
-      "http://api.knora.org/ontology/knora-api/v2#arkUrl": {
-        "@type": "http://www.w3.org/2001/XMLSchema#anyURI",
-        "@value": "http://0.0.0.0:3336/ark:/72163/1/0803/3d90f7b705A"
->>>>>>> 30321b80
-      },
-      "http://api.knora.org/ontology/knora-api/v2#attachedToProject": {
-        "@id": "http://rdfh.ch/projects/0803"
-      },
-      "http://api.knora.org/ontology/knora-api/v2#attachedToUser": {
-        "@id": "http://rdfh.ch/users/91e19f1e01"
-      },
-      "http://api.knora.org/ontology/knora-api/v2#creationDate": {
-        "@type": "http://www.w3.org/2001/XMLSchema#dateTimeStamp",
-        "@value": "2016-03-02T15:05:10Z"
-      },
-<<<<<<< HEAD
-      "http://api.knora.org/ontology/knora-api/v2#hasPermissions": "CR knora-admin:Creator|M knora-admin:ProjectMember|V knora-admin:KnownUser|RV knora-admin:UnknownUser",
-      "http://api.knora.org/ontology/knora-api/v2#hasStillImageFileValue": [
-        {
-          "@id": "http://rdfh.ch/3d90f7b705/values/11ee43860a",
-          "@type": "http://api.knora.org/ontology/knora-api/v2#StillImageFileValue",
-          "http://api.knora.org/ontology/knora-api/v2#attachedToUser": {
-            "@id": "http://rdfh.ch/users/91e19f1e01"
-          },
-          "http://api.knora.org/ontology/knora-api/v2#fileValueAsUrl": {
-            "@type": "http://www.w3.org/2001/XMLSchema#anyURI",
-            "@value": "http://localhost:1024/knora/incunabula_0000000025.jpg/full/82,128/0/default.jpg"
-          },
-          "http://api.knora.org/ontology/knora-api/v2#fileValueHasFilename": "incunabula_0000000025.jpg",
-          "http://api.knora.org/ontology/knora-api/v2#hasPermissions": "CR knora-admin:Creator|M knora-admin:ProjectMember|V knora-admin:KnownUser|RV knora-admin:UnknownUser",
-          "http://api.knora.org/ontology/knora-api/v2#stillImageFileValueHasDimX": 82,
-          "http://api.knora.org/ontology/knora-api/v2#stillImageFileValueHasDimY": 128,
-          "http://api.knora.org/ontology/knora-api/v2#stillImageFileValueHasIIIFBaseUrl": {
-            "@type": "http://www.w3.org/2001/XMLSchema#anyURI",
-            "@value": "http://localhost:1024/knora"
-          }
-        },
-        {
-          "@id": "http://rdfh.ch/3d90f7b705/values/d01397bf0a",
-          "@type": "http://api.knora.org/ontology/knora-api/v2#StillImageFileValue",
-          "http://api.knora.org/ontology/knora-api/v2#attachedToUser": {
-            "@id": "http://rdfh.ch/users/91e19f1e01"
-          },
-          "http://api.knora.org/ontology/knora-api/v2#fileValueAsUrl": {
-            "@type": "http://www.w3.org/2001/XMLSchema#anyURI",
-            "@value": "http://localhost:1024/knora/incunabula_0000000025.jp2/full/1866,2893/0/default.jpg"
-          },
-          "http://api.knora.org/ontology/knora-api/v2#fileValueHasFilename": "incunabula_0000000025.jp2",
-          "http://api.knora.org/ontology/knora-api/v2#hasPermissions": "CR knora-admin:Creator|M knora-admin:ProjectMember|V knora-admin:KnownUser|RV knora-admin:UnknownUser",
-          "http://api.knora.org/ontology/knora-api/v2#stillImageFileValueHasDimX": 1866,
-          "http://api.knora.org/ontology/knora-api/v2#stillImageFileValueHasDimY": 2893,
-          "http://api.knora.org/ontology/knora-api/v2#stillImageFileValueHasIIIFBaseUrl": {
-            "@type": "http://www.w3.org/2001/XMLSchema#anyURI",
-            "@value": "http://localhost:1024/knora"
-          }
-=======
-      "http://api.knora.org/ontology/knora-api/v2#hasPermissions": "CR knora-base:Creator|M knora-base:ProjectMember|V knora-base:KnownUser|RV knora-base:UnknownUser",
-      "http://api.knora.org/ontology/knora-api/v2#hasStillImageFileValue": {
-        "@id": "http://rdfh.ch/0803/3d90f7b705/values/d01397bf0a",
-        "@type": "http://api.knora.org/ontology/knora-api/v2#StillImageFileValue",
-        "http://api.knora.org/ontology/knora-api/v2#attachedToUser": {
-          "@id": "http://rdfh.ch/users/91e19f1e01"
-        },
-        "http://api.knora.org/ontology/knora-api/v2#fileValueAsUrl": {
-          "@type": "http://www.w3.org/2001/XMLSchema#anyURI",
-          "@value": "http://0.0.0.0:1024/0803/incunabula_0000000025.jp2/full/1866,2893/0/default.jpg"
-        },
-        "http://api.knora.org/ontology/knora-api/v2#fileValueHasFilename": "incunabula_0000000025.jp2",
-        "http://api.knora.org/ontology/knora-api/v2#hasPermissions": "CR knora-base:Creator|M knora-base:ProjectMember|V knora-base:KnownUser|RV knora-base:UnknownUser",
-        "http://api.knora.org/ontology/knora-api/v2#stillImageFileValueHasDimX": 1866,
-        "http://api.knora.org/ontology/knora-api/v2#stillImageFileValueHasDimY": 2893,
-        "http://api.knora.org/ontology/knora-api/v2#stillImageFileValueHasIIIFBaseUrl": {
-          "@type": "http://www.w3.org/2001/XMLSchema#anyURI",
-          "@value": "http://0.0.0.0:1024/0803"
-        },
-        "http://api.knora.org/ontology/knora-api/v2#userHasPermission": "RV",
-        "http://api.knora.org/ontology/knora-api/v2#valueCreationDate": {
-          "@type": "http://www.w3.org/2001/XMLSchema#dateTimeStamp",
-          "@value": "2012-11-21T16:49:36Z"
->>>>>>> 30321b80
-        }
-      },
-      "http://api.knora.org/ontology/knora-api/v2#userHasPermission": "RV",
-      "http://api.knora.org/ontology/knora-api/v2#versionArkUrl": {
-        "@type": "http://www.w3.org/2001/XMLSchema#anyURI",
-        "@value": "http://0.0.0.0:3336/ark:/72163/1/0803/3d90f7b705A.20160302T150510Z"
-      },
-      "http://www.w3.org/2000/01/rdf-schema#label": "b4v"
-    },
-    {
-      "@id": "http://rdfh.ch/0803/029686f205",
-      "@type": "http://0.0.0.0:3333/ontology/0803/incunabula/v2#page",
-      "http://0.0.0.0:3333/ontology/0803/incunabula/v2#partOfValue": {
-        "@id": "http://rdfh.ch/0803/029686f205/values/4f5d810d-12a7-4d28-b856-af5e7d04f1d2",
-        "@type": "http://api.knora.org/ontology/knora-api/v2#LinkValue",
-        "http://api.knora.org/ontology/knora-api/v2#attachedToUser": {
-          "@id": "http://rdfh.ch/users/91e19f1e01"
-        },
-        "http://api.knora.org/ontology/knora-api/v2#hasPermissions": "CR knora-admin:Creator|V knora-admin:UnknownUser,knora-admin:KnownUser,knora-admin:ProjectMember",
-        "http://api.knora.org/ontology/knora-api/v2#linkValueHasTarget": {
-          "@id": "http://rdfh.ch/0803/c5058f3a",
-          "@type": "http://0.0.0.0:3333/ontology/0803/incunabula/v2#book",
-          "http://api.knora.org/ontology/knora-api/v2#arkUrl": {
-            "@type": "http://www.w3.org/2001/XMLSchema#anyURI",
-            "@value": "http://0.0.0.0:3336/ark:/72163/1/0803/c5058f3a5"
-          },
-          "http://api.knora.org/ontology/knora-api/v2#attachedToProject": {
-            "@id": "http://rdfh.ch/projects/0803"
-          },
-          "http://api.knora.org/ontology/knora-api/v2#attachedToUser": {
-            "@id": "http://rdfh.ch/users/91e19f1e01"
-          },
-          "http://api.knora.org/ontology/knora-api/v2#creationDate": {
-            "@type": "http://www.w3.org/2001/XMLSchema#dateTimeStamp",
-            "@value": "2016-03-02T15:05:10Z"
-          },
-<<<<<<< HEAD
-          "http://api.knora.org/ontology/knora-api/v2#hasPermissions": "CR knora-admin:Creator|M knora-admin:ProjectMember|V knora-admin:KnownUser|RV knora-admin:UnknownUser",
-=======
-          "http://api.knora.org/ontology/knora-api/v2#hasPermissions": "CR knora-base:Creator|M knora-base:ProjectMember|V knora-base:KnownUser|RV knora-base:UnknownUser",
-          "http://api.knora.org/ontology/knora-api/v2#userHasPermission": "RV",
-          "http://api.knora.org/ontology/knora-api/v2#versionArkUrl": {
-            "@type": "http://www.w3.org/2001/XMLSchema#anyURI",
-            "@value": "http://0.0.0.0:3336/ark:/72163/1/0803/c5058f3a5.20160302T150510Z"
-          },
->>>>>>> 30321b80
-          "http://www.w3.org/2000/01/rdf-schema#label": "Zeitglöcklein des Lebens und Leidens Christi"
-        },
-        "http://api.knora.org/ontology/knora-api/v2#userHasPermission": "V",
-        "http://api.knora.org/ontology/knora-api/v2#valueCreationDate": {
-          "@type": "http://www.w3.org/2001/XMLSchema#dateTimeStamp",
-          "@value": "2016-03-02T15:05:10Z"
-        }
-      },
-      "http://0.0.0.0:3333/ontology/0803/incunabula/v2#seqnum": {
-        "@id": "http://rdfh.ch/0803/029686f205/values/07c8686818",
-        "@type": "http://api.knora.org/ontology/knora-api/v2#IntValue",
-        "http://api.knora.org/ontology/knora-api/v2#attachedToUser": {
-          "@id": "http://rdfh.ch/users/91e19f1e01"
-        },
-<<<<<<< HEAD
-        "http://api.knora.org/ontology/knora-api/v2#hasPermissions": "CR knora-admin:Creator|V knora-admin:UnknownUser,knora-admin:KnownUser,knora-admin:ProjectMember",
-        "http://api.knora.org/ontology/knora-api/v2#intValueAsInt": 25
-=======
-        "http://api.knora.org/ontology/knora-api/v2#hasPermissions": "CR knora-base:Creator|V knora-base:UnknownUser,knora-base:KnownUser,knora-base:ProjectMember",
-        "http://api.knora.org/ontology/knora-api/v2#intValueAsInt": 25,
-        "http://api.knora.org/ontology/knora-api/v2#userHasPermission": "V",
-        "http://api.knora.org/ontology/knora-api/v2#valueCreationDate": {
-          "@type": "http://www.w3.org/2001/XMLSchema#dateTimeStamp",
-          "@value": "2016-03-02T15:05:10Z"
-        }
-      },
-      "http://api.knora.org/ontology/knora-api/v2#arkUrl": {
-        "@type": "http://www.w3.org/2001/XMLSchema#anyURI",
-        "@value": "http://0.0.0.0:3336/ark:/72163/1/0803/029686f205y"
->>>>>>> 30321b80
-      },
-      "http://api.knora.org/ontology/knora-api/v2#attachedToProject": {
-        "@id": "http://rdfh.ch/projects/0803"
-      },
-      "http://api.knora.org/ontology/knora-api/v2#attachedToUser": {
-        "@id": "http://rdfh.ch/users/91e19f1e01"
-      },
-      "http://api.knora.org/ontology/knora-api/v2#creationDate": {
-        "@type": "http://www.w3.org/2001/XMLSchema#dateTimeStamp",
-        "@value": "2016-03-02T15:05:10Z"
-      },
-<<<<<<< HEAD
-      "http://api.knora.org/ontology/knora-api/v2#hasPermissions": "CR knora-admin:Creator|M knora-admin:ProjectMember|V knora-admin:KnownUser|RV knora-admin:UnknownUser",
-      "http://api.knora.org/ontology/knora-api/v2#hasStillImageFileValue": [
-        {
-          "@id": "http://rdfh.ch/029686f205/values/4e5f3d320b",
-          "@type": "http://api.knora.org/ontology/knora-api/v2#StillImageFileValue",
-          "http://api.knora.org/ontology/knora-api/v2#attachedToUser": {
-            "@id": "http://rdfh.ch/users/91e19f1e01"
-          },
-          "http://api.knora.org/ontology/knora-api/v2#fileValueAsUrl": {
-            "@type": "http://www.w3.org/2001/XMLSchema#anyURI",
-            "@value": "http://localhost:1024/knora/incunabula_0000000026.jp2/full/2048,2804/0/default.jpg"
-          },
-          "http://api.knora.org/ontology/knora-api/v2#fileValueHasFilename": "incunabula_0000000026.jp2",
-          "http://api.knora.org/ontology/knora-api/v2#hasPermissions": "CR knora-admin:Creator|M knora-admin:ProjectMember|V knora-admin:KnownUser|RV knora-admin:UnknownUser",
-          "http://api.knora.org/ontology/knora-api/v2#stillImageFileValueHasDimX": 2048,
-          "http://api.knora.org/ontology/knora-api/v2#stillImageFileValueHasDimY": 2804,
-          "http://api.knora.org/ontology/knora-api/v2#stillImageFileValueHasIIIFBaseUrl": {
-            "@type": "http://www.w3.org/2001/XMLSchema#anyURI",
-            "@value": "http://localhost:1024/knora"
-          }
-        },
-        {
-          "@id": "http://rdfh.ch/029686f205/values/8f39eaf80a",
-          "@type": "http://api.knora.org/ontology/knora-api/v2#StillImageFileValue",
-          "http://api.knora.org/ontology/knora-api/v2#attachedToUser": {
-            "@id": "http://rdfh.ch/users/91e19f1e01"
-          },
-          "http://api.knora.org/ontology/knora-api/v2#fileValueAsUrl": {
-            "@type": "http://www.w3.org/2001/XMLSchema#anyURI",
-            "@value": "http://localhost:1024/knora/incunabula_0000000026.jpg/full/93,128/0/default.jpg"
-          },
-          "http://api.knora.org/ontology/knora-api/v2#fileValueHasFilename": "incunabula_0000000026.jpg",
-          "http://api.knora.org/ontology/knora-api/v2#hasPermissions": "CR knora-admin:Creator|M knora-admin:ProjectMember|V knora-admin:KnownUser|RV knora-admin:UnknownUser",
-          "http://api.knora.org/ontology/knora-api/v2#stillImageFileValueHasDimX": 93,
-          "http://api.knora.org/ontology/knora-api/v2#stillImageFileValueHasDimY": 128,
-          "http://api.knora.org/ontology/knora-api/v2#stillImageFileValueHasIIIFBaseUrl": {
-            "@type": "http://www.w3.org/2001/XMLSchema#anyURI",
-            "@value": "http://localhost:1024/knora"
-          }
-=======
-      "http://api.knora.org/ontology/knora-api/v2#hasPermissions": "CR knora-base:Creator|M knora-base:ProjectMember|V knora-base:KnownUser|RV knora-base:UnknownUser",
-      "http://api.knora.org/ontology/knora-api/v2#hasStillImageFileValue": {
-        "@id": "http://rdfh.ch/0803/029686f205/values/4e5f3d320b",
-        "@type": "http://api.knora.org/ontology/knora-api/v2#StillImageFileValue",
-        "http://api.knora.org/ontology/knora-api/v2#attachedToUser": {
-          "@id": "http://rdfh.ch/users/91e19f1e01"
-        },
-        "http://api.knora.org/ontology/knora-api/v2#fileValueAsUrl": {
-          "@type": "http://www.w3.org/2001/XMLSchema#anyURI",
-          "@value": "http://0.0.0.0:1024/0803/incunabula_0000000026.jp2/full/2048,2804/0/default.jpg"
-        },
-        "http://api.knora.org/ontology/knora-api/v2#fileValueHasFilename": "incunabula_0000000026.jp2",
-        "http://api.knora.org/ontology/knora-api/v2#hasPermissions": "CR knora-base:Creator|M knora-base:ProjectMember|V knora-base:KnownUser|RV knora-base:UnknownUser",
-        "http://api.knora.org/ontology/knora-api/v2#stillImageFileValueHasDimX": 2048,
-        "http://api.knora.org/ontology/knora-api/v2#stillImageFileValueHasDimY": 2804,
-        "http://api.knora.org/ontology/knora-api/v2#stillImageFileValueHasIIIFBaseUrl": {
-          "@type": "http://www.w3.org/2001/XMLSchema#anyURI",
-          "@value": "http://0.0.0.0:1024/0803"
-        },
-        "http://api.knora.org/ontology/knora-api/v2#userHasPermission": "RV",
-        "http://api.knora.org/ontology/knora-api/v2#valueCreationDate": {
-          "@type": "http://www.w3.org/2001/XMLSchema#dateTimeStamp",
-          "@value": "2012-11-21T16:49:36Z"
->>>>>>> 30321b80
-        }
-      },
-      "http://api.knora.org/ontology/knora-api/v2#userHasPermission": "RV",
-      "http://api.knora.org/ontology/knora-api/v2#versionArkUrl": {
-        "@type": "http://www.w3.org/2001/XMLSchema#anyURI",
-        "@value": "http://0.0.0.0:3336/ark:/72163/1/0803/029686f205y.20160302T150510Z"
-      },
-      "http://www.w3.org/2000/01/rdf-schema#label": "b5r"
-    }
-  ]
+const pagesOfZeitgloecklein: ApiV2WithValueObjects.ResourcesSequence = {
+  "@graph" : [ {
+    "@id" : "http://rdfh.ch/0803/8a0b1e75",
+    "@type" : "incunabula:page",
+    "incunabula:partOfValue" : {
+      "@id" : "http://rdfh.ch/0803/8a0b1e75/values/ac9ddbf4-62a7-4cdc-b530-16cbbaa265bf",
+      "@type" : "knora-api:LinkValue",
+      "knora-api:attachedToUser" : {
+        "@id" : "http://rdfh.ch/users/91e19f1e01"
+      },
+      "knora-api:hasPermissions" : "CR knora-admin:Creator|V knora-admin:UnknownUser,knora-admin:KnownUser,knora-admin:ProjectMember",
+      "knora-api:linkValueHasTarget" : {
+        "@id" : "http://rdfh.ch/0803/c5058f3a",
+        "@type" : "incunabula:book",
+        "knora-api:arkUrl" : {
+          "@type" : "xsd:anyURI",
+          "@value" : "http://0.0.0.0:3336/ark:/72163/1/0803/c5058f3a5"
+        },
+        "knora-api:attachedToProject" : {
+          "@id" : "http://rdfh.ch/projects/0803"
+        },
+        "knora-api:attachedToUser" : {
+          "@id" : "http://rdfh.ch/users/91e19f1e01"
+        },
+        "knora-api:creationDate" : {
+          "@type" : "xsd:dateTimeStamp",
+          "@value" : "2016-03-02T15:05:10Z"
+        },
+        "knora-api:hasPermissions" : "CR knora-admin:Creator|M knora-admin:ProjectMember|V knora-admin:KnownUser|RV knora-admin:UnknownUser",
+        "knora-api:userHasPermission" : "RV",
+        "knora-api:versionArkUrl" : {
+          "@type" : "xsd:anyURI",
+          "@value" : "http://0.0.0.0:3336/ark:/72163/1/0803/c5058f3a5.20160302T150510Z"
+        },
+        "rdfs:label" : "Zeitglöcklein des Lebens und Leidens Christi"
+      },
+      "knora-api:userHasPermission" : "V",
+      "knora-api:valueCreationDate" : {
+        "@type" : "xsd:dateTimeStamp",
+        "@value" : "2016-03-02T15:05:10Z"
+      }
+    },
+    "incunabula:seqnum" : {
+      "@id" : "http://rdfh.ch/0803/8a0b1e75/values/e71e39e902",
+      "@type" : "knora-api:IntValue",
+      "knora-api:attachedToUser" : {
+        "@id" : "http://rdfh.ch/users/91e19f1e01"
+      },
+      "knora-api:hasPermissions" : "CR knora-admin:Creator|V knora-admin:UnknownUser,knora-admin:KnownUser,knora-admin:ProjectMember",
+      "knora-api:intValueAsInt" : 1,
+      "knora-api:userHasPermission" : "V",
+      "knora-api:valueCreationDate" : {
+        "@type" : "xsd:dateTimeStamp",
+        "@value" : "2016-03-02T15:05:10Z"
+      }
+    },
+    "knora-api:arkUrl" : {
+      "@type" : "xsd:anyURI",
+      "@value" : "http://0.0.0.0:3336/ark:/72163/1/0803/8a0b1e75i"
+    },
+    "knora-api:attachedToProject" : {
+      "@id" : "http://rdfh.ch/projects/0803"
+    },
+    "knora-api:attachedToUser" : {
+      "@id" : "http://rdfh.ch/users/91e19f1e01"
+    },
+    "knora-api:creationDate" : {
+      "@type" : "xsd:dateTimeStamp",
+      "@value" : "2016-03-02T15:05:10Z"
+    },
+    "knora-api:hasPermissions" : "CR knora-admin:Creator|M knora-admin:ProjectMember|V knora-admin:KnownUser|RV knora-admin:UnknownUser",
+    "knora-api:hasStillImageFileValue" : {
+      "@id" : "http://rdfh.ch/0803/8a0b1e75/values/7e4ba672",
+      "@type" : "knora-api:StillImageFileValue",
+      "knora-api:attachedToUser" : {
+        "@id" : "http://rdfh.ch/users/91e19f1e01"
+      },
+      "knora-api:fileValueAsUrl" : {
+        "@type" : "xsd:anyURI",
+        "@value" : "http://0.0.0.0:1024/0803/incunabula_0000000002.jp2/full/2613,3505/0/default.jpg"
+      },
+      "knora-api:fileValueHasFilename" : "incunabula_0000000002.jp2",
+      "knora-api:hasPermissions" : "CR knora-admin:Creator|M knora-admin:ProjectMember|V knora-admin:KnownUser|RV knora-admin:UnknownUser",
+      "knora-api:stillImageFileValueHasDimX" : 2613,
+      "knora-api:stillImageFileValueHasDimY" : 3505,
+      "knora-api:stillImageFileValueHasIIIFBaseUrl" : {
+        "@type" : "xsd:anyURI",
+        "@value" : "http://0.0.0.0:1024/0803"
+      },
+      "knora-api:userHasPermission" : "RV",
+      "knora-api:valueCreationDate" : {
+        "@type" : "xsd:dateTimeStamp",
+        "@value" : "2012-11-21T16:49:36Z"
+      }
+    },
+    "knora-api:userHasPermission" : "RV",
+    "knora-api:versionArkUrl" : {
+      "@type" : "xsd:anyURI",
+      "@value" : "http://0.0.0.0:3336/ark:/72163/1/0803/8a0b1e75i.20160302T150510Z"
+    },
+    "rdfs:label" : "a1r, Titelblatt"
+  }, {
+    "@id" : "http://rdfh.ch/0803/4f11adaf",
+    "@type" : "incunabula:page",
+    "incunabula:partOfValue" : {
+      "@id" : "http://rdfh.ch/0803/4f11adaf/values/0490c077-a754-460b-9633-c78bfe97c784",
+      "@type" : "knora-api:LinkValue",
+      "knora-api:attachedToUser" : {
+        "@id" : "http://rdfh.ch/users/91e19f1e01"
+      },
+      "knora-api:hasPermissions" : "CR knora-admin:Creator|V knora-admin:UnknownUser,knora-admin:KnownUser,knora-admin:ProjectMember",
+      "knora-api:linkValueHasTarget" : {
+        "@id" : "http://rdfh.ch/0803/c5058f3a",
+        "@type" : "incunabula:book",
+        "knora-api:arkUrl" : {
+          "@type" : "xsd:anyURI",
+          "@value" : "http://0.0.0.0:3336/ark:/72163/1/0803/c5058f3a5"
+        },
+        "knora-api:attachedToProject" : {
+          "@id" : "http://rdfh.ch/projects/0803"
+        },
+        "knora-api:attachedToUser" : {
+          "@id" : "http://rdfh.ch/users/91e19f1e01"
+        },
+        "knora-api:creationDate" : {
+          "@type" : "xsd:dateTimeStamp",
+          "@value" : "2016-03-02T15:05:10Z"
+        },
+        "knora-api:hasPermissions" : "CR knora-admin:Creator|M knora-admin:ProjectMember|V knora-admin:KnownUser|RV knora-admin:UnknownUser",
+        "knora-api:userHasPermission" : "RV",
+        "knora-api:versionArkUrl" : {
+          "@type" : "xsd:anyURI",
+          "@value" : "http://0.0.0.0:3336/ark:/72163/1/0803/c5058f3a5.20160302T150510Z"
+        },
+        "rdfs:label" : "Zeitglöcklein des Lebens und Leidens Christi"
+      },
+      "knora-api:userHasPermission" : "V",
+      "knora-api:valueCreationDate" : {
+        "@type" : "xsd:dateTimeStamp",
+        "@value" : "2016-03-02T15:05:10Z"
+      }
+    },
+    "incunabula:seqnum" : {
+      "@id" : "http://rdfh.ch/0803/4f11adaf/values/f3c585ce03",
+      "@type" : "knora-api:IntValue",
+      "knora-api:attachedToUser" : {
+        "@id" : "http://rdfh.ch/users/91e19f1e01"
+      },
+      "knora-api:hasPermissions" : "CR knora-admin:Creator|V knora-admin:UnknownUser,knora-admin:KnownUser,knora-admin:ProjectMember",
+      "knora-api:intValueAsInt" : 2,
+      "knora-api:userHasPermission" : "V",
+      "knora-api:valueCreationDate" : {
+        "@type" : "xsd:dateTimeStamp",
+        "@value" : "2016-03-02T15:05:10Z"
+      }
+    },
+    "knora-api:arkUrl" : {
+      "@type" : "xsd:anyURI",
+      "@value" : "http://0.0.0.0:3336/ark:/72163/1/0803/4f11adafd"
+    },
+    "knora-api:attachedToProject" : {
+      "@id" : "http://rdfh.ch/projects/0803"
+    },
+    "knora-api:attachedToUser" : {
+      "@id" : "http://rdfh.ch/users/91e19f1e01"
+    },
+    "knora-api:creationDate" : {
+      "@type" : "xsd:dateTimeStamp",
+      "@value" : "2016-03-02T15:05:10Z"
+    },
+    "knora-api:hasPermissions" : "CR knora-admin:Creator|M knora-admin:ProjectMember|V knora-admin:KnownUser|RV knora-admin:UnknownUser",
+    "knora-api:hasStillImageFileValue" : {
+      "@id" : "http://rdfh.ch/0803/4f11adaf/values/fc964ce5",
+      "@type" : "knora-api:StillImageFileValue",
+      "knora-api:attachedToUser" : {
+        "@id" : "http://rdfh.ch/users/91e19f1e01"
+      },
+      "knora-api:fileValueAsUrl" : {
+        "@type" : "xsd:anyURI",
+        "@value" : "http://0.0.0.0:1024/0803/incunabula_0000000003.jp2/full/1870,2937/0/default.jpg"
+      },
+      "knora-api:fileValueHasFilename" : "incunabula_0000000003.jp2",
+      "knora-api:hasPermissions" : "CR knora-admin:Creator|M knora-admin:ProjectMember|V knora-admin:KnownUser|RV knora-admin:UnknownUser",
+      "knora-api:stillImageFileValueHasDimX" : 1870,
+      "knora-api:stillImageFileValueHasDimY" : 2937,
+      "knora-api:stillImageFileValueHasIIIFBaseUrl" : {
+        "@type" : "xsd:anyURI",
+        "@value" : "http://0.0.0.0:1024/0803"
+      },
+      "knora-api:userHasPermission" : "RV",
+      "knora-api:valueCreationDate" : {
+        "@type" : "xsd:dateTimeStamp",
+        "@value" : "2012-11-21T16:49:36Z"
+      }
+    },
+    "knora-api:userHasPermission" : "RV",
+    "knora-api:versionArkUrl" : {
+      "@type" : "xsd:anyURI",
+      "@value" : "http://0.0.0.0:3336/ark:/72163/1/0803/4f11adafd.20160302T150510Z"
+    },
+    "rdfs:label" : "a1v, Titelblatt, Rückseite"
+  }, {
+    "@id" : "http://rdfh.ch/0803/14173cea",
+    "@type" : "incunabula:page",
+    "incunabula:partOfValue" : {
+      "@id" : "http://rdfh.ch/0803/14173cea/values/31f0ac77-4966-4eda-b004-d1142a2b84c2",
+      "@type" : "knora-api:LinkValue",
+      "knora-api:attachedToUser" : {
+        "@id" : "http://rdfh.ch/users/91e19f1e01"
+      },
+      "knora-api:hasPermissions" : "CR knora-admin:Creator|V knora-admin:UnknownUser,knora-admin:KnownUser,knora-admin:ProjectMember",
+      "knora-api:linkValueHasTarget" : {
+        "@id" : "http://rdfh.ch/0803/c5058f3a",
+        "@type" : "incunabula:book",
+        "knora-api:arkUrl" : {
+          "@type" : "xsd:anyURI",
+          "@value" : "http://0.0.0.0:3336/ark:/72163/1/0803/c5058f3a5"
+        },
+        "knora-api:attachedToProject" : {
+          "@id" : "http://rdfh.ch/projects/0803"
+        },
+        "knora-api:attachedToUser" : {
+          "@id" : "http://rdfh.ch/users/91e19f1e01"
+        },
+        "knora-api:creationDate" : {
+          "@type" : "xsd:dateTimeStamp",
+          "@value" : "2016-03-02T15:05:10Z"
+        },
+        "knora-api:hasPermissions" : "CR knora-admin:Creator|M knora-admin:ProjectMember|V knora-admin:KnownUser|RV knora-admin:UnknownUser",
+        "knora-api:userHasPermission" : "RV",
+        "knora-api:versionArkUrl" : {
+          "@type" : "xsd:anyURI",
+          "@value" : "http://0.0.0.0:3336/ark:/72163/1/0803/c5058f3a5.20160302T150510Z"
+        },
+        "rdfs:label" : "Zeitglöcklein des Lebens und Leidens Christi"
+      },
+      "knora-api:userHasPermission" : "V",
+      "knora-api:valueCreationDate" : {
+        "@type" : "xsd:dateTimeStamp",
+        "@value" : "2016-03-02T15:05:10Z"
+      }
+    },
+    "incunabula:seqnum" : {
+      "@id" : "http://rdfh.ch/0803/14173cea/values/ff6cd2b304",
+      "@type" : "knora-api:IntValue",
+      "knora-api:attachedToUser" : {
+        "@id" : "http://rdfh.ch/users/91e19f1e01"
+      },
+      "knora-api:hasPermissions" : "CR knora-admin:Creator|V knora-admin:UnknownUser,knora-admin:KnownUser,knora-admin:ProjectMember",
+      "knora-api:intValueAsInt" : 3,
+      "knora-api:userHasPermission" : "V",
+      "knora-api:valueCreationDate" : {
+        "@type" : "xsd:dateTimeStamp",
+        "@value" : "2016-03-02T15:05:10Z"
+      }
+    },
+    "knora-api:arkUrl" : {
+      "@type" : "xsd:anyURI",
+      "@value" : "http://0.0.0.0:3336/ark:/72163/1/0803/14173cea9"
+    },
+    "knora-api:attachedToProject" : {
+      "@id" : "http://rdfh.ch/projects/0803"
+    },
+    "knora-api:attachedToUser" : {
+      "@id" : "http://rdfh.ch/users/91e19f1e01"
+    },
+    "knora-api:creationDate" : {
+      "@type" : "xsd:dateTimeStamp",
+      "@value" : "2016-03-02T15:05:10Z"
+    },
+    "knora-api:hasPermissions" : "CR knora-admin:Creator|M knora-admin:ProjectMember|V knora-admin:KnownUser|RV knora-admin:UnknownUser",
+    "knora-api:hasStillImageFileValue" : {
+      "@id" : "http://rdfh.ch/0803/14173cea/values/7ae2f25701",
+      "@type" : "knora-api:StillImageFileValue",
+      "knora-api:attachedToUser" : {
+        "@id" : "http://rdfh.ch/users/91e19f1e01"
+      },
+      "knora-api:fileValueAsUrl" : {
+        "@type" : "xsd:anyURI",
+        "@value" : "http://0.0.0.0:1024/0803/incunabula_0000000004.jp2/full/2033,2835/0/default.jpg"
+      },
+      "knora-api:fileValueHasFilename" : "incunabula_0000000004.jp2",
+      "knora-api:hasPermissions" : "CR knora-admin:Creator|M knora-admin:ProjectMember|V knora-admin:KnownUser|RV knora-admin:UnknownUser",
+      "knora-api:stillImageFileValueHasDimX" : 2033,
+      "knora-api:stillImageFileValueHasDimY" : 2835,
+      "knora-api:stillImageFileValueHasIIIFBaseUrl" : {
+        "@type" : "xsd:anyURI",
+        "@value" : "http://0.0.0.0:1024/0803"
+      },
+      "knora-api:userHasPermission" : "RV",
+      "knora-api:valueCreationDate" : {
+        "@type" : "xsd:dateTimeStamp",
+        "@value" : "2012-11-21T16:49:36Z"
+      }
+    },
+    "knora-api:userHasPermission" : "RV",
+    "knora-api:versionArkUrl" : {
+      "@type" : "xsd:anyURI",
+      "@value" : "http://0.0.0.0:3336/ark:/72163/1/0803/14173cea9.20160302T150510Z"
+    },
+    "rdfs:label" : "a2r"
+  }, {
+    "@id" : "http://rdfh.ch/0803/d91ccb2401",
+    "@type" : "incunabula:page",
+    "incunabula:partOfValue" : {
+      "@id" : "http://rdfh.ch/0803/d91ccb2401/values/e62f9d58-fe66-468e-ba59-13ea81ef0ebb",
+      "@type" : "knora-api:LinkValue",
+      "knora-api:attachedToUser" : {
+        "@id" : "http://rdfh.ch/users/91e19f1e01"
+      },
+      "knora-api:hasPermissions" : "CR knora-admin:Creator|V knora-admin:UnknownUser,knora-admin:KnownUser,knora-admin:ProjectMember",
+      "knora-api:linkValueHasTarget" : {
+        "@id" : "http://rdfh.ch/0803/c5058f3a",
+        "@type" : "incunabula:book",
+        "knora-api:arkUrl" : {
+          "@type" : "xsd:anyURI",
+          "@value" : "http://0.0.0.0:3336/ark:/72163/1/0803/c5058f3a5"
+        },
+        "knora-api:attachedToProject" : {
+          "@id" : "http://rdfh.ch/projects/0803"
+        },
+        "knora-api:attachedToUser" : {
+          "@id" : "http://rdfh.ch/users/91e19f1e01"
+        },
+        "knora-api:creationDate" : {
+          "@type" : "xsd:dateTimeStamp",
+          "@value" : "2016-03-02T15:05:10Z"
+        },
+        "knora-api:hasPermissions" : "CR knora-admin:Creator|M knora-admin:ProjectMember|V knora-admin:KnownUser|RV knora-admin:UnknownUser",
+        "knora-api:userHasPermission" : "RV",
+        "knora-api:versionArkUrl" : {
+          "@type" : "xsd:anyURI",
+          "@value" : "http://0.0.0.0:3336/ark:/72163/1/0803/c5058f3a5.20160302T150510Z"
+        },
+        "rdfs:label" : "Zeitglöcklein des Lebens und Leidens Christi"
+      },
+      "knora-api:userHasPermission" : "V",
+      "knora-api:valueCreationDate" : {
+        "@type" : "xsd:dateTimeStamp",
+        "@value" : "2016-03-02T15:05:10Z"
+      }
+    },
+    "incunabula:seqnum" : {
+      "@id" : "http://rdfh.ch/0803/d91ccb2401/values/0b141f9905",
+      "@type" : "knora-api:IntValue",
+      "knora-api:attachedToUser" : {
+        "@id" : "http://rdfh.ch/users/91e19f1e01"
+      },
+      "knora-api:hasPermissions" : "CR knora-admin:Creator|V knora-admin:UnknownUser,knora-admin:KnownUser,knora-admin:ProjectMember",
+      "knora-api:intValueAsInt" : 4,
+      "knora-api:userHasPermission" : "V",
+      "knora-api:valueCreationDate" : {
+        "@type" : "xsd:dateTimeStamp",
+        "@value" : "2016-03-02T15:05:10Z"
+      }
+    },
+    "knora-api:arkUrl" : {
+      "@type" : "xsd:anyURI",
+      "@value" : "http://0.0.0.0:3336/ark:/72163/1/0803/d91ccb2401I"
+    },
+    "knora-api:attachedToProject" : {
+      "@id" : "http://rdfh.ch/projects/0803"
+    },
+    "knora-api:attachedToUser" : {
+      "@id" : "http://rdfh.ch/users/91e19f1e01"
+    },
+    "knora-api:creationDate" : {
+      "@type" : "xsd:dateTimeStamp",
+      "@value" : "2016-03-02T15:05:10Z"
+    },
+    "knora-api:hasPermissions" : "CR knora-admin:Creator|M knora-admin:ProjectMember|V knora-admin:KnownUser|RV knora-admin:UnknownUser",
+    "knora-api:hasStillImageFileValue" : {
+      "@id" : "http://rdfh.ch/0803/d91ccb2401/values/f82d99ca01",
+      "@type" : "knora-api:StillImageFileValue",
+      "knora-api:attachedToUser" : {
+        "@id" : "http://rdfh.ch/users/91e19f1e01"
+      },
+      "knora-api:fileValueAsUrl" : {
+        "@type" : "xsd:anyURI",
+        "@value" : "http://0.0.0.0:1024/0803/incunabula_0000000005.jp2/full/1886,2903/0/default.jpg"
+      },
+      "knora-api:fileValueHasFilename" : "incunabula_0000000005.jp2",
+      "knora-api:hasPermissions" : "CR knora-admin:Creator|M knora-admin:ProjectMember|V knora-admin:KnownUser|RV knora-admin:UnknownUser",
+      "knora-api:stillImageFileValueHasDimX" : 1886,
+      "knora-api:stillImageFileValueHasDimY" : 2903,
+      "knora-api:stillImageFileValueHasIIIFBaseUrl" : {
+        "@type" : "xsd:anyURI",
+        "@value" : "http://0.0.0.0:1024/0803"
+      },
+      "knora-api:userHasPermission" : "RV",
+      "knora-api:valueCreationDate" : {
+        "@type" : "xsd:dateTimeStamp",
+        "@value" : "2012-11-21T16:49:36Z"
+      }
+    },
+    "knora-api:userHasPermission" : "RV",
+    "knora-api:versionArkUrl" : {
+      "@type" : "xsd:anyURI",
+      "@value" : "http://0.0.0.0:3336/ark:/72163/1/0803/d91ccb2401I.20160302T150510Z"
+    },
+    "rdfs:label" : "a2v"
+  }, {
+    "@id" : "http://rdfh.ch/0803/9e225a5f01",
+    "@type" : "incunabula:page",
+    "incunabula:partOfValue" : {
+      "@id" : "http://rdfh.ch/0803/9e225a5f01/values/9c480175-7509-4094-af0d-a1a4f6b5c570",
+      "@type" : "knora-api:LinkValue",
+      "knora-api:attachedToUser" : {
+        "@id" : "http://rdfh.ch/users/91e19f1e01"
+      },
+      "knora-api:hasPermissions" : "CR knora-admin:Creator|V knora-admin:UnknownUser,knora-admin:KnownUser,knora-admin:ProjectMember",
+      "knora-api:linkValueHasTarget" : {
+        "@id" : "http://rdfh.ch/0803/c5058f3a",
+        "@type" : "incunabula:book",
+        "knora-api:arkUrl" : {
+          "@type" : "xsd:anyURI",
+          "@value" : "http://0.0.0.0:3336/ark:/72163/1/0803/c5058f3a5"
+        },
+        "knora-api:attachedToProject" : {
+          "@id" : "http://rdfh.ch/projects/0803"
+        },
+        "knora-api:attachedToUser" : {
+          "@id" : "http://rdfh.ch/users/91e19f1e01"
+        },
+        "knora-api:creationDate" : {
+          "@type" : "xsd:dateTimeStamp",
+          "@value" : "2016-03-02T15:05:10Z"
+        },
+        "knora-api:hasPermissions" : "CR knora-admin:Creator|M knora-admin:ProjectMember|V knora-admin:KnownUser|RV knora-admin:UnknownUser",
+        "knora-api:userHasPermission" : "RV",
+        "knora-api:versionArkUrl" : {
+          "@type" : "xsd:anyURI",
+          "@value" : "http://0.0.0.0:3336/ark:/72163/1/0803/c5058f3a5.20160302T150510Z"
+        },
+        "rdfs:label" : "Zeitglöcklein des Lebens und Leidens Christi"
+      },
+      "knora-api:userHasPermission" : "V",
+      "knora-api:valueCreationDate" : {
+        "@type" : "xsd:dateTimeStamp",
+        "@value" : "2016-03-02T15:05:10Z"
+      }
+    },
+    "incunabula:seqnum" : {
+      "@id" : "http://rdfh.ch/0803/9e225a5f01/values/17bb6b7e06",
+      "@type" : "knora-api:IntValue",
+      "knora-api:attachedToUser" : {
+        "@id" : "http://rdfh.ch/users/91e19f1e01"
+      },
+      "knora-api:hasPermissions" : "CR knora-admin:Creator|V knora-admin:UnknownUser,knora-admin:KnownUser,knora-admin:ProjectMember",
+      "knora-api:intValueAsInt" : 5,
+      "knora-api:userHasPermission" : "V",
+      "knora-api:valueCreationDate" : {
+        "@type" : "xsd:dateTimeStamp",
+        "@value" : "2016-03-02T15:05:10Z"
+      }
+    },
+    "knora-api:arkUrl" : {
+      "@type" : "xsd:anyURI",
+      "@value" : "http://0.0.0.0:3336/ark:/72163/1/0803/9e225a5f01V"
+    },
+    "knora-api:attachedToProject" : {
+      "@id" : "http://rdfh.ch/projects/0803"
+    },
+    "knora-api:attachedToUser" : {
+      "@id" : "http://rdfh.ch/users/91e19f1e01"
+    },
+    "knora-api:creationDate" : {
+      "@type" : "xsd:dateTimeStamp",
+      "@value" : "2016-03-02T15:05:10Z"
+    },
+    "knora-api:hasPermissions" : "CR knora-admin:Creator|M knora-admin:ProjectMember|V knora-admin:KnownUser|RV knora-admin:UnknownUser",
+    "knora-api:hasStillImageFileValue" : {
+      "@id" : "http://rdfh.ch/0803/9e225a5f01/values/76793f3d02",
+      "@type" : "knora-api:StillImageFileValue",
+      "knora-api:attachedToUser" : {
+        "@id" : "http://rdfh.ch/users/91e19f1e01"
+      },
+      "knora-api:fileValueAsUrl" : {
+        "@type" : "xsd:anyURI",
+        "@value" : "http://0.0.0.0:1024/0803/incunabula_0000000006.jp2/full/2053,2841/0/default.jpg"
+      },
+      "knora-api:fileValueHasFilename" : "incunabula_0000000006.jp2",
+      "knora-api:hasPermissions" : "CR knora-admin:Creator|M knora-admin:ProjectMember|V knora-admin:KnownUser|RV knora-admin:UnknownUser",
+      "knora-api:stillImageFileValueHasDimX" : 2053,
+      "knora-api:stillImageFileValueHasDimY" : 2841,
+      "knora-api:stillImageFileValueHasIIIFBaseUrl" : {
+        "@type" : "xsd:anyURI",
+        "@value" : "http://0.0.0.0:1024/0803"
+      },
+      "knora-api:userHasPermission" : "RV",
+      "knora-api:valueCreationDate" : {
+        "@type" : "xsd:dateTimeStamp",
+        "@value" : "2012-11-21T16:49:36Z"
+      }
+    },
+    "knora-api:userHasPermission" : "RV",
+    "knora-api:versionArkUrl" : {
+      "@type" : "xsd:anyURI",
+      "@value" : "http://0.0.0.0:3336/ark:/72163/1/0803/9e225a5f01V.20160302T150510Z"
+    },
+    "rdfs:label" : "a3r"
+  }, {
+    "@id" : "http://rdfh.ch/0803/6328e99901",
+    "@type" : "incunabula:page",
+    "incunabula:partOfValue" : {
+      "@id" : "http://rdfh.ch/0803/6328e99901/values/83b134d7-6d67-43e4-bc78-60fc2c7cf8aa",
+      "@type" : "knora-api:LinkValue",
+      "knora-api:attachedToUser" : {
+        "@id" : "http://rdfh.ch/users/91e19f1e01"
+      },
+      "knora-api:hasPermissions" : "CR knora-admin:Creator|V knora-admin:UnknownUser,knora-admin:KnownUser,knora-admin:ProjectMember",
+      "knora-api:linkValueHasTarget" : {
+        "@id" : "http://rdfh.ch/0803/c5058f3a",
+        "@type" : "incunabula:book",
+        "knora-api:arkUrl" : {
+          "@type" : "xsd:anyURI",
+          "@value" : "http://0.0.0.0:3336/ark:/72163/1/0803/c5058f3a5"
+        },
+        "knora-api:attachedToProject" : {
+          "@id" : "http://rdfh.ch/projects/0803"
+        },
+        "knora-api:attachedToUser" : {
+          "@id" : "http://rdfh.ch/users/91e19f1e01"
+        },
+        "knora-api:creationDate" : {
+          "@type" : "xsd:dateTimeStamp",
+          "@value" : "2016-03-02T15:05:10Z"
+        },
+        "knora-api:hasPermissions" : "CR knora-admin:Creator|M knora-admin:ProjectMember|V knora-admin:KnownUser|RV knora-admin:UnknownUser",
+        "knora-api:userHasPermission" : "RV",
+        "knora-api:versionArkUrl" : {
+          "@type" : "xsd:anyURI",
+          "@value" : "http://0.0.0.0:3336/ark:/72163/1/0803/c5058f3a5.20160302T150510Z"
+        },
+        "rdfs:label" : "Zeitglöcklein des Lebens und Leidens Christi"
+      },
+      "knora-api:userHasPermission" : "V",
+      "knora-api:valueCreationDate" : {
+        "@type" : "xsd:dateTimeStamp",
+        "@value" : "2016-03-02T15:05:10Z"
+      }
+    },
+    "incunabula:seqnum" : {
+      "@id" : "http://rdfh.ch/0803/6328e99901/values/2362b86307",
+      "@type" : "knora-api:IntValue",
+      "knora-api:attachedToUser" : {
+        "@id" : "http://rdfh.ch/users/91e19f1e01"
+      },
+      "knora-api:hasPermissions" : "CR knora-admin:Creator|V knora-admin:UnknownUser,knora-admin:KnownUser,knora-admin:ProjectMember",
+      "knora-api:intValueAsInt" : 6,
+      "knora-api:userHasPermission" : "V",
+      "knora-api:valueCreationDate" : {
+        "@type" : "xsd:dateTimeStamp",
+        "@value" : "2016-03-02T15:05:10Z"
+      }
+    },
+    "knora-api:arkUrl" : {
+      "@type" : "xsd:anyURI",
+      "@value" : "http://0.0.0.0:3336/ark:/72163/1/0803/6328e99901r"
+    },
+    "knora-api:attachedToProject" : {
+      "@id" : "http://rdfh.ch/projects/0803"
+    },
+    "knora-api:attachedToUser" : {
+      "@id" : "http://rdfh.ch/users/91e19f1e01"
+    },
+    "knora-api:creationDate" : {
+      "@type" : "xsd:dateTimeStamp",
+      "@value" : "2016-03-02T15:05:10Z"
+    },
+    "knora-api:hasPermissions" : "CR knora-admin:Creator|M knora-admin:ProjectMember|V knora-admin:KnownUser|RV knora-admin:UnknownUser",
+    "knora-api:hasStillImageFileValue" : {
+      "@id" : "http://rdfh.ch/0803/6328e99901/values/f4c4e5af02",
+      "@type" : "knora-api:StillImageFileValue",
+      "knora-api:attachedToUser" : {
+        "@id" : "http://rdfh.ch/users/91e19f1e01"
+      },
+      "knora-api:fileValueAsUrl" : {
+        "@type" : "xsd:anyURI",
+        "@value" : "http://0.0.0.0:1024/0803/incunabula_0000000007.jp2/full/1907,2926/0/default.jpg"
+      },
+      "knora-api:fileValueHasFilename" : "incunabula_0000000007.jp2",
+      "knora-api:hasPermissions" : "CR knora-admin:Creator|M knora-admin:ProjectMember|V knora-admin:KnownUser|RV knora-admin:UnknownUser",
+      "knora-api:stillImageFileValueHasDimX" : 1907,
+      "knora-api:stillImageFileValueHasDimY" : 2926,
+      "knora-api:stillImageFileValueHasIIIFBaseUrl" : {
+        "@type" : "xsd:anyURI",
+        "@value" : "http://0.0.0.0:1024/0803"
+      },
+      "knora-api:userHasPermission" : "RV",
+      "knora-api:valueCreationDate" : {
+        "@type" : "xsd:dateTimeStamp",
+        "@value" : "2012-11-21T16:49:36Z"
+      }
+    },
+    "knora-api:userHasPermission" : "RV",
+    "knora-api:versionArkUrl" : {
+      "@type" : "xsd:anyURI",
+      "@value" : "http://0.0.0.0:3336/ark:/72163/1/0803/6328e99901r.20160302T150510Z"
+    },
+    "rdfs:label" : "a3v"
+  }, {
+    "@id" : "http://rdfh.ch/0803/282e78d401",
+    "@type" : "incunabula:page",
+    "incunabula:partOfValue" : {
+      "@id" : "http://rdfh.ch/0803/282e78d401/values/f8498d6d-bc39-4d6e-acda-09a1f35d256e",
+      "@type" : "knora-api:LinkValue",
+      "knora-api:attachedToUser" : {
+        "@id" : "http://rdfh.ch/users/91e19f1e01"
+      },
+      "knora-api:hasPermissions" : "CR knora-admin:Creator|V knora-admin:UnknownUser,knora-admin:KnownUser,knora-admin:ProjectMember",
+      "knora-api:linkValueHasTarget" : {
+        "@id" : "http://rdfh.ch/0803/c5058f3a",
+        "@type" : "incunabula:book",
+        "knora-api:arkUrl" : {
+          "@type" : "xsd:anyURI",
+          "@value" : "http://0.0.0.0:3336/ark:/72163/1/0803/c5058f3a5"
+        },
+        "knora-api:attachedToProject" : {
+          "@id" : "http://rdfh.ch/projects/0803"
+        },
+        "knora-api:attachedToUser" : {
+          "@id" : "http://rdfh.ch/users/91e19f1e01"
+        },
+        "knora-api:creationDate" : {
+          "@type" : "xsd:dateTimeStamp",
+          "@value" : "2016-03-02T15:05:10Z"
+        },
+        "knora-api:hasPermissions" : "CR knora-admin:Creator|M knora-admin:ProjectMember|V knora-admin:KnownUser|RV knora-admin:UnknownUser",
+        "knora-api:userHasPermission" : "RV",
+        "knora-api:versionArkUrl" : {
+          "@type" : "xsd:anyURI",
+          "@value" : "http://0.0.0.0:3336/ark:/72163/1/0803/c5058f3a5.20160302T150510Z"
+        },
+        "rdfs:label" : "Zeitglöcklein des Lebens und Leidens Christi"
+      },
+      "knora-api:userHasPermission" : "V",
+      "knora-api:valueCreationDate" : {
+        "@type" : "xsd:dateTimeStamp",
+        "@value" : "2016-03-02T15:05:10Z"
+      }
+    },
+    "incunabula:seqnum" : {
+      "@id" : "http://rdfh.ch/0803/282e78d401/values/2f09054908",
+      "@type" : "knora-api:IntValue",
+      "knora-api:attachedToUser" : {
+        "@id" : "http://rdfh.ch/users/91e19f1e01"
+      },
+      "knora-api:hasPermissions" : "CR knora-admin:Creator|V knora-admin:UnknownUser,knora-admin:KnownUser,knora-admin:ProjectMember",
+      "knora-api:intValueAsInt" : 7,
+      "knora-api:userHasPermission" : "V",
+      "knora-api:valueCreationDate" : {
+        "@type" : "xsd:dateTimeStamp",
+        "@value" : "2016-03-02T15:05:10Z"
+      }
+    },
+    "knora-api:arkUrl" : {
+      "@type" : "xsd:anyURI",
+      "@value" : "http://0.0.0.0:3336/ark:/72163/1/0803/282e78d401E"
+    },
+    "knora-api:attachedToProject" : {
+      "@id" : "http://rdfh.ch/projects/0803"
+    },
+    "knora-api:attachedToUser" : {
+      "@id" : "http://rdfh.ch/users/91e19f1e01"
+    },
+    "knora-api:creationDate" : {
+      "@type" : "xsd:dateTimeStamp",
+      "@value" : "2016-03-02T15:05:10Z"
+    },
+    "knora-api:hasPermissions" : "CR knora-admin:Creator|M knora-admin:ProjectMember|V knora-admin:KnownUser|RV knora-admin:UnknownUser",
+    "knora-api:hasStillImageFileValue" : {
+      "@id" : "http://rdfh.ch/0803/282e78d401/values/72108c2203",
+      "@type" : "knora-api:StillImageFileValue",
+      "knora-api:attachedToUser" : {
+        "@id" : "http://rdfh.ch/users/91e19f1e01"
+      },
+      "knora-api:fileValueAsUrl" : {
+        "@type" : "xsd:anyURI",
+        "@value" : "http://0.0.0.0:1024/0803/incunabula_0000000008.jp2/full/2049,2825/0/default.jpg"
+      },
+      "knora-api:fileValueHasFilename" : "incunabula_0000000008.jp2",
+      "knora-api:hasPermissions" : "CR knora-admin:Creator|M knora-admin:ProjectMember|V knora-admin:KnownUser|RV knora-admin:UnknownUser",
+      "knora-api:stillImageFileValueHasDimX" : 2049,
+      "knora-api:stillImageFileValueHasDimY" : 2825,
+      "knora-api:stillImageFileValueHasIIIFBaseUrl" : {
+        "@type" : "xsd:anyURI",
+        "@value" : "http://0.0.0.0:1024/0803"
+      },
+      "knora-api:userHasPermission" : "RV",
+      "knora-api:valueCreationDate" : {
+        "@type" : "xsd:dateTimeStamp",
+        "@value" : "2012-11-21T16:49:36Z"
+      }
+    },
+    "knora-api:userHasPermission" : "RV",
+    "knora-api:versionArkUrl" : {
+      "@type" : "xsd:anyURI",
+      "@value" : "http://0.0.0.0:3336/ark:/72163/1/0803/282e78d401E.20160302T150510Z"
+    },
+    "rdfs:label" : "a4r"
+  }, {
+    "@id" : "http://rdfh.ch/0803/ed33070f02",
+    "@type" : "incunabula:page",
+    "incunabula:partOfValue" : {
+      "@id" : "http://rdfh.ch/0803/ed33070f02/values/f4246526-d730-4084-b792-0897ffa44d47",
+      "@type" : "knora-api:LinkValue",
+      "knora-api:attachedToUser" : {
+        "@id" : "http://rdfh.ch/users/91e19f1e01"
+      },
+      "knora-api:hasPermissions" : "CR knora-admin:Creator|V knora-admin:UnknownUser,knora-admin:KnownUser,knora-admin:ProjectMember",
+      "knora-api:linkValueHasTarget" : {
+        "@id" : "http://rdfh.ch/0803/c5058f3a",
+        "@type" : "incunabula:book",
+        "knora-api:arkUrl" : {
+          "@type" : "xsd:anyURI",
+          "@value" : "http://0.0.0.0:3336/ark:/72163/1/0803/c5058f3a5"
+        },
+        "knora-api:attachedToProject" : {
+          "@id" : "http://rdfh.ch/projects/0803"
+        },
+        "knora-api:attachedToUser" : {
+          "@id" : "http://rdfh.ch/users/91e19f1e01"
+        },
+        "knora-api:creationDate" : {
+          "@type" : "xsd:dateTimeStamp",
+          "@value" : "2016-03-02T15:05:10Z"
+        },
+        "knora-api:hasPermissions" : "CR knora-admin:Creator|M knora-admin:ProjectMember|V knora-admin:KnownUser|RV knora-admin:UnknownUser",
+        "knora-api:userHasPermission" : "RV",
+        "knora-api:versionArkUrl" : {
+          "@type" : "xsd:anyURI",
+          "@value" : "http://0.0.0.0:3336/ark:/72163/1/0803/c5058f3a5.20160302T150510Z"
+        },
+        "rdfs:label" : "Zeitglöcklein des Lebens und Leidens Christi"
+      },
+      "knora-api:userHasPermission" : "V",
+      "knora-api:valueCreationDate" : {
+        "@type" : "xsd:dateTimeStamp",
+        "@value" : "2016-03-02T15:05:10Z"
+      }
+    },
+    "incunabula:seqnum" : {
+      "@id" : "http://rdfh.ch/0803/ed33070f02/values/3bb0512e09",
+      "@type" : "knora-api:IntValue",
+      "knora-api:attachedToUser" : {
+        "@id" : "http://rdfh.ch/users/91e19f1e01"
+      },
+      "knora-api:hasPermissions" : "CR knora-admin:Creator|V knora-admin:UnknownUser,knora-admin:KnownUser,knora-admin:ProjectMember",
+      "knora-api:intValueAsInt" : 8,
+      "knora-api:userHasPermission" : "V",
+      "knora-api:valueCreationDate" : {
+        "@type" : "xsd:dateTimeStamp",
+        "@value" : "2016-03-02T15:05:10Z"
+      }
+    },
+    "knora-api:arkUrl" : {
+      "@type" : "xsd:anyURI",
+      "@value" : "http://0.0.0.0:3336/ark:/72163/1/0803/ed33070f02X"
+    },
+    "knora-api:attachedToProject" : {
+      "@id" : "http://rdfh.ch/projects/0803"
+    },
+    "knora-api:attachedToUser" : {
+      "@id" : "http://rdfh.ch/users/91e19f1e01"
+    },
+    "knora-api:creationDate" : {
+      "@type" : "xsd:dateTimeStamp",
+      "@value" : "2016-03-02T15:05:10Z"
+    },
+    "knora-api:hasPermissions" : "CR knora-admin:Creator|M knora-admin:ProjectMember|V knora-admin:KnownUser|RV knora-admin:UnknownUser",
+    "knora-api:hasStillImageFileValue" : {
+      "@id" : "http://rdfh.ch/0803/ed33070f02/values/f05b329503",
+      "@type" : "knora-api:StillImageFileValue",
+      "knora-api:attachedToUser" : {
+        "@id" : "http://rdfh.ch/users/91e19f1e01"
+      },
+      "knora-api:fileValueAsUrl" : {
+        "@type" : "xsd:anyURI",
+        "@value" : "http://0.0.0.0:1024/0803/incunabula_0000000009.jp2/full/1896,2911/0/default.jpg"
+      },
+      "knora-api:fileValueHasFilename" : "incunabula_0000000009.jp2",
+      "knora-api:hasPermissions" : "CR knora-admin:Creator|M knora-admin:ProjectMember|V knora-admin:KnownUser|RV knora-admin:UnknownUser",
+      "knora-api:stillImageFileValueHasDimX" : 1896,
+      "knora-api:stillImageFileValueHasDimY" : 2911,
+      "knora-api:stillImageFileValueHasIIIFBaseUrl" : {
+        "@type" : "xsd:anyURI",
+        "@value" : "http://0.0.0.0:1024/0803"
+      },
+      "knora-api:userHasPermission" : "RV",
+      "knora-api:valueCreationDate" : {
+        "@type" : "xsd:dateTimeStamp",
+        "@value" : "2012-11-21T16:49:36Z"
+      }
+    },
+    "knora-api:userHasPermission" : "RV",
+    "knora-api:versionArkUrl" : {
+      "@type" : "xsd:anyURI",
+      "@value" : "http://0.0.0.0:3336/ark:/72163/1/0803/ed33070f02X.20160302T150510Z"
+    },
+    "rdfs:label" : "a4v"
+  }, {
+    "@id" : "http://rdfh.ch/0803/b239964902",
+    "@type" : "incunabula:page",
+    "incunabula:partOfValue" : {
+      "@id" : "http://rdfh.ch/0803/b239964902/values/7dfa406a-298a-4c7a-bdd8-9e9dddca7d25",
+      "@type" : "knora-api:LinkValue",
+      "knora-api:attachedToUser" : {
+        "@id" : "http://rdfh.ch/users/91e19f1e01"
+      },
+      "knora-api:hasPermissions" : "CR knora-admin:Creator|V knora-admin:UnknownUser,knora-admin:KnownUser,knora-admin:ProjectMember",
+      "knora-api:linkValueHasTarget" : {
+        "@id" : "http://rdfh.ch/0803/c5058f3a",
+        "@type" : "incunabula:book",
+        "knora-api:arkUrl" : {
+          "@type" : "xsd:anyURI",
+          "@value" : "http://0.0.0.0:3336/ark:/72163/1/0803/c5058f3a5"
+        },
+        "knora-api:attachedToProject" : {
+          "@id" : "http://rdfh.ch/projects/0803"
+        },
+        "knora-api:attachedToUser" : {
+          "@id" : "http://rdfh.ch/users/91e19f1e01"
+        },
+        "knora-api:creationDate" : {
+          "@type" : "xsd:dateTimeStamp",
+          "@value" : "2016-03-02T15:05:10Z"
+        },
+        "knora-api:hasPermissions" : "CR knora-admin:Creator|M knora-admin:ProjectMember|V knora-admin:KnownUser|RV knora-admin:UnknownUser",
+        "knora-api:userHasPermission" : "RV",
+        "knora-api:versionArkUrl" : {
+          "@type" : "xsd:anyURI",
+          "@value" : "http://0.0.0.0:3336/ark:/72163/1/0803/c5058f3a5.20160302T150510Z"
+        },
+        "rdfs:label" : "Zeitglöcklein des Lebens und Leidens Christi"
+      },
+      "knora-api:userHasPermission" : "V",
+      "knora-api:valueCreationDate" : {
+        "@type" : "xsd:dateTimeStamp",
+        "@value" : "2016-03-02T15:05:10Z"
+      }
+    },
+    "incunabula:seqnum" : {
+      "@id" : "http://rdfh.ch/0803/b239964902/values/47579e130a",
+      "@type" : "knora-api:IntValue",
+      "knora-api:attachedToUser" : {
+        "@id" : "http://rdfh.ch/users/91e19f1e01"
+      },
+      "knora-api:hasPermissions" : "CR knora-admin:Creator|V knora-admin:UnknownUser,knora-admin:KnownUser,knora-admin:ProjectMember",
+      "knora-api:intValueAsInt" : 9,
+      "knora-api:userHasPermission" : "V",
+      "knora-api:valueCreationDate" : {
+        "@type" : "xsd:dateTimeStamp",
+        "@value" : "2016-03-02T15:05:10Z"
+      }
+    },
+    "knora-api:arkUrl" : {
+      "@type" : "xsd:anyURI",
+      "@value" : "http://0.0.0.0:3336/ark:/72163/1/0803/b239964902J"
+    },
+    "knora-api:attachedToProject" : {
+      "@id" : "http://rdfh.ch/projects/0803"
+    },
+    "knora-api:attachedToUser" : {
+      "@id" : "http://rdfh.ch/users/91e19f1e01"
+    },
+    "knora-api:creationDate" : {
+      "@type" : "xsd:dateTimeStamp",
+      "@value" : "2016-03-02T15:05:10Z"
+    },
+    "knora-api:hasPermissions" : "CR knora-admin:Creator|M knora-admin:ProjectMember|V knora-admin:KnownUser|RV knora-admin:UnknownUser",
+    "knora-api:hasStillImageFileValue" : {
+      "@id" : "http://rdfh.ch/0803/b239964902/values/6ea7d80704",
+      "@type" : "knora-api:StillImageFileValue",
+      "knora-api:attachedToUser" : {
+        "@id" : "http://rdfh.ch/users/91e19f1e01"
+      },
+      "knora-api:fileValueAsUrl" : {
+        "@type" : "xsd:anyURI",
+        "@value" : "http://0.0.0.0:1024/0803/incunabula_0000000010.jp2/full/2048,2830/0/default.jpg"
+      },
+      "knora-api:fileValueHasFilename" : "incunabula_0000000010.jp2",
+      "knora-api:hasPermissions" : "CR knora-admin:Creator|M knora-admin:ProjectMember|V knora-admin:KnownUser|RV knora-admin:UnknownUser",
+      "knora-api:stillImageFileValueHasDimX" : 2048,
+      "knora-api:stillImageFileValueHasDimY" : 2830,
+      "knora-api:stillImageFileValueHasIIIFBaseUrl" : {
+        "@type" : "xsd:anyURI",
+        "@value" : "http://0.0.0.0:1024/0803"
+      },
+      "knora-api:userHasPermission" : "RV",
+      "knora-api:valueCreationDate" : {
+        "@type" : "xsd:dateTimeStamp",
+        "@value" : "2012-11-21T16:49:36Z"
+      }
+    },
+    "knora-api:userHasPermission" : "RV",
+    "knora-api:versionArkUrl" : {
+      "@type" : "xsd:anyURI",
+      "@value" : "http://0.0.0.0:3336/ark:/72163/1/0803/b239964902J.20160302T150510Z"
+    },
+    "rdfs:label" : "a5r"
+  }, {
+    "@id" : "http://rdfh.ch/0803/773f258402",
+    "@type" : "incunabula:page",
+    "incunabula:partOfValue" : {
+      "@id" : "http://rdfh.ch/0803/773f258402/values/25c5e9fd-2cb2-4350-88bb-882be3373745",
+      "@type" : "knora-api:LinkValue",
+      "knora-api:attachedToUser" : {
+        "@id" : "http://rdfh.ch/users/91e19f1e01"
+      },
+      "knora-api:hasPermissions" : "CR knora-admin:Creator|V knora-admin:UnknownUser,knora-admin:KnownUser,knora-admin:ProjectMember",
+      "knora-api:linkValueHasTarget" : {
+        "@id" : "http://rdfh.ch/0803/c5058f3a",
+        "@type" : "incunabula:book",
+        "knora-api:arkUrl" : {
+          "@type" : "xsd:anyURI",
+          "@value" : "http://0.0.0.0:3336/ark:/72163/1/0803/c5058f3a5"
+        },
+        "knora-api:attachedToProject" : {
+          "@id" : "http://rdfh.ch/projects/0803"
+        },
+        "knora-api:attachedToUser" : {
+          "@id" : "http://rdfh.ch/users/91e19f1e01"
+        },
+        "knora-api:creationDate" : {
+          "@type" : "xsd:dateTimeStamp",
+          "@value" : "2016-03-02T15:05:10Z"
+        },
+        "knora-api:hasPermissions" : "CR knora-admin:Creator|M knora-admin:ProjectMember|V knora-admin:KnownUser|RV knora-admin:UnknownUser",
+        "knora-api:userHasPermission" : "RV",
+        "knora-api:versionArkUrl" : {
+          "@type" : "xsd:anyURI",
+          "@value" : "http://0.0.0.0:3336/ark:/72163/1/0803/c5058f3a5.20160302T150510Z"
+        },
+        "rdfs:label" : "Zeitglöcklein des Lebens und Leidens Christi"
+      },
+      "knora-api:userHasPermission" : "V",
+      "knora-api:valueCreationDate" : {
+        "@type" : "xsd:dateTimeStamp",
+        "@value" : "2016-03-02T15:05:10Z"
+      }
+    },
+    "incunabula:seqnum" : {
+      "@id" : "http://rdfh.ch/0803/773f258402/values/53feeaf80a",
+      "@type" : "knora-api:IntValue",
+      "knora-api:attachedToUser" : {
+        "@id" : "http://rdfh.ch/users/91e19f1e01"
+      },
+      "knora-api:hasPermissions" : "CR knora-admin:Creator|V knora-admin:UnknownUser,knora-admin:KnownUser,knora-admin:ProjectMember",
+      "knora-api:intValueAsInt" : 10,
+      "knora-api:userHasPermission" : "V",
+      "knora-api:valueCreationDate" : {
+        "@type" : "xsd:dateTimeStamp",
+        "@value" : "2016-03-02T15:05:10Z"
+      }
+    },
+    "knora-api:arkUrl" : {
+      "@type" : "xsd:anyURI",
+      "@value" : "http://0.0.0.0:3336/ark:/72163/1/0803/773f258402e"
+    },
+    "knora-api:attachedToProject" : {
+      "@id" : "http://rdfh.ch/projects/0803"
+    },
+    "knora-api:attachedToUser" : {
+      "@id" : "http://rdfh.ch/users/91e19f1e01"
+    },
+    "knora-api:creationDate" : {
+      "@type" : "xsd:dateTimeStamp",
+      "@value" : "2016-03-02T15:05:10Z"
+    },
+    "knora-api:hasPermissions" : "CR knora-admin:Creator|M knora-admin:ProjectMember|V knora-admin:KnownUser|RV knora-admin:UnknownUser",
+    "knora-api:hasStillImageFileValue" : {
+      "@id" : "http://rdfh.ch/0803/773f258402/values/ecf27e7a04",
+      "@type" : "knora-api:StillImageFileValue",
+      "knora-api:attachedToUser" : {
+        "@id" : "http://rdfh.ch/users/91e19f1e01"
+      },
+      "knora-api:fileValueAsUrl" : {
+        "@type" : "xsd:anyURI",
+        "@value" : "http://0.0.0.0:1024/0803/incunabula_0000000011.jp2/full/1891,2880/0/default.jpg"
+      },
+      "knora-api:fileValueHasFilename" : "incunabula_0000000011.jp2",
+      "knora-api:hasPermissions" : "CR knora-admin:Creator|M knora-admin:ProjectMember|V knora-admin:KnownUser|RV knora-admin:UnknownUser",
+      "knora-api:stillImageFileValueHasDimX" : 1891,
+      "knora-api:stillImageFileValueHasDimY" : 2880,
+      "knora-api:stillImageFileValueHasIIIFBaseUrl" : {
+        "@type" : "xsd:anyURI",
+        "@value" : "http://0.0.0.0:1024/0803"
+      },
+      "knora-api:userHasPermission" : "RV",
+      "knora-api:valueCreationDate" : {
+        "@type" : "xsd:dateTimeStamp",
+        "@value" : "2012-11-21T16:49:36Z"
+      }
+    },
+    "knora-api:userHasPermission" : "RV",
+    "knora-api:versionArkUrl" : {
+      "@type" : "xsd:anyURI",
+      "@value" : "http://0.0.0.0:3336/ark:/72163/1/0803/773f258402e.20160302T150510Z"
+    },
+    "rdfs:label" : "a5v"
+  }, {
+    "@id" : "http://rdfh.ch/0803/3c45b4be02",
+    "@type" : "incunabula:page",
+    "incunabula:partOfValue" : {
+      "@id" : "http://rdfh.ch/0803/3c45b4be02/values/c0d9fcf9-9084-49ee-b929-5881703c670c",
+      "@type" : "knora-api:LinkValue",
+      "knora-api:attachedToUser" : {
+        "@id" : "http://rdfh.ch/users/91e19f1e01"
+      },
+      "knora-api:hasPermissions" : "CR knora-admin:Creator|V knora-admin:UnknownUser,knora-admin:KnownUser,knora-admin:ProjectMember",
+      "knora-api:linkValueHasTarget" : {
+        "@id" : "http://rdfh.ch/0803/c5058f3a",
+        "@type" : "incunabula:book",
+        "knora-api:arkUrl" : {
+          "@type" : "xsd:anyURI",
+          "@value" : "http://0.0.0.0:3336/ark:/72163/1/0803/c5058f3a5"
+        },
+        "knora-api:attachedToProject" : {
+          "@id" : "http://rdfh.ch/projects/0803"
+        },
+        "knora-api:attachedToUser" : {
+          "@id" : "http://rdfh.ch/users/91e19f1e01"
+        },
+        "knora-api:creationDate" : {
+          "@type" : "xsd:dateTimeStamp",
+          "@value" : "2016-03-02T15:05:10Z"
+        },
+        "knora-api:hasPermissions" : "CR knora-admin:Creator|M knora-admin:ProjectMember|V knora-admin:KnownUser|RV knora-admin:UnknownUser",
+        "knora-api:userHasPermission" : "RV",
+        "knora-api:versionArkUrl" : {
+          "@type" : "xsd:anyURI",
+          "@value" : "http://0.0.0.0:3336/ark:/72163/1/0803/c5058f3a5.20160302T150510Z"
+        },
+        "rdfs:label" : "Zeitglöcklein des Lebens und Leidens Christi"
+      },
+      "knora-api:userHasPermission" : "V",
+      "knora-api:valueCreationDate" : {
+        "@type" : "xsd:dateTimeStamp",
+        "@value" : "2016-03-02T15:05:10Z"
+      }
+    },
+    "incunabula:seqnum" : {
+      "@id" : "http://rdfh.ch/0803/3c45b4be02/values/5fa537de0b",
+      "@type" : "knora-api:IntValue",
+      "knora-api:attachedToUser" : {
+        "@id" : "http://rdfh.ch/users/91e19f1e01"
+      },
+      "knora-api:hasPermissions" : "CR knora-admin:Creator|V knora-admin:UnknownUser,knora-admin:KnownUser,knora-admin:ProjectMember",
+      "knora-api:intValueAsInt" : 11,
+      "knora-api:userHasPermission" : "V",
+      "knora-api:valueCreationDate" : {
+        "@type" : "xsd:dateTimeStamp",
+        "@value" : "2016-03-02T15:05:10Z"
+      }
+    },
+    "knora-api:arkUrl" : {
+      "@type" : "xsd:anyURI",
+      "@value" : "http://0.0.0.0:3336/ark:/72163/1/0803/3c45b4be023"
+    },
+    "knora-api:attachedToProject" : {
+      "@id" : "http://rdfh.ch/projects/0803"
+    },
+    "knora-api:attachedToUser" : {
+      "@id" : "http://rdfh.ch/users/91e19f1e01"
+    },
+    "knora-api:creationDate" : {
+      "@type" : "xsd:dateTimeStamp",
+      "@value" : "2016-03-02T15:05:10Z"
+    },
+    "knora-api:hasPermissions" : "CR knora-admin:Creator|M knora-admin:ProjectMember|V knora-admin:KnownUser|RV knora-admin:UnknownUser",
+    "knora-api:hasStillImageFileValue" : {
+      "@id" : "http://rdfh.ch/0803/3c45b4be02/values/6a3e25ed04",
+      "@type" : "knora-api:StillImageFileValue",
+      "knora-api:attachedToUser" : {
+        "@id" : "http://rdfh.ch/users/91e19f1e01"
+      },
+      "knora-api:fileValueAsUrl" : {
+        "@type" : "xsd:anyURI",
+        "@value" : "http://0.0.0.0:1024/0803/incunabula_0000000012.jp2/full/2048,2840/0/default.jpg"
+      },
+      "knora-api:fileValueHasFilename" : "incunabula_0000000012.jp2",
+      "knora-api:hasPermissions" : "CR knora-admin:Creator|M knora-admin:ProjectMember|V knora-admin:KnownUser|RV knora-admin:UnknownUser",
+      "knora-api:stillImageFileValueHasDimX" : 2048,
+      "knora-api:stillImageFileValueHasDimY" : 2840,
+      "knora-api:stillImageFileValueHasIIIFBaseUrl" : {
+        "@type" : "xsd:anyURI",
+        "@value" : "http://0.0.0.0:1024/0803"
+      },
+      "knora-api:userHasPermission" : "RV",
+      "knora-api:valueCreationDate" : {
+        "@type" : "xsd:dateTimeStamp",
+        "@value" : "2012-11-21T16:49:36Z"
+      }
+    },
+    "knora-api:userHasPermission" : "RV",
+    "knora-api:versionArkUrl" : {
+      "@type" : "xsd:anyURI",
+      "@value" : "http://0.0.0.0:3336/ark:/72163/1/0803/3c45b4be023.20160302T150510Z"
+    },
+    "rdfs:label" : "a6r"
+  }, {
+    "@id" : "http://rdfh.ch/0803/014b43f902",
+    "@type" : "incunabula:page",
+    "incunabula:partOfValue" : {
+      "@id" : "http://rdfh.ch/0803/014b43f902/values/5e130352-d154-4edd-a13b-1795055c20ff",
+      "@type" : "knora-api:LinkValue",
+      "knora-api:attachedToUser" : {
+        "@id" : "http://rdfh.ch/users/91e19f1e01"
+      },
+      "knora-api:hasPermissions" : "CR knora-admin:Creator|V knora-admin:UnknownUser,knora-admin:KnownUser,knora-admin:ProjectMember",
+      "knora-api:linkValueHasTarget" : {
+        "@id" : "http://rdfh.ch/0803/c5058f3a",
+        "@type" : "incunabula:book",
+        "knora-api:arkUrl" : {
+          "@type" : "xsd:anyURI",
+          "@value" : "http://0.0.0.0:3336/ark:/72163/1/0803/c5058f3a5"
+        },
+        "knora-api:attachedToProject" : {
+          "@id" : "http://rdfh.ch/projects/0803"
+        },
+        "knora-api:attachedToUser" : {
+          "@id" : "http://rdfh.ch/users/91e19f1e01"
+        },
+        "knora-api:creationDate" : {
+          "@type" : "xsd:dateTimeStamp",
+          "@value" : "2016-03-02T15:05:10Z"
+        },
+        "knora-api:hasPermissions" : "CR knora-admin:Creator|M knora-admin:ProjectMember|V knora-admin:KnownUser|RV knora-admin:UnknownUser",
+        "knora-api:userHasPermission" : "RV",
+        "knora-api:versionArkUrl" : {
+          "@type" : "xsd:anyURI",
+          "@value" : "http://0.0.0.0:3336/ark:/72163/1/0803/c5058f3a5.20160302T150510Z"
+        },
+        "rdfs:label" : "Zeitglöcklein des Lebens und Leidens Christi"
+      },
+      "knora-api:userHasPermission" : "V",
+      "knora-api:valueCreationDate" : {
+        "@type" : "xsd:dateTimeStamp",
+        "@value" : "2016-03-02T15:05:10Z"
+      }
+    },
+    "incunabula:seqnum" : {
+      "@id" : "http://rdfh.ch/0803/014b43f902/values/6b4c84c30c",
+      "@type" : "knora-api:IntValue",
+      "knora-api:attachedToUser" : {
+        "@id" : "http://rdfh.ch/users/91e19f1e01"
+      },
+      "knora-api:hasPermissions" : "CR knora-admin:Creator|V knora-admin:UnknownUser,knora-admin:KnownUser,knora-admin:ProjectMember",
+      "knora-api:intValueAsInt" : 12,
+      "knora-api:userHasPermission" : "V",
+      "knora-api:valueCreationDate" : {
+        "@type" : "xsd:dateTimeStamp",
+        "@value" : "2016-03-02T15:05:10Z"
+      }
+    },
+    "knora-api:arkUrl" : {
+      "@type" : "xsd:anyURI",
+      "@value" : "http://0.0.0.0:3336/ark:/72163/1/0803/014b43f9025"
+    },
+    "knora-api:attachedToProject" : {
+      "@id" : "http://rdfh.ch/projects/0803"
+    },
+    "knora-api:attachedToUser" : {
+      "@id" : "http://rdfh.ch/users/91e19f1e01"
+    },
+    "knora-api:creationDate" : {
+      "@type" : "xsd:dateTimeStamp",
+      "@value" : "2016-03-02T15:05:10Z"
+    },
+    "knora-api:hasPermissions" : "CR knora-admin:Creator|M knora-admin:ProjectMember|V knora-admin:KnownUser|RV knora-admin:UnknownUser",
+    "knora-api:hasStillImageFileValue" : {
+      "@id" : "http://rdfh.ch/0803/014b43f902/values/e889cb5f05",
+      "@type" : "knora-api:StillImageFileValue",
+      "knora-api:attachedToUser" : {
+        "@id" : "http://rdfh.ch/users/91e19f1e01"
+      },
+      "knora-api:fileValueAsUrl" : {
+        "@type" : "xsd:anyURI",
+        "@value" : "http://0.0.0.0:1024/0803/incunabula_0000000013.jp2/full/1860,2905/0/default.jpg"
+      },
+      "knora-api:fileValueHasFilename" : "incunabula_0000000013.jp2",
+      "knora-api:hasPermissions" : "CR knora-admin:Creator|M knora-admin:ProjectMember|V knora-admin:KnownUser|RV knora-admin:UnknownUser",
+      "knora-api:stillImageFileValueHasDimX" : 1860,
+      "knora-api:stillImageFileValueHasDimY" : 2905,
+      "knora-api:stillImageFileValueHasIIIFBaseUrl" : {
+        "@type" : "xsd:anyURI",
+        "@value" : "http://0.0.0.0:1024/0803"
+      },
+      "knora-api:userHasPermission" : "RV",
+      "knora-api:valueCreationDate" : {
+        "@type" : "xsd:dateTimeStamp",
+        "@value" : "2012-11-21T16:49:36Z"
+      }
+    },
+    "knora-api:userHasPermission" : "RV",
+    "knora-api:versionArkUrl" : {
+      "@type" : "xsd:anyURI",
+      "@value" : "http://0.0.0.0:3336/ark:/72163/1/0803/014b43f9025.20160302T150510Z"
+    },
+    "rdfs:label" : "a6v"
+  }, {
+    "@id" : "http://rdfh.ch/0803/c650d23303",
+    "@type" : "incunabula:page",
+    "incunabula:partOfValue" : {
+      "@id" : "http://rdfh.ch/0803/c650d23303/values/e6d75b14-35e5-4092-a5b6-7bc06a1f3847",
+      "@type" : "knora-api:LinkValue",
+      "knora-api:attachedToUser" : {
+        "@id" : "http://rdfh.ch/users/91e19f1e01"
+      },
+      "knora-api:hasPermissions" : "CR knora-admin:Creator|V knora-admin:UnknownUser,knora-admin:KnownUser,knora-admin:ProjectMember",
+      "knora-api:linkValueHasTarget" : {
+        "@id" : "http://rdfh.ch/0803/c5058f3a",
+        "@type" : "incunabula:book",
+        "knora-api:arkUrl" : {
+          "@type" : "xsd:anyURI",
+          "@value" : "http://0.0.0.0:3336/ark:/72163/1/0803/c5058f3a5"
+        },
+        "knora-api:attachedToProject" : {
+          "@id" : "http://rdfh.ch/projects/0803"
+        },
+        "knora-api:attachedToUser" : {
+          "@id" : "http://rdfh.ch/users/91e19f1e01"
+        },
+        "knora-api:creationDate" : {
+          "@type" : "xsd:dateTimeStamp",
+          "@value" : "2016-03-02T15:05:10Z"
+        },
+        "knora-api:hasPermissions" : "CR knora-admin:Creator|M knora-admin:ProjectMember|V knora-admin:KnownUser|RV knora-admin:UnknownUser",
+        "knora-api:userHasPermission" : "RV",
+        "knora-api:versionArkUrl" : {
+          "@type" : "xsd:anyURI",
+          "@value" : "http://0.0.0.0:3336/ark:/72163/1/0803/c5058f3a5.20160302T150510Z"
+        },
+        "rdfs:label" : "Zeitglöcklein des Lebens und Leidens Christi"
+      },
+      "knora-api:userHasPermission" : "V",
+      "knora-api:valueCreationDate" : {
+        "@type" : "xsd:dateTimeStamp",
+        "@value" : "2016-03-02T15:05:10Z"
+      }
+    },
+    "incunabula:seqnum" : {
+      "@id" : "http://rdfh.ch/0803/c650d23303/values/77f3d0a80d",
+      "@type" : "knora-api:IntValue",
+      "knora-api:attachedToUser" : {
+        "@id" : "http://rdfh.ch/users/91e19f1e01"
+      },
+      "knora-api:hasPermissions" : "CR knora-admin:Creator|V knora-admin:UnknownUser,knora-admin:KnownUser,knora-admin:ProjectMember",
+      "knora-api:intValueAsInt" : 13,
+      "knora-api:userHasPermission" : "V",
+      "knora-api:valueCreationDate" : {
+        "@type" : "xsd:dateTimeStamp",
+        "@value" : "2016-03-02T15:05:10Z"
+      }
+    },
+    "knora-api:arkUrl" : {
+      "@type" : "xsd:anyURI",
+      "@value" : "http://0.0.0.0:3336/ark:/72163/1/0803/c650d23303f"
+    },
+    "knora-api:attachedToProject" : {
+      "@id" : "http://rdfh.ch/projects/0803"
+    },
+    "knora-api:attachedToUser" : {
+      "@id" : "http://rdfh.ch/users/91e19f1e01"
+    },
+    "knora-api:creationDate" : {
+      "@type" : "xsd:dateTimeStamp",
+      "@value" : "2016-03-02T15:05:10Z"
+    },
+    "knora-api:hasPermissions" : "CR knora-admin:Creator|M knora-admin:ProjectMember|V knora-admin:KnownUser|RV knora-admin:UnknownUser",
+    "knora-api:hasStillImageFileValue" : {
+      "@id" : "http://rdfh.ch/0803/c650d23303/values/66d571d205",
+      "@type" : "knora-api:StillImageFileValue",
+      "knora-api:attachedToUser" : {
+        "@id" : "http://rdfh.ch/users/91e19f1e01"
+      },
+      "knora-api:fileValueAsUrl" : {
+        "@type" : "xsd:anyURI",
+        "@value" : "http://0.0.0.0:1024/0803/incunabula_0000000014.jp2/full/2053,2830/0/default.jpg"
+      },
+      "knora-api:fileValueHasFilename" : "incunabula_0000000014.jp2",
+      "knora-api:hasPermissions" : "CR knora-admin:Creator|M knora-admin:ProjectMember|V knora-admin:KnownUser|RV knora-admin:UnknownUser",
+      "knora-api:stillImageFileValueHasDimX" : 2053,
+      "knora-api:stillImageFileValueHasDimY" : 2830,
+      "knora-api:stillImageFileValueHasIIIFBaseUrl" : {
+        "@type" : "xsd:anyURI",
+        "@value" : "http://0.0.0.0:1024/0803"
+      },
+      "knora-api:userHasPermission" : "RV",
+      "knora-api:valueCreationDate" : {
+        "@type" : "xsd:dateTimeStamp",
+        "@value" : "2012-11-21T16:49:36Z"
+      }
+    },
+    "knora-api:userHasPermission" : "RV",
+    "knora-api:versionArkUrl" : {
+      "@type" : "xsd:anyURI",
+      "@value" : "http://0.0.0.0:3336/ark:/72163/1/0803/c650d23303f.20160302T150510Z"
+    },
+    "rdfs:label" : "a7r"
+  }, {
+    "@id" : "http://rdfh.ch/0803/8b56616e03",
+    "@type" : "incunabula:page",
+    "incunabula:partOfValue" : {
+      "@id" : "http://rdfh.ch/0803/8b56616e03/values/4bbf4e7a-fb6f-48d5-9927-002f85286a44",
+      "@type" : "knora-api:LinkValue",
+      "knora-api:attachedToUser" : {
+        "@id" : "http://rdfh.ch/users/91e19f1e01"
+      },
+      "knora-api:hasPermissions" : "CR knora-admin:Creator|V knora-admin:UnknownUser,knora-admin:KnownUser,knora-admin:ProjectMember",
+      "knora-api:linkValueHasTarget" : {
+        "@id" : "http://rdfh.ch/0803/c5058f3a",
+        "@type" : "incunabula:book",
+        "knora-api:arkUrl" : {
+          "@type" : "xsd:anyURI",
+          "@value" : "http://0.0.0.0:3336/ark:/72163/1/0803/c5058f3a5"
+        },
+        "knora-api:attachedToProject" : {
+          "@id" : "http://rdfh.ch/projects/0803"
+        },
+        "knora-api:attachedToUser" : {
+          "@id" : "http://rdfh.ch/users/91e19f1e01"
+        },
+        "knora-api:creationDate" : {
+          "@type" : "xsd:dateTimeStamp",
+          "@value" : "2016-03-02T15:05:10Z"
+        },
+        "knora-api:hasPermissions" : "CR knora-admin:Creator|M knora-admin:ProjectMember|V knora-admin:KnownUser|RV knora-admin:UnknownUser",
+        "knora-api:userHasPermission" : "RV",
+        "knora-api:versionArkUrl" : {
+          "@type" : "xsd:anyURI",
+          "@value" : "http://0.0.0.0:3336/ark:/72163/1/0803/c5058f3a5.20160302T150510Z"
+        },
+        "rdfs:label" : "Zeitglöcklein des Lebens und Leidens Christi"
+      },
+      "knora-api:userHasPermission" : "V",
+      "knora-api:valueCreationDate" : {
+        "@type" : "xsd:dateTimeStamp",
+        "@value" : "2016-03-02T15:05:10Z"
+      }
+    },
+    "incunabula:seqnum" : {
+      "@id" : "http://rdfh.ch/0803/8b56616e03/values/839a1d8e0e",
+      "@type" : "knora-api:IntValue",
+      "knora-api:attachedToUser" : {
+        "@id" : "http://rdfh.ch/users/91e19f1e01"
+      },
+      "knora-api:hasPermissions" : "CR knora-admin:Creator|V knora-admin:UnknownUser,knora-admin:KnownUser,knora-admin:ProjectMember",
+      "knora-api:intValueAsInt" : 14,
+      "knora-api:userHasPermission" : "V",
+      "knora-api:valueCreationDate" : {
+        "@type" : "xsd:dateTimeStamp",
+        "@value" : "2016-03-02T15:05:10Z"
+      }
+    },
+    "knora-api:arkUrl" : {
+      "@type" : "xsd:anyURI",
+      "@value" : "http://0.0.0.0:3336/ark:/72163/1/0803/8b56616e03V"
+    },
+    "knora-api:attachedToProject" : {
+      "@id" : "http://rdfh.ch/projects/0803"
+    },
+    "knora-api:attachedToUser" : {
+      "@id" : "http://rdfh.ch/users/91e19f1e01"
+    },
+    "knora-api:creationDate" : {
+      "@type" : "xsd:dateTimeStamp",
+      "@value" : "2016-03-02T15:05:10Z"
+    },
+    "knora-api:hasPermissions" : "CR knora-admin:Creator|M knora-admin:ProjectMember|V knora-admin:KnownUser|RV knora-admin:UnknownUser",
+    "knora-api:hasStillImageFileValue" : {
+      "@id" : "http://rdfh.ch/0803/8b56616e03/values/e420184506",
+      "@type" : "knora-api:StillImageFileValue",
+      "knora-api:attachedToUser" : {
+        "@id" : "http://rdfh.ch/users/91e19f1e01"
+      },
+      "knora-api:fileValueAsUrl" : {
+        "@type" : "xsd:anyURI",
+        "@value" : "http://0.0.0.0:1024/0803/incunabula_0000000015.jp2/full/1859,2911/0/default.jpg"
+      },
+      "knora-api:fileValueHasFilename" : "incunabula_0000000015.jp2",
+      "knora-api:hasPermissions" : "CR knora-admin:Creator|M knora-admin:ProjectMember|V knora-admin:KnownUser|RV knora-admin:UnknownUser",
+      "knora-api:stillImageFileValueHasDimX" : 1859,
+      "knora-api:stillImageFileValueHasDimY" : 2911,
+      "knora-api:stillImageFileValueHasIIIFBaseUrl" : {
+        "@type" : "xsd:anyURI",
+        "@value" : "http://0.0.0.0:1024/0803"
+      },
+      "knora-api:userHasPermission" : "RV",
+      "knora-api:valueCreationDate" : {
+        "@type" : "xsd:dateTimeStamp",
+        "@value" : "2012-11-21T16:49:36Z"
+      }
+    },
+    "knora-api:userHasPermission" : "RV",
+    "knora-api:versionArkUrl" : {
+      "@type" : "xsd:anyURI",
+      "@value" : "http://0.0.0.0:3336/ark:/72163/1/0803/8b56616e03V.20160302T150510Z"
+    },
+    "rdfs:label" : "a7v"
+  }, {
+    "@id" : "http://rdfh.ch/0803/505cf0a803",
+    "@type" : "incunabula:page",
+    "incunabula:partOfValue" : {
+      "@id" : "http://rdfh.ch/0803/505cf0a803/values/bc54a8a9-5ead-433a-b12f-7329aaa0d175",
+      "@type" : "knora-api:LinkValue",
+      "knora-api:attachedToUser" : {
+        "@id" : "http://rdfh.ch/users/91e19f1e01"
+      },
+      "knora-api:hasPermissions" : "CR knora-admin:Creator|V knora-admin:UnknownUser,knora-admin:KnownUser,knora-admin:ProjectMember",
+      "knora-api:linkValueHasTarget" : {
+        "@id" : "http://rdfh.ch/0803/c5058f3a",
+        "@type" : "incunabula:book",
+        "knora-api:arkUrl" : {
+          "@type" : "xsd:anyURI",
+          "@value" : "http://0.0.0.0:3336/ark:/72163/1/0803/c5058f3a5"
+        },
+        "knora-api:attachedToProject" : {
+          "@id" : "http://rdfh.ch/projects/0803"
+        },
+        "knora-api:attachedToUser" : {
+          "@id" : "http://rdfh.ch/users/91e19f1e01"
+        },
+        "knora-api:creationDate" : {
+          "@type" : "xsd:dateTimeStamp",
+          "@value" : "2016-03-02T15:05:10Z"
+        },
+        "knora-api:hasPermissions" : "CR knora-admin:Creator|M knora-admin:ProjectMember|V knora-admin:KnownUser|RV knora-admin:UnknownUser",
+        "knora-api:userHasPermission" : "RV",
+        "knora-api:versionArkUrl" : {
+          "@type" : "xsd:anyURI",
+          "@value" : "http://0.0.0.0:3336/ark:/72163/1/0803/c5058f3a5.20160302T150510Z"
+        },
+        "rdfs:label" : "Zeitglöcklein des Lebens und Leidens Christi"
+      },
+      "knora-api:userHasPermission" : "V",
+      "knora-api:valueCreationDate" : {
+        "@type" : "xsd:dateTimeStamp",
+        "@value" : "2016-03-02T15:05:10Z"
+      }
+    },
+    "incunabula:seqnum" : {
+      "@id" : "http://rdfh.ch/0803/505cf0a803/values/8f416a730f",
+      "@type" : "knora-api:IntValue",
+      "knora-api:attachedToUser" : {
+        "@id" : "http://rdfh.ch/users/91e19f1e01"
+      },
+      "knora-api:hasPermissions" : "CR knora-admin:Creator|V knora-admin:UnknownUser,knora-admin:KnownUser,knora-admin:ProjectMember",
+      "knora-api:intValueAsInt" : 15,
+      "knora-api:userHasPermission" : "V",
+      "knora-api:valueCreationDate" : {
+        "@type" : "xsd:dateTimeStamp",
+        "@value" : "2016-03-02T15:05:10Z"
+      }
+    },
+    "knora-api:arkUrl" : {
+      "@type" : "xsd:anyURI",
+      "@value" : "http://0.0.0.0:3336/ark:/72163/1/0803/505cf0a803X"
+    },
+    "knora-api:attachedToProject" : {
+      "@id" : "http://rdfh.ch/projects/0803"
+    },
+    "knora-api:attachedToUser" : {
+      "@id" : "http://rdfh.ch/users/91e19f1e01"
+    },
+    "knora-api:creationDate" : {
+      "@type" : "xsd:dateTimeStamp",
+      "@value" : "2016-03-02T15:05:10Z"
+    },
+    "knora-api:hasPermissions" : "CR knora-admin:Creator|M knora-admin:ProjectMember|V knora-admin:KnownUser|RV knora-admin:UnknownUser",
+    "knora-api:hasStillImageFileValue" : {
+      "@id" : "http://rdfh.ch/0803/505cf0a803/values/626cbeb706",
+      "@type" : "knora-api:StillImageFileValue",
+      "knora-api:attachedToUser" : {
+        "@id" : "http://rdfh.ch/users/91e19f1e01"
+      },
+      "knora-api:fileValueAsUrl" : {
+        "@type" : "xsd:anyURI",
+        "@value" : "http://0.0.0.0:1024/0803/incunabula_0000000016.jp2/full/2052,2815/0/default.jpg"
+      },
+      "knora-api:fileValueHasFilename" : "incunabula_0000000016.jp2",
+      "knora-api:hasPermissions" : "CR knora-admin:Creator|M knora-admin:ProjectMember|V knora-admin:KnownUser|RV knora-admin:UnknownUser",
+      "knora-api:stillImageFileValueHasDimX" : 2052,
+      "knora-api:stillImageFileValueHasDimY" : 2815,
+      "knora-api:stillImageFileValueHasIIIFBaseUrl" : {
+        "@type" : "xsd:anyURI",
+        "@value" : "http://0.0.0.0:1024/0803"
+      },
+      "knora-api:userHasPermission" : "RV",
+      "knora-api:valueCreationDate" : {
+        "@type" : "xsd:dateTimeStamp",
+        "@value" : "2012-11-21T16:49:36Z"
+      }
+    },
+    "knora-api:userHasPermission" : "RV",
+    "knora-api:versionArkUrl" : {
+      "@type" : "xsd:anyURI",
+      "@value" : "http://0.0.0.0:3336/ark:/72163/1/0803/505cf0a803X.20160302T150510Z"
+    },
+    "rdfs:label" : "a8r"
+  }, {
+    "@id" : "http://rdfh.ch/0803/15627fe303",
+    "@type" : "incunabula:page",
+    "incunabula:partOfValue" : {
+      "@id" : "http://rdfh.ch/0803/15627fe303/values/cb451884-484c-4d1e-a546-6bd98ec4a391",
+      "@type" : "knora-api:LinkValue",
+      "knora-api:attachedToUser" : {
+        "@id" : "http://rdfh.ch/users/91e19f1e01"
+      },
+      "knora-api:hasPermissions" : "CR knora-admin:Creator|V knora-admin:UnknownUser,knora-admin:KnownUser,knora-admin:ProjectMember",
+      "knora-api:linkValueHasTarget" : {
+        "@id" : "http://rdfh.ch/0803/c5058f3a",
+        "@type" : "incunabula:book",
+        "knora-api:arkUrl" : {
+          "@type" : "xsd:anyURI",
+          "@value" : "http://0.0.0.0:3336/ark:/72163/1/0803/c5058f3a5"
+        },
+        "knora-api:attachedToProject" : {
+          "@id" : "http://rdfh.ch/projects/0803"
+        },
+        "knora-api:attachedToUser" : {
+          "@id" : "http://rdfh.ch/users/91e19f1e01"
+        },
+        "knora-api:creationDate" : {
+          "@type" : "xsd:dateTimeStamp",
+          "@value" : "2016-03-02T15:05:10Z"
+        },
+        "knora-api:hasPermissions" : "CR knora-admin:Creator|M knora-admin:ProjectMember|V knora-admin:KnownUser|RV knora-admin:UnknownUser",
+        "knora-api:userHasPermission" : "RV",
+        "knora-api:versionArkUrl" : {
+          "@type" : "xsd:anyURI",
+          "@value" : "http://0.0.0.0:3336/ark:/72163/1/0803/c5058f3a5.20160302T150510Z"
+        },
+        "rdfs:label" : "Zeitglöcklein des Lebens und Leidens Christi"
+      },
+      "knora-api:userHasPermission" : "V",
+      "knora-api:valueCreationDate" : {
+        "@type" : "xsd:dateTimeStamp",
+        "@value" : "2016-03-02T15:05:10Z"
+      }
+    },
+    "incunabula:seqnum" : {
+      "@id" : "http://rdfh.ch/0803/15627fe303/values/9be8b65810",
+      "@type" : "knora-api:IntValue",
+      "knora-api:attachedToUser" : {
+        "@id" : "http://rdfh.ch/users/91e19f1e01"
+      },
+      "knora-api:hasPermissions" : "CR knora-admin:Creator|V knora-admin:UnknownUser,knora-admin:KnownUser,knora-admin:ProjectMember",
+      "knora-api:intValueAsInt" : 16,
+      "knora-api:userHasPermission" : "V",
+      "knora-api:valueCreationDate" : {
+        "@type" : "xsd:dateTimeStamp",
+        "@value" : "2016-03-02T15:05:10Z"
+      }
+    },
+    "knora-api:arkUrl" : {
+      "@type" : "xsd:anyURI",
+      "@value" : "http://0.0.0.0:3336/ark:/72163/1/0803/15627fe303y"
+    },
+    "knora-api:attachedToProject" : {
+      "@id" : "http://rdfh.ch/projects/0803"
+    },
+    "knora-api:attachedToUser" : {
+      "@id" : "http://rdfh.ch/users/91e19f1e01"
+    },
+    "knora-api:creationDate" : {
+      "@type" : "xsd:dateTimeStamp",
+      "@value" : "2016-03-02T15:05:10Z"
+    },
+    "knora-api:hasPermissions" : "CR knora-admin:Creator|M knora-admin:ProjectMember|V knora-admin:KnownUser|RV knora-admin:UnknownUser",
+    "knora-api:hasStillImageFileValue" : {
+      "@id" : "http://rdfh.ch/0803/15627fe303/values/e0b7642a07",
+      "@type" : "knora-api:StillImageFileValue",
+      "knora-api:attachedToUser" : {
+        "@id" : "http://rdfh.ch/users/91e19f1e01"
+      },
+      "knora-api:fileValueAsUrl" : {
+        "@type" : "xsd:anyURI",
+        "@value" : "http://0.0.0.0:1024/0803/incunabula_0000000017.jp2/full/1865,2901/0/default.jpg"
+      },
+      "knora-api:fileValueHasFilename" : "incunabula_0000000017.jp2",
+      "knora-api:hasPermissions" : "CR knora-admin:Creator|M knora-admin:ProjectMember|V knora-admin:KnownUser|RV knora-admin:UnknownUser",
+      "knora-api:stillImageFileValueHasDimX" : 1865,
+      "knora-api:stillImageFileValueHasDimY" : 2901,
+      "knora-api:stillImageFileValueHasIIIFBaseUrl" : {
+        "@type" : "xsd:anyURI",
+        "@value" : "http://0.0.0.0:1024/0803"
+      },
+      "knora-api:userHasPermission" : "RV",
+      "knora-api:valueCreationDate" : {
+        "@type" : "xsd:dateTimeStamp",
+        "@value" : "2012-11-21T16:49:36Z"
+      }
+    },
+    "knora-api:userHasPermission" : "RV",
+    "knora-api:versionArkUrl" : {
+      "@type" : "xsd:anyURI",
+      "@value" : "http://0.0.0.0:3336/ark:/72163/1/0803/15627fe303y.20160302T150510Z"
+    },
+    "rdfs:label" : "a8v"
+  }, {
+    "@id" : "http://rdfh.ch/0803/da670e1e04",
+    "@type" : "incunabula:page",
+    "incunabula:partOfValue" : {
+      "@id" : "http://rdfh.ch/0803/da670e1e04/values/fd45b16a-6da5-4753-8e38-b3ee6378f89b",
+      "@type" : "knora-api:LinkValue",
+      "knora-api:attachedToUser" : {
+        "@id" : "http://rdfh.ch/users/91e19f1e01"
+      },
+      "knora-api:hasPermissions" : "CR knora-admin:Creator|V knora-admin:UnknownUser,knora-admin:KnownUser,knora-admin:ProjectMember",
+      "knora-api:linkValueHasTarget" : {
+        "@id" : "http://rdfh.ch/0803/c5058f3a",
+        "@type" : "incunabula:book",
+        "knora-api:arkUrl" : {
+          "@type" : "xsd:anyURI",
+          "@value" : "http://0.0.0.0:3336/ark:/72163/1/0803/c5058f3a5"
+        },
+        "knora-api:attachedToProject" : {
+          "@id" : "http://rdfh.ch/projects/0803"
+        },
+        "knora-api:attachedToUser" : {
+          "@id" : "http://rdfh.ch/users/91e19f1e01"
+        },
+        "knora-api:creationDate" : {
+          "@type" : "xsd:dateTimeStamp",
+          "@value" : "2016-03-02T15:05:10Z"
+        },
+        "knora-api:hasPermissions" : "CR knora-admin:Creator|M knora-admin:ProjectMember|V knora-admin:KnownUser|RV knora-admin:UnknownUser",
+        "knora-api:userHasPermission" : "RV",
+        "knora-api:versionArkUrl" : {
+          "@type" : "xsd:anyURI",
+          "@value" : "http://0.0.0.0:3336/ark:/72163/1/0803/c5058f3a5.20160302T150510Z"
+        },
+        "rdfs:label" : "Zeitglöcklein des Lebens und Leidens Christi"
+      },
+      "knora-api:userHasPermission" : "V",
+      "knora-api:valueCreationDate" : {
+        "@type" : "xsd:dateTimeStamp",
+        "@value" : "2016-03-02T15:05:10Z"
+      }
+    },
+    "incunabula:seqnum" : {
+      "@id" : "http://rdfh.ch/0803/da670e1e04/values/a78f033e11",
+      "@type" : "knora-api:IntValue",
+      "knora-api:attachedToUser" : {
+        "@id" : "http://rdfh.ch/users/91e19f1e01"
+      },
+      "knora-api:hasPermissions" : "CR knora-admin:Creator|V knora-admin:UnknownUser,knora-admin:KnownUser,knora-admin:ProjectMember",
+      "knora-api:intValueAsInt" : 17,
+      "knora-api:userHasPermission" : "V",
+      "knora-api:valueCreationDate" : {
+        "@type" : "xsd:dateTimeStamp",
+        "@value" : "2016-03-02T15:05:10Z"
+      }
+    },
+    "knora-api:arkUrl" : {
+      "@type" : "xsd:anyURI",
+      "@value" : "http://0.0.0.0:3336/ark:/72163/1/0803/da670e1e04u"
+    },
+    "knora-api:attachedToProject" : {
+      "@id" : "http://rdfh.ch/projects/0803"
+    },
+    "knora-api:attachedToUser" : {
+      "@id" : "http://rdfh.ch/users/91e19f1e01"
+    },
+    "knora-api:creationDate" : {
+      "@type" : "xsd:dateTimeStamp",
+      "@value" : "2016-03-02T15:05:10Z"
+    },
+    "knora-api:hasPermissions" : "CR knora-admin:Creator|M knora-admin:ProjectMember|V knora-admin:KnownUser|RV knora-admin:UnknownUser",
+    "knora-api:hasStillImageFileValue" : {
+      "@id" : "http://rdfh.ch/0803/da670e1e04/values/5e030b9d07",
+      "@type" : "knora-api:StillImageFileValue",
+      "knora-api:attachedToUser" : {
+        "@id" : "http://rdfh.ch/users/91e19f1e01"
+      },
+      "knora-api:fileValueAsUrl" : {
+        "@type" : "xsd:anyURI",
+        "@value" : "http://0.0.0.0:1024/0803/incunabula_0000000018.jp2/full/2037,2820/0/default.jpg"
+      },
+      "knora-api:fileValueHasFilename" : "incunabula_0000000018.jp2",
+      "knora-api:hasPermissions" : "CR knora-admin:Creator|M knora-admin:ProjectMember|V knora-admin:KnownUser|RV knora-admin:UnknownUser",
+      "knora-api:stillImageFileValueHasDimX" : 2037,
+      "knora-api:stillImageFileValueHasDimY" : 2820,
+      "knora-api:stillImageFileValueHasIIIFBaseUrl" : {
+        "@type" : "xsd:anyURI",
+        "@value" : "http://0.0.0.0:1024/0803"
+      },
+      "knora-api:userHasPermission" : "RV",
+      "knora-api:valueCreationDate" : {
+        "@type" : "xsd:dateTimeStamp",
+        "@value" : "2012-11-21T16:49:36Z"
+      }
+    },
+    "knora-api:userHasPermission" : "RV",
+    "knora-api:versionArkUrl" : {
+      "@type" : "xsd:anyURI",
+      "@value" : "http://0.0.0.0:3336/ark:/72163/1/0803/da670e1e04u.20160302T150510Z"
+    },
+    "rdfs:label" : "b1r"
+  }, {
+    "@id" : "http://rdfh.ch/0803/9f6d9d5804",
+    "@type" : "incunabula:page",
+    "incunabula:partOfValue" : {
+      "@id" : "http://rdfh.ch/0803/9f6d9d5804/values/6b10ee30-d80e-4473-97dd-1b02dfb6f9ba",
+      "@type" : "knora-api:LinkValue",
+      "knora-api:attachedToUser" : {
+        "@id" : "http://rdfh.ch/users/91e19f1e01"
+      },
+      "knora-api:hasPermissions" : "CR knora-admin:Creator|V knora-admin:UnknownUser,knora-admin:KnownUser,knora-admin:ProjectMember",
+      "knora-api:linkValueHasTarget" : {
+        "@id" : "http://rdfh.ch/0803/c5058f3a",
+        "@type" : "incunabula:book",
+        "knora-api:arkUrl" : {
+          "@type" : "xsd:anyURI",
+          "@value" : "http://0.0.0.0:3336/ark:/72163/1/0803/c5058f3a5"
+        },
+        "knora-api:attachedToProject" : {
+          "@id" : "http://rdfh.ch/projects/0803"
+        },
+        "knora-api:attachedToUser" : {
+          "@id" : "http://rdfh.ch/users/91e19f1e01"
+        },
+        "knora-api:creationDate" : {
+          "@type" : "xsd:dateTimeStamp",
+          "@value" : "2016-03-02T15:05:10Z"
+        },
+        "knora-api:hasPermissions" : "CR knora-admin:Creator|M knora-admin:ProjectMember|V knora-admin:KnownUser|RV knora-admin:UnknownUser",
+        "knora-api:userHasPermission" : "RV",
+        "knora-api:versionArkUrl" : {
+          "@type" : "xsd:anyURI",
+          "@value" : "http://0.0.0.0:3336/ark:/72163/1/0803/c5058f3a5.20160302T150510Z"
+        },
+        "rdfs:label" : "Zeitglöcklein des Lebens und Leidens Christi"
+      },
+      "knora-api:userHasPermission" : "V",
+      "knora-api:valueCreationDate" : {
+        "@type" : "xsd:dateTimeStamp",
+        "@value" : "2016-03-02T15:05:10Z"
+      }
+    },
+    "incunabula:seqnum" : {
+      "@id" : "http://rdfh.ch/0803/9f6d9d5804/values/b336502312",
+      "@type" : "knora-api:IntValue",
+      "knora-api:attachedToUser" : {
+        "@id" : "http://rdfh.ch/users/91e19f1e01"
+      },
+      "knora-api:hasPermissions" : "CR knora-admin:Creator|V knora-admin:UnknownUser,knora-admin:KnownUser,knora-admin:ProjectMember",
+      "knora-api:intValueAsInt" : 18,
+      "knora-api:userHasPermission" : "V",
+      "knora-api:valueCreationDate" : {
+        "@type" : "xsd:dateTimeStamp",
+        "@value" : "2016-03-02T15:05:10Z"
+      }
+    },
+    "knora-api:arkUrl" : {
+      "@type" : "xsd:anyURI",
+      "@value" : "http://0.0.0.0:3336/ark:/72163/1/0803/9f6d9d5804H"
+    },
+    "knora-api:attachedToProject" : {
+      "@id" : "http://rdfh.ch/projects/0803"
+    },
+    "knora-api:attachedToUser" : {
+      "@id" : "http://rdfh.ch/users/91e19f1e01"
+    },
+    "knora-api:creationDate" : {
+      "@type" : "xsd:dateTimeStamp",
+      "@value" : "2016-03-02T15:05:10Z"
+    },
+    "knora-api:hasPermissions" : "CR knora-admin:Creator|M knora-admin:ProjectMember|V knora-admin:KnownUser|RV knora-admin:UnknownUser",
+    "knora-api:hasStillImageFileValue" : {
+      "@id" : "http://rdfh.ch/0803/9f6d9d5804/values/dc4eb10f08",
+      "@type" : "knora-api:StillImageFileValue",
+      "knora-api:attachedToUser" : {
+        "@id" : "http://rdfh.ch/users/91e19f1e01"
+      },
+      "knora-api:fileValueAsUrl" : {
+        "@type" : "xsd:anyURI",
+        "@value" : "http://0.0.0.0:1024/0803/incunabula_0000000019.jp2/full/1871,2911/0/default.jpg"
+      },
+      "knora-api:fileValueHasFilename" : "incunabula_0000000019.jp2",
+      "knora-api:hasPermissions" : "CR knora-admin:Creator|M knora-admin:ProjectMember|V knora-admin:KnownUser|RV knora-admin:UnknownUser",
+      "knora-api:stillImageFileValueHasDimX" : 1871,
+      "knora-api:stillImageFileValueHasDimY" : 2911,
+      "knora-api:stillImageFileValueHasIIIFBaseUrl" : {
+        "@type" : "xsd:anyURI",
+        "@value" : "http://0.0.0.0:1024/0803"
+      },
+      "knora-api:userHasPermission" : "RV",
+      "knora-api:valueCreationDate" : {
+        "@type" : "xsd:dateTimeStamp",
+        "@value" : "2012-11-21T16:49:36Z"
+      }
+    },
+    "knora-api:userHasPermission" : "RV",
+    "knora-api:versionArkUrl" : {
+      "@type" : "xsd:anyURI",
+      "@value" : "http://0.0.0.0:3336/ark:/72163/1/0803/9f6d9d5804H.20160302T150510Z"
+    },
+    "rdfs:label" : "b1v"
+  }, {
+    "@id" : "http://rdfh.ch/0803/64732c9304",
+    "@type" : "incunabula:page",
+    "incunabula:partOfValue" : {
+      "@id" : "http://rdfh.ch/0803/64732c9304/values/78f6208c-38b0-4f3a-ac01-5cdc4fec1d3a",
+      "@type" : "knora-api:LinkValue",
+      "knora-api:attachedToUser" : {
+        "@id" : "http://rdfh.ch/users/91e19f1e01"
+      },
+      "knora-api:hasPermissions" : "CR knora-admin:Creator|V knora-admin:UnknownUser,knora-admin:KnownUser,knora-admin:ProjectMember",
+      "knora-api:linkValueHasTarget" : {
+        "@id" : "http://rdfh.ch/0803/c5058f3a",
+        "@type" : "incunabula:book",
+        "knora-api:arkUrl" : {
+          "@type" : "xsd:anyURI",
+          "@value" : "http://0.0.0.0:3336/ark:/72163/1/0803/c5058f3a5"
+        },
+        "knora-api:attachedToProject" : {
+          "@id" : "http://rdfh.ch/projects/0803"
+        },
+        "knora-api:attachedToUser" : {
+          "@id" : "http://rdfh.ch/users/91e19f1e01"
+        },
+        "knora-api:creationDate" : {
+          "@type" : "xsd:dateTimeStamp",
+          "@value" : "2016-03-02T15:05:10Z"
+        },
+        "knora-api:hasPermissions" : "CR knora-admin:Creator|M knora-admin:ProjectMember|V knora-admin:KnownUser|RV knora-admin:UnknownUser",
+        "knora-api:userHasPermission" : "RV",
+        "knora-api:versionArkUrl" : {
+          "@type" : "xsd:anyURI",
+          "@value" : "http://0.0.0.0:3336/ark:/72163/1/0803/c5058f3a5.20160302T150510Z"
+        },
+        "rdfs:label" : "Zeitglöcklein des Lebens und Leidens Christi"
+      },
+      "knora-api:userHasPermission" : "V",
+      "knora-api:valueCreationDate" : {
+        "@type" : "xsd:dateTimeStamp",
+        "@value" : "2016-03-02T15:05:10Z"
+      }
+    },
+    "incunabula:seqnum" : {
+      "@id" : "http://rdfh.ch/0803/64732c9304/values/bfdd9c0813",
+      "@type" : "knora-api:IntValue",
+      "knora-api:attachedToUser" : {
+        "@id" : "http://rdfh.ch/users/91e19f1e01"
+      },
+      "knora-api:hasPermissions" : "CR knora-admin:Creator|V knora-admin:UnknownUser,knora-admin:KnownUser,knora-admin:ProjectMember",
+      "knora-api:intValueAsInt" : 19,
+      "knora-api:userHasPermission" : "V",
+      "knora-api:valueCreationDate" : {
+        "@type" : "xsd:dateTimeStamp",
+        "@value" : "2016-03-02T15:05:10Z"
+      }
+    },
+    "knora-api:arkUrl" : {
+      "@type" : "xsd:anyURI",
+      "@value" : "http://0.0.0.0:3336/ark:/72163/1/0803/64732c9304M"
+    },
+    "knora-api:attachedToProject" : {
+      "@id" : "http://rdfh.ch/projects/0803"
+    },
+    "knora-api:attachedToUser" : {
+      "@id" : "http://rdfh.ch/users/91e19f1e01"
+    },
+    "knora-api:creationDate" : {
+      "@type" : "xsd:dateTimeStamp",
+      "@value" : "2016-03-02T15:05:10Z"
+    },
+    "knora-api:hasPermissions" : "CR knora-admin:Creator|M knora-admin:ProjectMember|V knora-admin:KnownUser|RV knora-admin:UnknownUser",
+    "knora-api:hasStillImageFileValue" : {
+      "@id" : "http://rdfh.ch/0803/64732c9304/values/5a9a578208",
+      "@type" : "knora-api:StillImageFileValue",
+      "knora-api:attachedToUser" : {
+        "@id" : "http://rdfh.ch/users/91e19f1e01"
+      },
+      "knora-api:fileValueAsUrl" : {
+        "@type" : "xsd:anyURI",
+        "@value" : "http://0.0.0.0:1024/0803/incunabula_0000000020.jp2/full/2043,2815/0/default.jpg"
+      },
+      "knora-api:fileValueHasFilename" : "incunabula_0000000020.jp2",
+      "knora-api:hasPermissions" : "CR knora-admin:Creator|M knora-admin:ProjectMember|V knora-admin:KnownUser|RV knora-admin:UnknownUser",
+      "knora-api:stillImageFileValueHasDimX" : 2043,
+      "knora-api:stillImageFileValueHasDimY" : 2815,
+      "knora-api:stillImageFileValueHasIIIFBaseUrl" : {
+        "@type" : "xsd:anyURI",
+        "@value" : "http://0.0.0.0:1024/0803"
+      },
+      "knora-api:userHasPermission" : "RV",
+      "knora-api:valueCreationDate" : {
+        "@type" : "xsd:dateTimeStamp",
+        "@value" : "2012-11-21T16:49:36Z"
+      }
+    },
+    "knora-api:userHasPermission" : "RV",
+    "knora-api:versionArkUrl" : {
+      "@type" : "xsd:anyURI",
+      "@value" : "http://0.0.0.0:3336/ark:/72163/1/0803/64732c9304M.20160302T150510Z"
+    },
+    "rdfs:label" : "b2r"
+  }, {
+    "@id" : "http://rdfh.ch/0803/2979bbcd04",
+    "@type" : "incunabula:page",
+    "incunabula:partOfValue" : {
+      "@id" : "http://rdfh.ch/0803/2979bbcd04/values/f7512609-5839-4ca8-a5f0-c2189eaad2eb",
+      "@type" : "knora-api:LinkValue",
+      "knora-api:attachedToUser" : {
+        "@id" : "http://rdfh.ch/users/91e19f1e01"
+      },
+      "knora-api:hasPermissions" : "CR knora-admin:Creator|V knora-admin:UnknownUser,knora-admin:KnownUser,knora-admin:ProjectMember",
+      "knora-api:linkValueHasTarget" : {
+        "@id" : "http://rdfh.ch/0803/c5058f3a",
+        "@type" : "incunabula:book",
+        "knora-api:arkUrl" : {
+          "@type" : "xsd:anyURI",
+          "@value" : "http://0.0.0.0:3336/ark:/72163/1/0803/c5058f3a5"
+        },
+        "knora-api:attachedToProject" : {
+          "@id" : "http://rdfh.ch/projects/0803"
+        },
+        "knora-api:attachedToUser" : {
+          "@id" : "http://rdfh.ch/users/91e19f1e01"
+        },
+        "knora-api:creationDate" : {
+          "@type" : "xsd:dateTimeStamp",
+          "@value" : "2016-03-02T15:05:10Z"
+        },
+        "knora-api:hasPermissions" : "CR knora-admin:Creator|M knora-admin:ProjectMember|V knora-admin:KnownUser|RV knora-admin:UnknownUser",
+        "knora-api:userHasPermission" : "RV",
+        "knora-api:versionArkUrl" : {
+          "@type" : "xsd:anyURI",
+          "@value" : "http://0.0.0.0:3336/ark:/72163/1/0803/c5058f3a5.20160302T150510Z"
+        },
+        "rdfs:label" : "Zeitglöcklein des Lebens und Leidens Christi"
+      },
+      "knora-api:userHasPermission" : "V",
+      "knora-api:valueCreationDate" : {
+        "@type" : "xsd:dateTimeStamp",
+        "@value" : "2016-03-02T15:05:10Z"
+      }
+    },
+    "incunabula:seqnum" : {
+      "@id" : "http://rdfh.ch/0803/2979bbcd04/values/cb84e9ed13",
+      "@type" : "knora-api:IntValue",
+      "knora-api:attachedToUser" : {
+        "@id" : "http://rdfh.ch/users/91e19f1e01"
+      },
+      "knora-api:hasPermissions" : "CR knora-admin:Creator|V knora-admin:UnknownUser,knora-admin:KnownUser,knora-admin:ProjectMember",
+      "knora-api:intValueAsInt" : 20,
+      "knora-api:userHasPermission" : "V",
+      "knora-api:valueCreationDate" : {
+        "@type" : "xsd:dateTimeStamp",
+        "@value" : "2016-03-02T15:05:10Z"
+      }
+    },
+    "knora-api:arkUrl" : {
+      "@type" : "xsd:anyURI",
+      "@value" : "http://0.0.0.0:3336/ark:/72163/1/0803/2979bbcd04m"
+    },
+    "knora-api:attachedToProject" : {
+      "@id" : "http://rdfh.ch/projects/0803"
+    },
+    "knora-api:attachedToUser" : {
+      "@id" : "http://rdfh.ch/users/91e19f1e01"
+    },
+    "knora-api:creationDate" : {
+      "@type" : "xsd:dateTimeStamp",
+      "@value" : "2016-03-02T15:05:10Z"
+    },
+    "knora-api:hasPermissions" : "CR knora-admin:Creator|M knora-admin:ProjectMember|V knora-admin:KnownUser|RV knora-admin:UnknownUser",
+    "knora-api:hasStillImageFileValue" : {
+      "@id" : "http://rdfh.ch/0803/2979bbcd04/values/d8e5fdf408",
+      "@type" : "knora-api:StillImageFileValue",
+      "knora-api:attachedToUser" : {
+        "@id" : "http://rdfh.ch/users/91e19f1e01"
+      },
+      "knora-api:fileValueAsUrl" : {
+        "@type" : "xsd:anyURI",
+        "@value" : "http://0.0.0.0:1024/0803/incunabula_0000000021.jp2/full/1865,2906/0/default.jpg"
+      },
+      "knora-api:fileValueHasFilename" : "incunabula_0000000021.jp2",
+      "knora-api:hasPermissions" : "CR knora-admin:Creator|M knora-admin:ProjectMember|V knora-admin:KnownUser|RV knora-admin:UnknownUser",
+      "knora-api:stillImageFileValueHasDimX" : 1865,
+      "knora-api:stillImageFileValueHasDimY" : 2906,
+      "knora-api:stillImageFileValueHasIIIFBaseUrl" : {
+        "@type" : "xsd:anyURI",
+        "@value" : "http://0.0.0.0:1024/0803"
+      },
+      "knora-api:userHasPermission" : "RV",
+      "knora-api:valueCreationDate" : {
+        "@type" : "xsd:dateTimeStamp",
+        "@value" : "2012-11-21T16:49:36Z"
+      }
+    },
+    "knora-api:userHasPermission" : "RV",
+    "knora-api:versionArkUrl" : {
+      "@type" : "xsd:anyURI",
+      "@value" : "http://0.0.0.0:3336/ark:/72163/1/0803/2979bbcd04m.20160302T150510Z"
+    },
+    "rdfs:label" : "b2v"
+  }, {
+    "@id" : "http://rdfh.ch/0803/ee7e4a0805",
+    "@type" : "incunabula:page",
+    "incunabula:partOfValue" : {
+      "@id" : "http://rdfh.ch/0803/ee7e4a0805/values/8345e64e-6ac5-4411-840e-50db0d0ec143",
+      "@type" : "knora-api:LinkValue",
+      "knora-api:attachedToUser" : {
+        "@id" : "http://rdfh.ch/users/91e19f1e01"
+      },
+      "knora-api:hasPermissions" : "CR knora-admin:Creator|V knora-admin:UnknownUser,knora-admin:KnownUser,knora-admin:ProjectMember",
+      "knora-api:linkValueHasTarget" : {
+        "@id" : "http://rdfh.ch/0803/c5058f3a",
+        "@type" : "incunabula:book",
+        "knora-api:arkUrl" : {
+          "@type" : "xsd:anyURI",
+          "@value" : "http://0.0.0.0:3336/ark:/72163/1/0803/c5058f3a5"
+        },
+        "knora-api:attachedToProject" : {
+          "@id" : "http://rdfh.ch/projects/0803"
+        },
+        "knora-api:attachedToUser" : {
+          "@id" : "http://rdfh.ch/users/91e19f1e01"
+        },
+        "knora-api:creationDate" : {
+          "@type" : "xsd:dateTimeStamp",
+          "@value" : "2016-03-02T15:05:10Z"
+        },
+        "knora-api:hasPermissions" : "CR knora-admin:Creator|M knora-admin:ProjectMember|V knora-admin:KnownUser|RV knora-admin:UnknownUser",
+        "knora-api:userHasPermission" : "RV",
+        "knora-api:versionArkUrl" : {
+          "@type" : "xsd:anyURI",
+          "@value" : "http://0.0.0.0:3336/ark:/72163/1/0803/c5058f3a5.20160302T150510Z"
+        },
+        "rdfs:label" : "Zeitglöcklein des Lebens und Leidens Christi"
+      },
+      "knora-api:userHasPermission" : "V",
+      "knora-api:valueCreationDate" : {
+        "@type" : "xsd:dateTimeStamp",
+        "@value" : "2016-03-02T15:05:10Z"
+      }
+    },
+    "incunabula:seqnum" : {
+      "@id" : "http://rdfh.ch/0803/ee7e4a0805/values/d72b36d314",
+      "@type" : "knora-api:IntValue",
+      "knora-api:attachedToUser" : {
+        "@id" : "http://rdfh.ch/users/91e19f1e01"
+      },
+      "knora-api:hasPermissions" : "CR knora-admin:Creator|V knora-admin:UnknownUser,knora-admin:KnownUser,knora-admin:ProjectMember",
+      "knora-api:intValueAsInt" : 21,
+      "knora-api:userHasPermission" : "V",
+      "knora-api:valueCreationDate" : {
+        "@type" : "xsd:dateTimeStamp",
+        "@value" : "2016-03-02T15:05:10Z"
+      }
+    },
+    "knora-api:arkUrl" : {
+      "@type" : "xsd:anyURI",
+      "@value" : "http://0.0.0.0:3336/ark:/72163/1/0803/ee7e4a0805h"
+    },
+    "knora-api:attachedToProject" : {
+      "@id" : "http://rdfh.ch/projects/0803"
+    },
+    "knora-api:attachedToUser" : {
+      "@id" : "http://rdfh.ch/users/91e19f1e01"
+    },
+    "knora-api:creationDate" : {
+      "@type" : "xsd:dateTimeStamp",
+      "@value" : "2016-03-02T15:05:10Z"
+    },
+    "knora-api:hasPermissions" : "CR knora-admin:Creator|M knora-admin:ProjectMember|V knora-admin:KnownUser|RV knora-admin:UnknownUser",
+    "knora-api:hasStillImageFileValue" : {
+      "@id" : "http://rdfh.ch/0803/ee7e4a0805/values/5631a46709",
+      "@type" : "knora-api:StillImageFileValue",
+      "knora-api:attachedToUser" : {
+        "@id" : "http://rdfh.ch/users/91e19f1e01"
+      },
+      "knora-api:fileValueAsUrl" : {
+        "@type" : "xsd:anyURI",
+        "@value" : "http://0.0.0.0:1024/0803/incunabula_0000000022.jp2/full/2032,2825/0/default.jpg"
+      },
+      "knora-api:fileValueHasFilename" : "incunabula_0000000022.jp2",
+      "knora-api:hasPermissions" : "CR knora-admin:Creator|M knora-admin:ProjectMember|V knora-admin:KnownUser|RV knora-admin:UnknownUser",
+      "knora-api:stillImageFileValueHasDimX" : 2032,
+      "knora-api:stillImageFileValueHasDimY" : 2825,
+      "knora-api:stillImageFileValueHasIIIFBaseUrl" : {
+        "@type" : "xsd:anyURI",
+        "@value" : "http://0.0.0.0:1024/0803"
+      },
+      "knora-api:userHasPermission" : "RV",
+      "knora-api:valueCreationDate" : {
+        "@type" : "xsd:dateTimeStamp",
+        "@value" : "2012-11-21T16:49:36Z"
+      }
+    },
+    "knora-api:userHasPermission" : "RV",
+    "knora-api:versionArkUrl" : {
+      "@type" : "xsd:anyURI",
+      "@value" : "http://0.0.0.0:3336/ark:/72163/1/0803/ee7e4a0805h.20160302T150510Z"
+    },
+    "rdfs:label" : "b3r"
+  }, {
+    "@id" : "http://rdfh.ch/0803/b384d94205",
+    "@type" : "incunabula:page",
+    "incunabula:partOfValue" : {
+      "@id" : "http://rdfh.ch/0803/b384d94205/values/3673d715-2fef-47f7-b8dd-faa45d1295af",
+      "@type" : "knora-api:LinkValue",
+      "knora-api:attachedToUser" : {
+        "@id" : "http://rdfh.ch/users/91e19f1e01"
+      },
+      "knora-api:hasPermissions" : "CR knora-admin:Creator|V knora-admin:UnknownUser,knora-admin:KnownUser,knora-admin:ProjectMember",
+      "knora-api:linkValueHasTarget" : {
+        "@id" : "http://rdfh.ch/0803/c5058f3a",
+        "@type" : "incunabula:book",
+        "knora-api:arkUrl" : {
+          "@type" : "xsd:anyURI",
+          "@value" : "http://0.0.0.0:3336/ark:/72163/1/0803/c5058f3a5"
+        },
+        "knora-api:attachedToProject" : {
+          "@id" : "http://rdfh.ch/projects/0803"
+        },
+        "knora-api:attachedToUser" : {
+          "@id" : "http://rdfh.ch/users/91e19f1e01"
+        },
+        "knora-api:creationDate" : {
+          "@type" : "xsd:dateTimeStamp",
+          "@value" : "2016-03-02T15:05:10Z"
+        },
+        "knora-api:hasPermissions" : "CR knora-admin:Creator|M knora-admin:ProjectMember|V knora-admin:KnownUser|RV knora-admin:UnknownUser",
+        "knora-api:userHasPermission" : "RV",
+        "knora-api:versionArkUrl" : {
+          "@type" : "xsd:anyURI",
+          "@value" : "http://0.0.0.0:3336/ark:/72163/1/0803/c5058f3a5.20160302T150510Z"
+        },
+        "rdfs:label" : "Zeitglöcklein des Lebens und Leidens Christi"
+      },
+      "knora-api:userHasPermission" : "V",
+      "knora-api:valueCreationDate" : {
+        "@type" : "xsd:dateTimeStamp",
+        "@value" : "2016-03-02T15:05:10Z"
+      }
+    },
+    "incunabula:seqnum" : {
+      "@id" : "http://rdfh.ch/0803/b384d94205/values/e3d282b815",
+      "@type" : "knora-api:IntValue",
+      "knora-api:attachedToUser" : {
+        "@id" : "http://rdfh.ch/users/91e19f1e01"
+      },
+      "knora-api:hasPermissions" : "CR knora-admin:Creator|V knora-admin:UnknownUser,knora-admin:KnownUser,knora-admin:ProjectMember",
+      "knora-api:intValueAsInt" : 22,
+      "knora-api:userHasPermission" : "V",
+      "knora-api:valueCreationDate" : {
+        "@type" : "xsd:dateTimeStamp",
+        "@value" : "2016-03-02T15:05:10Z"
+      }
+    },
+    "knora-api:arkUrl" : {
+      "@type" : "xsd:anyURI",
+      "@value" : "http://0.0.0.0:3336/ark:/72163/1/0803/b384d94205e"
+    },
+    "knora-api:attachedToProject" : {
+      "@id" : "http://rdfh.ch/projects/0803"
+    },
+    "knora-api:attachedToUser" : {
+      "@id" : "http://rdfh.ch/users/91e19f1e01"
+    },
+    "knora-api:creationDate" : {
+      "@type" : "xsd:dateTimeStamp",
+      "@value" : "2016-03-02T15:05:10Z"
+    },
+    "knora-api:hasPermissions" : "CR knora-admin:Creator|M knora-admin:ProjectMember|V knora-admin:KnownUser|RV knora-admin:UnknownUser",
+    "knora-api:hasStillImageFileValue" : {
+      "@id" : "http://rdfh.ch/0803/b384d94205/values/d47c4ada09",
+      "@type" : "knora-api:StillImageFileValue",
+      "knora-api:attachedToUser" : {
+        "@id" : "http://rdfh.ch/users/91e19f1e01"
+      },
+      "knora-api:fileValueAsUrl" : {
+        "@type" : "xsd:anyURI",
+        "@value" : "http://0.0.0.0:1024/0803/incunabula_0000000023.jp2/full/1869,2911/0/default.jpg"
+      },
+      "knora-api:fileValueHasFilename" : "incunabula_0000000023.jp2",
+      "knora-api:hasPermissions" : "CR knora-admin:Creator|M knora-admin:ProjectMember|V knora-admin:KnownUser|RV knora-admin:UnknownUser",
+      "knora-api:stillImageFileValueHasDimX" : 1869,
+      "knora-api:stillImageFileValueHasDimY" : 2911,
+      "knora-api:stillImageFileValueHasIIIFBaseUrl" : {
+        "@type" : "xsd:anyURI",
+        "@value" : "http://0.0.0.0:1024/0803"
+      },
+      "knora-api:userHasPermission" : "RV",
+      "knora-api:valueCreationDate" : {
+        "@type" : "xsd:dateTimeStamp",
+        "@value" : "2012-11-21T16:49:36Z"
+      }
+    },
+    "knora-api:userHasPermission" : "RV",
+    "knora-api:versionArkUrl" : {
+      "@type" : "xsd:anyURI",
+      "@value" : "http://0.0.0.0:3336/ark:/72163/1/0803/b384d94205e.20160302T150510Z"
+    },
+    "rdfs:label" : "b3v"
+  }, {
+    "@id" : "http://rdfh.ch/0803/788a687d05",
+    "@type" : "incunabula:page",
+    "incunabula:partOfValue" : {
+      "@id" : "http://rdfh.ch/0803/788a687d05/values/a9cd6b23-ef0a-497f-93a0-3210f1d92b9f",
+      "@type" : "knora-api:LinkValue",
+      "knora-api:attachedToUser" : {
+        "@id" : "http://rdfh.ch/users/91e19f1e01"
+      },
+      "knora-api:hasPermissions" : "CR knora-admin:Creator|V knora-admin:UnknownUser,knora-admin:KnownUser,knora-admin:ProjectMember",
+      "knora-api:linkValueHasTarget" : {
+        "@id" : "http://rdfh.ch/0803/c5058f3a",
+        "@type" : "incunabula:book",
+        "knora-api:arkUrl" : {
+          "@type" : "xsd:anyURI",
+          "@value" : "http://0.0.0.0:3336/ark:/72163/1/0803/c5058f3a5"
+        },
+        "knora-api:attachedToProject" : {
+          "@id" : "http://rdfh.ch/projects/0803"
+        },
+        "knora-api:attachedToUser" : {
+          "@id" : "http://rdfh.ch/users/91e19f1e01"
+        },
+        "knora-api:creationDate" : {
+          "@type" : "xsd:dateTimeStamp",
+          "@value" : "2016-03-02T15:05:10Z"
+        },
+        "knora-api:hasPermissions" : "CR knora-admin:Creator|M knora-admin:ProjectMember|V knora-admin:KnownUser|RV knora-admin:UnknownUser",
+        "knora-api:userHasPermission" : "RV",
+        "knora-api:versionArkUrl" : {
+          "@type" : "xsd:anyURI",
+          "@value" : "http://0.0.0.0:3336/ark:/72163/1/0803/c5058f3a5.20160302T150510Z"
+        },
+        "rdfs:label" : "Zeitglöcklein des Lebens und Leidens Christi"
+      },
+      "knora-api:userHasPermission" : "V",
+      "knora-api:valueCreationDate" : {
+        "@type" : "xsd:dateTimeStamp",
+        "@value" : "2016-03-02T15:05:10Z"
+      }
+    },
+    "incunabula:seqnum" : {
+      "@id" : "http://rdfh.ch/0803/788a687d05/values/ef79cf9d16",
+      "@type" : "knora-api:IntValue",
+      "knora-api:attachedToUser" : {
+        "@id" : "http://rdfh.ch/users/91e19f1e01"
+      },
+      "knora-api:hasPermissions" : "CR knora-admin:Creator|V knora-admin:UnknownUser,knora-admin:KnownUser,knora-admin:ProjectMember",
+      "knora-api:intValueAsInt" : 23,
+      "knora-api:userHasPermission" : "V",
+      "knora-api:valueCreationDate" : {
+        "@type" : "xsd:dateTimeStamp",
+        "@value" : "2016-03-02T15:05:10Z"
+      }
+    },
+    "knora-api:arkUrl" : {
+      "@type" : "xsd:anyURI",
+      "@value" : "http://0.0.0.0:3336/ark:/72163/1/0803/788a687d05M"
+    },
+    "knora-api:attachedToProject" : {
+      "@id" : "http://rdfh.ch/projects/0803"
+    },
+    "knora-api:attachedToUser" : {
+      "@id" : "http://rdfh.ch/users/91e19f1e01"
+    },
+    "knora-api:creationDate" : {
+      "@type" : "xsd:dateTimeStamp",
+      "@value" : "2016-03-02T15:05:10Z"
+    },
+    "knora-api:hasPermissions" : "CR knora-admin:Creator|M knora-admin:ProjectMember|V knora-admin:KnownUser|RV knora-admin:UnknownUser",
+    "knora-api:hasStillImageFileValue" : {
+      "@id" : "http://rdfh.ch/0803/788a687d05/values/52c8f04c0a",
+      "@type" : "knora-api:StillImageFileValue",
+      "knora-api:attachedToUser" : {
+        "@id" : "http://rdfh.ch/users/91e19f1e01"
+      },
+      "knora-api:fileValueAsUrl" : {
+        "@type" : "xsd:anyURI",
+        "@value" : "http://0.0.0.0:1024/0803/incunabula_0000000024.jp2/full/2040,2816/0/default.jpg"
+      },
+      "knora-api:fileValueHasFilename" : "incunabula_0000000024.jp2",
+      "knora-api:hasPermissions" : "CR knora-admin:Creator|M knora-admin:ProjectMember|V knora-admin:KnownUser|RV knora-admin:UnknownUser",
+      "knora-api:stillImageFileValueHasDimX" : 2040,
+      "knora-api:stillImageFileValueHasDimY" : 2816,
+      "knora-api:stillImageFileValueHasIIIFBaseUrl" : {
+        "@type" : "xsd:anyURI",
+        "@value" : "http://0.0.0.0:1024/0803"
+      },
+      "knora-api:userHasPermission" : "RV",
+      "knora-api:valueCreationDate" : {
+        "@type" : "xsd:dateTimeStamp",
+        "@value" : "2012-11-21T16:49:36Z"
+      }
+    },
+    "knora-api:userHasPermission" : "RV",
+    "knora-api:versionArkUrl" : {
+      "@type" : "xsd:anyURI",
+      "@value" : "http://0.0.0.0:3336/ark:/72163/1/0803/788a687d05M.20160302T150510Z"
+    },
+    "rdfs:label" : "b4r"
+  }, {
+    "@id" : "http://rdfh.ch/0803/3d90f7b705",
+    "@type" : "incunabula:page",
+    "incunabula:partOfValue" : {
+      "@id" : "http://rdfh.ch/0803/3d90f7b705/values/d3eb0cba-a0ae-4cc5-958d-37f7a0d549ec",
+      "@type" : "knora-api:LinkValue",
+      "knora-api:attachedToUser" : {
+        "@id" : "http://rdfh.ch/users/91e19f1e01"
+      },
+      "knora-api:hasPermissions" : "CR knora-admin:Creator|V knora-admin:UnknownUser,knora-admin:KnownUser,knora-admin:ProjectMember",
+      "knora-api:linkValueHasTarget" : {
+        "@id" : "http://rdfh.ch/0803/c5058f3a",
+        "@type" : "incunabula:book",
+        "knora-api:arkUrl" : {
+          "@type" : "xsd:anyURI",
+          "@value" : "http://0.0.0.0:3336/ark:/72163/1/0803/c5058f3a5"
+        },
+        "knora-api:attachedToProject" : {
+          "@id" : "http://rdfh.ch/projects/0803"
+        },
+        "knora-api:attachedToUser" : {
+          "@id" : "http://rdfh.ch/users/91e19f1e01"
+        },
+        "knora-api:creationDate" : {
+          "@type" : "xsd:dateTimeStamp",
+          "@value" : "2016-03-02T15:05:10Z"
+        },
+        "knora-api:hasPermissions" : "CR knora-admin:Creator|M knora-admin:ProjectMember|V knora-admin:KnownUser|RV knora-admin:UnknownUser",
+        "knora-api:userHasPermission" : "RV",
+        "knora-api:versionArkUrl" : {
+          "@type" : "xsd:anyURI",
+          "@value" : "http://0.0.0.0:3336/ark:/72163/1/0803/c5058f3a5.20160302T150510Z"
+        },
+        "rdfs:label" : "Zeitglöcklein des Lebens und Leidens Christi"
+      },
+      "knora-api:userHasPermission" : "V",
+      "knora-api:valueCreationDate" : {
+        "@type" : "xsd:dateTimeStamp",
+        "@value" : "2016-03-02T15:05:10Z"
+      }
+    },
+    "incunabula:seqnum" : {
+      "@id" : "http://rdfh.ch/0803/3d90f7b705/values/fb201c8317",
+      "@type" : "knora-api:IntValue",
+      "knora-api:attachedToUser" : {
+        "@id" : "http://rdfh.ch/users/91e19f1e01"
+      },
+      "knora-api:hasPermissions" : "CR knora-admin:Creator|V knora-admin:UnknownUser,knora-admin:KnownUser,knora-admin:ProjectMember",
+      "knora-api:intValueAsInt" : 24,
+      "knora-api:userHasPermission" : "V",
+      "knora-api:valueCreationDate" : {
+        "@type" : "xsd:dateTimeStamp",
+        "@value" : "2016-03-02T15:05:10Z"
+      }
+    },
+    "knora-api:arkUrl" : {
+      "@type" : "xsd:anyURI",
+      "@value" : "http://0.0.0.0:3336/ark:/72163/1/0803/3d90f7b705A"
+    },
+    "knora-api:attachedToProject" : {
+      "@id" : "http://rdfh.ch/projects/0803"
+    },
+    "knora-api:attachedToUser" : {
+      "@id" : "http://rdfh.ch/users/91e19f1e01"
+    },
+    "knora-api:creationDate" : {
+      "@type" : "xsd:dateTimeStamp",
+      "@value" : "2016-03-02T15:05:10Z"
+    },
+    "knora-api:hasPermissions" : "CR knora-admin:Creator|M knora-admin:ProjectMember|V knora-admin:KnownUser|RV knora-admin:UnknownUser",
+    "knora-api:hasStillImageFileValue" : {
+      "@id" : "http://rdfh.ch/0803/3d90f7b705/values/d01397bf0a",
+      "@type" : "knora-api:StillImageFileValue",
+      "knora-api:attachedToUser" : {
+        "@id" : "http://rdfh.ch/users/91e19f1e01"
+      },
+      "knora-api:fileValueAsUrl" : {
+        "@type" : "xsd:anyURI",
+        "@value" : "http://0.0.0.0:1024/0803/incunabula_0000000025.jp2/full/1866,2893/0/default.jpg"
+      },
+      "knora-api:fileValueHasFilename" : "incunabula_0000000025.jp2",
+      "knora-api:hasPermissions" : "CR knora-admin:Creator|M knora-admin:ProjectMember|V knora-admin:KnownUser|RV knora-admin:UnknownUser",
+      "knora-api:stillImageFileValueHasDimX" : 1866,
+      "knora-api:stillImageFileValueHasDimY" : 2893,
+      "knora-api:stillImageFileValueHasIIIFBaseUrl" : {
+        "@type" : "xsd:anyURI",
+        "@value" : "http://0.0.0.0:1024/0803"
+      },
+      "knora-api:userHasPermission" : "RV",
+      "knora-api:valueCreationDate" : {
+        "@type" : "xsd:dateTimeStamp",
+        "@value" : "2012-11-21T16:49:36Z"
+      }
+    },
+    "knora-api:userHasPermission" : "RV",
+    "knora-api:versionArkUrl" : {
+      "@type" : "xsd:anyURI",
+      "@value" : "http://0.0.0.0:3336/ark:/72163/1/0803/3d90f7b705A.20160302T150510Z"
+    },
+    "rdfs:label" : "b4v"
+  }, {
+    "@id" : "http://rdfh.ch/0803/029686f205",
+    "@type" : "incunabula:page",
+    "incunabula:partOfValue" : {
+      "@id" : "http://rdfh.ch/0803/029686f205/values/4f5d810d-12a7-4d28-b856-af5e7d04f1d2",
+      "@type" : "knora-api:LinkValue",
+      "knora-api:attachedToUser" : {
+        "@id" : "http://rdfh.ch/users/91e19f1e01"
+      },
+      "knora-api:hasPermissions" : "CR knora-admin:Creator|V knora-admin:UnknownUser,knora-admin:KnownUser,knora-admin:ProjectMember",
+      "knora-api:linkValueHasTarget" : {
+        "@id" : "http://rdfh.ch/0803/c5058f3a",
+        "@type" : "incunabula:book",
+        "knora-api:arkUrl" : {
+          "@type" : "xsd:anyURI",
+          "@value" : "http://0.0.0.0:3336/ark:/72163/1/0803/c5058f3a5"
+        },
+        "knora-api:attachedToProject" : {
+          "@id" : "http://rdfh.ch/projects/0803"
+        },
+        "knora-api:attachedToUser" : {
+          "@id" : "http://rdfh.ch/users/91e19f1e01"
+        },
+        "knora-api:creationDate" : {
+          "@type" : "xsd:dateTimeStamp",
+          "@value" : "2016-03-02T15:05:10Z"
+        },
+        "knora-api:hasPermissions" : "CR knora-admin:Creator|M knora-admin:ProjectMember|V knora-admin:KnownUser|RV knora-admin:UnknownUser",
+        "knora-api:userHasPermission" : "RV",
+        "knora-api:versionArkUrl" : {
+          "@type" : "xsd:anyURI",
+          "@value" : "http://0.0.0.0:3336/ark:/72163/1/0803/c5058f3a5.20160302T150510Z"
+        },
+        "rdfs:label" : "Zeitglöcklein des Lebens und Leidens Christi"
+      },
+      "knora-api:userHasPermission" : "V",
+      "knora-api:valueCreationDate" : {
+        "@type" : "xsd:dateTimeStamp",
+        "@value" : "2016-03-02T15:05:10Z"
+      }
+    },
+    "incunabula:seqnum" : {
+      "@id" : "http://rdfh.ch/0803/029686f205/values/07c8686818",
+      "@type" : "knora-api:IntValue",
+      "knora-api:attachedToUser" : {
+        "@id" : "http://rdfh.ch/users/91e19f1e01"
+      },
+      "knora-api:hasPermissions" : "CR knora-admin:Creator|V knora-admin:UnknownUser,knora-admin:KnownUser,knora-admin:ProjectMember",
+      "knora-api:intValueAsInt" : 25,
+      "knora-api:userHasPermission" : "V",
+      "knora-api:valueCreationDate" : {
+        "@type" : "xsd:dateTimeStamp",
+        "@value" : "2016-03-02T15:05:10Z"
+      }
+    },
+    "knora-api:arkUrl" : {
+      "@type" : "xsd:anyURI",
+      "@value" : "http://0.0.0.0:3336/ark:/72163/1/0803/029686f205y"
+    },
+    "knora-api:attachedToProject" : {
+      "@id" : "http://rdfh.ch/projects/0803"
+    },
+    "knora-api:attachedToUser" : {
+      "@id" : "http://rdfh.ch/users/91e19f1e01"
+    },
+    "knora-api:creationDate" : {
+      "@type" : "xsd:dateTimeStamp",
+      "@value" : "2016-03-02T15:05:10Z"
+    },
+    "knora-api:hasPermissions" : "CR knora-admin:Creator|M knora-admin:ProjectMember|V knora-admin:KnownUser|RV knora-admin:UnknownUser",
+    "knora-api:hasStillImageFileValue" : {
+      "@id" : "http://rdfh.ch/0803/029686f205/values/4e5f3d320b",
+      "@type" : "knora-api:StillImageFileValue",
+      "knora-api:attachedToUser" : {
+        "@id" : "http://rdfh.ch/users/91e19f1e01"
+      },
+      "knora-api:fileValueAsUrl" : {
+        "@type" : "xsd:anyURI",
+        "@value" : "http://0.0.0.0:1024/0803/incunabula_0000000026.jp2/full/2048,2804/0/default.jpg"
+      },
+      "knora-api:fileValueHasFilename" : "incunabula_0000000026.jp2",
+      "knora-api:hasPermissions" : "CR knora-admin:Creator|M knora-admin:ProjectMember|V knora-admin:KnownUser|RV knora-admin:UnknownUser",
+      "knora-api:stillImageFileValueHasDimX" : 2048,
+      "knora-api:stillImageFileValueHasDimY" : 2804,
+      "knora-api:stillImageFileValueHasIIIFBaseUrl" : {
+        "@type" : "xsd:anyURI",
+        "@value" : "http://0.0.0.0:1024/0803"
+      },
+      "knora-api:userHasPermission" : "RV",
+      "knora-api:valueCreationDate" : {
+        "@type" : "xsd:dateTimeStamp",
+        "@value" : "2012-11-21T16:49:36Z"
+      }
+    },
+    "knora-api:userHasPermission" : "RV",
+    "knora-api:versionArkUrl" : {
+      "@type" : "xsd:anyURI",
+      "@value" : "http://0.0.0.0:3336/ark:/72163/1/0803/029686f205y.20160302T150510Z"
+    },
+    "rdfs:label" : "b5r"
+  } ],
+  "@context" : {
+    "rdf" : "http://www.w3.org/1999/02/22-rdf-syntax-ns#",
+    "knora-api" : "http://api.knora.org/ontology/knora-api/v2#",
+    "rdfs" : "http://www.w3.org/2000/01/rdf-schema#",
+    "incunabula" : "http://0.0.0.0:3333/ontology/0803/incunabula/v2#",
+    "xsd" : "http://www.w3.org/2001/XMLSchema#"
+  }
 };
 
 // http://localhost:3333/v2/resources/http%3A%2F%2Frdfh.ch%2F0001%2FH6gBWUuJSuuO-CilHV8kQw
 const Thing: ApiV2WithValueObjects.Resource = {
-  "@id": "http://rdfh.ch/0001/H6gBWUuJSuuO-CilHV8kQw",
-  "@type": "http://0.0.0.0:3333/ontology/0001/anything/v2#Thing",
-  "http://0.0.0.0:3333/ontology/0001/anything/v2#hasBoolean": {
-    "@id": "http://rdfh.ch/0001/H6gBWUuJSuuO-CilHV8kQw/values/IN4R19yYR0ygi3K2VEHpUQ",
-    "@type": "http://api.knora.org/ontology/knora-api/v2#BooleanValue",
-    "http://api.knora.org/ontology/knora-api/v2#attachedToUser": {
-      "@id": "http://rdfh.ch/users/BhkfBc3hTeS_IDo-JgXRbQ"
-    },
-    "http://api.knora.org/ontology/knora-api/v2#booleanValueAsBoolean": true,
-<<<<<<< HEAD
-    "http://api.knora.org/ontology/knora-api/v2#hasPermissions": "CR knora-admin:Creator|M knora-admin:ProjectMember|V knora-admin:KnownUser|RV knora-admin:UnknownUser"
-=======
-    "http://api.knora.org/ontology/knora-api/v2#hasPermissions": "CR knora-base:Creator|M knora-base:ProjectMember|V knora-base:KnownUser|RV knora-base:UnknownUser",
-    "http://api.knora.org/ontology/knora-api/v2#userHasPermission": "RV",
-    "http://api.knora.org/ontology/knora-api/v2#valueCreationDate": {
-      "@type": "http://www.w3.org/2001/XMLSchema#dateTimeStamp",
-      "@value": "2018-05-28T15:52:03.897Z"
+  "@id" : "http://rdfh.ch/0001/H6gBWUuJSuuO-CilHV8kQw",
+  "@type" : "anything:Thing",
+  "anything:hasBoolean" : {
+    "@id" : "http://rdfh.ch/0001/H6gBWUuJSuuO-CilHV8kQw/values/IN4R19yYR0ygi3K2VEHpUQ",
+    "@type" : "knora-api:BooleanValue",
+    "knora-api:attachedToUser" : {
+      "@id" : "http://rdfh.ch/users/BhkfBc3hTeS_IDo-JgXRbQ"
+    },
+    "knora-api:booleanValueAsBoolean" : true,
+    "knora-api:hasPermissions" : "CR knora-admin:Creator|M knora-admin:ProjectMember|V knora-admin:KnownUser|RV knora-admin:UnknownUser",
+    "knora-api:userHasPermission" : "RV",
+    "knora-api:valueCreationDate" : {
+      "@type" : "xsd:dateTimeStamp",
+      "@value" : "2018-05-28T15:52:03.897Z"
     }
->>>>>>> 30321b80
-  },
-  "http://0.0.0.0:3333/ontology/0001/anything/v2#hasColor": {
-    "@id": "http://rdfh.ch/0001/H6gBWUuJSuuO-CilHV8kQw/values/TAziKNP8QxuyhC4Qf9-b6w",
-    "@type": "http://api.knora.org/ontology/knora-api/v2#ColorValue",
-    "http://api.knora.org/ontology/knora-api/v2#attachedToUser": {
-      "@id": "http://rdfh.ch/users/BhkfBc3hTeS_IDo-JgXRbQ"
-    },
-    "http://api.knora.org/ontology/knora-api/v2#colorValueAsColor": "#ff3333",
-<<<<<<< HEAD
-    "http://api.knora.org/ontology/knora-api/v2#hasPermissions": "CR knora-admin:Creator|M knora-admin:ProjectMember|V knora-admin:KnownUser|RV knora-admin:UnknownUser"
-=======
-    "http://api.knora.org/ontology/knora-api/v2#hasPermissions": "CR knora-base:Creator|M knora-base:ProjectMember|V knora-base:KnownUser|RV knora-base:UnknownUser",
-    "http://api.knora.org/ontology/knora-api/v2#userHasPermission": "RV",
-    "http://api.knora.org/ontology/knora-api/v2#valueCreationDate": {
-      "@type": "http://www.w3.org/2001/XMLSchema#dateTimeStamp",
-      "@value": "2018-05-28T15:52:03.897Z"
+  },
+  "anything:hasColor" : {
+    "@id" : "http://rdfh.ch/0001/H6gBWUuJSuuO-CilHV8kQw/values/TAziKNP8QxuyhC4Qf9-b6w",
+    "@type" : "knora-api:ColorValue",
+    "knora-api:attachedToUser" : {
+      "@id" : "http://rdfh.ch/users/BhkfBc3hTeS_IDo-JgXRbQ"
+    },
+    "knora-api:colorValueAsColor" : "#ff3333",
+    "knora-api:hasPermissions" : "CR knora-admin:Creator|M knora-admin:ProjectMember|V knora-admin:KnownUser|RV knora-admin:UnknownUser",
+    "knora-api:userHasPermission" : "RV",
+    "knora-api:valueCreationDate" : {
+      "@type" : "xsd:dateTimeStamp",
+      "@value" : "2018-05-28T15:52:03.897Z"
     }
->>>>>>> 30321b80
-  },
-  "http://0.0.0.0:3333/ontology/0001/anything/v2#hasDate": {
-    "@id": "http://rdfh.ch/0001/H6gBWUuJSuuO-CilHV8kQw/values/-rG4F5FTTu2iB5mTBPVn5Q",
-    "@type": "http://api.knora.org/ontology/knora-api/v2#DateValue",
-    "http://api.knora.org/ontology/knora-api/v2#attachedToUser": {
-      "@id": "http://rdfh.ch/users/BhkfBc3hTeS_IDo-JgXRbQ"
-    },
-    "http://api.knora.org/ontology/knora-api/v2#dateValueHasCalendar": "GREGORIAN",
-    "http://api.knora.org/ontology/knora-api/v2#dateValueHasEndDay": 13,
-    "http://api.knora.org/ontology/knora-api/v2#dateValueHasEndEra": "CE",
-    "http://api.knora.org/ontology/knora-api/v2#dateValueHasEndMonth": 5,
-    "http://api.knora.org/ontology/knora-api/v2#dateValueHasEndYear": 2018,
-    "http://api.knora.org/ontology/knora-api/v2#dateValueHasStartDay": 13,
-    "http://api.knora.org/ontology/knora-api/v2#dateValueHasStartEra": "CE",
-    "http://api.knora.org/ontology/knora-api/v2#dateValueHasStartMonth": 5,
-    "http://api.knora.org/ontology/knora-api/v2#dateValueHasStartYear": 2018,
-<<<<<<< HEAD
-    "http://api.knora.org/ontology/knora-api/v2#hasPermissions": "CR knora-admin:Creator|M knora-admin:ProjectMember|V knora-admin:KnownUser|RV knora-admin:UnknownUser",
-    "http://api.knora.org/ontology/knora-api/v2#valueAsString": "GREGORIAN:2018-05-13 CE"
-=======
-    "http://api.knora.org/ontology/knora-api/v2#hasPermissions": "CR knora-base:Creator|M knora-base:ProjectMember|V knora-base:KnownUser|RV knora-base:UnknownUser",
-    "http://api.knora.org/ontology/knora-api/v2#userHasPermission": "RV",
-    "http://api.knora.org/ontology/knora-api/v2#valueAsString": "GREGORIAN:2018-05-13 CE",
-    "http://api.knora.org/ontology/knora-api/v2#valueCreationDate": {
-      "@type": "http://www.w3.org/2001/XMLSchema#dateTimeStamp",
-      "@value": "2018-05-28T15:52:03.897Z"
+  },
+  "anything:hasDate" : {
+    "@id" : "http://rdfh.ch/0001/H6gBWUuJSuuO-CilHV8kQw/values/-rG4F5FTTu2iB5mTBPVn5Q",
+    "@type" : "knora-api:DateValue",
+    "knora-api:attachedToUser" : {
+      "@id" : "http://rdfh.ch/users/BhkfBc3hTeS_IDo-JgXRbQ"
+    },
+    "knora-api:dateValueHasCalendar" : "GREGORIAN",
+    "knora-api:dateValueHasEndDay" : 13,
+    "knora-api:dateValueHasEndEra" : "CE",
+    "knora-api:dateValueHasEndMonth" : 5,
+    "knora-api:dateValueHasEndYear" : 2018,
+    "knora-api:dateValueHasStartDay" : 13,
+    "knora-api:dateValueHasStartEra" : "CE",
+    "knora-api:dateValueHasStartMonth" : 5,
+    "knora-api:dateValueHasStartYear" : 2018,
+    "knora-api:hasPermissions" : "CR knora-admin:Creator|M knora-admin:ProjectMember|V knora-admin:KnownUser|RV knora-admin:UnknownUser",
+    "knora-api:userHasPermission" : "RV",
+    "knora-api:valueAsString" : "GREGORIAN:2018-05-13 CE",
+    "knora-api:valueCreationDate" : {
+      "@type" : "xsd:dateTimeStamp",
+      "@value" : "2018-05-28T15:52:03.897Z"
     }
->>>>>>> 30321b80
-  },
-  "http://0.0.0.0:3333/ontology/0001/anything/v2#hasDecimal": {
-    "@id": "http://rdfh.ch/0001/H6gBWUuJSuuO-CilHV8kQw/values/bXMwnrHvQH2DMjOFrGmNzg",
-    "@type": "http://api.knora.org/ontology/knora-api/v2#DecimalValue",
-    "http://api.knora.org/ontology/knora-api/v2#attachedToUser": {
-      "@id": "http://rdfh.ch/users/BhkfBc3hTeS_IDo-JgXRbQ"
-    },
-    "http://api.knora.org/ontology/knora-api/v2#decimalValueAsDecimal": {
-      "@type": "http://www.w3.org/2001/XMLSchema#decimal",
-      "@value": "1.5"
-    },
-<<<<<<< HEAD
-    "http://api.knora.org/ontology/knora-api/v2#hasPermissions": "CR knora-admin:Creator|M knora-admin:ProjectMember|V knora-admin:KnownUser|RV knora-admin:UnknownUser"
-=======
-    "http://api.knora.org/ontology/knora-api/v2#hasPermissions": "CR knora-base:Creator|M knora-base:ProjectMember|V knora-base:KnownUser|RV knora-base:UnknownUser",
-    "http://api.knora.org/ontology/knora-api/v2#userHasPermission": "RV",
-    "http://api.knora.org/ontology/knora-api/v2#valueCreationDate": {
-      "@type": "http://www.w3.org/2001/XMLSchema#dateTimeStamp",
-      "@value": "2018-05-28T15:52:03.897Z"
+  },
+  "anything:hasDecimal" : {
+    "@id" : "http://rdfh.ch/0001/H6gBWUuJSuuO-CilHV8kQw/values/bXMwnrHvQH2DMjOFrGmNzg",
+    "@type" : "knora-api:DecimalValue",
+    "knora-api:attachedToUser" : {
+      "@id" : "http://rdfh.ch/users/BhkfBc3hTeS_IDo-JgXRbQ"
+    },
+    "knora-api:decimalValueAsDecimal" : {
+      "@type" : "xsd:decimal",
+      "@value" : "1.5"
+    },
+    "knora-api:hasPermissions" : "CR knora-admin:Creator|M knora-admin:ProjectMember|V knora-admin:KnownUser|RV knora-admin:UnknownUser",
+    "knora-api:userHasPermission" : "RV",
+    "knora-api:valueCreationDate" : {
+      "@type" : "xsd:dateTimeStamp",
+      "@value" : "2018-05-28T15:52:03.897Z"
     }
->>>>>>> 30321b80
-  },
-  "http://0.0.0.0:3333/ontology/0001/anything/v2#hasInteger": {
-    "@id": "http://rdfh.ch/0001/H6gBWUuJSuuO-CilHV8kQw/values/dJ1ES8QTQNepFKF5-EAqdg",
-    "@type": "http://api.knora.org/ontology/knora-api/v2#IntValue",
-    "http://api.knora.org/ontology/knora-api/v2#attachedToUser": {
-      "@id": "http://rdfh.ch/users/BhkfBc3hTeS_IDo-JgXRbQ"
-    },
-<<<<<<< HEAD
-    "http://api.knora.org/ontology/knora-api/v2#hasPermissions": "CR knora-admin:Creator|M knora-admin:ProjectMember|V knora-admin:KnownUser|RV knora-admin:UnknownUser",
-    "http://api.knora.org/ontology/knora-api/v2#intValueAsInt": 1
-=======
-    "http://api.knora.org/ontology/knora-api/v2#hasPermissions": "CR knora-base:Creator|M knora-base:ProjectMember|V knora-base:KnownUser|RV knora-base:UnknownUser",
-    "http://api.knora.org/ontology/knora-api/v2#intValueAsInt": 1,
-    "http://api.knora.org/ontology/knora-api/v2#userHasPermission": "RV",
-    "http://api.knora.org/ontology/knora-api/v2#valueCreationDate": {
-      "@type": "http://www.w3.org/2001/XMLSchema#dateTimeStamp",
-      "@value": "2018-05-28T15:52:03.897Z"
+  },
+  "anything:hasInteger" : {
+    "@id" : "http://rdfh.ch/0001/H6gBWUuJSuuO-CilHV8kQw/values/dJ1ES8QTQNepFKF5-EAqdg",
+    "@type" : "knora-api:IntValue",
+    "knora-api:attachedToUser" : {
+      "@id" : "http://rdfh.ch/users/BhkfBc3hTeS_IDo-JgXRbQ"
+    },
+    "knora-api:hasPermissions" : "CR knora-admin:Creator|M knora-admin:ProjectMember|V knora-admin:KnownUser|RV knora-admin:UnknownUser",
+    "knora-api:intValueAsInt" : 1,
+    "knora-api:userHasPermission" : "RV",
+    "knora-api:valueCreationDate" : {
+      "@type" : "xsd:dateTimeStamp",
+      "@value" : "2018-05-28T15:52:03.897Z"
     }
->>>>>>> 30321b80
-  },
-  "http://0.0.0.0:3333/ontology/0001/anything/v2#hasInterval": {
-    "@id": "http://rdfh.ch/0001/H6gBWUuJSuuO-CilHV8kQw/values/RbDKPKHWTC-0lkRKae-E6A",
-    "@type": "http://api.knora.org/ontology/knora-api/v2#IntervalValue",
-    "http://api.knora.org/ontology/knora-api/v2#attachedToUser": {
-      "@id": "http://rdfh.ch/users/BhkfBc3hTeS_IDo-JgXRbQ"
-    },
-    "http://api.knora.org/ontology/knora-api/v2#hasPermissions": "CR knora-admin:Creator|M knora-admin:ProjectMember|V knora-admin:KnownUser|RV knora-admin:UnknownUser",
-    "http://api.knora.org/ontology/knora-api/v2#intervalValueHasEnd": {
-      "@type": "http://www.w3.org/2001/XMLSchema#decimal",
-      "@value": "216000"
-    },
-    "http://api.knora.org/ontology/knora-api/v2#intervalValueHasStart": {
-      "@type": "http://www.w3.org/2001/XMLSchema#decimal",
-      "@value": "0"
-    },
-    "http://api.knora.org/ontology/knora-api/v2#userHasPermission": "RV",
-    "http://api.knora.org/ontology/knora-api/v2#valueCreationDate": {
-      "@type": "http://www.w3.org/2001/XMLSchema#dateTimeStamp",
-      "@value": "2018-05-28T15:52:03.897Z"
+  },
+  "anything:hasInterval" : {
+    "@id" : "http://rdfh.ch/0001/H6gBWUuJSuuO-CilHV8kQw/values/RbDKPKHWTC-0lkRKae-E6A",
+    "@type" : "knora-api:IntervalValue",
+    "knora-api:attachedToUser" : {
+      "@id" : "http://rdfh.ch/users/BhkfBc3hTeS_IDo-JgXRbQ"
+    },
+    "knora-api:hasPermissions" : "CR knora-admin:Creator|M knora-admin:ProjectMember|V knora-admin:KnownUser|RV knora-admin:UnknownUser",
+    "knora-api:intervalValueHasEnd" : {
+      "@type" : "xsd:decimal",
+      "@value" : "216000"
+    },
+    "knora-api:intervalValueHasStart" : {
+      "@type" : "xsd:decimal",
+      "@value" : "0"
+    },
+    "knora-api:userHasPermission" : "RV",
+    "knora-api:valueCreationDate" : {
+      "@type" : "xsd:dateTimeStamp",
+      "@value" : "2018-05-28T15:52:03.897Z"
     }
   },
-  "http://0.0.0.0:3333/ontology/0001/anything/v2#hasListItem": {
-    "@id": "http://rdfh.ch/0001/H6gBWUuJSuuO-CilHV8kQw/values/XAhEeE3kSVqM4JPGdLt4Ew",
-    "@type": "http://api.knora.org/ontology/knora-api/v2#ListValue",
-    "http://api.knora.org/ontology/knora-api/v2#attachedToUser": {
-      "@id": "http://rdfh.ch/users/BhkfBc3hTeS_IDo-JgXRbQ"
-    },
-    "http://api.knora.org/ontology/knora-api/v2#hasPermissions": "CR knora-admin:Creator|M knora-admin:ProjectMember|V knora-admin:KnownUser|RV knora-admin:UnknownUser",
-    "http://api.knora.org/ontology/knora-api/v2#listValueAsListNode": {
-      "@id": "http://rdfh.ch/lists/0001/treeList01"
-    },
-    "http://api.knora.org/ontology/knora-api/v2#listValueAsListNodeLabel": "Tree list node 01",
-    "http://api.knora.org/ontology/knora-api/v2#userHasPermission": "RV",
-    "http://api.knora.org/ontology/knora-api/v2#valueCreationDate": {
-      "@type": "http://www.w3.org/2001/XMLSchema#dateTimeStamp",
-      "@value": "2018-05-28T15:52:03.897Z"
+  "anything:hasListItem" : {
+    "@id" : "http://rdfh.ch/0001/H6gBWUuJSuuO-CilHV8kQw/values/XAhEeE3kSVqM4JPGdLt4Ew",
+    "@type" : "knora-api:ListValue",
+    "knora-api:attachedToUser" : {
+      "@id" : "http://rdfh.ch/users/BhkfBc3hTeS_IDo-JgXRbQ"
+    },
+    "knora-api:hasPermissions" : "CR knora-admin:Creator|M knora-admin:ProjectMember|V knora-admin:KnownUser|RV knora-admin:UnknownUser",
+    "knora-api:listValueAsListNode" : {
+      "@id" : "http://rdfh.ch/lists/0001/treeList01"
+    },
+    "knora-api:listValueAsListNodeLabel" : "Tree list node 01",
+    "knora-api:userHasPermission" : "RV",
+    "knora-api:valueCreationDate" : {
+      "@type" : "xsd:dateTimeStamp",
+      "@value" : "2018-05-28T15:52:03.897Z"
     }
   },
-  "http://0.0.0.0:3333/ontology/0001/anything/v2#hasOtherListItem": {
-    "@id": "http://rdfh.ch/0001/H6gBWUuJSuuO-CilHV8kQw/values/j8VQjbD0RsyxpyuvfFJCDA",
-    "@type": "http://api.knora.org/ontology/knora-api/v2#ListValue",
-    "http://api.knora.org/ontology/knora-api/v2#attachedToUser": {
-      "@id": "http://rdfh.ch/users/BhkfBc3hTeS_IDo-JgXRbQ"
-    },
-    "http://api.knora.org/ontology/knora-api/v2#hasPermissions": "CR knora-admin:Creator|M knora-admin:ProjectMember|V knora-admin:KnownUser|RV knora-admin:UnknownUser",
-    "http://api.knora.org/ontology/knora-api/v2#listValueAsListNode": {
-      "@id": "http://rdfh.ch/lists/0001/otherTreeList01"
-    },
-    "http://api.knora.org/ontology/knora-api/v2#listValueAsListNodeLabel": "Other Tree list node 01",
-    "http://api.knora.org/ontology/knora-api/v2#userHasPermission": "RV",
-    "http://api.knora.org/ontology/knora-api/v2#valueCreationDate": {
-      "@type": "http://www.w3.org/2001/XMLSchema#dateTimeStamp",
-      "@value": "2018-05-28T15:52:03.897Z"
+  "anything:hasOtherListItem" : {
+    "@id" : "http://rdfh.ch/0001/H6gBWUuJSuuO-CilHV8kQw/values/j8VQjbD0RsyxpyuvfFJCDA",
+    "@type" : "knora-api:ListValue",
+    "knora-api:attachedToUser" : {
+      "@id" : "http://rdfh.ch/users/BhkfBc3hTeS_IDo-JgXRbQ"
+    },
+    "knora-api:hasPermissions" : "CR knora-admin:Creator|M knora-admin:ProjectMember|V knora-admin:KnownUser|RV knora-admin:UnknownUser",
+    "knora-api:listValueAsListNode" : {
+      "@id" : "http://rdfh.ch/lists/0001/otherTreeList01"
+    },
+    "knora-api:listValueAsListNodeLabel" : "Other Tree list node 01",
+    "knora-api:userHasPermission" : "RV",
+    "knora-api:valueCreationDate" : {
+      "@type" : "xsd:dateTimeStamp",
+      "@value" : "2018-05-28T15:52:03.897Z"
     }
   },
-  "http://0.0.0.0:3333/ontology/0001/anything/v2#hasOtherThingValue": {
-    "@id": "http://rdfh.ch/0001/H6gBWUuJSuuO-CilHV8kQw/values/uvRVxzL1RD-t9VIQ1TpfUw",
-    "@type": "http://api.knora.org/ontology/knora-api/v2#LinkValue",
-    "http://api.knora.org/ontology/knora-api/v2#attachedToUser": {
-      "@id": "http://rdfh.ch/users/BhkfBc3hTeS_IDo-JgXRbQ"
-    },
-    "http://api.knora.org/ontology/knora-api/v2#hasPermissions": "CR knora-admin:Creator|M knora-admin:ProjectMember|V knora-admin:KnownUser|RV knora-admin:UnknownUser",
-    "http://api.knora.org/ontology/knora-api/v2#linkValueHasTarget": {
-      "@id": "http://rdfh.ch/0001/0C-0L1kORryKzJAJxxRyRQ",
-      "@type": "http://0.0.0.0:3333/ontology/0001/anything/v2#Thing",
-      "http://api.knora.org/ontology/knora-api/v2#arkUrl": {
-        "@type": "http://www.w3.org/2001/XMLSchema#anyURI",
-        "@value": "http://0.0.0.0:3336/ark:/72163/1/0001/0C=0L1kORryKzJAJxxRyRQY"
-      },
-      "http://api.knora.org/ontology/knora-api/v2#attachedToProject": {
-        "@id": "http://rdfh.ch/projects/0001"
-      },
-      "http://api.knora.org/ontology/knora-api/v2#attachedToUser": {
-        "@id": "http://rdfh.ch/users/9XBCrDV3SRa7kS1WwynB4Q"
-      },
-      "http://api.knora.org/ontology/knora-api/v2#creationDate": {
-        "@type": "http://www.w3.org/2001/XMLSchema#dateTimeStamp",
-        "@value": "2016-10-17T17:16:04.916Z"
-      },
-<<<<<<< HEAD
-      "http://api.knora.org/ontology/knora-api/v2#hasPermissions": "V knora-admin:UnknownUser|M knora-admin:ProjectMember",
-=======
-      "http://api.knora.org/ontology/knora-api/v2#hasPermissions": "V knora-base:UnknownUser|M knora-base:ProjectMember",
-      "http://api.knora.org/ontology/knora-api/v2#userHasPermission": "V",
-      "http://api.knora.org/ontology/knora-api/v2#versionArkUrl": {
-        "@type": "http://www.w3.org/2001/XMLSchema#anyURI",
-        "@value": "http://0.0.0.0:3336/ark:/72163/1/0001/0C=0L1kORryKzJAJxxRyRQY.20161017T171604916Z"
-      },
->>>>>>> 30321b80
-      "http://www.w3.org/2000/01/rdf-schema#label": "Sierra"
-    },
-    "http://api.knora.org/ontology/knora-api/v2#userHasPermission": "RV",
-    "http://api.knora.org/ontology/knora-api/v2#valueCreationDate": {
-      "@type": "http://www.w3.org/2001/XMLSchema#dateTimeStamp",
-      "@value": "2018-05-28T15:52:03.897Z"
+  "anything:hasOtherThingValue" : {
+    "@id" : "http://rdfh.ch/0001/H6gBWUuJSuuO-CilHV8kQw/values/uvRVxzL1RD-t9VIQ1TpfUw",
+    "@type" : "knora-api:LinkValue",
+    "knora-api:attachedToUser" : {
+      "@id" : "http://rdfh.ch/users/BhkfBc3hTeS_IDo-JgXRbQ"
+    },
+    "knora-api:hasPermissions" : "CR knora-admin:Creator|M knora-admin:ProjectMember|V knora-admin:KnownUser|RV knora-admin:UnknownUser",
+    "knora-api:linkValueHasTarget" : {
+      "@id" : "http://rdfh.ch/0001/0C-0L1kORryKzJAJxxRyRQ",
+      "@type" : "anything:Thing",
+      "knora-api:arkUrl" : {
+        "@type" : "xsd:anyURI",
+        "@value" : "http://0.0.0.0:3336/ark:/72163/1/0001/0C=0L1kORryKzJAJxxRyRQY"
+      },
+      "knora-api:attachedToProject" : {
+        "@id" : "http://rdfh.ch/projects/0001"
+      },
+      "knora-api:attachedToUser" : {
+        "@id" : "http://rdfh.ch/users/9XBCrDV3SRa7kS1WwynB4Q"
+      },
+      "knora-api:creationDate" : {
+        "@type" : "xsd:dateTimeStamp",
+        "@value" : "2016-10-17T17:16:04.916Z"
+      },
+      "knora-api:hasPermissions" : "V knora-admin:UnknownUser|M knora-admin:ProjectMember",
+      "knora-api:userHasPermission" : "V",
+      "knora-api:versionArkUrl" : {
+        "@type" : "xsd:anyURI",
+        "@value" : "http://0.0.0.0:3336/ark:/72163/1/0001/0C=0L1kORryKzJAJxxRyRQY.20161017T171604916Z"
+      },
+      "rdfs:label" : "Sierra"
+    },
+    "knora-api:userHasPermission" : "RV",
+    "knora-api:valueCreationDate" : {
+      "@type" : "xsd:dateTimeStamp",
+      "@value" : "2018-05-28T15:52:03.897Z"
     }
   },
-  "http://0.0.0.0:3333/ontology/0001/anything/v2#hasRichtext": {
-    "@id": "http://rdfh.ch/0001/H6gBWUuJSuuO-CilHV8kQw/values/rvB4eQ5MTF-Qxq0YgkwaDg",
-    "@type": "http://api.knora.org/ontology/knora-api/v2#TextValue",
-    "http://api.knora.org/ontology/knora-api/v2#attachedToUser": {
-      "@id": "http://rdfh.ch/users/BhkfBc3hTeS_IDo-JgXRbQ"
-    },
-    "http://api.knora.org/ontology/knora-api/v2#hasPermissions": "CR knora-admin:Creator|M knora-admin:ProjectMember|V knora-admin:KnownUser|RV knora-admin:UnknownUser",
-    "http://api.knora.org/ontology/knora-api/v2#textValueAsXml": "<?xml version=\"1.0\" encoding=\"UTF-8\"?>\n<text><p>test with <strong>markup</strong></p></text>",
-    "http://api.knora.org/ontology/knora-api/v2#textValueHasMapping": {
-      "@id": "http://rdfh.ch/standoff/mappings/StandardMapping"
-    },
-    "http://api.knora.org/ontology/knora-api/v2#userHasPermission": "RV",
-    "http://api.knora.org/ontology/knora-api/v2#valueCreationDate": {
-      "@type": "http://www.w3.org/2001/XMLSchema#dateTimeStamp",
-      "@value": "2018-05-28T15:52:03.897Z"
+  "anything:hasRichtext" : {
+    "@id" : "http://rdfh.ch/0001/H6gBWUuJSuuO-CilHV8kQw/values/rvB4eQ5MTF-Qxq0YgkwaDg",
+    "@type" : "knora-api:TextValue",
+    "knora-api:attachedToUser" : {
+      "@id" : "http://rdfh.ch/users/BhkfBc3hTeS_IDo-JgXRbQ"
+    },
+    "knora-api:hasPermissions" : "CR knora-admin:Creator|M knora-admin:ProjectMember|V knora-admin:KnownUser|RV knora-admin:UnknownUser",
+    "knora-api:textValueAsXml" : "<?xml version=\"1.0\" encoding=\"UTF-8\"?>\n<text><p>test with <strong>markup</strong></p></text>",
+    "knora-api:textValueHasMapping" : {
+      "@id" : "http://rdfh.ch/standoff/mappings/StandardMapping"
+    },
+    "knora-api:userHasPermission" : "RV",
+    "knora-api:valueCreationDate" : {
+      "@type" : "xsd:dateTimeStamp",
+      "@value" : "2018-05-28T15:52:03.897Z"
     }
   },
-  "http://0.0.0.0:3333/ontology/0001/anything/v2#hasText": {
-    "@id": "http://rdfh.ch/0001/H6gBWUuJSuuO-CilHV8kQw/values/SZyeLLmOTcCCuS3B0VksHQ",
-    "@type": "http://api.knora.org/ontology/knora-api/v2#TextValue",
-    "http://api.knora.org/ontology/knora-api/v2#attachedToUser": {
-      "@id": "http://rdfh.ch/users/BhkfBc3hTeS_IDo-JgXRbQ"
-    },
-<<<<<<< HEAD
-    "http://api.knora.org/ontology/knora-api/v2#hasPermissions": "CR knora-admin:Creator|M knora-admin:ProjectMember|V knora-admin:KnownUser|RV knora-admin:UnknownUser",
-    "http://api.knora.org/ontology/knora-api/v2#valueAsString": "test"
-=======
-    "http://api.knora.org/ontology/knora-api/v2#hasPermissions": "CR knora-base:Creator|M knora-base:ProjectMember|V knora-base:KnownUser|RV knora-base:UnknownUser",
-    "http://api.knora.org/ontology/knora-api/v2#userHasPermission": "RV",
-    "http://api.knora.org/ontology/knora-api/v2#valueAsString": "test",
-    "http://api.knora.org/ontology/knora-api/v2#valueCreationDate": {
-      "@type": "http://www.w3.org/2001/XMLSchema#dateTimeStamp",
-      "@value": "2018-05-28T15:52:03.897Z"
+  "anything:hasText" : {
+    "@id" : "http://rdfh.ch/0001/H6gBWUuJSuuO-CilHV8kQw/values/SZyeLLmOTcCCuS3B0VksHQ",
+    "@type" : "knora-api:TextValue",
+    "knora-api:attachedToUser" : {
+      "@id" : "http://rdfh.ch/users/BhkfBc3hTeS_IDo-JgXRbQ"
+    },
+    "knora-api:hasPermissions" : "CR knora-admin:Creator|M knora-admin:ProjectMember|V knora-admin:KnownUser|RV knora-admin:UnknownUser",
+    "knora-api:userHasPermission" : "RV",
+    "knora-api:valueAsString" : "test",
+    "knora-api:valueCreationDate" : {
+      "@type" : "xsd:dateTimeStamp",
+      "@value" : "2018-05-28T15:52:03.897Z"
     }
->>>>>>> 30321b80
-  },
-  "http://0.0.0.0:3333/ontology/0001/anything/v2#hasUri": {
-    "@id": "http://rdfh.ch/0001/H6gBWUuJSuuO-CilHV8kQw/values/uBAmWuRhR-eo1u1eP7qqNg",
-    "@type": "http://api.knora.org/ontology/knora-api/v2#UriValue",
-    "http://api.knora.org/ontology/knora-api/v2#attachedToUser": {
-      "@id": "http://rdfh.ch/users/BhkfBc3hTeS_IDo-JgXRbQ"
-    },
-    "http://api.knora.org/ontology/knora-api/v2#hasPermissions": "CR knora-admin:Creator|M knora-admin:ProjectMember|V knora-admin:KnownUser|RV knora-admin:UnknownUser",
-    "http://api.knora.org/ontology/knora-api/v2#uriValueAsUri": {
-      "@type": "http://www.w3.org/2001/XMLSchema#anyURI",
-      "@value": "http://www.google.ch"
-    },
-    "http://api.knora.org/ontology/knora-api/v2#userHasPermission": "RV",
-    "http://api.knora.org/ontology/knora-api/v2#valueCreationDate": {
-      "@type": "http://www.w3.org/2001/XMLSchema#dateTimeStamp",
-      "@value": "2018-05-28T15:52:03.897Z"
+  },
+  "anything:hasUri" : {
+    "@id" : "http://rdfh.ch/0001/H6gBWUuJSuuO-CilHV8kQw/values/uBAmWuRhR-eo1u1eP7qqNg",
+    "@type" : "knora-api:UriValue",
+    "knora-api:attachedToUser" : {
+      "@id" : "http://rdfh.ch/users/BhkfBc3hTeS_IDo-JgXRbQ"
+    },
+    "knora-api:hasPermissions" : "CR knora-admin:Creator|M knora-admin:ProjectMember|V knora-admin:KnownUser|RV knora-admin:UnknownUser",
+    "knora-api:uriValueAsUri" : {
+      "@type" : "xsd:anyURI",
+      "@value" : "http://www.google.ch"
+    },
+    "knora-api:userHasPermission" : "RV",
+    "knora-api:valueCreationDate" : {
+      "@type" : "xsd:dateTimeStamp",
+      "@value" : "2018-05-28T15:52:03.897Z"
     }
   },
-  "http://api.knora.org/ontology/knora-api/v2#arkUrl": {
-    "@type": "http://www.w3.org/2001/XMLSchema#anyURI",
-    "@value": "http://0.0.0.0:3336/ark:/72163/1/0001/H6gBWUuJSuuO=CilHV8kQwk"
-  },
-  "http://api.knora.org/ontology/knora-api/v2#attachedToProject": {
-    "@id": "http://rdfh.ch/projects/0001"
-  },
-  "http://api.knora.org/ontology/knora-api/v2#attachedToUser": {
-    "@id": "http://rdfh.ch/users/BhkfBc3hTeS_IDo-JgXRbQ"
-  },
-  "http://api.knora.org/ontology/knora-api/v2#creationDate": {
-    "@type": "http://www.w3.org/2001/XMLSchema#dateTimeStamp",
-    "@value": "2018-05-28T15:52:03.897Z"
-  },
-<<<<<<< HEAD
-  "http://api.knora.org/ontology/knora-api/v2#hasPermissions": "CR knora-admin:Creator|M knora-admin:ProjectMember|V knora-admin:KnownUser|RV knora-admin:UnknownUser",
-=======
-  "http://api.knora.org/ontology/knora-api/v2#hasPermissions": "CR knora-base:Creator|M knora-base:ProjectMember|V knora-base:KnownUser|RV knora-base:UnknownUser",
-  "http://api.knora.org/ontology/knora-api/v2#userHasPermission": "RV",
-  "http://api.knora.org/ontology/knora-api/v2#versionArkUrl": {
-    "@type": "http://www.w3.org/2001/XMLSchema#anyURI",
-    "@value": "http://0.0.0.0:3336/ark:/72163/1/0001/H6gBWUuJSuuO=CilHV8kQwk.20180528T155203897Z"
-  },
->>>>>>> 30321b80
-  "http://www.w3.org/2000/01/rdf-schema#label": "testding"
+  "knora-api:arkUrl" : {
+    "@type" : "xsd:anyURI",
+    "@value" : "http://0.0.0.0:3336/ark:/72163/1/0001/H6gBWUuJSuuO=CilHV8kQwk"
+  },
+  "knora-api:attachedToProject" : {
+    "@id" : "http://rdfh.ch/projects/0001"
+  },
+  "knora-api:attachedToUser" : {
+    "@id" : "http://rdfh.ch/users/BhkfBc3hTeS_IDo-JgXRbQ"
+  },
+  "knora-api:creationDate" : {
+    "@type" : "xsd:dateTimeStamp",
+    "@value" : "2018-05-28T15:52:03.897Z"
+  },
+  "knora-api:hasPermissions" : "CR knora-admin:Creator|M knora-admin:ProjectMember|V knora-admin:KnownUser|RV knora-admin:UnknownUser",
+  "knora-api:userHasPermission" : "RV",
+  "knora-api:versionArkUrl" : {
+    "@type" : "xsd:anyURI",
+    "@value" : "http://0.0.0.0:3336/ark:/72163/1/0001/H6gBWUuJSuuO=CilHV8kQwk.20180528T155203897Z"
+  },
+  "rdfs:label" : "testding",
+  "@context" : {
+    "rdf" : "http://www.w3.org/1999/02/22-rdf-syntax-ns#",
+    "knora-api" : "http://api.knora.org/ontology/knora-api/v2#",
+    "rdfs" : "http://www.w3.org/2000/01/rdf-schema#",
+    "xsd" : "http://www.w3.org/2001/XMLSchema#",
+    "anything" : "http://0.0.0.0:3333/ontology/0001/anything/v2#"
+  }
 };
 
 // http://0.0.0.0:3333/v2/resources/http%3A%2F%2Frdfh.ch%2F0803%2F8a0b1e75?schema=simple
 const PageOfZeitgloecklein: ApiV2Simple.Resource = {
-  "@id": "http://rdfh.ch/0803/8a0b1e75",
-  "@type": "http://0.0.0.0:3333/ontology/0803/incunabula/simple/v2#page",
-  "http://0.0.0.0:3333/ontology/0803/incunabula/simple/v2#description": "Titel: \"Das andechtig zitglo(e)gglyn | des lebens vnd lide(n)s christi nach | den xxiiij stunden vßgeteilt.\"\nHolzschnitt: Schlaguhr mit Zifferblatt für 24 Stunden, auf deren oberem Rand zu beiden Seiten einer Glocke die Verkündigungsszene mit Maria (links) und dem Engel (rechts) zu sehen ist.\nBordüre: Ranken mit Fabelwesen, Holzschnitt.\nKolorierung: Rot, Blau, Grün, Gelb, Braun.\nBeschriftung oben Mitte (Graphitstift) \"B 1\".",
-  "http://0.0.0.0:3333/ontology/0803/incunabula/simple/v2#origname": "ad+s167_druck1=0001.tif",
-  "http://0.0.0.0:3333/ontology/0803/incunabula/simple/v2#page_comment": "Schramm, Bd. 21, Abb. 601.",
-  "http://0.0.0.0:3333/ontology/0803/incunabula/simple/v2#pagenum": "a1r, Titelblatt",
-  "http://0.0.0.0:3333/ontology/0803/incunabula/simple/v2#partOf": {
-    "@id": "http://rdfh.ch/0803/c5058f3a"
-  },
-  "http://0.0.0.0:3333/ontology/0803/incunabula/simple/v2#seqnum": 1,
-  "http://api.knora.org/ontology/knora-api/simple/v2#arkUrl": {
-    "@type": "http://www.w3.org/2001/XMLSchema#anyURI",
-    "@value": "http://0.0.0.0:3336/ark:/72163/1/0803/8a0b1e75i"
-  },
-  "http://api.knora.org/ontology/knora-api/simple/v2#hasStillImageFile": {
-    "@type": "http://api.knora.org/ontology/knora-api/simple/v2#File",
-    "@value": "http://0.0.0.0:1024/0803/incunabula_0000000002.jp2/full/2613,3505/0/default.jpg"
-  },
-  "http://api.knora.org/ontology/knora-api/simple/v2#versionArkUrl": {
-    "@type": "http://www.w3.org/2001/XMLSchema#anyURI",
-    "@value": "http://0.0.0.0:3336/ark:/72163/1/0803/8a0b1e75i.20160302T150510Z"
-  },
-  "http://www.w3.org/2000/01/rdf-schema#label": "a1r, Titelblatt"
+  "@id" : "http://rdfh.ch/0803/8a0b1e75",
+  "@type" : "incunabula:page",
+  "incunabula:description" : "Titel: \"Das andechtig zitglo(e)gglyn | des lebens vnd lide(n)s christi nach | den xxiiij stunden vßgeteilt.\"\nHolzschnitt: Schlaguhr mit Zifferblatt für 24 Stunden, auf deren oberem Rand zu beiden Seiten einer Glocke die Verkündigungsszene mit Maria (links) und dem Engel (rechts) zu sehen ist.\nBordüre: Ranken mit Fabelwesen, Holzschnitt.\nKolorierung: Rot, Blau, Grün, Gelb, Braun.\nBeschriftung oben Mitte (Graphitstift) \"B 1\".",
+  "incunabula:origname" : "ad+s167_druck1=0001.tif",
+  "incunabula:page_comment" : "Schramm, Bd. 21, Abb. 601.",
+  "incunabula:pagenum" : "a1r, Titelblatt",
+  "incunabula:partOf" : {
+    "@id" : "http://rdfh.ch/0803/c5058f3a"
+  },
+  "incunabula:seqnum" : 1,
+  "knora-api:arkUrl" : {
+    "@type" : "xsd:anyURI",
+    "@value" : "http://0.0.0.0:3336/ark:/72163/1/0803/8a0b1e75i"
+  },
+  "knora-api:hasStillImageFile" : {
+    "@type" : "knora-api:File",
+    "@value" : "http://0.0.0.0:1024/0803/incunabula_0000000002.jp2/full/2613,3505/0/default.jpg"
+  },
+  "knora-api:versionArkUrl" : {
+    "@type" : "xsd:anyURI",
+    "@value" : "http://0.0.0.0:3336/ark:/72163/1/0803/8a0b1e75i.20160302T150510Z"
+  },
+  "rdfs:label" : "a1r, Titelblatt",
+  "@context" : {
+    "rdf" : "http://www.w3.org/1999/02/22-rdf-syntax-ns#",
+    "knora-api" : "http://api.knora.org/ontology/knora-api/simple/v2#",
+    "rdfs" : "http://www.w3.org/2000/01/rdf-schema#",
+    "incunabula" : "http://0.0.0.0:3333/ontology/0803/incunabula/simple/v2#",
+    "xsd" : "http://www.w3.org/2001/XMLSchema#"
+  }
 };