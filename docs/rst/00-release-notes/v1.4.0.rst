.. Copyright © 2015-2018 the contributors (see Contributors.md).

   This file is part of Knora.

   Knora is free software: you can redistribute it and/or modify
   it under the terms of the GNU Affero General Public License as published
   by the Free Software Foundation, either version 3 of the License, or
   (at your option) any later version.

   Knora is distributed in the hope that it will be useful,
   but WITHOUT ANY WARRANTY; without even the implied warranty of
   MERCHANTABILITY or FITNESS FOR A PARTICULAR PURPOSE.  See the
   GNU Affero General Public License for more details.

   You should have received a copy of the GNU Affero General Public
   License along with Knora.  If not, see <http://www.gnu.org/licenses/>.

***************************************
v1.4.0 Release Notes (not released yet)
***************************************

See the `release`_ and closed tickets on the `v1.4.0 milestone`_ on Github.


Required changes to existing data:
----------------------------------

Every ontology must now have the property ``knora-base:attachedToProject``, which points to the IRI of the
project that is responsible for the ontology. This must be added to each project-specific ontology in existing
repositories. All built-in ontologies have been updated to have this property, and must therefore be reloaded
into existing repositories.

The property ``knora-base:projectOntology`` has been removed, and must be removed from project
definitions in existing repositories.

New features:
-------------

<<<<<<< HEAD
- A project-specific ontology can now be deleted via API v2.
=======
Bugfixes:
---------

- API v1 extended search was not properly handling multiple conditions on list values (issue #800)
>>>>>>> 7c8530c0

.. _release: https://github.com/dhlab-basel/Knora/releases/tag/v1.4.0
.. _v1.4.0 milestone: https://github.com/dhlab-basel/Knora/milestone/8<|MERGE_RESOLUTION|>--- conflicted
+++ resolved
@@ -36,14 +36,12 @@
 New features:
 -------------
 
-<<<<<<< HEAD
 - A project-specific ontology can now be deleted via API v2.
-=======
+
 Bugfixes:
 ---------
 
 - API v1 extended search was not properly handling multiple conditions on list values (issue #800)
->>>>>>> 7c8530c0
 
 .. _release: https://github.com/dhlab-basel/Knora/releases/tag/v1.4.0
 .. _v1.4.0 milestone: https://github.com/dhlab-basel/Knora/milestone/8