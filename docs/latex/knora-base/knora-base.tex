% Copyright © 2015 Lukas Rosenthaler, Benjamin Geer, Ivan Subotic,
% Tobias Schweizer, André Kilchenmann, and André Fatton.
%
% This file is part of Knora.
%
% Knora is free software: you can redistribute it and/or modify
% it under the terms of the GNU Affero General Public License as published
% by the Free Software Foundation, either version 3 of the License, or
% (at your option) any later version.
%
% Knora is distributed in the hope that it will be useful,
% but WITHOUT ANY WARRANTY; without even the implied warranty of
% MERCHANTABILITY or FITNESS FOR A PARTICULAR PURPOSE.  See the
% GNU Affero General Public License for more details.
%
% You should have received a copy of the GNU Affero General Public
% License along with Knora.  If not, see <http://www.gnu.org/licenses/>.

% Compile with XeLaTeX.

\documentclass[12pt, a4paper]{article}

\usepackage{listings}
\usepackage{fontspec}

\defaultfontfeatures{Scale=MatchLowercase,Mapping=tex-text}

\usepackage[dvipsnames]{xcolor}

\usepackage{polyglossia}
\setmainlanguage[variant=british]{english}
\setotherlanguage{french}
\setotherlanguage{german}

\usepackage[autostyle,english=british]{csquotes}

\usepackage[backend=biber]{biblatex}
\bibliography{bibliography}

\usepackage{tikz}
\usetikzlibrary{shapes.geometric} % required for the ellipse shape
\tikzset{vertex style/.style={
    draw=#1,
    thick,
    fill=#1!70,
    text=white,
    ellipse,
    minimum width=2cm,
    minimum height=0.75cm,
    font=\footnotesize,
    outer sep=3pt,
  },
}
\tikzset{literal style/.style={
    draw=#1,
    thick,
%    fill=#1!70,
    text=black,
    rectangle,
    minimum width=2cm,
    minimum height=0.75cm,
    font=\footnotesize,
    outer sep=3pt,
  },
}
\tikzset{
  text style/.style={
    sloped, % the text will be parallel to the connection 
    text=black,
    font=\tiny,
    above
  }
}

\usepackage{hyperref}
\usepackage[textwidth=3cm]{todonotes}
\newcommand{\issue}[2]{\todo{\href{https://github.com/dhlab-basel/Knora/issues/#1}{Issue #1: #2}}}

\title{The Knora Base Ontology}
\author{Lukas Rosenthaler, Benjamin Geer, Tobias Schweizer, Ivan Subotic\\Digital Humanities Lab, University of Basel}

<<<<<<< HEAD
\date{1 August 2016}
=======
\date{3 August 2016}
>>>>>>> 6b62894d

\begin{document}

\maketitle

\listoftodos

\tableofcontents

\section{Introduction}

\subsection{Resource Description Framework (RDF)}
Knora\footnote{{\bf Kn}owledge {\bf O}rganization, {\bf R}epresentation, and {\bf A}nnotation, \url{http://knora.org}.} uses a hierarchy of ontologies based on RDF \cite{RDF_Primer_1_1}, RDF Schema (RDFS)\cite{RDF_Schema_1_1}, and Web Ontology Language (OWL)\cite{OWL_2_Primer}. Both RDFS and OWL are expressed in RDF. RDF expresses information as a set of statements (called {\em triples}). A triple consists of a subject, a predicate, and an object (Figure \ref{fig:rdf-triple}).

\begin{figure}[h]
\centering
\begin{tikzpicture}
\node[vertex style=Blue] (sub) {subject};
\node[vertex style=Red, right of=sub,xshift=10em] (obj) {object}
edge [<-,cyan!60!blue] node[text style,above]{predicate} (sub);
\end{tikzpicture}
\caption{An RDF triple.}
\label{fig:rdf-triple}
\end{figure}

The object may be either a literal value (such as a name or number) or another subject. Thus it is possible to create complex graphs that connect many subjects, as in Figure \ref{fig:rdf-graph}.

\begin{figure}[h]
\centering
\begin{tikzpicture}
\node[vertex style=Blue] (sub1) {subject no. 1};

\node[literal style=Red, right of=sub1,xshift=10em,yshift=3em] (lit1) {literal no. 1}
edge [<-,cyan!60!blue] node[text style,above]{predicate no. 1} (sub1);

\node[literal style=Red, right of=sub1,xshift=10em] (lit2) {literal no. 2}
edge [<-,cyan!60!blue] node[text style,above]{predicate no. 2} (sub1);

\node[vertex style=Blue, right of=sub1,xshift=10em,yshift=-3em] (sub2) {subject no. 2}
edge [<-,cyan!60!green] node[text style,above]{predicate no. 3} (sub1);

\node[literal style=Red, right of=sub2,xshift=10em] (lit3) {literal no. 3}
edge [<-,cyan!60!blue] node[text style,above]{predicate no. 4} (sub2);

\node[vertex style=Blue, right of=sub2,xshift=10em,yshift=-3em] (sub3) {subject no. 3}
edge [<-,cyan!60!green] node[text style,above]{predicate no. 5} (sub2);

\end{tikzpicture}

\caption{An RDF graph.}
\label{fig:rdf-graph}
\end{figure}

RDF uses unique, URL-like identifiers called Internationalized Resource Identifiers (IRIs)\cite{RFC_3987}. Anything that can be a subject has an IRI, as does each predicate. Within a given project, IRIs typically differ only in their last component (the \enquote{local part}), which is often the fragment following a \texttt{\#} character. Such IRIs share a long \enquote{prefix}. In Turtle\cite{Turtle} and similar formats for writing RDF, a short prefix label can be defined to represent the long prefix. Then an IRI can be written as a prefix label and a local part, separated by a colon \enquote{\texttt{:}}. For example, if the \enquote{example} project's long prefix is \texttt{http://www.example.org/rdf\#}, and it contains subjects with IRIs like \texttt{http://www.example.org/rdf\#book}, we can define the prefix label \enquote{\texttt{ex}} to represent the prefix label, and write prefixed names for IRIs as in Figure \ref{fig:rdf-graph-with-prefix-labels}. In this document, we use the prefix label \texttt{kb} to represent the Knora base ontology,\footnote{\texttt{http://www.knora.org/ontology/knora-base\#}} but we usually omit it for brevity.

\begin{figure}[h]
\centering

\begin{tikzpicture}
\node[vertex style=Blue] (book) {ex:book1};

\node[literal style=Red, below of=book,xshift=-6em,yshift=-5em] (title) {\enquote{Das Narrenschiff}}
edge [<-,cyan!60!blue] node[text style,above]{ex:title} (book);

\node[literal style=Red, right of=book,xshift=6em,yshift=-5em] (author) {\enquote{Sebastian Brant}}
edge [<-,cyan!60!blue] node[text style,above]{ex:author} (book);

\node[vertex style=Blue, below of=book,xshift=0em,yshift=-8em] (page) {ex:page1}
edge [->,cyan!60!green] node[text style,above]{ex:pageOf} (book);

\node[literal style=Red, right of=page,xshift=10em,yshift=-3em] (pagename) {\enquote{a4r}}
edge [<-,cyan!60!blue] node[text style,above]{ex:pagename} (page);

%\node[vertex style=Blue, right of=sub2,xshift=10em,yshift=-3em] (sub3) {subject no. 3}
%edge [<-,cyan!60!green] node[text style,above]{predicate no. 5} (sub2);

\end{tikzpicture}

\caption{An RDF graph written with prefix labels.}
\label{fig:rdf-graph-with-prefix-labels}
\end{figure}

\section{The Knora Data Model}

\label{sec:data-model}

The Knora data model is based on the observation that, in the humanities, a value or literal is often itself structured and can be highly complex. Moreover, a value may have its own metadata, such as its creation date, information about ownership, permissions, and so on. Therefore, the Knora base ontology describes structured value types that can store this type of metadata. For example, in Figure \ref{fig:structured-values}, a book (\texttt{ex:book2}) has a title (identified by the predicate \texttt{ex:title}) and a publication date (\texttt{ex:pubdate}), each of which has some metadata.

\begin{figure}[h]
\centering

\begin{tikzpicture}
\node[vertex style=Gray] (resource) {ex:book2};

\node[vertex style=Orange, below of=resource,xshift=-10em,yshift=-4em] (title) {kb:TextValue}
edge [<-,cyan!60!blue] node[text style,above]{ex:title} (resource);

\node[vertex style=Orange, below of=resource,xshift=10em,yshift=-4em] (pubdate) {kb:DateValue}
edge [<-,cyan!60!blue] node[text style,above]{ex:pubdate} (resource);

\node[literal style=Red, below of=title,xshift=-6em,yshift=-6em] (titval) {\enquote{King Lear}}
edge [<-,cyan!60!green] node[text style,above]{kb:valueHasString} (title);

\node[literal style=Red, below of=title,xshift=6em,yshift=-6em] (crdate) {2015-08-12 13:00}
edge [<-,cyan!60!green] node[text style,above]{kb:creationDate} (title);

\node[literal style=Red, below of=pubdate,xshift=-6em,yshift=-6em] (startJDC) {2364669}
edge [<-,cyan!60!green] node[text style,above]{kb:valueHasStartJDC} (pubdate);

\node[literal style=Red, below of=pubdate,xshift=0em,yshift=-9em] (crdate2) {2015-08-12 13:03}
edge [<-,cyan!60!green] node[text style,above]{kb:creationDate} (pubdate);

\node[literal style=Red, below of=pubdate,xshift=6em,yshift=-6em] (endJDC) {2364669}
edge [<-,cyan!60!green] node[text style,above]{kb:valueHasEndJDC} (pubdate);

%\node[literal style=Red, right of=page,xshift=10em,yshift=-3em] (pagename) {a4r}
%edge [<-,cyan!60!blue] node[text style,above]{ex:pagename} (page);

%\node[vertex style=Blue, right of=sub2,xshift=10em,yshift=-3em] (sub3) {subject no. 3}
%edge [<-,cyan!60!green] node[text style,above]{predicate no. 5} (sub2);

\end{tikzpicture}

\caption{Structured values.}
\label{fig:structured-values}
\end{figure}

\subsection{Projects}

In Knora, each item of data belongs to some particular project. Each project using Knora must define a \texttt{kb:knoraProject}, which has these properties (cardinalities are indicated in parentheses after each property name):

\begin{description}
	\item[shortname (1)] A short name that can be used to identify the project in configuration files and the like.
	\item[basepath (1)] The filesystem path of the directory where the project's files are stored.
	\item[foaf:name (0-1)] The name of the project.
	\item[description (0-1)] A description of the project.
	\item[belongsTo (0-1)] The \texttt{kb:Institution} that the project belongs to.
\end{description}

Resources and values are associated with a project by means of the \texttt{kb:attached\-To\-Project} property, as described in Section~\ref{sec:data-model}. Users are associated with a project by means of the \texttt{kb:is\-In\-Project} property, as described in Section~\ref{subsec:users-and-groups}.

\subsection{Resources}

\label{subsec:resources}

All the content produced by a project (e.g. digitised primary source materials or research data) must be stored in objects that belong to subclasses of \texttt{kb:Resource}, so that the Knora API server can query and update that content. Each project using the Knora base ontology must define its own OWL classes, derived from \texttt{kb:Resource}, to represent the types of data it deals with.

Resources have properties that point to different parts of the content they contain. For example, a resource representing a book could have a property called \texttt{hasAuthor}, pointing to the author of the book. There are two possible kinds of content in a Knora resource: Knora values (see Section~\ref{subsec:values}) or links to other resources (see Section~\ref{sec:links}). Properties that point to Knora values must be subproperties of \texttt{kb:hasValue}, and properties that point to other resources must be subproperties of \texttt{kb:hasLinkTo}. \issue{138}{Add a list of the Knora properties that projects are, and are not, allowed to use directly, and explain why.} Each property definition must specify the types that its subjects and objects must belong to (see Section~\ref{subsec:property-restrictions} for details).

Each project-specific resource class definition must use OWL cardinality restrictions to specify the properties that resources of that class can have (see Section~\ref{subsec:cardinalities} for details).

Resources are not versioned; only their values are versioned (see Section~\ref{subsec:values}).

A resource can be marked as deleted. An optional \texttt{kb:delete\-Comment} may be added to explain why the resource has been marked as deleted. Deleted resources are normally hidden. They cannot be undeleted, because even though resources are not versioned, it is necessary to be able to find out when a resource was deleted. If desired, a new resource can be created by copying data from a deleted resource.

\subsubsection{Properties of Resource}

\begin{description}
  \item[creationDate (1)] The time when the resource was created.
  \item[attachedToUser (1)] The user who owns the resource.
  \item[attachedToProject (1)] The project that the resource is part of.
  \item[lastModificationDate (0-1)] A timestamp indicating when the resource (or one of its values) was last modified.
  \item[seqnum (0-1)] The sequence number of the resource, if it is part of an ordered group of resources, such as the pages in a book. 
  \item[isDeleted (1)] Indicates whether the resource has been deleted.
  \item[deleteDate (0-1)] If the resource has been deleted, indicates when it was deleted.
  \item[deleteComment (0-1)] If the resource has been deleted, indicates why it was deleted.
\end{description}

Resources can have properties that point to other resources; see Section~\ref{sec:links}. A resource grants permissions to groups of users; see Section~\ref{sec:authorization}.

\subsubsection{Representations}

\label{subsubsec:representations}

It is not practical to store all data in RDF. In particular, RDF is not a good storage medium for binary data such as images. Therefore, Knora stores such data outside the triplestore, in ordinary files. A resource can have one or more files attached to it. For each file, there is a \texttt{kb:FileValue} in the triplestore containing metadata about the file (see Section~\ref{subsubsec:filevalue}). A resource that has file values must belong to of the subclasses of \texttt{kb:Representation}. The base class \texttt{Representation}, which is not intended to be used directly, has this property:

\begin{description}
	\item[hasFileValue (1-n)] Points to one or more file values.
\end{description}

Its subclasses, which are intended to be used directly in data, include:

\begin{description}
	\item[StillImageRepresentation] A representation containing still image files.
	\item[MovingImageRepresentation] A representation containing video files.
	\item[AudioRepresentation] A representation containing audio files.
	\item[DDDrepresentation] A representation containing 3D images.
	\item[TextRepresentation] A representation containing formatted text files, such as XML files.
	\item[DocumentRepresentation] A representation containing documents (such as PDF files) that are not text files.
\end{description}

There are two ways for a project to design classes for representations. The simpler way is to create a resource class that represents a thing in the world (such as \texttt{ex:Painting}) and also belongs to a subclass of \texttt{Representation}. This is adequate if the class can have only one type of file attached to it. For example, if paintings are represented only by still images, \texttt{ex:Painting} could be a subclass of \texttt{Still\-Image\-Representation}. This is the only approach supported in version 1 of the Knora API.

The more flexible approach, which is allowed by the Knora base ontology and will be supported by version 2 of the Knora API, is for each \texttt{ex:Painting} to use the \texttt{kb:hasRepresentation} property to point to other resources containing files that represent the painting. Each of these other resources can extend a different subclass of \texttt{Representation}. For example, a painting could have a \texttt{Still\-Image\-Representation} as well as a \texttt{DDDrepresentation}.

\subsection{Values}

\label{subsec:values}

The Knora base ontology defines a set of OWL classes that are derived from \texttt{kb:Value} and represent different types of structured values found in humanities data. This set of classes may not be extended by project-specific ontologies.

A value is always part of one particular resource, which points to it using some property derived from \texttt{hasValue}. For example, a project-specific ontology could specify a \texttt{Book} class with a property \texttt{hasSummary} (derived from \texttt{hasValue}), and that property could have a \texttt{knora-base:object\-Class\-Constraint} of \texttt{TextValue}. This would mean that the summary of each book is represented as a \texttt{TextValue}.

Knora values are versioned. Existing values are not modified. Instead, a new version of an existing value is created. The new version is linked to the old version via the \texttt{previousValue} property.

\enquote{Deleting} a value means marking it with \texttt{kb:is\-Deleted}. An optional \texttt{kb:delete\-Comment} may be added to explain why the value has been marked as deleted. Deleted values are normally hidden.

Most types of values are marked as deleted without creating a new version of the value. However, link values must be treated as a special case. Before a \texttt{LinkValue} can be marked as deleted, its reference count must be decremented to 0. Therefore, a new version of the \texttt{LinkValue} is made, with a reference count of 0, and it is this new version that is marked as deleted.

To simplify the enforcement of ontology constraints, and for consistency with resource updates, no new versions of a deleted value can be made; it is not possible to undelete. Instead, if desired, a new value can be created by copying data from a deleted value.

\subsubsection{Properties of Value}

\begin{description}
  \item[valueCreationDate (1)] The date and time when the value was created.
  \item[attachedToUser (1)] The user who owns the value.
  \item[attachedToProject (0-1)] The project that the value is part of. If not specified, defaults to the project of the containing resource.
  \item[valueHasString (1)] A human-readable string representation of the value's contents, which is available to Knora's full-text search index.
  \item[valueHasOrder (0-1)] A resource may have several properties of the same type with different values (which will be of the same class), and it may be necessary to indicate an order in which these values occur. For example, a book may have several authors which should appear in a defined order. Hence, \texttt{valueHasOrder}, when present, points to an integer literal indicating the order of a given value relative to the other values of the same property. These integers will not necessarily start at any particular number, and will not necessarily be consecutive.
  \item[previousValue (0-1)] The previous version of the value.
  \item[isDeleted (1)] Indicates whether the value has been deleted.
  \item[deleteDate (0-1)] If the value has been deleted, indicates when it was deleted.
  \item[deleteComment (0-1)] If the value has been deleted, indicates why it was deleted.
\end{description}

Each Knora value can grant permissions (see Section~\ref{sec:authorization}).

\subsection{Subclasses of Value}

\subsubsection{TextValue}

Represents text, possibly including markup. Property:

\begin{description}
	\item[valueHasStandoff (0-n)] Points to a Standoff node. See Section~\ref{sec:standoff}.
\end{description}

\subsubsection{DateValue}

Humanities data includes many different types of dates. In Knora, a date has a specified calendar, and is always represented as a period with start and end points (which may be equal), each of which has a precision (\texttt{DAY}, \texttt{MONTH}, or \texttt{YEAR}). Internally, the start and end points are stored as two Julian Day Numbers. This calendar-independent representation makes it possible to compare and search for dates regardless of the calendar in which they were entered. Properties:

\begin{description}
	\item[valueHasCalendar (1)] The name of the calendar in which the date should be displayed. Currently \texttt{GREGORIAN} and \texttt{JULIAN} are supported.
	\item[valueHasStartJDC (1)] The Julian Day Number of the start of the period (an \texttt{xsd:integer}).
	\item[valueHasStartPrecision (1)] The precision of the start of the period.
	\item[valueHasEndJDC (1)] The Julian Day Number of the end of the period (an \texttt{xsd:integer}).
	\item[valueHasEndPrecision (1)] The precision of the end of the period.
\end{description}

\subsubsection{IntValue}

Represents an integer. Property:

\begin{description}
	\item[valueHasInteger (1)] An \texttt{xsd:integer}.
\end{description}

\subsubsection{DecimalValue}

Represents an arbitrary-precision decimal number. Property:

\begin{description}
	\item[valueHasDecimal (1)] An \texttt{xsd:decimal}.
\end{description}

\subsubsection{UriValue}

Represents a non-Knora URI. Property:

\begin{description}
	\item[valueHasUri (1)] An \texttt{xsd:anyURI}.
\end{description}

\subsubsection{BooleanValue}

Represents a boolean value. Property:

\begin{description}
	\item[valueHasBoolean (1)] An \texttt{xsd:boolean}.
\end{description}

\subsubsection{GeomValue}

Represents a geometrical object as a JSON string, using normalized coordinates. Property:

\begin{description}
	\item[valueHasGeometry (1)] A JSON string.
\end{description}

\subsubsection{GeonameValue}

Represents a geolocation, using the numerical codes found at \url{http://geonames.org}. Property:

\begin{description}
	\item[valueHasGeonameCode (1)] the numerical code of a geographical feature from \url{http://geonames.org}, represented as an \texttt{xsd:integer}.
\end{description}

\subsubsection{IntervalValue}

Represents a time interval, with precise start and end times on a timeline, e.g. relative to the beginning of an audio or video file. Properties:

\begin{description}
	\item[valueHasIntervalStart (1)] An \texttt{xsd:decimal} representing the start of the interval in seconds.
	\item[valueHasIntervalEnd (1)]	An \texttt{xsd:decimal} representing the end of the interval in seconds.
\end{description}

\subsubsection{ListValue}

Projects often need to define lists or hierarchies of categories that can be assigned to many different resources. Then, for example, a user interface can provide a drop-down menu to allow the user to assign a category to a resource. The \texttt{ListValue} class provides a way to represent these sorts of data structures. It can represent either a flat list or a tree.

A \texttt{ListValue} has this property:

\begin{description}
	\item[valueHasListNode (1)] Points to the root \texttt{ListNode} of the list or tree.
\end{description}

Each \texttt{ListNode} can have the following properties:

\begin{description}
	\item[hasSubListNode (0-n)] Points to the node's child nodes, if any.
	\item[listNodePosition (1)] An integer indicating the node's position in the list of its siblings.
	\item[isRootNode (0-1)] Set to \texttt{true} if this is the root node.
	\item[listNodeName (0-n)] The node's human-readable name.
\end{description}

\subsubsection{FileValue}

\label{subsubsec:filevalue}

Knora stores certain kinds of data outside the triplestore, in files (see Section~\ref{subsubsec:representations}). Each digital object that is stored outside the triplestore has associated metadata, which is stored in the triplestore in a \texttt{kb:FileValue}. The base class \texttt{FileValue}, which is not intended to be used directly, has these properties:

\begin{description}
	\item[internalFilename (1)] The name of the file as stored by the Knora API server.
	\item[internalMimeType (1)] The MIME type of the file as stored by the Knora API server.
	\item[originalFilename (0-1)] The original name of the file when it was uploaded to the Knora API server.
	\item[originalMimeType (0-1)] The original MIME type of the file when it was uploaded to the Knora API server.
	\item[isPreview (0-1)] A boolean indicating whether the file is a preview, i.e.\ a small image representing the contents of the file. A preview is always a \texttt{Still\-Image\-File\-Value}, regardless of the type of the enclosing \texttt{Representation}.
\end{description}

The subclasses of \texttt{FileValue}, which are intended to be used directly in data, include:

\begin{description}
	\item[StillImageFileValue] Contains metadata about a still image file.
	\item[MovingImageFileValue] Contains metadata about a video file.
	\item[AudioFileValue] Contains metadata about an audio file.
	\item[DDDFileValue] Contains metadata about a 3D image file.
	\item[TextFileValue] Contains metadata about a text file.
	\item[DocumentFileValue] Contains metadata about a document (such as PDF) that is not a text file.
\end{description}

Each of these classes contains properties that are specific to the type of file it describes. For example, still image files have dimensions, video files have frame rates, and so on.

The files in a given representation must be semantically equivalent, meaning that coordinates that relate to one file must also be valid for other files in the same representation. Coordinates in Knora are expressed as fractions of the size of the object on some dimension; for example, image coordinates are expressed as fractions of its width and height, rather than in pixels. Therefore, the image files in a \texttt{StillImageRepresentation} must have the same aspect ratio, but they need not have the same dimensions in pixels. Similarly, the audio and video files in an \texttt{AudioRepresentation} or \texttt{MovingImageRepresentation} must have the same length in seconds, but may have different bitrates.

\texttt{FileValue} objects are versioned like other values, and the actual files stored by Knora are also versioned. Version 1 of the Knora API does not provide a way to retrieve a previous version of a file, but this feature will be added in a subsequent version of the API.

\subsubsection{LinkValue}

\label{subsubsec:linkvalue}

A \texttt{LinkValue} is an RDF \enquote{reification} containing metadata about a link between two resources. It is therefore a subclass of \texttt{rdf:Statement} as well as of \texttt{Value}. It has these properties:

\begin{description}
	\item[rdf:subject (1)] The resource that is the source of the link.
	\item[rdf:predicate (1)] The link property.
	\item[rdf:object (1)] The resource that is the target of the link.
	\item[valueHasRefCount (1)] The reference count of the link. This is meaningful when the \texttt{LinkValue} describes resource references in Standoff text markup (see Section~\ref{subsubsec:standoff-link}). Otherwise, the reference count will always be 1 (if the link exists) or 0 (if it has been deleted).
\end{description}

For details about how links are created in Knora, see Section~\ref{sec:links}.

\subsubsection{ExternalResValue}

Represents a resource that is not stored in the RDF triplestore managed by the Knora API server, but instead resides in an external repository managed by some other software. The \texttt{ExternalResValue} contains the information that the Knora API server needs in order to access the resource, assuming that a suitable gateway plugin is installed. \todo{Give more details on how this works.}

\begin{description}
	\item[extResAccessInfo (1)] The location of the repository containing the external resource (e.g. its URL).
	\item[extResId (1)] The repository-specific ID of the external resource.
	\item[extResProvider (1)] The name of the external provider of the resource.
\end{description}

\section{Links Between Resources}

\label{sec:links}

A link between two resources is expressed, first of all, as a triple, in which the subject is the resource that is the source of the link, the predicate is a \enquote{link property} (a subproperty of \texttt{kb:hasLinkTo}), and the object is the resource that is the target of the link.

It is also useful to store metadata about links. For example, Knora needs to know who owns the link, who has permission to modify it, when it was created, and so on. Such metadata cannot simply describe the link property, because then it would refer to that property in general, not to any particular instance in which that property is used to connect two particular resources. To attach metadata to a specific link in RDF, it is necessary to create an RDF \enquote{reification}. A reification makes statements about a particular triple (subject, predicate, object), in this case the triple that expresses the link between the resources. Knora uses reifications of type \texttt{kb:LinkValue} (described in Section~\ref{subsubsec:linkvalue}) to store metadata about links.

For example, suppose a project describes paintings that belong to collections. The project can define an ontology as follows (expressed here in Turtle format, and simplified for the purposes of illustration):

\begin{verbatim}
@prefix kb <http://www.knora.org/ontology/knora-base#> .
@prefix : <http://www.knora.org/ontology/paintings#> .

:Painting rdf:type owl:Class ;
    rdfs:subClassOf kb:Resource ,
        [ rdf:type owl:Restriction ;
            owl:onProperty :hasName ;
            owl:cardinality 1 ] ,
        [ rdf:type owl:Restriction ;
              owl:onProperty :title ;
              owl:cardinality 1 ] ;
        [ rdf:type owl:Restriction ;
              owl:onProperty :isInCollection ;
              owl:minCardinality 1 ] ;
        [ rdf:type owl:Restriction ;
              owl:onProperty :isInCollectionValue ;
              owl:minCardinality 1 ] .

:Collection rdf:type owl:Class ;
    rdfs:subClassOf kb:Resource ,
        [ rdf:type owl:Restriction ;
            owl:onProperty :hasName ;
            owl:cardinality 1 ] .
            
:hasName rdf:type owl:ObjectProperty ;
    rdfs:label "Name of artist" ;
    kb:subjectClassConstraint :Painting ;
    kb:objectClassConstraint kb:TextValue .
            
:title rdf:type owl:ObjectProperty ;
    rdfs:label "Title of painting"
    kb:subjectClassConstraint :Painting ;
    kb:objectClassConstraint kb:TextValue .

:hasName rdf:type owl:ObjectProperty ;
    rdfs:label "Name of collection" ;
    kb:subjectClassConstraint :Collection ;
    kb:objectClassConstraint kb:TextValue .
\end{verbatim}

To link the paintings to the collection, we must add a \enquote{link property} to the ontology. In this case, the link property will point from a painting to the collection it belongs to. Every link property must be a subproperty of \texttt{hasLinkTo}.

\begin{verbatim}
:isInCollection rdf:type owl:ObjectProperty ;
    rdfs:subPropertyOf kb:hasLinkTo ;
    kb:subjectClassConstraint :Painting ;
    kb:objectClassConstraint :Collection .
\end{verbatim}

We must then add a \enquote{link value property}, which will point from a painting to a \texttt{LinkValue} (described in Section~\ref{subsubsec:linkvalue}), which will contain metadata about the link between the property and the collection. In particular, the link value specifies the owner of the link, the date when it was created, and the permissions that determine who can view or modify it. The name of the link value property is constructed using a simple naming convention: the word \texttt{Value} is appended to the name of the link property. In this case, since our link property is called \texttt{isInCollectionValue}, the link value property must be called \texttt{ex:isOnPageValue}. Every link value property must be a subproperty of \texttt{kb:hasLinkToValue}.

\begin{verbatim}
:isInCollectionValue rdf:type owl:ObjectProperty ;
    rdfs:subPropertyOf kb:hasLinkToValue ;
    kb:subjectClassConstraint :painting ;
    kb:objectClassConstraint kb:LinkValue .
\end{verbatim}

Given this ontology, we can create some RDF data describing a painting and a collection:

\begin{verbatim}
@prefix paintings <http://www.knora.org/ontology/paintings#> .
@prefix data <http://www.knora.org/ontology/paintings/data#> .

data:dali_4587 rdf:type paintings:Painting ;
    paintings:title data:value_A ;
    paintings:hasName data:value_B .

data:value_A rdf:type kb:TextValue ;
    kb:valueHasString "The Persistence of Memory" .
                
data:value_B rdf:type kb:TextValue ;
    kb:valueHasString "Salvador Dali" .
                
data:pompidou rdf:type paintings:Collection ;
    paintings:hasName data:value_C .
                
data:value_C rdf:type kb:TextValue ;
    kb:valueHasString "Centre Pompidou, Paris" .
\end{verbatim}

We can then state that the painting is in the collection:

\begin{verbatim}
data:dali_4587 paintings:isInCollection data:pompidou ;
    paintings:isinCollectionValue data:value_D .

data:value_D rdf:type kb:LinkValue ;
    rdf:subject data:dali_4587 ;
    rdf:predicate paintings:isInCollection ;
    rdf:object data:pompidou ;
    kb:valueHasRefCount 1 .
\end{verbatim}

This creates a link (\texttt{isInCollection}) between the painting and the collection, along with a reification containing metadata about the link. We can visualise the result as the graph shown in Figure~\ref{fig:basic-link-graph}.

\begin{figure}[h]
\centering
\begin{tikzpicture}
\node[vertex style=Gray] (dali) {dali\_4587};

\node[vertex style=Orange, below of=dali,xshift=-10em,yshift=-3em] (artist) {data:value\_B}
edge [<-,cyan!60!blue] node[text style,above]{hasName} (dali);
\node[literal style=Red, below of=artist,xshift=0em,yshift=-6em] (artistlit) {\enquote{Salvador Dali}}
edge [<-,cyan!60!green] node[text style,above]{valueHasString} (artist);

\node[vertex style=Orange, below of=dali,xshift=-0em,yshift=-3em] (title) {data:value\_A}
edge [<-,cyan!60!blue] node[text style,above]{hasName} (dali);
\node[literal style=Red, below of=title,xshift=0em,yshift=-6em] (titlelit) {\enquote{The Persistence of Memory}}
edge [<-,cyan!60!green] node[text style,above]{valueHasString} (title);

\node[vertex style=Gray, right of=dali,xshift=14em] (pompidou) {pompidou}
edge [<-,cyan!60!green] node[text style,above]{isInCollection} (dali);

\node[vertex style=Orange, below of=pompidou,xshift=0em,yshift=-3em] (collname) {data:value\_C}
edge [<-,cyan!60!blue] node[text style,above]{hasName} (pompidou);
\node[literal style=Red, below of=collname,xshift=0em,yshift=-6em] (collnamelit) {\enquote{Centre Pompidou}}
edge [<-,cyan!60!green] node[text style,above]{valueHasString} (collname);

\node[vertex style=Orange, right of=title,xshift=6em,yshift=0em] (link) {value\_D}
edge [->,cyan!60!green, bend left=10] node[text style,above]{subject} (dali)
edge [->,cyan!60!green] node[text style,above]{object} (pompidou)
edge [->,cyan!60!green] node[text style,above]{predicate} (3,0);

\path (dali) edge [->,cyan!60!green, bend left=10] node[text style,above]{isInCollectionValue} (link);

\node[literal style=Red, below of=link,xshift=0em,yshift=-9em] (refcnt) {1}
edge [<-,cyan!60!green] node[text style,above]{valueHasRefCount} (link);

\end{tikzpicture}
\caption{An RDF graph showing how two Knora resources are linked together.}
\label{fig:basic-link-graph}
\end{figure}

\section{Text with Standoff Nodes}

\label{sec:standoff}

Knora is designed to be able to store text with markup, which can indicate formatting and structure, as well as the complex observations involved in transcribing handwritten manuscripts. One popular way of representing text in the humanities is to encode it as TEI/XML\footnote{TEI refers both to an organization and an XML-based markup language (or more precisely: a set of grammar modules -- XML schemas -- that can be combined to define a markup language). For reasons of clarity, we use the term TEI/XML to refer to the markup language.} using the \href{http://www.tei-c.org/index.xml}{Text Encoding Initiative (TEI)} guidelines~\cite{P5}. In Knora, a TEI/XML document can be stored as a file with attached metadata.

However, Knora also supports \enquote{standoff} nodes, which are stored separately from the text. This has some advantages over embedded markup such as XML.\footnote{It is also possible to encode standoff markup using XML. For example, the TEI discusses standoff markup in its guidelines~\cite[chapters 16.9 and 20.4]{P5}. However, standoff markup is not widely applied in the TEI community. The main focus lies on encoding a hierarchy of elements.} While XML requires markup to have a hierarchical structure, and does not allow overlapping tags, standoff nodes do not have these limitations~\cite{Schmidt_Standoff}. A \enquote{standoff node} can assign an attribute to any substring in the text by giving its start and end positions.\footnote{Unlike in corpus linguistics, we do not use any tokenization resulting in a form of predefined segmentation that would limit the user's possibility to freely annotate any ranges in the text.} For example, suppose we have the following text:

\begin{quote}
This \textit{sentence \textbf{has overlapping}}\textbf{ visual} attributes.
\end{quote}

This would require just two standoff nodes: \texttt{(italic, start=5, end=29)} and \texttt{(bold, start=14, end=36)}.

Moreover, standoff makes it possible to mark up the same text in different, possibly incompatible ways, allowing for different interpretations without making redundant copies of the text. In the Knora base ontology, any text value can have standoff nodes.

By representing standoff as RDF triples, Knora makes markup searchable across multiple text documents in a repository. For example, if a repository contains documents in which references to persons are indicated in standoff, it is straightforward to find all the documents mentioning a particular person. Knora's standoff support is intended to make it possible to convert documents with embedded, hierarchical markup, such as TEI/XML, into RDF standoff and back again, with no data loss, thus bringing the benefits of RDF to existing TEI-encoded documents (cf.~\cite[3]{Schmidt_Standoff}).

In the Knora base ontology, a \texttt{TextValue} can have one or more standoff nodes. Each standoff node indicates the start and end positions of a substring in the text that has a particular attribute. The OWL class \texttt{kb:Standoff}, which is the base class of all standoff node classes, has these properties:

\begin{description}
	\item[standoffHasAttribute (1)] The name of the attribute.
	\item[standoffHasStart (1)] The index of the first character in the text that has the attribute.
	\item[standoffHasEnd (1)] The index of the last character in the text that has the attribute, plus 1.
\end{description}

The \texttt{Standoff} class is not used directly in RDF data; instead, its subclasses are used. A few subclasses are currently provided, and more will be added to support TEI semantics.

\subsection{Subclasses of Standoff}

\subsubsection{StandoffVisualAttribute}

Represents a formatting attribute such as {\it boldface} or {\bf italics}. The value of \texttt{standoffHasAttribute} is the name of the formatting attribute, and can be any string. It is up to the text renderer to interpret these names.

\subsubsection{StandoffHref}

Indicates that a substring is associated with a resource on the Internet, i.e.\ a URL. It has this property:

\begin{description}
	\item[standoffHasHref (1)] An \texttt{xsd:anyURI} representing the URL.
\end{description}

\subsubsection{StandoffLink}

\label{subsubsec:standoff-link}

Indicates that a substring is associated with a Knora resource. For example, if a repository contains resources representing persons, a text could be marked up so that each time a person's name is mentioned, a \texttt{StandoffLink} connects the name to the Knora resource describing that person. It has this property:

\begin{description}
	\item[standoffHasLink (1)] The resource that the link points to.
\end{description}

One of the design goals of the Knora ontology is to make it easy and efficient to find out which resources contain references to a given resource. Direct links are easier and more efficient to query than indirect links. Therefore, when a text value contains a resource reference in its standoff nodes, there must also be a direct link between the containing resource and the target resource, along with an RDF reification (a \texttt{kb:LinkValue}) describing the link, as discussed in Section~\ref{sec:links}. In this case, the link property is always \texttt{kb:hasStandoffLinkTo}, and the link value property (which points to the \texttt{LinkValue}) is always \texttt{kb:hasStandoffLinkToValue}.

The Knora API server automatically creates and updates direct links and reifications for standoff resource references when it creates and updates text values. To do this, it keeps track of the number of text values in each resource that contain at least one standoff reference to a given target resource. It stores this number as the reference count of the \texttt{LinkValue} (see Section~\ref{subsubsec:linkvalue}) describing the direct link. Each time this number changes, it makes a new version of the \texttt{LinkValue}, with an updated reference count. When the reference count reaches zero, it removes the direct link and makes a new version of the \texttt{LinkValue}, marked with \texttt{kb:isDeleted}.

For example, if \texttt{data:R1} is a resource with a text value in which the resource \texttt{data:R2} is referenced, the repository could contain the following triples:

\begin{verbatim}
data:R1 ex:hasComment data:V1 .

data:V1 rdf:type kb:TextValue ;
    kb:valueHasString "This link is internal." ;
    kb:valueHasStandoff data:SO1 .

data:SO1 rdf:type kb:StandoffLink ;
    kb:standoffHasStart: 5 ;
    kb:standoffHasEnd: 9 ;
    kb:standoffHasLink data:R2 .

data:R1 kb:hasStandoffLinkTo data:R2 .
data:R1 kb:hasStandoffLinkToValue data:LV1 . 

data:LV1 rdf:type kb:LinkValue ;            
    rdf:subject data:R1 ;
    rdf:predicate kb:hasStandoffLinkTo ;
    rdf:object data:R2 ;
    kb:valueHasRefCount 1 .
\end{verbatim}

Figure~\ref{fig:standoff-link-graph} illustrates the result.

Link values created automatically for resource references in standoff are automatically visible to all users, as long as they have permission to see the source and target resources. The owner of these link values is always \texttt{kb:SystemUser} (see Section \ref{subsec:users-and-groups}).

\begin{figure}[h]
\centering

\begin{tikzpicture}

\node[vertex style=Gray] (r1) {R1};

\node[vertex style=Orange, below of=r1,xshift=-10em,yshift=-3em] (hasComment) {V1}
edge [<-,cyan!60!blue] node[text style,above]{ex:hasComment} (r1);
\node[literal style=Red, below of=artist,xshift=0em,yshift=-6em] (string) {\enquote{This link is internal.}}
edge [<-,cyan!60!green] node[text style,above]{valueHasString} (hasComment);

\node[vertex style=Green, below of=r1,xshift=3em,yshift=-4em] (so1) {SO1}
edge [<-,cyan!60!blue] node[text style,above]{valueHasStandoff} (hasComment);
\node[literal style=Red, below of=so1,xshift=-3em,yshift=-8em] (start) {5}
edge [<-,cyan!60!green] node[text style,above]{standoffHasStart} (so1);
\node[literal style=Red, below of=so1,xshift=3em,yshift=-8em] (end) {9}
edge [<-,cyan!60!green] node[text style,above]{standoffHasEnd} (so1);

\node[vertex style=Gray, right of=r1,xshift=16em] (r2) {R2}
edge [<-,cyan!60!green] node[text style,above]{hasStandoffLinkTo} (r1)
edge [<-,cyan!60!green, bend left=22] node[text style,above]{standoffHasLink} (so1);

\node[vertex style=Orange, right of=so1,xshift=10em,yshift=0em] (link) {LV1}
edge [->,cyan!60!green, bend left=10] node[text style,above]{subject} (r1)
edge [->,cyan!60!green] node[text style,above]{object} (r2)
edge [->,cyan!60!green] node[text style,above]{predicate} (4,0);

\path (r1) edge [->,cyan!60!green, bend left=10] node[text style,above]{hasStandoffLinkToValue} (link);

\node[literal style=Red, below of=link,xshift=6em,yshift=-6em] (refcnt) {1}
edge [<-,cyan!60!green] node[text style,above]{valueHasRefCount} (link);

\end{tikzpicture}

\caption{An RDF graph showing a link resulting from a reference to a resource in a standoff node.}
\label{fig:standoff-link-graph}
\end{figure}

\section{Authorization}

\label{sec:authorization}

\subsection{Users and Groups}

\label{subsec:users-and-groups}

Each Knora user is represented by an object belonging to the class \texttt{kb:User}, which is a subclass of \texttt{foaf:Person}, and has the following properties:

\begin{description}
	\item[userid (1)] A unique identifier that the user must provide when logging in.
	\item[password (1)] A cryptographic hash of the user's password.
	\item[email (0-n)] Email addresses belonging to the user.
	\item[isInProject (0-n)] Projects that the user is a member of.
	\item[isInGroup (0-n)] Project-specific groups that the user is a member of.
	\item[foaf:familyName (1)] The user's family name.
	\item[foaf:givenName (1)] The user's given name.
\end{description}

Knora's concept of access control is that an object (a resource or value) can grant permissions to groups of users (but not to individual users). There are four built-in groups:

\begin{description}
	\item[UnknownUser] Any user who has not logged into the Knora API server is automatically assigned to this group.
	\item[KnownUser] Any user who has logged into the Knora API server is automatically assigned to this group.
	\item[ProjectMember] When checking a user's permissions on an object, the user is automatically assigned to this group if she is a member of the project that the object belongs to.
	\item[Owner] When checking a user's permissions on an object, the user is automatically assigned to this group if he is the owner of the object.
\end{description}

A project-specific ontology can define additional groups, which must belong to the OWL class \texttt{kb:UserGroup}.

There is one built-in \texttt{SystemUser}, which is the owner of link values created automatically for resource references in standoff markup (see Section~\ref{subsubsec:standoff-link}).

\subsection{Permissions}

The owner of an object is always allowed to perform any operation on it. An object can grant the following permissions, which are stored in a compact format in a single string, which is the object of the predicate 
\texttt{kb:hasPermissions}:

\begin{enumerate}
	\item \textbf{Restricted view permission (\texttt{RV})} Allows a restricted view of the object, e.g.\ a view of an image with a watermark.
	\item \textbf{View permission (\texttt{V})} Allows an unrestricted view of the object. Having view permission on a resource only affects the user's ability to view information about the resource other than its values. To view a value, she must have view permission on the value itself.
	\item \textbf{Modify permission (\texttt{M})} For values, this permission allows a new version of a value to be created. For resources, this allows the user to create a new value (as opposed to a new version of an existing value), or to change information about the resource other than its values. When he wants to make a new version of a value, his permissions on the containing resource are not relevant. However, when he wants to change the target of a link, the old link must be deleted and a new one created, so he needs modify permission on the resource.
	\item \textbf{Delete permission (\texttt{D})} Allows the item to be marked as deleted.
	\item \textbf{Change rights permission (\texttt{CR})} Allows the permissions granted by the object to be changed.
\end{enumerate}

Each permission in the above list implies all lower-numbered permissions. A user's permission level on a particular object is calculated in the following way:

\begin{enumerate}
	\item Make a list of the groups that the user belongs to, including \texttt{Owner} and/or \texttt{ProjectMember} if applicable.
	\item If the user is the owner of the object, give her the highest level of permissions.
	\item Otherwise, make a list of the permissions that she can obtain on the object, by iterating over the permissions that the object grants. For each permission, if she is in the specified group, add the specified permission to the list of permissions she can obtain.
    \item From the resulting list, select the highest-level permission.
    \item If the result is that she would have no permissions, give her whatever permission \texttt{UnknownUser} would have.
\end{enumerate}

To view a link between resources, a user needs permission to view the source and target resources. He also needs permission to view the \texttt{LinkValue} representing the link, unless the link property is \texttt{hasStandoffLinkTo} (see \ref{subsubsec:standoff-link}).

The format of the object of \texttt{kb:hasPermissions} is as follows:

\begin{itemize}
	\item Each permission is represented by the one-letter or two-letter abbreviation given above.
	\item Each permission abbreviation is followed by a space, then a comma-separated list of groups that the permission is granted to.
	\item The IRIs of built-in groups are shortened using the \texttt{knora-base} prefix.
	\item Multiple permissions are separated by a vertical bar (\texttt{|}).
\end{itemize}

For example, if an object grants view permission to unknown and known users, and modify permission to project members, the resulting permission literal would be:

\begin{verbatim}
V knora-base:UnknownUser,knora-base:KnownUser|M knora-base:ProjectMember
\end{verbatim}

\section{Consistency Checking}

Knora tries to enforce repository consistency by checking constraints that are specified in the Knora base ontology and in project-specific ontologies. Two types of constraints are enforced:

\begin{itemize}
	\item Cardinalities in OWL class definitions.
	\item Constraints on the types of the subjects and objects of OWL object properties.
\end{itemize}

The implementation of consistency checking is partly triplestore-dependent; Knora may be able to provide stricter checks with some triplestores than with others.

\subsection{OWL Cardinalities}

\label{subsec:cardinalities}

As noted in Section~\ref{subsec:resources}, each subclass of \texttt{Resource} must use OWL cardinality restrictions to specify the properties it can have. More specifically, a resource is allowed to have a property that is a subproperty of \texttt{kb:hasValue} or \texttt{kb:hasLinkTo} only if the resource's class has some cardinality for that property. Similarly, a value is allowed to have a subproperty of \texttt{kb:valueHas} only if the value's class has some cardinality for that property.

Knora supports, and attempts to enforce, the following cardinality constraints:
 
\begin{description}
	\item[owl:cardinality 1] A resource of this class must have exactly one instance of the specified property.
	\item[owl:minCardinality 1] A resource of this class must have at least one instance of the specified property.
	\item[owl:maxCardinality 1] A resource of this class may have zero or one instance of the specified property.
	\item[owl:minCardinality 0] A resource of this class may have zero or more instances of the specified property.
\end{description}

For more information about OWL cardinalities, see~\cite[§2.1, Object Property Restrictions]{OWL_2_Quick_Reference_Guide}.

\subsection{Constraints on the Types of Property Subjects and Objects}

\label{subsec:property-restrictions}

When a project-specific ontology defines a property, it must indicate the types that are allowed as subjects and objects of the property. This is done using the following Knora-specific properties:

\begin{description}
	\item[subjectClassConstraint] Specifies the class that subjects of the property must belong to. Knora will attempt to enforce this constraint.
	\item[objectClassConstraint] If the property is an object property, specifies the class that objects of the property must belong to. Knora will attempt to enforce this constraint.
	\item[objectDatatypeConstraint] If the property is a datatype property, specifies the type of literals that can be objects of the property. Knora will not attempt to enforce this constraint, but it is useful for documentation purposes.
\end{description}

\subsection{Consistency Constraint Example}

A project-specific ontology could define consistency constraints as in this simplified example:

\begin{verbatim}
:book rdf:type owl:Class ;
    rdfs:subClassOf knora-base:Resource ,
        [ rdf:type owl:Restriction ;
          owl:onProperty :hasTitle ;
          owl:cardinality "1"^^xsd:nonNegativeInteger ] ,
        [ rdf:type owl:Restriction ;
          owl:onProperty :hasAuthor ;
          owl:minCardinality "0"^^xsd:nonNegativeInteger ] .

:hasTitle rdf:type owl:ObjectProperty ;
    knora-base:subjectClassConstraint :book ;
    knora-base:objectClassConstraint knora-base:TextValue .

:hasAuthor rdf:type owl:ObjectProperty ;
    knora-base:subjectClassConstraint :book ;
    knora-base:objectClassConstraint knora-base:TextValue .
\end{verbatim}

\section{Open Questions}

\subsection{Extending Existing Resource Definitions}

How should extensions of existing resources be handled? Project B extends a resource defined in the project A ontology, by adding new properties/values which are interesting for project B.

\printbibliography

\end{document}  <|MERGE_RESOLUTION|>--- conflicted
+++ resolved
@@ -79,11 +79,7 @@
 \title{The Knora Base Ontology}
 \author{Lukas Rosenthaler, Benjamin Geer, Tobias Schweizer, Ivan Subotic\\Digital Humanities Lab, University of Basel}
 
-<<<<<<< HEAD
-\date{1 August 2016}
-=======
 \date{3 August 2016}
->>>>>>> 6b62894d
 
 \begin{document}
 
