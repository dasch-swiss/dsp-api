--- conflicted
+++ resolved
@@ -1,13 +1,6 @@
-<<<<<<< HEAD
 SIPI_VERSION := 3.0.0-rc.3
-GRAPHDB_SE_VERSION := 9.0.0
-GRAPHDB_FREE_VERSION := 9.0.0
-_GRAPHDB_HEAP_SIZE := 5G
-=======
-SIPI_VERSION := 2.0.1
 
 FUSEKI_HEAP_SIZE := 3G
->>>>>>> 5d3af46d
 
 REPO_PREFIX := daschswiss
 KNORA_API_REPO := knora-api
