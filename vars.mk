--- conflicted
+++ resolved
@@ -1,10 +1,6 @@
-<<<<<<< HEAD
-SIPI_VERSION := 3.0.0-rc.3
-=======
 SIPI_VERSION := v3.0.0-rc.3
 SIPI_REPOSITORY := daschswiss/sipi
 SIPI_IMAGE := $(SIPI_REPOSITORY):$(SIPI_VERSION)
->>>>>>> 1df53bed
 
 FUSEKI_HEAP_SIZE := 3G
 
