dist: trusty
sudo: required

addons:
  chrome: stable

git:
  depth: 1

language: scala

scala:
- 2.12.1

jdk:
- oraclejdk8

services:
  - docker

env:
  global:
    - secure: "Sj0D8wR3Vx0J0h+LBUIh9t1PWjLJ2NEiKILf3JO5nuGdlU7dPhbFomR4w08q85O4d60km38ml7zpapC4noDQnbAFQHC6XeOe5CWPYFXCxkw7ueBoxhy/vkfSzypXp0UTNUX3S7+RcGJcTxLaZcUC9u+UaoWB0LMkmOcIlrKIDuzm3HcefMsml8gYX1xhS2TQJ8P7ZerzBmm0kERYLUabhxTnj5WAvue0d1xbUtzCzT1LpignOfsUZ9kHTagQEA15JsU0iNrMCvlDcxRWj8OzLhHRoHui4bJPQQfKEA8oMnTkPyzBRLmqafqHvmGcNQp9iGhuU04gb+FkF4gubBkLrxEvgTL/D5vIin3BHQvnZna9zSnUguZS+jw4sfEYcjZgYRzgMRPma/630ZM08FSZZ/qjSTCut4Cjua5aw2Vf9pYhf+Aad5rR0T2JmVYKp6Ik92aLhPOF9U40MacKRPPT54RIjCYcakZlmU4vl+kK37l3sYjvD57LeSs3PlqvkpSxwJzaQDhZFOZ+c7ICo+zU7DcQnWkN7k+ErKBOE7r0mIqvYuBYhdteBVKfo8a4rpDzYJDXaWzBdjc8ZKiEFQvFHngnZjR2UtKc0CAc6Y7ieCWIvBZYdMoHhKsBwFDaO1iuWwDLW3cswXaPEqENonlVAnXePu7KkQeB2acwDzPkhlI=" #DOCKER_USER
    - secure: "iM3Wjt3f5yUaU16yKstwBEEFA8WKx8qcTVnOwF+o9+sooD1SZ39nYJDPgpHHNwFZ1aSkre5ATPEw+dfslr7SnnwYQeYHjYldcqudB+7pq4dmY5U3rCTsjZCH1XmLnnLO45CZRy05pIAUSxWpIiX5khWoHZd704UlDncqIU/6paWWNkywPb2P4UBZ5Xeai1NTS1URHRz0A4aD+dqwKS6P+baq4CyKLC/AqjsTDI+TV4C26FXXTgS0Ly9VfBVZ55D+SdVHgCZXJaHerAixjSX6zvenfkd/87GR6NEAgJ9QofF2nDEXBZZm4jPv5d285Cc4iUvRo1HLbI1VlALya3qUA9Prbno8QQaChNdjRS7mSplkCxZZKzBItpjvI009NPl20zX6GROb/JCjWHRZ4R358cebFKKqE4W1GBArS0piVbdqZyWA/t5KANouQIdrh+lepAf/Xq5JRcDP9r+Rk2hHLk2Rmj97gv001eRf9GjSEC1Qo1kwu1FabZok1UIemJHpY7yWO4d3ZKSOCyQ0WdW6rLMFGkouoByrFVfNPBVxLqDJ3YVL/4x5jc0Q9+G5jm6omqNwQSsn60nUizZJp1fuLGQRUNj8EDvRhxLgVkOJqFf4P/4qRas47k1wkWBk2iBlpNp2eQTY42IZovPIyT+NCfbdg0yyZRyHThpfc+KfTeg=" #DOCKER_PASS
    - WEBAPI_REPO=dhlabbasel/webapi
    - SALSAH1_REPO=dhlabbasel/salsah1
    - SALSAH2_REPO=dhlabbasel/salsah2
    - SIPI_REPO=dhlabbasel/sipi
    - DOCKERHOST=$(ip route get 8.8.8.8 | awk '{print $NF; exit}')
    - CHROME_BIN=google-chrome-stable
    - GDB_HEAP_SIZE="4G"

cache:
  directories:
    - $HOME/.ivy2


before_install:
  - openssl aes-256-cbc -K $encrypted_6254b38dc8d5_key -iv $encrypted_6254b38dc8d5_iv -in $TRAVIS_BUILD_DIR/private/graphdb.license.enc -out $TRAVIS_BUILD_DIR/private/graphdb.license -d
  - sudo apt-get -qq update
  - sudo apt-get install -y expect

stages:
  - test
  - name: publish # generally, only publish if we are on 'develop' or tagged
    if: branch = develop OR tag IS present

jobs:
  include:
    - stage: test
      script:
        # prepare needed graphdb-se files
        - mkdir -p $TRAVIS_BUILD_DIR/data/conf
        - cp $TRAVIS_BUILD_DIR/private/graphdb.license $TRAVIS_BUILD_DIR/data/conf/graphdb.license
        - mkdir -p $TRAVIS_BUILD_DIR/graphdb
        - cp $TRAVIS_BUILD_DIR/webapi/scripts/KnoraRules.pie $TRAVIS_BUILD_DIR/graphdb
        # start and initialize graphdb-se
        - docker run -d -p 127.0.0.1:7200:7200 -v $TRAVIS_BUILD_DIR/data:/opt/graphdb/home -v $TRAVIS_BUILD_DIR/graphdb:/graphdb ontotext/graphdb:8.2.0-se
        - sleep 15
        - cd $TRAVIS_BUILD_DIR/webapi/scripts && ./graphdb-se-docker-init-knora-test-unit.sh
        # start the built-in webapi server tests
        - cd $TRAVIS_BUILD_DIR/webapi/ && sbt graphdb:test
        # test sbt stage
        - cd $TRAVIS_BUILD_DIR/webapi/ && sbt stage
    - stage: test
      script:
        # prepare needed graphdb-se files
        - mkdir -p $TRAVIS_BUILD_DIR/data/conf
        - cp $TRAVIS_BUILD_DIR/private/graphdb.license $TRAVIS_BUILD_DIR/data/conf/graphdb.license
        - mkdir -p $TRAVIS_BUILD_DIR/graphdb
        - cp $TRAVIS_BUILD_DIR/webapi/scripts/KnoraRules.pie $TRAVIS_BUILD_DIR/graphdb
        # start and initialize graphdb-se
        - docker run -d -p 127.0.0.1:7200:7200 -v $TRAVIS_BUILD_DIR/data:/opt/graphdb/home -v $TRAVIS_BUILD_DIR/graphdb:/graphdb ontotext/graphdb:8.2.0-se
        - sleep 15
        - cd $TRAVIS_BUILD_DIR/webapi/scripts && ./graphdb-se-docker-init-knora-test-unit.sh
        # start the sipi container (with production config)
        - docker run -d --add-host webapihost:$DOCKERHOST -v /tmp:/tmp -v $HOME:$HOME -p 1024:1024 $SIPI_REPO:develop
        # start the integration tests
        - cd $TRAVIS_BUILD_DIR/webapi/ && sbt it:test
    #- stage: test
    #  script:
    #    # prepare needed graphdb-se files
    #    - mkdir -p $TRAVIS_BUILD_DIR/data/conf
    #    - cp $TRAVIS_BUILD_DIR/private/graphdb.license $TRAVIS_BUILD_DIR/data/conf/graphdb.license
    #    - mkdir -p $TRAVIS_BUILD_DIR/graphdb
    #    - cp $TRAVIS_BUILD_DIR/webapi/scripts/KnoraRules.pie $TRAVIS_BUILD_DIR/graphdb
    #    # start and initialize graphdb-se
    #    - docker run -d -p 127.0.0.1:7200:7200 -v $TRAVIS_BUILD_DIR/data:/opt/graphdb/home -v $TRAVIS_BUILD_DIR/graphdb:/graphdb ontotext/graphdb:8.2.0-se
    #    - sleep 15
    #    - cd $TRAVIS_BUILD_DIR/webapi/scripts && ./graphdb-se-docker-init-knora-test.sh
    #    # start the sipi container (with test config)
    #    - docker run -d --add-host webapihost:$DOCKERHOST -v /tmp:/tmp -v $HOME:$HOME -p 1024:1024 $SIPI_REPO:develop /sipi/local/bin/sipi --config=/sipi/config/sipi.knora-test-docker-config.lua
    #    # start the webapi and salsah1 server
    #    - cd $TRAVIS_BUILD_DIR/webapi/ && sbt "run allowReloadOverHTTP" &
    #    - cd $TRAVIS_BUILD_DIR/salsah1/ && sbt run &
    #    # wait for the webapi server to start before we proceed with running the salsah tests
    #    - until netstat -an 2>/dev/null | grep '3333.*LISTEN'; do true; done
    #    # unzip chromedriver
    #    - cd $TRAVIS_BUILD_DIR/salsah1/lib/chromedriver/ && unzip chromedriver_linux64.zip
    #    # start built-in salsah1 browser tests
    #    - cd $TRAVIS_BUILD_DIR/salsah1/ && sbt headless:test
    - stage: publish
      script:
        # login into docker hub, build image, and push but only when on the "develop" branch or tagged
        # when on 'develop' then $TRAVIS_BRANCH = develop
        # when on 'tag' then $TRAVIS_BRANCH = tag, e.g., v1.2.0
        - docker login -u $DOCKER_USER -p $DOCKER_PASS
        # webapi
        - docker build $TRAVIS_BUILD_DIR/webapi/ -t $WEBAPI_REPO:$TRAVIS_BRANCH
        - docker tag $WEBAPI_REPO:$TRAVIS_BRANCH $WEBAPI_REPO:latest
        - docker push $WEBAPI_REPO
<<<<<<< HEAD
        # salsah1
        - docker build $TRAVIS_BUILD_DIR/salsah1/ -t $SALSAH1_REPO:develop
        - docker tag $SALSAH1_REPO:develop $SALSAH1_REPO:latest
        - docker push $SALSAH1_REPO
=======
        # salsah
        - docker build $TRAVIS_BUILD_DIR/salsah/ -t $SALSAH_REPO:$TRAVIS_BRANCH
        - docker tag $SALSAH_REPO:$TRAVIS_BRANCH $SALSAH_REPO:latest
        - docker push $SALSAH_REPO
>>>>>>> 814fc760
        # sipi: get the develop sipi and tag it as 'develop-knora' so we know that this version is tested (only on the develop branch)
        - docker pull $SIPI_REPO:develop
        - docker tag $SIPI_REPO:develop $SIPI_REPO:knora-$TRAVIS_BRANCH
        - docker push $SIPI_REPO

notifications:
  slack:
    secure: gaazomUbAB4q7bH2XOiZXqHvU2gd/X/jIRLAJW9vjcRbY6o48eiEdNXF2umraHG0q+5UUEJ5dfvxiPtC4PiUq8uD6J+R0fEWrWznYoIeEWEXjKxRxWplrWJ9Ke+PJb3wCV6cXBGMfxDpvYQbVjsy7n0aQmjNs4Drz+llqL5SilTdswTylwvUdufad0QaovXklL+p0w9vRHRKzQkYKa9phL10VcJa8TPI74tuFcTHnK6TcMNW6p0vzAaF6JVgzoRPzUgXnEPCw4pI8zqOF1ghPpQByNXKiYofPWt1yTFgb60LQarDEiHXunXAA/sf2gx616pWLVjDFGziXVzhiGUDUjM5I1p7hPyA2rTB63AAZustFcGeD+jbHNHIFhcvvCHVHjJfp8M7LrUR+MBqz5mJNi/9KgxyZ8I9Df28TxmKxGFaGW8t4PZdA75/49Hos0TqtIp5m+eo8mTksUJogEJJokRZUKraMBhC0cNCry0kp+EQ06F4usLoDyZTUar4OSuNSiymf+zwz6jZo8dF/cluRYellwewE9NJiNWGN4DiBhk2vGJ7OtWMDPkl1tqkG8npoqbT4s38esjxfa/XcworGfeqE+9mzugVzkIKIX2lB6QxZp0AKQVOiy7JwwdtcjVMLvceiNPEWfe8fhLMX02oqYz2uoibRmHMxKPa5CpmUIg=<|MERGE_RESOLUTION|>--- conflicted
+++ resolved
@@ -109,17 +109,10 @@
         - docker build $TRAVIS_BUILD_DIR/webapi/ -t $WEBAPI_REPO:$TRAVIS_BRANCH
         - docker tag $WEBAPI_REPO:$TRAVIS_BRANCH $WEBAPI_REPO:latest
         - docker push $WEBAPI_REPO
-<<<<<<< HEAD
         # salsah1
-        - docker build $TRAVIS_BUILD_DIR/salsah1/ -t $SALSAH1_REPO:develop
-        - docker tag $SALSAH1_REPO:develop $SALSAH1_REPO:latest
+        - docker build $TRAVIS_BUILD_DIR/salsah/ -t $SALSAH1_REPO:$TRAVIS_BRANCH
+        - docker tag $SALSAH1_REPO:$TRAVIS_BRANCH $SALSAH1_REPO:latest
         - docker push $SALSAH1_REPO
-=======
-        # salsah
-        - docker build $TRAVIS_BUILD_DIR/salsah/ -t $SALSAH_REPO:$TRAVIS_BRANCH
-        - docker tag $SALSAH_REPO:$TRAVIS_BRANCH $SALSAH_REPO:latest
-        - docker push $SALSAH_REPO
->>>>>>> 814fc760
         # sipi: get the develop sipi and tag it as 'develop-knora' so we know that this version is tested (only on the develop branch)
         - docker pull $SIPI_REPO:develop
         - docker tag $SIPI_REPO:develop $SIPI_REPO:knora-$TRAVIS_BRANCH
